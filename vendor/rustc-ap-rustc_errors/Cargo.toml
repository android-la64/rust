# THIS FILE IS AUTOMATICALLY GENERATED BY CARGO
#
# When uploading crates to the registry Cargo will automatically
# "normalize" Cargo.toml files for maximal compatibility
# with all versions of Cargo and also rewrite `path` dependencies
# to registry (e.g., crates.io) dependencies
#
# If you believe there's an error in this file please file an
# issue against the rust-lang/cargo repository. If you're
# editing this file be aware that the upstream Cargo.toml
# will likely look very different (and much more reasonable)

[package]
edition = "2018"
name = "rustc-ap-rustc_errors"
<<<<<<< HEAD
version = "546.0.0"
authors = ["The Rust Project Developers"]
description = "Automatically published version of the package `rustc_errors` in the rust-lang/rust repository from commit 435236b8877cdb98c82eaebfb7887782277265c5 The publishing script for this crate lives at: https://github.com/alexcrichton/rustc-auto-publish\n            "
=======
version = "583.0.0"
authors = ["The Rust Project Developers"]
description = "Automatically published version of the package `rustc_errors` in the rust-lang/rust repository from commit f7b05af814f02681d8973438df4ed5792f581841 The publishing script for this crate lives at: https://github.com/alexcrichton/rustc-auto-publish\n            "
>>>>>>> 8cd2c99a
license = "MIT / Apache-2.0"
repository = "https://github.com/rust-lang/rust"

[lib]
name = "rustc_errors"
path = "lib.rs"
doctest = false
[dependencies.annotate-snippets]
version = "0.6.1"

[dependencies.atty]
version = "0.2"

[dependencies.log]
version = "0.4"

[dependencies.rustc-ap-rustc_data_structures]
<<<<<<< HEAD
version = "546.0.0"

[dependencies.rustc-ap-syntax_pos]
version = "546.0.0"

[dependencies.rustc_serialize]
version = "546.0.0"
package = "rustc-ap-serialize"
=======
version = "583.0.0"

[dependencies.rustc-ap-syntax_pos]
version = "583.0.0"

[dependencies.rustc_serialize]
version = "583.0.0"
package = "rustc-ap-serialize"

[dependencies.term_size]
version = "0.3.1"
>>>>>>> 8cd2c99a

[dependencies.termcolor]
version = "1.0"

[dependencies.unicode-width]
version = "0.1.4"<|MERGE_RESOLUTION|>--- conflicted
+++ resolved
@@ -13,15 +13,9 @@
 [package]
 edition = "2018"
 name = "rustc-ap-rustc_errors"
-<<<<<<< HEAD
-version = "546.0.0"
-authors = ["The Rust Project Developers"]
-description = "Automatically published version of the package `rustc_errors` in the rust-lang/rust repository from commit 435236b8877cdb98c82eaebfb7887782277265c5 The publishing script for this crate lives at: https://github.com/alexcrichton/rustc-auto-publish\n            "
-=======
 version = "583.0.0"
 authors = ["The Rust Project Developers"]
 description = "Automatically published version of the package `rustc_errors` in the rust-lang/rust repository from commit f7b05af814f02681d8973438df4ed5792f581841 The publishing script for this crate lives at: https://github.com/alexcrichton/rustc-auto-publish\n            "
->>>>>>> 8cd2c99a
 license = "MIT / Apache-2.0"
 repository = "https://github.com/rust-lang/rust"
 
@@ -39,16 +33,6 @@
 version = "0.4"
 
 [dependencies.rustc-ap-rustc_data_structures]
-<<<<<<< HEAD
-version = "546.0.0"
-
-[dependencies.rustc-ap-syntax_pos]
-version = "546.0.0"
-
-[dependencies.rustc_serialize]
-version = "546.0.0"
-package = "rustc-ap-serialize"
-=======
 version = "583.0.0"
 
 [dependencies.rustc-ap-syntax_pos]
@@ -60,7 +44,6 @@
 
 [dependencies.term_size]
 version = "0.3.1"
->>>>>>> 8cd2c99a
 
 [dependencies.termcolor]
 version = "1.0"
