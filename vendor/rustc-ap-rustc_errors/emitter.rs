//! The current rustc diagnostics emitter.
//!
//! An `Emitter` takes care of generating the output from a `DiagnosticBuilder` struct.
//!
//! There are various `Emitter` implementations that generate different output formats such as
//! JSON and human readable output.
//!
//! The output types are defined in `librustc::session::config::ErrorOutputType`.

use Destination::*;

use syntax_pos::{SourceFile, Span, MultiSpan};

use crate::{
    Level, CodeSuggestion, DiagnosticBuilder, SubDiagnostic,
    SuggestionStyle, SourceMapperDyn, DiagnosticId,
};
use crate::Level::Error;
use crate::snippet::{Annotation, AnnotationType, Line, MultilineAnnotation, StyledString, Style};
use crate::styled_buffer::StyledBuffer;

use rustc_data_structures::fx::FxHashMap;
use rustc_data_structures::sync::Lrc;
use std::borrow::Cow;
use std::io::prelude::*;
use std::io;
<<<<<<< HEAD
use std::cmp::{min, Reverse};
=======
use std::cmp::{min, max, Reverse};
>>>>>>> 8cd2c99a
use std::path::Path;
use termcolor::{StandardStream, ColorChoice, ColorSpec, BufferWriter, Ansi};
use termcolor::{WriteColor, Color, Buffer};

/// Describes the way the content of the `rendered` field of the json output is generated
#[derive(Clone, Copy, Debug, PartialEq, Eq)]
pub enum HumanReadableErrorType {
    Default(ColorConfig),
    AnnotateSnippet(ColorConfig),
    Short(ColorConfig),
}

impl HumanReadableErrorType {
    /// Returns a (`short`, `color`) tuple
    pub fn unzip(self) -> (bool, ColorConfig) {
        match self {
            HumanReadableErrorType::Default(cc) => (false, cc),
            HumanReadableErrorType::Short(cc) => (true, cc),
            HumanReadableErrorType::AnnotateSnippet(cc) => (false, cc),
        }
    }
    pub fn new_emitter(
        self,
        dst: Box<dyn Write + Send>,
        source_map: Option<Lrc<SourceMapperDyn>>,
        teach: bool,
<<<<<<< HEAD
    ) -> EmitterWriter {
        let (short, color_config) = self.unzip();
        EmitterWriter::new(dst, source_map, short, teach, color_config.suggests_using_colors())
=======
        terminal_width: Option<usize>,
    ) -> EmitterWriter {
        let (short, color_config) = self.unzip();
        let color = color_config.suggests_using_colors();
        EmitterWriter::new(dst, source_map, short, teach, color, terminal_width)
    }
}

#[derive(Clone, Copy, Debug)]
struct Margin {
    /// The available whitespace in the left that can be consumed when centering.
    pub whitespace_left: usize,
    /// The column of the beginning of left-most span.
    pub span_left: usize,
    /// The column of the end of right-most span.
    pub span_right: usize,
    /// The beginning of the line to be displayed.
    pub computed_left: usize,
    /// The end of the line to be displayed.
    pub computed_right: usize,
    /// The current width of the terminal. 140 by default and in tests.
    pub column_width: usize,
    /// The end column of a span label, including the span. Doesn't account for labels not in the
    /// same line as the span.
    pub label_right: usize,
}

impl Margin {
    fn new(
        whitespace_left: usize,
        span_left: usize,
        span_right: usize,
        label_right: usize,
        column_width: usize,
        max_line_len: usize,
    ) -> Self {
        // The 6 is padding to give a bit of room for `...` when displaying:
        // ```
        // error: message
        //   --> file.rs:16:58
        //    |
        // 16 | ... fn foo(self) -> Self::Bar {
        //    |                     ^^^^^^^^^
        // ```

        let mut m = Margin {
            whitespace_left: if whitespace_left >= 6 { whitespace_left - 6 } else { 0 },
            span_left: if span_left >= 6 { span_left - 6 } else { 0 },
            span_right: span_right + 6,
            computed_left: 0,
            computed_right: 0,
            column_width,
            label_right: label_right + 6,
        };
        m.compute(max_line_len);
        m
    }

    fn was_cut_left(&self) -> bool {
        self.computed_left > 0
    }

    fn was_cut_right(&self, line_len: usize) -> bool {
        let right = if self.computed_right == self.span_right ||
            self.computed_right == self.label_right
        {
            // Account for the "..." padding given above. Otherwise we end up with code lines that
            // do fit but end in "..." as if they were trimmed.
            self.computed_right - 6
        } else {
            self.computed_right
        };
        right < line_len && line_len > self.computed_left + self.column_width
    }

    fn compute(&mut self, max_line_len: usize) {
        // When there's a lot of whitespace (>20), we want to trim it as it is useless.
        self.computed_left = if self.whitespace_left > 20 {
            self.whitespace_left - 16 // We want some padding.
        } else {
            0
        };
        // We want to show as much as possible, max_line_len is the right-most boundary for the
        // relevant code.
        self.computed_right = max(max_line_len, self.computed_left);

        if self.computed_right - self.computed_left > self.column_width {
            // Trimming only whitespace isn't enough, let's get craftier.
            if self.label_right - self.whitespace_left <= self.column_width {
                // Attempt to fit the code window only trimming whitespace.
                self.computed_left = self.whitespace_left;
                self.computed_right = self.computed_left + self.column_width;
            } else if self.label_right - self.span_left <= self.column_width {
                // Attempt to fit the code window considering only the spans and labels.
                let padding_left = (self.column_width - (self.label_right - self.span_left)) / 2;
                self.computed_left = self.span_left.saturating_sub(padding_left);
                self.computed_right = self.computed_left + self.column_width;
            } else if self.span_right - self.span_left <= self.column_width {
                // Attempt to fit the code window considering the spans and labels plus padding.
                let padding_left = (self.column_width - (self.span_right - self.span_left)) / 5 * 2;
                self.computed_left = self.span_left.saturating_sub(padding_left);
                self.computed_right = self.computed_left + self.column_width;
            } else { // Mostly give up but still don't show the full line.
                self.computed_left = self.span_left;
                self.computed_right = self.span_right;
            }
        }
    }

    fn left(&self, line_len: usize) -> usize {
        min(self.computed_left, line_len)
    }

    fn right(&self, line_len: usize) -> usize {
        if max(line_len, self.computed_left) - self.computed_left <= self.column_width {
            line_len
        } else if self.computed_right > line_len {
            line_len
        } else {
            self.computed_right
        }
>>>>>>> 8cd2c99a
    }
}

const ANONYMIZED_LINE_NUM: &str = "LL";

/// Emitter trait for emitting errors.
pub trait Emitter {
    /// Emit a structured diagnostic.
    fn emit_diagnostic(&mut self, db: &DiagnosticBuilder<'_>);

    /// Emit a notification that an artifact has been output.
    /// This is currently only supported for the JSON format,
    /// other formats can, and will, simply ignore it.
    fn emit_artifact_notification(&mut self, _path: &Path, _artifact_type: &str) {}

    /// Checks if should show explanations about "rustc --explain"
    fn should_show_explain(&self) -> bool {
        true
    }

<<<<<<< HEAD
impl Emitter for EmitterWriter {
    fn emit_diagnostic(&mut self, db: &DiagnosticBuilder<'_>) {
=======
    /// Formats the substitutions of the primary_span
    ///
    /// The are a lot of conditions to this method, but in short:
    ///
    /// * If the current `Diagnostic` has only one visible `CodeSuggestion`,
    ///   we format the `help` suggestion depending on the content of the
    ///   substitutions. In that case, we return the modified span only.
    ///
    /// * If the current `Diagnostic` has multiple suggestions,
    ///   we return the original `primary_span` and the original suggestions.
    fn primary_span_formatted<'a>(
        &mut self,
        db: &'a DiagnosticBuilder<'_>
    ) -> (MultiSpan, &'a [CodeSuggestion]) {
>>>>>>> 8cd2c99a
        let mut primary_span = db.span.clone();
        if let Some((sugg, rest)) = db.suggestions.split_first() {
            if rest.is_empty() &&
               // ^ if there is only one suggestion
               // don't display multi-suggestions as labels
               sugg.substitutions.len() == 1 &&
               // don't display multipart suggestions as labels
               sugg.substitutions[0].parts.len() == 1 &&
               // don't display long messages as labels
               sugg.msg.split_whitespace().count() < 10 &&
               // don't display multiline suggestions as labels
               !sugg.substitutions[0].parts[0].snippet.contains('\n') &&
               // when this style is set we want the suggestion to be a message, not inline
               sugg.style != SuggestionStyle::HideCodeAlways &&
               // trivial suggestion for tooling's sake, never shown
               sugg.style != SuggestionStyle::CompletelyHidden
            {
                let substitution = &sugg.substitutions[0].parts[0].snippet.trim();
                let msg = if substitution.len() == 0 || sugg.style.hide_inline() {
                    // This substitution is only removal OR we explicitly don't want to show the
                    // code inline (`hide_inline`). Therefore, we don't show the substitution.
                    format!("help: {}", sugg.msg)
                } else {
                    // Show the default suggestion text with the substitution
                    format!("help: {}: `{}`", sugg.msg, substitution)
                };
                primary_span.push_span_label(sugg.substitutions[0].parts[0].span, msg);

                // We return only the modified primary_span
                (primary_span, &[])
            } else {
                // if there are multiple suggestions, print them all in full
                // to be consistent. We could try to figure out if we can
                // make one (or the first one) inline, but that would give
                // undue importance to a semi-random suggestion
                (primary_span, &db.suggestions)
            }
        } else {
            (primary_span, &db.suggestions)
        }
    }

    // This does a small "fix" for multispans by looking to see if it can find any that
    // point directly at <*macros>. Since these are often difficult to read, this
    // will change the span to point at the use site.
    fn fix_multispans_in_std_macros(&self,
                                    source_map: &Option<Lrc<SourceMapperDyn>>,
                                    span: &mut MultiSpan,
                                    children: &mut Vec<SubDiagnostic>,
                                    level: &Level,
                                    backtrace: bool) {
        let mut spans_updated = self.fix_multispan_in_std_macros(source_map, span, backtrace);
        for child in children.iter_mut() {
            spans_updated |= self.fix_multispan_in_std_macros(
                                 source_map,
                                 &mut child.span,
                                 backtrace
                             );
        }
        let msg = if level == &Error {
            "this error originates in a macro outside of the current crate \
             (in Nightly builds, run with -Z external-macro-backtrace \
              for more info)".to_string()
        } else {
            "this warning originates in a macro outside of the current crate \
             (in Nightly builds, run with -Z external-macro-backtrace \
              for more info)".to_string()
        };

        if spans_updated {
            children.push(SubDiagnostic {
                level: Level::Note,
                message: vec![
                    (msg,
                     Style::NoStyle),
                ],
                span: MultiSpan::new(),
                render_span: None,
            });
        }
    }

    // This "fixes" MultiSpans that contain Spans that are pointing to locations inside of
    // <*macros>. Since these locations are often difficult to read, we move these Spans from
    // <*macros> to their corresponding use site.
    fn fix_multispan_in_std_macros(&self,
                                   source_map: &Option<Lrc<SourceMapperDyn>>,
                                   span: &mut MultiSpan,
                                   always_backtrace: bool) -> bool {
        let mut spans_updated = false;

        if let Some(ref sm) = source_map {
            let mut before_after: Vec<(Span, Span)> = vec![];
            let mut new_labels: Vec<(Span, String)> = vec![];

            // First, find all the spans in <*macros> and point instead at their use site
            for sp in span.primary_spans() {
                if sp.is_dummy() {
                    continue;
                }
                let call_sp = sm.call_span_if_macro(*sp);
                if call_sp != *sp && !always_backtrace {
                    before_after.push((*sp, call_sp));
                }
                let backtrace_len = sp.macro_backtrace().len();
                for (i, trace) in sp.macro_backtrace().iter().rev().enumerate() {
                    // Only show macro locations that are local
                    // and display them like a span_note
                    if trace.def_site_span.is_dummy() {
                        continue;
                    }
                    if always_backtrace {
                        new_labels.push((trace.def_site_span,
                                            format!("in this expansion of `{}`{}",
                                                    trace.macro_decl_name,
                                                    if backtrace_len > 2 {
                                                        // if backtrace_len == 1 it'll be pointed
                                                        // at by "in this macro invocation"
                                                        format!(" (#{})", i + 1)
                                                    } else {
                                                        String::new()
                                                    })));
                    }
                    // Check to make sure we're not in any <*macros>
                    if !sm.span_to_filename(trace.def_site_span).is_macros() &&
                        !trace.macro_decl_name.starts_with("desugaring of ") &&
                        !trace.macro_decl_name.starts_with("#[") ||
                        always_backtrace {
                        new_labels.push((trace.call_site,
                                            format!("in this macro invocation{}",
                                                    if backtrace_len > 2 && always_backtrace {
                                                        // only specify order when the macro
                                                        // backtrace is multiple levels deep
                                                        format!(" (#{})", i + 1)
                                                    } else {
                                                        String::new()
                                                    })));
                        if !always_backtrace {
                            break;
                        }
                    }
                }
            }
            for (label_span, label_text) in new_labels {
                span.push_span_label(label_span, label_text);
            }
            for sp_label in span.span_labels() {
                if sp_label.span.is_dummy() {
                    continue;
                }
                if sm.span_to_filename(sp_label.span.clone()).is_macros() &&
                    !always_backtrace
                {
                    let v = sp_label.span.macro_backtrace();
                    if let Some(use_site) = v.last() {
                        before_after.push((sp_label.span.clone(), use_site.call_site.clone()));
                    }
                }
            }
            // After we have them, make sure we replace these 'bad' def sites with their use sites
            for (before, after) in before_after {
                span.replace(before, after);
                spans_updated = true;
            }
        }

        spans_updated
    }
}

impl Emitter for EmitterWriter {
    fn emit_diagnostic(&mut self, db: &DiagnosticBuilder<'_>) {
        let mut children = db.children.clone();
        let (mut primary_span, suggestions) = self.primary_span_formatted(&db);

        self.fix_multispans_in_std_macros(&self.sm,
                                          &mut primary_span,
                                          &mut children,
                                          &db.level,
                                          db.handler.flags.external_macro_backtrace);

        self.emit_messages_default(&db.level,
                                   &db.styled_message(),
                                   &db.code,
                                   &primary_span,
                                   &children,
                                   &suggestions);
    }

    fn should_show_explain(&self) -> bool {
        !self.short_message
    }
}

/// maximum number of lines we will print for each error; arbitrary.
pub const MAX_HIGHLIGHT_LINES: usize = 6;
/// maximum number of suggestions to be shown
///
/// Arbitrary, but taken from trait import suggestion limit
pub const MAX_SUGGESTIONS: usize = 4;

#[derive(Clone, Copy, Debug, PartialEq, Eq)]
pub enum ColorConfig {
    Auto,
    Always,
    Never,
}

impl ColorConfig {
    fn to_color_choice(self) -> ColorChoice {
        match self {
            ColorConfig::Always => {
                if atty::is(atty::Stream::Stderr) {
                    ColorChoice::Always
                } else {
                    ColorChoice::AlwaysAnsi
                }
            }
            ColorConfig::Never => ColorChoice::Never,
            ColorConfig::Auto if atty::is(atty::Stream::Stderr) => {
                ColorChoice::Auto
            }
            ColorConfig::Auto => ColorChoice::Never,
        }
    }
    fn suggests_using_colors(self) -> bool {
        match self {
            | ColorConfig::Always
            | ColorConfig::Auto
            => true,
            ColorConfig::Never => false,
        }
    }
}

/// Handles the writing of `HumanReadableErrorType::Default` and `HumanReadableErrorType::Short`
pub struct EmitterWriter {
    dst: Destination,
    sm: Option<Lrc<SourceMapperDyn>>,
    short_message: bool,
    teach: bool,
    ui_testing: bool,
    terminal_width: Option<usize>,
}

#[derive(Debug)]
pub struct FileWithAnnotatedLines {
    pub file: Lrc<SourceFile>,
    pub lines: Vec<Line>,
    multiline_depth: usize,
}

impl EmitterWriter {
    pub fn stderr(
        color_config: ColorConfig,
        source_map: Option<Lrc<SourceMapperDyn>>,
        short_message: bool,
        teach: bool,
        terminal_width: Option<usize>,
    ) -> EmitterWriter {
        let dst = Destination::from_stderr(color_config);
        EmitterWriter {
            dst,
            sm: source_map,
            short_message,
            teach,
            ui_testing: false,
            terminal_width,
        }
    }

    pub fn new(
        dst: Box<dyn Write + Send>,
        source_map: Option<Lrc<SourceMapperDyn>>,
        short_message: bool,
        teach: bool,
        colored: bool,
<<<<<<< HEAD
=======
        terminal_width: Option<usize>,
>>>>>>> 8cd2c99a
    ) -> EmitterWriter {
        EmitterWriter {
            dst: Raw(dst, colored),
            sm: source_map,
            short_message,
            teach,
            ui_testing: false,
            terminal_width,
        }
    }

    pub fn ui_testing(mut self, ui_testing: bool) -> Self {
        self.ui_testing = ui_testing;
        self
    }

    fn maybe_anonymized(&self, line_num: usize) -> String {
        if self.ui_testing {
            ANONYMIZED_LINE_NUM.to_string()
        } else {
            line_num.to_string()
        }
    }

<<<<<<< HEAD
    fn render_source_line(&self,
                          buffer: &mut StyledBuffer,
                          file: Lrc<SourceFile>,
                          line: &Line,
                          width_offset: usize,
                          code_offset: usize) -> Vec<(usize, Style)> {
=======
    fn draw_line(
        &self,
        buffer: &mut StyledBuffer,
        source_string: &str,
        line_index: usize,
        line_offset: usize,
        width_offset: usize,
        code_offset: usize,
        margin: Margin,
    ) {
        let line_len = source_string.len();
        // Create the source line we will highlight.
        let left = margin.left(line_len);
        let right = margin.right(line_len);
        // On long lines, we strip the source line, accounting for unicode.
        let mut taken = 0;
        let code: String = source_string.chars().skip(left).take_while(|ch| {
            // Make sure that the trimming on the right will fall within the terminal width.
            // FIXME: `unicode_width` sometimes disagrees with terminals on how wide a `char` is.
            // For now, just accept that sometimes the code line will be longer than desired.
            let next = unicode_width::UnicodeWidthChar::width(*ch).unwrap_or(1);
            if taken + next > right - left {
                return false;
            }
            taken += next;
            true
        }).collect();
        buffer.puts(line_offset, code_offset, &code, Style::Quotation);
        if margin.was_cut_left() {
            // We have stripped some code/whitespace from the beginning, make it clear.
            buffer.puts(line_offset, code_offset, "...", Style::LineNumber);
        }
        if margin.was_cut_right(line_len) {
            // We have stripped some code after the right-most span end, make it clear we did so.
            buffer.puts(line_offset, code_offset + taken - 3, "...", Style::LineNumber);
        }
        buffer.puts(line_offset, 0, &self.maybe_anonymized(line_index), Style::LineNumber);

        draw_col_separator(buffer, line_offset, width_offset - 2);
    }

    fn render_source_line(
        &self,
        buffer: &mut StyledBuffer,
        file: Lrc<SourceFile>,
        line: &Line,
        width_offset: usize,
        code_offset: usize,
        margin: Margin,
    ) -> Vec<(usize, Style)> {
        // Draw:
        //
        //   LL | ... code ...
        //      |     ^^-^ span label
        //      |       |
        //      |       secondary span label
        //
        //   ^^ ^ ^^^ ^^^^ ^^^ we don't care about code too far to the right of a span, we trim it
        //   |  | |   |
        //   |  | |   actual code found in your source code and the spans we use to mark it
        //   |  | when there's too much wasted space to the left, trim it
        //   |  vertical divider between the column number and the code
        //   column number

>>>>>>> 8cd2c99a
        if line.line_index == 0 {
            return Vec::new();
        }

        let source_string = match file.get_line(line.line_index - 1) {
            Some(s) => s,
            None => return Vec::new(),
        };

        let line_offset = buffer.num_lines();

        let left = margin.left(source_string.len()); // Left trim
        // Account for unicode characters of width !=0 that were removed.
        let left = source_string.chars().take(left).fold(0, |acc, ch| {
            acc + unicode_width::UnicodeWidthChar::width(ch).unwrap_or(1)
        });

        self.draw_line(
            buffer,
            &source_string,
            line.line_index,
            line_offset,
            width_offset,
            code_offset,
            margin,
        );

        // Special case when there's only one annotation involved, it is the start of a multiline
        // span and there's no text at the beginning of the code line. Instead of doing the whole
        // graph:
        //
        // 2 |   fn foo() {
        //   |  _^
        // 3 | |
        // 4 | | }
        //   | |_^ test
        //
        // we simplify the output to:
        //
        // 2 | / fn foo() {
        // 3 | |
        // 4 | | }
        //   | |_^ test
        if line.annotations.len() == 1 {
            if let Some(ref ann) = line.annotations.get(0) {
                if let AnnotationType::MultilineStart(depth) = ann.annotation_type {
                    if source_string.chars().take(ann.start_col).all(|c| c.is_whitespace()) {
                        let style = if ann.is_primary {
                            Style::UnderlinePrimary
                        } else {
                            Style::UnderlineSecondary
                        };
                        buffer.putc(line_offset, width_offset + depth - 1, '/', style);
                        return vec![(depth, style)];
                    }
                }
            }
        }

        // We want to display like this:
        //
        //      vec.push(vec.pop().unwrap());
        //      ---      ^^^               - previous borrow ends here
        //      |        |
        //      |        error occurs here
        //      previous borrow of `vec` occurs here
        //
        // But there are some weird edge cases to be aware of:
        //
        //      vec.push(vec.pop().unwrap());
        //      --------                    - previous borrow ends here
        //      ||
        //      |this makes no sense
        //      previous borrow of `vec` occurs here
        //
        // For this reason, we group the lines into "highlight lines"
        // and "annotations lines", where the highlight lines have the `^`.

        // Sort the annotations by (start, end col)
        // The labels are reversed, sort and then reversed again.
        // Consider a list of annotations (A1, A2, C1, C2, B1, B2) where
        // the letter signifies the span. Here we are only sorting by the
        // span and hence, the order of the elements with the same span will
        // not change. On reversing the ordering (|a, b| but b.cmp(a)), you get
        // (C1, C2, B1, B2, A1, A2). All the elements with the same span are
        // still ordered first to last, but all the elements with different
        // spans are ordered by their spans in last to first order. Last to
        // first order is important, because the jiggly lines and | are on
        // the left, so the rightmost span needs to be rendered first,
        // otherwise the lines would end up needing to go over a message.

        let mut annotations = line.annotations.clone();
        annotations.sort_by_key(|a| Reverse(a.start_col));

        // First, figure out where each label will be positioned.
        //
        // In the case where you have the following annotations:
        //
        //      vec.push(vec.pop().unwrap());
        //      --------                    - previous borrow ends here [C]
        //      ||
        //      |this makes no sense [B]
        //      previous borrow of `vec` occurs here [A]
        //
        // `annotations_position` will hold [(2, A), (1, B), (0, C)].
        //
        // We try, when possible, to stick the rightmost annotation at the end
        // of the highlight line:
        //
        //      vec.push(vec.pop().unwrap());
        //      ---      ---               - previous borrow ends here
        //
        // But sometimes that's not possible because one of the other
        // annotations overlaps it. For example, from the test
        // `span_overlap_label`, we have the following annotations
        // (written on distinct lines for clarity):
        //
        //      fn foo(x: u32) {
        //      --------------
        //             -
        //
        // In this case, we can't stick the rightmost-most label on
        // the highlight line, or we would get:
        //
        //      fn foo(x: u32) {
        //      -------- x_span
        //      |
        //      fn_span
        //
        // which is totally weird. Instead we want:
        //
        //      fn foo(x: u32) {
        //      --------------
        //      |      |
        //      |      x_span
        //      fn_span
        //
        // which is...less weird, at least. In fact, in general, if
        // the rightmost span overlaps with any other span, we should
        // use the "hang below" version, so we can at least make it
        // clear where the span *starts*. There's an exception for this
        // logic, when the labels do not have a message:
        //
        //      fn foo(x: u32) {
        //      --------------
        //             |
        //             x_span
        //
        // instead of:
        //
        //      fn foo(x: u32) {
        //      --------------
        //      |      |
        //      |      x_span
        //      <EMPTY LINE>
        //
        let mut annotations_position = vec![];
        let mut line_len = 0;
        let mut p = 0;
        for (i, annotation) in annotations.iter().enumerate() {
            for (j, next) in annotations.iter().enumerate() {
                if overlaps(next, annotation, 0)  // This label overlaps with another one and both
                    && annotation.has_label()     // take space (they have text and are not
                    && j > i                      // multiline lines).
                    && p == 0  // We're currently on the first line, move the label one line down
                {
                    // If we're overlapping with an un-labelled annotation with the same span
                    // we can just merge them in the output
                    if next.start_col == annotation.start_col
                    && next.end_col == annotation.end_col
                    && !next.has_label()
                    {
                        continue;
                    }

                    // This annotation needs a new line in the output.
                    p += 1;
                    break;
                }
            }
            annotations_position.push((p, annotation));
            for (j, next) in annotations.iter().enumerate() {
                if j > i  {
                    let l = if let Some(ref label) = next.label {
                        label.len() + 2
                    } else {
                        0
                    };
                    if (overlaps(next, annotation, l) // Do not allow two labels to be in the same
                                                     // line if they overlap including padding, to
                                                     // avoid situations like:
                                                     //
                                                     //      fn foo(x: u32) {
                                                     //      -------^------
                                                     //      |      |
                                                     //      fn_spanx_span
                                                     //
                        && annotation.has_label()    // Both labels must have some text, otherwise
                        && next.has_label())         // they are not overlapping.
                                                     // Do not add a new line if this annotation
                                                     // or the next are vertical line placeholders.
                        || (annotation.takes_space() // If either this or the next annotation is
                            && next.has_label())     // multiline start/end, move it to a new line
                        || (annotation.has_label()   // so as not to overlap the orizontal lines.
                            && next.takes_space())
                        || (annotation.takes_space() && next.takes_space())
                        || (overlaps(next, annotation, l)
                            && next.end_col <= annotation.end_col
                            && next.has_label()
                            && p == 0)  // Avoid #42595.
                    {
                        // This annotation needs a new line in the output.
                        p += 1;
                        break;
                    }
                }
            }
            if line_len < p {
                line_len = p;
            }
        }

        if line_len != 0 {
            line_len += 1;
        }

        // If there are no annotations or the only annotations on this line are
        // MultilineLine, then there's only code being shown, stop processing.
        if line.annotations.iter().all(|a| a.is_line()) {
            return vec![];
        }

        // Write the colunmn separator.
        //
        // After this we will have:
        //
        // 2 |   fn foo() {
        //   |
        //   |
        //   |
        // 3 |
        // 4 |   }
        //   |
        for pos in 0..=line_len {
            draw_col_separator(buffer, line_offset + pos + 1, width_offset - 2);
            buffer.putc(line_offset + pos + 1,
                        width_offset - 2,
                        '|',
                        Style::LineNumber);
        }

        // Write the horizontal lines for multiline annotations
        // (only the first and last lines need this).
        //
        // After this we will have:
        //
        // 2 |   fn foo() {
        //   |  __________
        //   |
        //   |
        // 3 |
        // 4 |   }
        //   |  _
        for &(pos, annotation) in &annotations_position {
            let style = if annotation.is_primary {
                Style::UnderlinePrimary
            } else {
                Style::UnderlineSecondary
            };
            let pos = pos + 1;
            match annotation.annotation_type {
                AnnotationType::MultilineStart(depth) |
                AnnotationType::MultilineEnd(depth) => {
                    draw_range(
                        buffer,
                        '_',
                        line_offset + pos,
                        width_offset + depth,
                        code_offset + annotation.start_col - left,
                        style,
                    );
                }
                _ if self.teach => {
                    buffer.set_style_range(
                        line_offset,
                        code_offset + annotation.start_col - left,
                        code_offset + annotation.end_col - left,
                        style,
                        annotation.is_primary,
                    );
                }
                _ => {}
            }
        }

        // Write the vertical lines for labels that are on a different line as the underline.
        //
        // After this we will have:
        //
        // 2 |   fn foo() {
        //   |  __________
        //   | |    |
        //   | |
        // 3 |
        // 4 | | }
        //   | |_
        for &(pos, annotation) in &annotations_position {
            let style = if annotation.is_primary {
                Style::UnderlinePrimary
            } else {
                Style::UnderlineSecondary
            };
            let pos = pos + 1;

            if pos > 1 && (annotation.has_label() || annotation.takes_space()) {
                for p in line_offset + 1..=line_offset + pos {
                    buffer.putc(p,
                                code_offset + annotation.start_col - margin.computed_left,
                                '|',
                                style);
                }
            }
            match annotation.annotation_type {
                AnnotationType::MultilineStart(depth) => {
                    for p in line_offset + pos + 1..line_offset + line_len + 2 {
                        buffer.putc(p,
                                    width_offset + depth - 1,
                                    '|',
                                    style);
                    }
                }
                AnnotationType::MultilineEnd(depth) => {
                    for p in line_offset..=line_offset + pos {
                        buffer.putc(p,
                                    width_offset + depth - 1,
                                    '|',
                                    style);
                    }
                }
                _ => (),
            }
        }

        // Write the labels on the annotations that actually have a label.
        //
        // After this we will have:
        //
        // 2 |   fn foo() {
        //   |  __________
        //   |      |
        //   |      something about `foo`
        // 3 |
        // 4 |   }
        //   |  _  test
        for &(pos, annotation) in &annotations_position {
            let style = if annotation.is_primary {
                Style::LabelPrimary
            } else {
                Style::LabelSecondary
            };
            let (pos, col) = if pos == 0 {
                (pos + 1, if annotation.end_col + 1 > left {
                    annotation.end_col + 1 - left
                } else {
                    0
                })
            } else {
                (pos + 2, if annotation.start_col > left {
                    annotation.start_col - left
                } else {
                    0
                })
            };
            if let Some(ref label) = annotation.label {
                buffer.puts(line_offset + pos, code_offset + col, &label, style);
            }
        }

        // Sort from biggest span to smallest span so that smaller spans are
        // represented in the output:
        //
        // x | fn foo()
        //   | ^^^---^^
        //   | |  |
        //   | |  something about `foo`
        //   | something about `fn foo()`
        annotations_position.sort_by(|a, b| {
            // Decreasing order. When `a` and `b` are the same length, prefer `Primary`.
            (a.1.len(), !a.1.is_primary).cmp(&(b.1.len(), !b.1.is_primary)).reverse()
        });

        // Write the underlines.
        //
        // After this we will have:
        //
        // 2 |   fn foo() {
        //   |  ____-_____^
        //   |      |
        //   |      something about `foo`
        // 3 |
        // 4 |   }
        //   |  _^  test
        for &(_, annotation) in &annotations_position {
            let (underline, style) = if annotation.is_primary {
                ('^', Style::UnderlinePrimary)
            } else {
                ('-', Style::UnderlineSecondary)
            };
            for p in annotation.start_col..annotation.end_col {
                buffer.putc(
                    line_offset + 1,
                    if code_offset + p > left {
                        code_offset + p - left
                    } else {
                        0
                    },
                    underline,
                    style,
                );
            }
        }
        annotations_position.iter().filter_map(|&(_, annotation)| {
            match annotation.annotation_type {
                AnnotationType::MultilineStart(p) | AnnotationType::MultilineEnd(p) => {
                    let style = if annotation.is_primary {
                        Style::LabelPrimary
                    } else {
                        Style::LabelSecondary
                    };
                    Some((p, style))
                }
                _ => None
            }

        }).collect::<Vec<_>>()
    }

    fn get_multispan_max_line_num(&mut self, msp: &MultiSpan) -> usize {
        let mut max = 0;
        if let Some(ref sm) = self.sm {
            for primary_span in msp.primary_spans() {
                if !primary_span.is_dummy() {
                    let hi = sm.lookup_char_pos(primary_span.hi());
                    if hi.line > max {
                        max = hi.line;
                    }
                }
            }
            if !self.short_message {
                for span_label in msp.span_labels() {
                    if !span_label.span.is_dummy() {
                        let hi = sm.lookup_char_pos(span_label.span.hi());
                        if hi.line > max {
                            max = hi.line;
                        }
                    }
                }
            }
        }
        max
    }

    fn get_max_line_num(&mut self, span: &MultiSpan, children: &[SubDiagnostic]) -> usize {
        let mut max = 0;

        let primary = self.get_multispan_max_line_num(span);
        max = if primary > max { primary } else { max };

        for sub in children {
            let sub_result = self.get_multispan_max_line_num(&sub.span);
            max = if sub_result > max { primary } else { max };
        }
        max
    }

<<<<<<< HEAD
    // This "fixes" MultiSpans that contain Spans that are pointing to locations inside of
    // <*macros>. Since these locations are often difficult to read, we move these Spans from
    // <*macros> to their corresponding use site.
    fn fix_multispan_in_std_macros(&mut self,
                                   span: &mut MultiSpan,
                                   always_backtrace: bool) -> bool {
        let mut spans_updated = false;

        if let Some(ref sm) = self.sm {
            let mut before_after: Vec<(Span, Span)> = vec![];
            let mut new_labels: Vec<(Span, String)> = vec![];

            // First, find all the spans in <*macros> and point instead at their use site
            for sp in span.primary_spans() {
                if sp.is_dummy() {
                    continue;
                }
                let call_sp = sm.call_span_if_macro(*sp);
                if call_sp != *sp && !always_backtrace {
                    before_after.push((*sp, call_sp));
                }
                let backtrace_len = sp.macro_backtrace().len();
                for (i, trace) in sp.macro_backtrace().iter().rev().enumerate() {
                    // Only show macro locations that are local
                    // and display them like a span_note
                    if trace.def_site_span.is_dummy() {
                        continue;
                    }
                    if always_backtrace {
                        new_labels.push((trace.def_site_span,
                                            format!("in this expansion of `{}`{}",
                                                    trace.macro_decl_name,
                                                    if backtrace_len > 2 {
                                                        // if backtrace_len == 1 it'll be pointed
                                                        // at by "in this macro invocation"
                                                        format!(" (#{})", i + 1)
                                                    } else {
                                                        String::new()
                                                    })));
                    }
                    // Check to make sure we're not in any <*macros>
                    if !sm.span_to_filename(trace.def_site_span).is_macros() &&
                        !trace.macro_decl_name.starts_with("desugaring of ") &&
                        !trace.macro_decl_name.starts_with("#[") ||
                        always_backtrace {
                        new_labels.push((trace.call_site,
                                            format!("in this macro invocation{}",
                                                    if backtrace_len > 2 && always_backtrace {
                                                        // only specify order when the macro
                                                        // backtrace is multiple levels deep
                                                        format!(" (#{})", i + 1)
                                                    } else {
                                                        String::new()
                                                    })));
                        if !always_backtrace {
                            break;
                        }
                    }
                }
            }
            for (label_span, label_text) in new_labels {
                span.push_span_label(label_span, label_text);
            }
            for sp_label in span.span_labels() {
                if sp_label.span.is_dummy() {
                    continue;
                }
                if sm.span_to_filename(sp_label.span.clone()).is_macros() &&
                    !always_backtrace
                {
                    let v = sp_label.span.macro_backtrace();
                    if let Some(use_site) = v.last() {
                        before_after.push((sp_label.span.clone(), use_site.call_site.clone()));
                    }
                }
            }
            // After we have them, make sure we replace these 'bad' def sites with their use sites
            for (before, after) in before_after {
                span.replace(before, after);
                spans_updated = true;
            }
        }

        spans_updated
    }

    // This does a small "fix" for multispans by looking to see if it can find any that
    // point directly at <*macros>. Since these are often difficult to read, this
    // will change the span to point at the use site.
    fn fix_multispans_in_std_macros(&mut self,
                                    span: &mut MultiSpan,
                                    children: &mut Vec<SubDiagnostic>,
                                    level: &Level,
                                    backtrace: bool) {
        let mut spans_updated = self.fix_multispan_in_std_macros(span, backtrace);
        for child in children.iter_mut() {
            spans_updated |= self.fix_multispan_in_std_macros(&mut child.span, backtrace);
        }
        let msg = if level == &Error {
            "this error originates in a macro outside of the current crate \
             (in Nightly builds, run with -Z external-macro-backtrace \
              for more info)".to_string()
        } else {
            "this warning originates in a macro outside of the current crate \
             (in Nightly builds, run with -Z external-macro-backtrace \
              for more info)".to_string()
        };

        if spans_updated {
            children.push(SubDiagnostic {
                level: Level::Note,
                message: vec![
                    (msg,
                     Style::NoStyle),
                ],
                span: MultiSpan::new(),
                render_span: None,
            });
        }
    }

=======
>>>>>>> 8cd2c99a
    /// Adds a left margin to every line but the first, given a padding length and the label being
    /// displayed, keeping the provided highlighting.
    fn msg_to_buffer(&self,
                     buffer: &mut StyledBuffer,
                     msg: &[(String, Style)],
                     padding: usize,
                     label: &str,
                     override_style: Option<Style>) {

        // The extra 5 ` ` is padding that's always needed to align to the `note: `:
        //
        //   error: message
        //     --> file.rs:13:20
        //      |
        //   13 |     <CODE>
        //      |      ^^^^
        //      |
        //      = note: multiline
        //              message
        //   ++^^^----xx
        //    |  |   | |
        //    |  |   | magic `2`
        //    |  |   length of label
        //    |  magic `3`
        //    `max_line_num_len`
        let padding = " ".repeat(padding + label.len() + 5);

        /// Returns `true` if `style`, or the override if present and the style is `NoStyle`.
        fn style_or_override(style: Style, override_style: Option<Style>) -> Style {
            if let Some(o) = override_style {
                if style == Style::NoStyle {
                    return o;
                }
            }
            style
        }

        let mut line_number = 0;

        // Provided the following diagnostic message:
        //
        //     let msg = vec![
        //       ("
        //       ("highlighted multiline\nstring to\nsee how it ", Style::NoStyle),
        //       ("looks", Style::Highlight),
        //       ("with\nvery ", Style::NoStyle),
        //       ("weird", Style::Highlight),
        //       (" formats\n", Style::NoStyle),
        //       ("see?", Style::Highlight),
        //     ];
        //
        // the expected output on a note is (* surround the highlighted text)
        //
        //        = note: highlighted multiline
        //                string to
        //                see how it *looks* with
        //                very *weird* formats
        //                see?
        for &(ref text, ref style) in msg.iter() {
            let lines = text.split('\n').collect::<Vec<_>>();
            if lines.len() > 1 {
                for (i, line) in lines.iter().enumerate() {
                    if i != 0 {
                        line_number += 1;
                        buffer.append(line_number, &padding, Style::NoStyle);
                    }
                    buffer.append(line_number, line, style_or_override(*style, override_style));
                }
            } else {
                buffer.append(line_number, text, style_or_override(*style, override_style));
            }
        }
    }

    fn emit_message_default(
        &mut self,
        msp: &MultiSpan,
        msg: &[(String, Style)],
        code: &Option<DiagnosticId>,
        level: &Level,
        max_line_num_len: usize,
        is_secondary: bool,
    ) -> io::Result<()> {
        let mut buffer = StyledBuffer::new();
        let header_style = if is_secondary {
            Style::HeaderMsg
        } else {
            Style::MainHeaderMsg
        };

        if !msp.has_primary_spans() && !msp.has_span_labels() && is_secondary
           && !self.short_message {
            // This is a secondary message with no span info
            for _ in 0..max_line_num_len {
                buffer.prepend(0, " ", Style::NoStyle);
            }
            draw_note_separator(&mut buffer, 0, max_line_num_len + 1);
            let level_str = level.to_string();
            if !level_str.is_empty() {
                buffer.append(0, &level_str, Style::MainHeaderMsg);
                buffer.append(0, ": ", Style::NoStyle);
            }
            self.msg_to_buffer(&mut buffer, msg, max_line_num_len, "note", None);
        } else {
            let level_str = level.to_string();
            if !level_str.is_empty() {
                buffer.append(0, &level_str, Style::Level(level.clone()));
            }
            // only render error codes, not lint codes
            if let Some(DiagnosticId::Error(ref code)) = *code {
                buffer.append(0, "[", Style::Level(level.clone()));
                buffer.append(0, &code, Style::Level(level.clone()));
                buffer.append(0, "]", Style::Level(level.clone()));
            }
            if !level_str.is_empty() {
                buffer.append(0, ": ", header_style);
            }
            for &(ref text, _) in msg.iter() {
                buffer.append(0, text, header_style);
            }
        }

        let mut annotated_files = FileWithAnnotatedLines::collect_annotations(msp, &self.sm);

        // Make sure our primary file comes first
        let (primary_lo, sm) = if let (Some(sm), Some(ref primary_span)) =
            (self.sm.as_ref(), msp.primary_span().as_ref()) {
            if !primary_span.is_dummy() {
                (sm.lookup_char_pos(primary_span.lo()), sm)
            } else {
                emit_to_destination(&buffer.render(), level, &mut self.dst, self.short_message)?;
                return Ok(());
            }
        } else {
            // If we don't have span information, emit and exit
            emit_to_destination(&buffer.render(), level, &mut self.dst, self.short_message)?;
            return Ok(());
        };
        if let Ok(pos) =
            annotated_files.binary_search_by(|x| x.file.name.cmp(&primary_lo.file.name)) {
            annotated_files.swap(0, pos);
        }

        // Print out the annotate source lines that correspond with the error
        for annotated_file in annotated_files {
            // we can't annotate anything if the source is unavailable.
            if !sm.ensure_source_file_source_present(annotated_file.file.clone()) {
                continue;
            }

            // print out the span location and spacer before we print the annotated source
            // to do this, we need to know if this span will be primary
            let is_primary = primary_lo.file.name == annotated_file.file.name;
            if is_primary {
                let loc = primary_lo.clone();
                if !self.short_message {
                    // remember where we are in the output buffer for easy reference
                    let buffer_msg_line_offset = buffer.num_lines();

                    buffer.prepend(buffer_msg_line_offset, "--> ", Style::LineNumber);
                    buffer.append(
                        buffer_msg_line_offset,
                        &format!(
                            "{}:{}:{}",
                            loc.file.name,
                            sm.doctest_offset_line(&loc.file.name, loc.line),
                            loc.col.0 + 1,
                        ),
                        Style::LineAndColumn,
                    );
                    for _ in 0..max_line_num_len {
                        buffer.prepend(buffer_msg_line_offset, " ", Style::NoStyle);
                    }
                } else {
                    buffer.prepend(
                        0,
                        &format!(
                            "{}:{}:{}: ",
                            loc.file.name,
                            sm.doctest_offset_line(&loc.file.name, loc.line),
                            loc.col.0 + 1,
                        ),
                        Style::LineAndColumn,
                    );
                }
            } else if !self.short_message {
                // remember where we are in the output buffer for easy reference
                let buffer_msg_line_offset = buffer.num_lines();

                // Add spacing line
                draw_col_separator(&mut buffer, buffer_msg_line_offset, max_line_num_len + 1);

                // Then, the secondary file indicator
                buffer.prepend(buffer_msg_line_offset + 1, "::: ", Style::LineNumber);
                let loc = if let Some(first_line) = annotated_file.lines.first() {
                    let col = if let Some(first_annotation) = first_line.annotations.first() {
                        format!(":{}", first_annotation.start_col + 1)
                    } else {
                        String::new()
                    };
                    format!("{}:{}{}",
                            annotated_file.file.name,
                            sm.doctest_offset_line(
                                &annotated_file.file.name, first_line.line_index),
                            col)
                } else {
                    annotated_file.file.name.to_string()
                };
                buffer.append(buffer_msg_line_offset + 1,
                              &loc,
                              Style::LineAndColumn);
                for _ in 0..max_line_num_len {
                    buffer.prepend(buffer_msg_line_offset + 1, " ", Style::NoStyle);
                }
            }

            if !self.short_message {
                // Put in the spacer between the location and annotated source
                let buffer_msg_line_offset = buffer.num_lines();
                draw_col_separator_no_space(&mut buffer,
                                            buffer_msg_line_offset,
                                            max_line_num_len + 1);

                // Contains the vertical lines' positions for active multiline annotations
                let mut multilines = FxHashMap::default();

                // Get the left-side margin to remove it
                let mut whitespace_margin = std::usize::MAX;
                for line_idx in 0..annotated_file.lines.len() {
                    let file = annotated_file.file.clone();
                    let line = &annotated_file.lines[line_idx];
                    if let Some(source_string) = file.get_line(line.line_index - 1) {
                        let leading_whitespace = source_string
                            .chars()
                            .take_while(|c| c.is_whitespace())
                            .count();
                        if source_string.chars().any(|c| !c.is_whitespace()) {
                            whitespace_margin = min(
                                whitespace_margin,
                                leading_whitespace,
                            );
                        }
                    }
                }
                if whitespace_margin == std::usize::MAX {
                    whitespace_margin = 0;
                }

                // Left-most column any visible span points at.
                let mut span_left_margin = std::usize::MAX;
                for line in &annotated_file.lines {
                    for ann in &line.annotations {
                        span_left_margin = min(span_left_margin, ann.start_col);
                        span_left_margin = min(span_left_margin, ann.end_col);
                    }
                }
                if span_left_margin == std::usize::MAX {
                    span_left_margin = 0;
                }

                // Right-most column any visible span points at.
                let mut span_right_margin = 0;
                let mut label_right_margin = 0;
                let mut max_line_len = 0;
                for line in &annotated_file.lines {
                    max_line_len = max(max_line_len, annotated_file.file
                        .get_line(line.line_index - 1)
                        .map(|s| s.len())
                        .unwrap_or(0));
                    for ann in &line.annotations {
                        span_right_margin = max(span_right_margin, ann.start_col);
                        span_right_margin = max(span_right_margin, ann.end_col);
                        // FIXME: account for labels not in the same line
                        let label_right = ann.label.as_ref().map(|l| l.len() + 1).unwrap_or(0);
                        label_right_margin = max(label_right_margin, ann.end_col + label_right);
                    }
                }

                let width_offset = 3 + max_line_num_len;
                let code_offset = if annotated_file.multiline_depth == 0 {
                    width_offset
                } else {
                    width_offset + annotated_file.multiline_depth + 1
                };

                let column_width = if let Some(width) = self.terminal_width {
                    width.saturating_sub(code_offset)
                } else if self.ui_testing {
                    140
                } else {
                    term_size::dimensions()
                        .map(|(w, _)| w.saturating_sub(code_offset))
                        .unwrap_or(std::usize::MAX)
                };

                let margin = Margin::new(
                    whitespace_margin,
                    span_left_margin,
                    span_right_margin,
                    label_right_margin,
                    column_width,
                    max_line_len,
                );

                // Next, output the annotate source for this file
                for line_idx in 0..annotated_file.lines.len() {
                    let previous_buffer_line = buffer.num_lines();

                    let depths = self.render_source_line(
                        &mut buffer,
                        annotated_file.file.clone(),
                        &annotated_file.lines[line_idx],
                        width_offset,
                        code_offset,
                        margin,
                    );

                    let mut to_add = FxHashMap::default();

                    for (depth, style) in depths {
                        if multilines.get(&depth).is_some() {
                            multilines.remove(&depth);
                        } else {
                            to_add.insert(depth, style);
                        }
                    }

                    // Set the multiline annotation vertical lines to the left of
                    // the code in this line.
                    for (depth, style) in &multilines {
                        for line in previous_buffer_line..buffer.num_lines() {
                            draw_multiline_line(&mut buffer,
                                                line,
                                                width_offset,
                                                *depth,
                                                *style);
                        }
                    }
                    // check to see if we need to print out or elide lines that come between
                    // this annotated line and the next one.
                    if line_idx < (annotated_file.lines.len() - 1) {
                        let line_idx_delta = annotated_file.lines[line_idx + 1].line_index -
                                             annotated_file.lines[line_idx].line_index;
                        if line_idx_delta > 2 {
                            let last_buffer_line_num = buffer.num_lines();
                            buffer.puts(last_buffer_line_num, 0, "...", Style::LineNumber);

                            // Set the multiline annotation vertical lines on `...` bridging line.
                            for (depth, style) in &multilines {
                                draw_multiline_line(&mut buffer,
                                                    last_buffer_line_num,
                                                    width_offset,
                                                    *depth,
                                                    *style);
                            }
                        } else if line_idx_delta == 2 {
                            let unannotated_line = annotated_file.file
                                .get_line(annotated_file.lines[line_idx].line_index)
                                .unwrap_or_else(|| Cow::from(""));

                            let last_buffer_line_num = buffer.num_lines();

                            self.draw_line(
                                &mut buffer,
                                &unannotated_line,
                                annotated_file.lines[line_idx + 1].line_index - 1,
                                last_buffer_line_num,
                                width_offset,
                                code_offset,
                                margin,
                            );

                            for (depth, style) in &multilines {
                                draw_multiline_line(
                                    &mut buffer,
                                    last_buffer_line_num,
                                    width_offset,
                                    *depth,
                                    *style,
                                );
                            }
                        }
                    }

                    multilines.extend(&to_add);
                }
            }
        }

        // final step: take our styled buffer, render it, then output it
        emit_to_destination(&buffer.render(), level, &mut self.dst, self.short_message)?;

        Ok(())

    }

    fn emit_suggestion_default(
        &mut self,
        suggestion: &CodeSuggestion,
        level: &Level,
        max_line_num_len: usize,
    ) -> io::Result<()> {
        if let Some(ref sm) = self.sm {
            let mut buffer = StyledBuffer::new();

            // Render the suggestion message
            let level_str = level.to_string();
            if !level_str.is_empty() {
                buffer.append(0, &level_str, Style::Level(level.clone()));
                buffer.append(0, ": ", Style::HeaderMsg);
            }
            self.msg_to_buffer(
                &mut buffer,
                &[(suggestion.msg.to_owned(), Style::NoStyle)],
                max_line_num_len,
                "suggestion",
                Some(Style::HeaderMsg),
            );

            // Render the replacements for each suggestion
            let suggestions = suggestion.splice_lines(&**sm);

            let mut row_num = 2;
            for &(ref complete, ref parts) in suggestions.iter().take(MAX_SUGGESTIONS) {
                // Only show underline if the suggestion spans a single line and doesn't cover the
                // entirety of the code output. If you have multiple replacements in the same line
                // of code, show the underline.
                let show_underline = !(parts.len() == 1
                    && parts[0].snippet.trim() == complete.trim())
                    && complete.lines().count() == 1;

                let lines = sm.span_to_lines(parts[0].span).unwrap();

                assert!(!lines.lines.is_empty());

                let line_start = sm.lookup_char_pos(parts[0].span.lo()).line;
                draw_col_separator_no_space(&mut buffer, 1, max_line_num_len + 1);
                let mut line_pos = 0;
                let mut lines = complete.lines();
                for line in lines.by_ref().take(MAX_HIGHLIGHT_LINES) {
                    // Print the span column to avoid confusion
                    buffer.puts(row_num,
                                0,
                                &self.maybe_anonymized(line_start + line_pos),
                                Style::LineNumber);
                    // print the suggestion
                    draw_col_separator(&mut buffer, row_num, max_line_num_len + 1);
                    buffer.append(row_num, line, Style::NoStyle);
                    line_pos += 1;
                    row_num += 1;
                }

                // This offset and the ones below need to be signed to account for replacement code
                // that is shorter than the original code.
                let mut offset: isize = 0;
                // Only show an underline in the suggestions if the suggestion is not the
                // entirety of the code being shown and the displayed code is not multiline.
                if show_underline {
                    draw_col_separator(&mut buffer, row_num, max_line_num_len + 1);
                    for part in parts {
                        let span_start_pos = sm.lookup_char_pos(part.span.lo()).col_display;
                        let span_end_pos = sm.lookup_char_pos(part.span.hi()).col_display;

                        // Do not underline the leading...
                        let start = part.snippet.len()
                            .saturating_sub(part.snippet.trim_start().len());
                        // ...or trailing spaces. Account for substitutions containing unicode
                        // characters.
                        let sub_len = part.snippet.trim().chars().fold(0, |acc, ch| {
                            acc + unicode_width::UnicodeWidthChar::width(ch).unwrap_or(1)
                        });

                        let underline_start = (span_start_pos + start) as isize + offset;
                        let underline_end = (span_start_pos + start + sub_len) as isize + offset;
                        for p in underline_start..underline_end {
                            buffer.putc(row_num,
                                        max_line_num_len + 3 + p as usize,
                                        '^',
                                        Style::UnderlinePrimary);
                        }
                        // underline removals too
                        if underline_start == underline_end {
                            for p in underline_start-1..underline_start+1 {
                                buffer.putc(row_num,
                                            max_line_num_len + 3 + p as usize,
                                            '-',
                                            Style::UnderlineSecondary);
                            }
                        }

                        // length of the code after substitution
                        let full_sub_len = part.snippet.chars().fold(0, |acc, ch| {
                            acc + unicode_width::UnicodeWidthChar::width(ch).unwrap_or(1) as isize
                        });

                        // length of the code to be substituted
                        let snippet_len = span_end_pos as isize - span_start_pos as isize;
                        // For multiple substitutions, use the position *after* the previous
                        // substitutions have happened.
                        offset += full_sub_len - snippet_len;
                    }
                    row_num += 1;
                }

                // if we elided some lines, add an ellipsis
                if lines.next().is_some() {
                    buffer.puts(row_num, max_line_num_len - 1, "...", Style::LineNumber);
                } else if !show_underline {
                    draw_col_separator_no_space(&mut buffer, row_num, max_line_num_len + 1);
                    row_num += 1;
                }
            }
            if suggestions.len() > MAX_SUGGESTIONS {
                let msg = format!("and {} other candidates", suggestions.len() - MAX_SUGGESTIONS);
                buffer.puts(row_num, 0, &msg, Style::NoStyle);
            }
            emit_to_destination(&buffer.render(), level, &mut self.dst, self.short_message)?;
        }
        Ok(())
    }

    fn emit_messages_default(&mut self,
                             level: &Level,
                             message: &[(String, Style)],
                             code: &Option<DiagnosticId>,
                             span: &MultiSpan,
                             children: &[SubDiagnostic],
                             suggestions: &[CodeSuggestion]) {
        let max_line_num_len = if self.ui_testing {
            ANONYMIZED_LINE_NUM.len()
        } else {
            self.get_max_line_num(span, children).to_string().len()
        };

        match self.emit_message_default(span,
                                        message,
                                        code,
                                        level,
                                        max_line_num_len,
                                        false) {
            Ok(()) => {
                if !children.is_empty() {
                    let mut buffer = StyledBuffer::new();
                    if !self.short_message {
                        draw_col_separator_no_space(&mut buffer, 0, max_line_num_len + 1);
                    }
                    match emit_to_destination(&buffer.render(), level, &mut self.dst,
                                              self.short_message) {
                        Ok(()) => (),
                        Err(e) => panic!("failed to emit error: {}", e)
                    }
                }
                if !self.short_message {
                    for child in children {
                        let span = child.render_span.as_ref().unwrap_or(&child.span);
                        match self.emit_message_default(
                            &span,
                            &child.styled_message(),
                            &None,
                            &child.level,
                            max_line_num_len,
                            true,
                        ) {
                            Err(e) => panic!("failed to emit error: {}", e),
                            _ => ()
                        }
                    }
                    for sugg in suggestions {
                        if sugg.style == SuggestionStyle::CompletelyHidden {
                            // do not display this suggestion, it is meant only for tools
                        } else if sugg.style == SuggestionStyle::HideCodeAlways {
                            match self.emit_message_default(
                                &MultiSpan::new(),
                                &[(sugg.msg.to_owned(), Style::HeaderMsg)],
                                &None,
                                &Level::Help,
                                max_line_num_len,
                                true,
                            ) {
                                Err(e) => panic!("failed to emit error: {}", e),
                                _ => ()
                            }
                        } else {
                            match self.emit_suggestion_default(
                                sugg,
                                &Level::Help,
                                max_line_num_len,
                            ) {
                                Err(e) => panic!("failed to emit error: {}", e),
                                _ => ()
                            }
                        }
                    }
                }
            }
            Err(e) => panic!("failed to emit error: {}", e),
        }

        let mut dst = self.dst.writable();
        match writeln!(dst) {
            Err(e) => panic!("failed to emit error: {}", e),
            _ => {
                match dst.flush() {
                    Err(e) => panic!("failed to emit error: {}", e),
                    _ => (),
                }
            }
        }
    }
}

impl FileWithAnnotatedLines {
    /// Preprocess all the annotations so that they are grouped by file and by line number
    /// This helps us quickly iterate over the whole message (including secondary file spans)
    pub fn collect_annotations(
        msp: &MultiSpan,
        source_map: &Option<Lrc<SourceMapperDyn>>
    ) -> Vec<FileWithAnnotatedLines> {
        fn add_annotation_to_file(file_vec: &mut Vec<FileWithAnnotatedLines>,
                                  file: Lrc<SourceFile>,
                                  line_index: usize,
                                  ann: Annotation) {

            for slot in file_vec.iter_mut() {
                // Look through each of our files for the one we're adding to
                if slot.file.name == file.name {
                    // See if we already have a line for it
                    for line_slot in &mut slot.lines {
                        if line_slot.line_index == line_index {
                            line_slot.annotations.push(ann);
                            return;
                        }
                    }
                    // We don't have a line yet, create one
                    slot.lines.push(Line {
                        line_index,
                        annotations: vec![ann],
                    });
                    slot.lines.sort();
                    return;
                }
            }
            // This is the first time we're seeing the file
            file_vec.push(FileWithAnnotatedLines {
                file,
                lines: vec![Line {
                                line_index,
                                annotations: vec![ann],
                            }],
                multiline_depth: 0,
            });
        }

        let mut output = vec![];
        let mut multiline_annotations = vec![];

        if let Some(ref sm) = source_map {
            for span_label in msp.span_labels() {
                if span_label.span.is_dummy() {
                    continue;
                }

                let lo = sm.lookup_char_pos(span_label.span.lo());
                let mut hi = sm.lookup_char_pos(span_label.span.hi());

                // Watch out for "empty spans". If we get a span like 6..6, we
                // want to just display a `^` at 6, so convert that to
                // 6..7. This is degenerate input, but it's best to degrade
                // gracefully -- and the parser likes to supply a span like
                // that for EOF, in particular.

                if lo.col_display == hi.col_display && lo.line == hi.line {
                    hi.col_display += 1;
                }

                let ann_type = if lo.line != hi.line {
                    let ml = MultilineAnnotation {
                        depth: 1,
                        line_start: lo.line,
                        line_end: hi.line,
                        start_col: lo.col_display,
                        end_col: hi.col_display,
                        is_primary: span_label.is_primary,
                        label: span_label.label.clone(),
                        overlaps_exactly: false,
                    };
                    multiline_annotations.push((lo.file.clone(), ml.clone()));
                    AnnotationType::Multiline(ml)
                } else {
                    AnnotationType::Singleline
                };
                let ann = Annotation {
                    start_col: lo.col_display,
                    end_col: hi.col_display,
                    is_primary: span_label.is_primary,
                    label: span_label.label.clone(),
                    annotation_type: ann_type,
                };

                if !ann.is_multiline() {
                    add_annotation_to_file(&mut output, lo.file, lo.line, ann);
                }
            }
        }

        // Find overlapping multiline annotations, put them at different depths
        multiline_annotations.sort_by_key(|&(_, ref ml)| (ml.line_start, ml.line_end));
        for item in multiline_annotations.clone() {
            let ann = item.1;
            for item in multiline_annotations.iter_mut() {
                let ref mut a = item.1;
                // Move all other multiline annotations overlapping with this one
                // one level to the right.
                if !(ann.same_span(a)) &&
                    num_overlap(ann.line_start, ann.line_end, a.line_start, a.line_end, true)
                {
                    a.increase_depth();
                } else if ann.same_span(a) && &ann != a {
                    a.overlaps_exactly = true;
                } else {
                    break;
                }
            }
        }

        let mut max_depth = 0;  // max overlapping multiline spans
        for (file, ann) in multiline_annotations {
            if ann.depth > max_depth {
                max_depth = ann.depth;
            }
            let mut end_ann = ann.as_end();
            if !ann.overlaps_exactly {
                // avoid output like
                //
                //  |        foo(
                //  |   _____^
                //  |  |_____|
                //  | ||         bar,
                //  | ||     );
                //  | ||      ^
                //  | ||______|
                //  |  |______foo
                //  |         baz
                //
                // and instead get
                //
                //  |       foo(
                //  |  _____^
                //  | |         bar,
                //  | |     );
                //  | |      ^
                //  | |      |
                //  | |______foo
                //  |        baz
                add_annotation_to_file(&mut output, file.clone(), ann.line_start, ann.as_start());
                // 4 is the minimum vertical length of a multiline span when presented: two lines
                // of code and two lines of underline. This is not true for the special case where
                // the beginning doesn't have an underline, but the current logic seems to be
                // working correctly.
                let middle = min(ann.line_start + 4, ann.line_end);
                for line in ann.line_start + 1..middle {
                    // Every `|` that joins the beginning of the span (`___^`) to the end (`|__^`).
                    add_annotation_to_file(&mut output, file.clone(), line, ann.as_line());
                }
                if middle < ann.line_end - 1 {
                    for line in ann.line_end - 1..ann.line_end {
                        add_annotation_to_file(&mut output, file.clone(), line, ann.as_line());
                    }
                }
            } else {
                end_ann.annotation_type = AnnotationType::Singleline;
            }
            add_annotation_to_file(&mut output, file, ann.line_end, end_ann);
        }
        for file_vec in output.iter_mut() {
            file_vec.multiline_depth = max_depth;
        }
        output
    }
}

fn draw_col_separator(buffer: &mut StyledBuffer, line: usize, col: usize) {
    buffer.puts(line, col, "| ", Style::LineNumber);
}

fn draw_col_separator_no_space(buffer: &mut StyledBuffer, line: usize, col: usize) {
    draw_col_separator_no_space_with_style(buffer, line, col, Style::LineNumber);
}

fn draw_col_separator_no_space_with_style(buffer: &mut StyledBuffer,
                                          line: usize,
                                          col: usize,
                                          style: Style) {
    buffer.putc(line, col, '|', style);
}

fn draw_range(buffer: &mut StyledBuffer, symbol: char, line: usize,
              col_from: usize, col_to: usize, style: Style) {
    for col in col_from..col_to {
        buffer.putc(line, col, symbol, style);
    }
}

fn draw_note_separator(buffer: &mut StyledBuffer, line: usize, col: usize) {
    buffer.puts(line, col, "= ", Style::LineNumber);
}

fn draw_multiline_line(buffer: &mut StyledBuffer,
                       line: usize,
                       offset: usize,
                       depth: usize,
                       style: Style)
{
    buffer.putc(line, offset + depth - 1, '|', style);
}

fn num_overlap(a_start: usize, a_end: usize, b_start: usize, b_end:usize, inclusive: bool) -> bool {
    let extra = if inclusive {
        1
    } else {
        0
    };
    (b_start..b_end + extra).contains(&a_start) ||
    (a_start..a_end + extra).contains(&b_start)
}
fn overlaps(a1: &Annotation, a2: &Annotation, padding: usize) -> bool {
    num_overlap(a1.start_col, a1.end_col + padding, a2.start_col, a2.end_col, false)
}

fn emit_to_destination(rendered_buffer: &[Vec<StyledString>],
                       lvl: &Level,
                       dst: &mut Destination,
                       short_message: bool)
                       -> io::Result<()> {
    use crate::lock;

    let mut dst = dst.writable();

    // In order to prevent error message interleaving, where multiple error lines get intermixed
    // when multiple compiler processes error simultaneously, we emit errors with additional
    // steps.
    //
    // On Unix systems, we write into a buffered terminal rather than directly to a terminal. When
    // the .flush() is called we take the buffer created from the buffered writes and write it at
    // one shot.  Because the Unix systems use ANSI for the colors, which is a text-based styling
    // scheme, this buffered approach works and maintains the styling.
    //
    // On Windows, styling happens through calls to a terminal API. This prevents us from using the
    // same buffering approach.  Instead, we use a global Windows mutex, which we acquire long
    // enough to output the full error message, then we release.
    let _buffer_lock = lock::acquire_global_lock("rustc_errors");
    for (pos, line) in rendered_buffer.iter().enumerate() {
        for part in line {
            dst.apply_style(lvl.clone(), part.style)?;
            write!(dst, "{}", part.text)?;
            dst.reset()?;
        }
        if !short_message && (!lvl.is_failure_note() || pos != rendered_buffer.len() - 1) {
            writeln!(dst)?;
        }
    }
    dst.flush()?;
    Ok(())
}

pub enum Destination {
    Terminal(StandardStream),
    Buffered(BufferWriter),
    // The bool denotes whether we should be emitting ansi color codes or not
    Raw(Box<(dyn Write + Send)>, bool),
}

pub enum WritableDst<'a> {
    Terminal(&'a mut StandardStream),
    Buffered(&'a mut BufferWriter, Buffer),
    Raw(&'a mut (dyn Write + Send)),
    ColoredRaw(Ansi<&'a mut (dyn Write + Send)>),
}

impl Destination {
    fn from_stderr(color: ColorConfig) -> Destination {
        let choice = color.to_color_choice();
        // On Windows we'll be performing global synchronization on the entire
        // system for emitting rustc errors, so there's no need to buffer
        // anything.
        //
        // On non-Windows we rely on the atomicity of `write` to ensure errors
        // don't get all jumbled up.
        if cfg!(windows) {
            Terminal(StandardStream::stderr(choice))
        } else {
            Buffered(BufferWriter::stderr(choice))
        }
    }

    fn writable(&mut self) -> WritableDst<'_> {
        match *self {
            Destination::Terminal(ref mut t) => WritableDst::Terminal(t),
            Destination::Buffered(ref mut t) => {
                let buf = t.buffer();
                WritableDst::Buffered(t, buf)
            }
            Destination::Raw(ref mut t, false) => WritableDst::Raw(t),
            Destination::Raw(ref mut t, true) => WritableDst::ColoredRaw(Ansi::new(t)),
        }
    }
}

impl<'a> WritableDst<'a> {
    fn apply_style(&mut self, lvl: Level, style: Style) -> io::Result<()> {
        let mut spec = ColorSpec::new();
        match style {
            Style::LineAndColumn => {}
            Style::LineNumber => {
                spec.set_bold(true);
                spec.set_intense(true);
                if cfg!(windows) {
                    spec.set_fg(Some(Color::Cyan));
                } else {
                    spec.set_fg(Some(Color::Blue));
                }
            }
            Style::Quotation => {}
            Style::MainHeaderMsg => {
                spec.set_bold(true);
                if cfg!(windows) {
                    spec.set_intense(true)
                        .set_fg(Some(Color::White));
                }
            }
            Style::UnderlinePrimary | Style::LabelPrimary => {
                spec = lvl.color();
                spec.set_bold(true);
            }
            Style::UnderlineSecondary |
            Style::LabelSecondary => {
                spec.set_bold(true)
                    .set_intense(true);
                if cfg!(windows) {
                    spec.set_fg(Some(Color::Cyan));
                } else {
                    spec.set_fg(Some(Color::Blue));
                }
            }
            Style::HeaderMsg |
            Style::NoStyle => {}
            Style::Level(lvl) => {
                spec = lvl.color();
                spec.set_bold(true);
            }
            Style::Highlight => {
                spec.set_bold(true);
            }
        }
        self.set_color(&spec)
    }

    fn set_color(&mut self, color: &ColorSpec) -> io::Result<()> {
        match *self {
            WritableDst::Terminal(ref mut t) => t.set_color(color),
            WritableDst::Buffered(_, ref mut t) => t.set_color(color),
            WritableDst::ColoredRaw(ref mut t) => t.set_color(color),
            WritableDst::Raw(_) => Ok(())
        }
    }

    fn reset(&mut self) -> io::Result<()> {
        match *self {
            WritableDst::Terminal(ref mut t) => t.reset(),
            WritableDst::Buffered(_, ref mut t) => t.reset(),
            WritableDst::ColoredRaw(ref mut t) => t.reset(),
            WritableDst::Raw(_) => Ok(()),
        }
    }
}

impl<'a> Write for WritableDst<'a> {
    fn write(&mut self, bytes: &[u8]) -> io::Result<usize> {
        match *self {
            WritableDst::Terminal(ref mut t) => t.write(bytes),
            WritableDst::Buffered(_, ref mut buf) => buf.write(bytes),
            WritableDst::Raw(ref mut w) => w.write(bytes),
            WritableDst::ColoredRaw(ref mut t) => t.write(bytes),
        }
    }

    fn flush(&mut self) -> io::Result<()> {
        match *self {
            WritableDst::Terminal(ref mut t) => t.flush(),
            WritableDst::Buffered(_, ref mut buf) => buf.flush(),
            WritableDst::Raw(ref mut w) => w.flush(),
            WritableDst::ColoredRaw(ref mut w) => w.flush(),
        }
    }
}

impl<'a> Drop for WritableDst<'a> {
    fn drop(&mut self) {
        match *self {
            WritableDst::Buffered(ref mut dst, ref mut buf) => {
                drop(dst.print(buf));
            }
            _ => {}
        }
    }
}<|MERGE_RESOLUTION|>--- conflicted
+++ resolved
@@ -24,11 +24,7 @@
 use std::borrow::Cow;
 use std::io::prelude::*;
 use std::io;
-<<<<<<< HEAD
-use std::cmp::{min, Reverse};
-=======
 use std::cmp::{min, max, Reverse};
->>>>>>> 8cd2c99a
 use std::path::Path;
 use termcolor::{StandardStream, ColorChoice, ColorSpec, BufferWriter, Ansi};
 use termcolor::{WriteColor, Color, Buffer};
@@ -55,11 +51,6 @@
         dst: Box<dyn Write + Send>,
         source_map: Option<Lrc<SourceMapperDyn>>,
         teach: bool,
-<<<<<<< HEAD
-    ) -> EmitterWriter {
-        let (short, color_config) = self.unzip();
-        EmitterWriter::new(dst, source_map, short, teach, color_config.suggests_using_colors())
-=======
         terminal_width: Option<usize>,
     ) -> EmitterWriter {
         let (short, color_config) = self.unzip();
@@ -181,7 +172,6 @@
         } else {
             self.computed_right
         }
->>>>>>> 8cd2c99a
     }
 }
 
@@ -202,10 +192,6 @@
         true
     }
 
-<<<<<<< HEAD
-impl Emitter for EmitterWriter {
-    fn emit_diagnostic(&mut self, db: &DiagnosticBuilder<'_>) {
-=======
     /// Formats the substitutions of the primary_span
     ///
     /// The are a lot of conditions to this method, but in short:
@@ -220,7 +206,6 @@
         &mut self,
         db: &'a DiagnosticBuilder<'_>
     ) -> (MultiSpan, &'a [CodeSuggestion]) {
->>>>>>> 8cd2c99a
         let mut primary_span = db.span.clone();
         if let Some((sugg, rest)) = db.suggestions.split_first() {
             if rest.is_empty() &&
@@ -498,10 +483,7 @@
         short_message: bool,
         teach: bool,
         colored: bool,
-<<<<<<< HEAD
-=======
         terminal_width: Option<usize>,
->>>>>>> 8cd2c99a
     ) -> EmitterWriter {
         EmitterWriter {
             dst: Raw(dst, colored),
@@ -526,14 +508,6 @@
         }
     }
 
-<<<<<<< HEAD
-    fn render_source_line(&self,
-                          buffer: &mut StyledBuffer,
-                          file: Lrc<SourceFile>,
-                          line: &Line,
-                          width_offset: usize,
-                          code_offset: usize) -> Vec<(usize, Style)> {
-=======
     fn draw_line(
         &self,
         buffer: &mut StyledBuffer,
@@ -598,7 +572,6 @@
         //   |  vertical divider between the column number and the code
         //   column number
 
->>>>>>> 8cd2c99a
         if line.line_index == 0 {
             return Vec::new();
         }
@@ -1074,130 +1047,6 @@
         max
     }
 
-<<<<<<< HEAD
-    // This "fixes" MultiSpans that contain Spans that are pointing to locations inside of
-    // <*macros>. Since these locations are often difficult to read, we move these Spans from
-    // <*macros> to their corresponding use site.
-    fn fix_multispan_in_std_macros(&mut self,
-                                   span: &mut MultiSpan,
-                                   always_backtrace: bool) -> bool {
-        let mut spans_updated = false;
-
-        if let Some(ref sm) = self.sm {
-            let mut before_after: Vec<(Span, Span)> = vec![];
-            let mut new_labels: Vec<(Span, String)> = vec![];
-
-            // First, find all the spans in <*macros> and point instead at their use site
-            for sp in span.primary_spans() {
-                if sp.is_dummy() {
-                    continue;
-                }
-                let call_sp = sm.call_span_if_macro(*sp);
-                if call_sp != *sp && !always_backtrace {
-                    before_after.push((*sp, call_sp));
-                }
-                let backtrace_len = sp.macro_backtrace().len();
-                for (i, trace) in sp.macro_backtrace().iter().rev().enumerate() {
-                    // Only show macro locations that are local
-                    // and display them like a span_note
-                    if trace.def_site_span.is_dummy() {
-                        continue;
-                    }
-                    if always_backtrace {
-                        new_labels.push((trace.def_site_span,
-                                            format!("in this expansion of `{}`{}",
-                                                    trace.macro_decl_name,
-                                                    if backtrace_len > 2 {
-                                                        // if backtrace_len == 1 it'll be pointed
-                                                        // at by "in this macro invocation"
-                                                        format!(" (#{})", i + 1)
-                                                    } else {
-                                                        String::new()
-                                                    })));
-                    }
-                    // Check to make sure we're not in any <*macros>
-                    if !sm.span_to_filename(trace.def_site_span).is_macros() &&
-                        !trace.macro_decl_name.starts_with("desugaring of ") &&
-                        !trace.macro_decl_name.starts_with("#[") ||
-                        always_backtrace {
-                        new_labels.push((trace.call_site,
-                                            format!("in this macro invocation{}",
-                                                    if backtrace_len > 2 && always_backtrace {
-                                                        // only specify order when the macro
-                                                        // backtrace is multiple levels deep
-                                                        format!(" (#{})", i + 1)
-                                                    } else {
-                                                        String::new()
-                                                    })));
-                        if !always_backtrace {
-                            break;
-                        }
-                    }
-                }
-            }
-            for (label_span, label_text) in new_labels {
-                span.push_span_label(label_span, label_text);
-            }
-            for sp_label in span.span_labels() {
-                if sp_label.span.is_dummy() {
-                    continue;
-                }
-                if sm.span_to_filename(sp_label.span.clone()).is_macros() &&
-                    !always_backtrace
-                {
-                    let v = sp_label.span.macro_backtrace();
-                    if let Some(use_site) = v.last() {
-                        before_after.push((sp_label.span.clone(), use_site.call_site.clone()));
-                    }
-                }
-            }
-            // After we have them, make sure we replace these 'bad' def sites with their use sites
-            for (before, after) in before_after {
-                span.replace(before, after);
-                spans_updated = true;
-            }
-        }
-
-        spans_updated
-    }
-
-    // This does a small "fix" for multispans by looking to see if it can find any that
-    // point directly at <*macros>. Since these are often difficult to read, this
-    // will change the span to point at the use site.
-    fn fix_multispans_in_std_macros(&mut self,
-                                    span: &mut MultiSpan,
-                                    children: &mut Vec<SubDiagnostic>,
-                                    level: &Level,
-                                    backtrace: bool) {
-        let mut spans_updated = self.fix_multispan_in_std_macros(span, backtrace);
-        for child in children.iter_mut() {
-            spans_updated |= self.fix_multispan_in_std_macros(&mut child.span, backtrace);
-        }
-        let msg = if level == &Error {
-            "this error originates in a macro outside of the current crate \
-             (in Nightly builds, run with -Z external-macro-backtrace \
-              for more info)".to_string()
-        } else {
-            "this warning originates in a macro outside of the current crate \
-             (in Nightly builds, run with -Z external-macro-backtrace \
-              for more info)".to_string()
-        };
-
-        if spans_updated {
-            children.push(SubDiagnostic {
-                level: Level::Note,
-                message: vec![
-                    (msg,
-                     Style::NoStyle),
-                ],
-                span: MultiSpan::new(),
-                render_span: None,
-            });
-        }
-    }
-
-=======
->>>>>>> 8cd2c99a
     /// Adds a left margin to every line but the first, given a padding length and the label being
     /// displayed, keeping the provided highlighting.
     fn msg_to_buffer(&self,
