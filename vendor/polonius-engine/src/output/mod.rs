// Copyright 2017 The Rust Project Developers. See the COPYRIGHT
// file at the top-level directory of this distribution and at
// http://rust-lang.org/COPYRIGHT.
//
// Licensed under the Apache License, Version 2.0 <LICENSE-APACHE or
// http://www.apache.org/licenses/LICENSE-2.0> or the MIT license
// <LICENSE-MIT or http://opensource.org/licenses/MIT>, at your
// option. This file may not be copied, modified, or distributed
// except according to those terms.

use rustc_hash::FxHashMap;
use std::borrow::Cow;
use std::collections::{BTreeMap, BTreeSet};

mod datafrog_opt;
mod hybrid;
<<<<<<< HEAD
=======
mod initialization;
>>>>>>> 8cd2c99a
mod liveness;
mod location_insensitive;
mod naive;
use facts::{AllFacts, Atom};

#[derive(Debug, Clone, Copy)]
pub enum Algorithm {
    Naive,
    DatafrogOpt,
    LocationInsensitive,
    /// Compare Naive and DatafrogOpt.
    Compare,
    Hybrid,
}

impl Algorithm {
    /// Optimized variants that ought to be equivalent to "naive"
    pub const OPTIMIZED: &'static [Algorithm] = &[Algorithm::DatafrogOpt];

    pub fn variants() -> [&'static str; 5] {
        [
            "Naive",
            "DatafrogOpt",
            "LocationInsensitive",
            "Compare",
            "Hybrid",
        ]
    }
}

impl ::std::str::FromStr for Algorithm {
    type Err = String;
    fn from_str(s: &str) -> Result<Self, Self::Err> {
        match s.to_lowercase().as_ref() {
            "naive" => Ok(Algorithm::Naive),
            "datafrogopt" => Ok(Algorithm::DatafrogOpt),
            "locationinsensitive" => Ok(Algorithm::LocationInsensitive),
            "compare" => Ok(Algorithm::Compare),
            "hybrid" => Ok(Algorithm::Hybrid),
            _ => Err(String::from(
                "valid values: Naive, DatafrogOpt, LocationInsensitive, Compare, Hybrid",
            )),
        }
    }
}

#[derive(Clone, Debug)]
<<<<<<< HEAD
pub struct Output<Region: Atom, Loan: Atom, Point: Atom, Variable: Atom> {
=======
pub struct Output<Region, Loan, Point, Variable, MovePath>
where
    Region: Atom,
    Region: Atom,
    Loan: Atom,
    Point: Atom,
    Variable: Atom,
    MovePath: Atom,
{
>>>>>>> 8cd2c99a
    pub errors: FxHashMap<Point, Vec<Loan>>,

    pub dump_enabled: bool,

    // these are just for debugging
    pub borrow_live_at: FxHashMap<Point, Vec<Loan>>,
    pub restricts: FxHashMap<Point, BTreeMap<Region, BTreeSet<Loan>>>,
    pub restricts_anywhere: FxHashMap<Region, BTreeSet<Loan>>,
    pub region_live_at: FxHashMap<Point, Vec<Region>>,
    pub invalidates: FxHashMap<Point, Vec<Loan>>,
    pub subset: FxHashMap<Point, BTreeMap<Region, BTreeSet<Region>>>,
    pub subset_anywhere: FxHashMap<Region, BTreeSet<Region>>,
    pub var_live_at: FxHashMap<Point, Vec<Variable>>,
    pub var_drop_live_at: FxHashMap<Point, Vec<Variable>>,
<<<<<<< HEAD
=======
    pub path_maybe_initialized_at: FxHashMap<Point, Vec<MovePath>>,
    pub var_maybe_initialized_on_exit: FxHashMap<Point, Vec<Variable>>,
>>>>>>> 8cd2c99a
}

/// Compares errors reported by Naive implementation with the errors
/// reported by the optimized implementation.
fn compare_errors<Loan: Atom, Point: Atom>(
    all_naive_errors: &FxHashMap<Point, Vec<Loan>>,
    all_opt_errors: &FxHashMap<Point, Vec<Loan>>,
) -> bool {
    let points = all_naive_errors.keys().chain(all_opt_errors.keys());

    let mut differ = false;
    for point in points {
        let mut naive_errors = all_naive_errors.get(&point).cloned().unwrap_or(Vec::new());
        naive_errors.sort();
        let mut opt_errors = all_opt_errors.get(&point).cloned().unwrap_or(Vec::new());
        opt_errors.sort();
        for err in naive_errors.iter() {
            if !opt_errors.contains(err) {
                error!(
                    "Error {0:?} at {1:?} reported by naive, but not opt.",
                    err, point
                );
                differ = true;
            }
        }
        for err in opt_errors.iter() {
            if !naive_errors.contains(err) {
                error!(
                    "Error {0:?} at {1:?} reported by opt, but not naive.",
                    err, point
                );
                differ = true;
            }
        }
    }
    differ
}

<<<<<<< HEAD
impl<Region, Loan, Point, Variable> Output<Region, Loan, Point, Variable>
=======
impl<Region, Loan, Point, Variable, MovePath> Output<Region, Loan, Point, Variable, MovePath>
>>>>>>> 8cd2c99a
where
    Region: Atom,
    Loan: Atom,
    Point: Atom,
    Variable: Atom,
<<<<<<< HEAD
{
    pub fn compute(
        all_facts: &AllFacts<Region, Loan, Point, Variable>,
=======
    MovePath: Atom,
{
    pub fn compute(
        all_facts: &AllFacts<Region, Loan, Point, Variable, MovePath>,
>>>>>>> 8cd2c99a
        algorithm: Algorithm,
        dump_enabled: bool,
    ) -> Self {
        match algorithm {
            Algorithm::Naive => naive::compute(dump_enabled, all_facts.clone()),
            Algorithm::DatafrogOpt => datafrog_opt::compute(dump_enabled, all_facts.clone()),
            Algorithm::LocationInsensitive => {
                location_insensitive::compute(dump_enabled, &all_facts)
            }
            Algorithm::Compare => {
                let naive_output = naive::compute(dump_enabled, all_facts.clone());
                let opt_output = datafrog_opt::compute(dump_enabled, all_facts.clone());
                if compare_errors(&naive_output.errors, &opt_output.errors) {
                    panic!(concat!(
                        "The errors reported by the naive algorithm differ from ",
                        "the errors reported by the optimized algorithm. ",
                        "See the error log for details."
                    ));
                } else {
                    debug!("Naive and optimized algorithms reported the same errors.");
                }
                opt_output
            }
            Algorithm::Hybrid => hybrid::compute(dump_enabled, all_facts.clone()),
        }
    }

    fn new(dump_enabled: bool) -> Self {
        Output {
            borrow_live_at: FxHashMap::default(),
            restricts: FxHashMap::default(),
            restricts_anywhere: FxHashMap::default(),
            region_live_at: FxHashMap::default(),
            invalidates: FxHashMap::default(),
            errors: FxHashMap::default(),
            subset: FxHashMap::default(),
            subset_anywhere: FxHashMap::default(),
            var_live_at: FxHashMap::default(),
            var_drop_live_at: FxHashMap::default(),
<<<<<<< HEAD
=======
            path_maybe_initialized_at: FxHashMap::default(),
            var_maybe_initialized_on_exit: FxHashMap::default(),
>>>>>>> 8cd2c99a
            dump_enabled,
        }
    }

    pub fn errors_at(&self, location: Point) -> &[Loan] {
        match self.errors.get(&location) {
            Some(v) => v,
            None => &[],
        }
    }

    pub fn borrows_in_scope_at(&self, location: Point) -> &[Loan] {
        match self.borrow_live_at.get(&location) {
            Some(p) => p,
            None => &[],
        }
    }

    pub fn restricts_at(&self, location: Point) -> Cow<'_, BTreeMap<Region, BTreeSet<Loan>>> {
        assert!(self.dump_enabled);
        match self.restricts.get(&location) {
            Some(map) => Cow::Borrowed(map),
            None => Cow::Owned(BTreeMap::default()),
        }
    }

    pub fn regions_live_at(&self, location: Point) -> &[Region] {
        assert!(self.dump_enabled);
        match self.region_live_at.get(&location) {
            Some(v) => v,
            None => &[],
        }
    }

    pub fn subsets_at(&self, location: Point) -> Cow<'_, BTreeMap<Region, BTreeSet<Region>>> {
        assert!(self.dump_enabled);
        match self.subset.get(&location) {
            Some(v) => Cow::Borrowed(v),
            None => Cow::Owned(BTreeMap::default()),
        }
    }
}

#[cfg(test)]
mod tests {
    use super::*;

    impl Atom for usize {
        fn index(self) -> usize {
            self
        }
    }

    fn compare(
        errors1: &FxHashMap<usize, Vec<usize>>,
        errors2: &FxHashMap<usize, Vec<usize>>,
    ) -> bool {
        let diff1 = compare_errors(errors1, errors2);
        let diff2 = compare_errors(errors2, errors1);
        assert_eq!(diff1, diff2);
        diff1
    }

    #[test]
    fn test_compare_errors() {
        let empty = FxHashMap::default();
        assert_eq!(false, compare(&empty, &empty));
        let mut empty_vec = FxHashMap::default();
        empty_vec.insert(1, vec![]);
        empty_vec.insert(2, vec![]);
        assert_eq!(false, compare(&empty, &empty_vec));

        let mut singleton1 = FxHashMap::default();
        singleton1.insert(1, vec![10]);
        assert_eq!(false, compare(&singleton1, &singleton1));
        let mut singleton2 = FxHashMap::default();
        singleton2.insert(1, vec![11]);
        assert_eq!(false, compare(&singleton2, &singleton2));
        let mut singleton3 = FxHashMap::default();
        singleton3.insert(2, vec![10]);
        assert_eq!(false, compare(&singleton3, &singleton3));

        assert_eq!(true, compare(&singleton1, &singleton2));
        assert_eq!(true, compare(&singleton2, &singleton3));
        assert_eq!(true, compare(&singleton1, &singleton3));

        assert_eq!(true, compare(&empty, &singleton1));
        assert_eq!(true, compare(&empty, &singleton2));
        assert_eq!(true, compare(&empty, &singleton3));

        let mut errors1 = FxHashMap::default();
        errors1.insert(1, vec![11]);
        errors1.insert(2, vec![10]);
        assert_eq!(false, compare(&errors1, &errors1));
        assert_eq!(true, compare(&errors1, &singleton1));
        assert_eq!(true, compare(&errors1, &singleton2));
        assert_eq!(true, compare(&errors1, &singleton3));
    }
}<|MERGE_RESOLUTION|>--- conflicted
+++ resolved
@@ -14,10 +14,7 @@
 
 mod datafrog_opt;
 mod hybrid;
-<<<<<<< HEAD
-=======
 mod initialization;
->>>>>>> 8cd2c99a
 mod liveness;
 mod location_insensitive;
 mod naive;
@@ -65,9 +62,6 @@
 }
 
 #[derive(Clone, Debug)]
-<<<<<<< HEAD
-pub struct Output<Region: Atom, Loan: Atom, Point: Atom, Variable: Atom> {
-=======
 pub struct Output<Region, Loan, Point, Variable, MovePath>
 where
     Region: Atom,
@@ -77,7 +71,6 @@
     Variable: Atom,
     MovePath: Atom,
 {
->>>>>>> 8cd2c99a
     pub errors: FxHashMap<Point, Vec<Loan>>,
 
     pub dump_enabled: bool,
@@ -92,11 +85,8 @@
     pub subset_anywhere: FxHashMap<Region, BTreeSet<Region>>,
     pub var_live_at: FxHashMap<Point, Vec<Variable>>,
     pub var_drop_live_at: FxHashMap<Point, Vec<Variable>>,
-<<<<<<< HEAD
-=======
     pub path_maybe_initialized_at: FxHashMap<Point, Vec<MovePath>>,
     pub var_maybe_initialized_on_exit: FxHashMap<Point, Vec<Variable>>,
->>>>>>> 8cd2c99a
 }
 
 /// Compares errors reported by Naive implementation with the errors
@@ -135,26 +125,16 @@
     differ
 }
 
-<<<<<<< HEAD
-impl<Region, Loan, Point, Variable> Output<Region, Loan, Point, Variable>
-=======
 impl<Region, Loan, Point, Variable, MovePath> Output<Region, Loan, Point, Variable, MovePath>
->>>>>>> 8cd2c99a
 where
     Region: Atom,
     Loan: Atom,
     Point: Atom,
     Variable: Atom,
-<<<<<<< HEAD
-{
-    pub fn compute(
-        all_facts: &AllFacts<Region, Loan, Point, Variable>,
-=======
     MovePath: Atom,
 {
     pub fn compute(
         all_facts: &AllFacts<Region, Loan, Point, Variable, MovePath>,
->>>>>>> 8cd2c99a
         algorithm: Algorithm,
         dump_enabled: bool,
     ) -> Self {
@@ -194,11 +174,8 @@
             subset_anywhere: FxHashMap::default(),
             var_live_at: FxHashMap::default(),
             var_drop_live_at: FxHashMap::default(),
-<<<<<<< HEAD
-=======
             path_maybe_initialized_at: FxHashMap::default(),
             var_maybe_initialized_on_exit: FxHashMap::default(),
->>>>>>> 8cd2c99a
             dump_enabled,
         }
     }
