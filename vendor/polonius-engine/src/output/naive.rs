// Copyright 2017 The Rust Project Developers. See the COPYRIGHT
// file at the top-level directory of this distribution and at
// http://rust-lang.org/COPYRIGHT.
//
// Licensed under the Apache License, Version 2.0 <LICENSE-APACHE or
// http://www.apache.org/licenses/LICENSE-2.0> or the MIT license
// <LICENSE-MIT or http://opensource.org/licenses/MIT>, at your
// option. This file may not be copied, modified, or distributed
// except according to those terms.

//! A version of the Naive datalog analysis using Datafrog.

use std::collections::{BTreeMap, BTreeSet};
use std::time::Instant;

<<<<<<< HEAD
=======
use crate::output::initialization;
>>>>>>> 8cd2c99a
use crate::output::liveness;
use crate::output::Output;
use facts::{AllFacts, Atom};

use datafrog::{Iteration, Relation, RelationLeaper};

<<<<<<< HEAD
pub(super) fn compute<Region: Atom, Loan: Atom, Point: Atom, Variable: Atom>(
    dump_enabled: bool,
    all_facts: AllFacts<Region, Loan, Point, Variable>,
) -> Output<Region, Loan, Point, Variable> {
    let mut result = Output::new(dump_enabled);

=======
pub(super) fn compute<Region: Atom, Loan: Atom, Point: Atom, Variable: Atom, MovePath: Atom>(
    dump_enabled: bool,
    all_facts: AllFacts<Region, Loan, Point, Variable, MovePath>,
) -> Output<Region, Loan, Point, Variable, MovePath> {
    let mut result = Output::new(dump_enabled);

    let var_maybe_initialized_on_exit = initialization::init_var_maybe_initialized_on_exit(
        all_facts.child,
        all_facts.path_belongs_to_var,
        all_facts.initialized_at,
        all_facts.moved_out_at,
        all_facts.path_accessed_at,
        &all_facts.cfg_edge,
        &mut result,
    );

>>>>>>> 8cd2c99a
    let region_live_at = liveness::init_region_live_at(
        all_facts.var_used,
        all_facts.var_drop_used,
        all_facts.var_defined,
        all_facts.var_uses_region,
        all_facts.var_drops_region,
<<<<<<< HEAD
        all_facts.var_initialized_on_exit,
        &all_facts.cfg_edge,
        all_facts.region_live_at,
=======
        var_maybe_initialized_on_exit,
        &all_facts.cfg_edge,
>>>>>>> 8cd2c99a
        all_facts.universal_region,
        &mut result,
    );

    let computation_start = Instant::now();

    let errors = {
        // Create a new iteration context, ...
        let mut iteration = Iteration::new();

        // static inputs
        let cfg_edge_rel: Relation<(Point, Point)> = all_facts.cfg_edge.into();
        let killed_rel: Relation<(Loan, Point)> = all_facts.killed.into();
        let region_live_at_rel: Relation<(Region, Point)> = region_live_at.into();

        // .. some variables, ..
        let subset = iteration.variable::<(Region, Region, Point)>("subset");
        let requires = iteration.variable::<(Region, Loan, Point)>("requires");
        let borrow_live_at = iteration.variable::<((Loan, Point), ())>("borrow_live_at");

        // `invalidates` facts, stored ready for joins
        let invalidates = iteration.variable::<((Loan, Point), ())>("invalidates");

        // different indices for `subset`.
        let subset_r1p = iteration.variable_indistinct("subset_r1p");
        let subset_r2p = iteration.variable_indistinct("subset_r2p");

        // different index for `requires`.
        let requires_rp = iteration.variable_indistinct("requires_rp");

        // we need `region_live_at` in both variable and relation forms.
        // (respectively, for the regular join and the leapjoin).
        let region_live_at_var = iteration.variable::<((Region, Point), ())>("region_live_at");

        // output
        let errors = iteration.variable("errors");

        //let compute_region_live_at = all_facts.region_live_at.is_empty();

        // load initial facts.
        subset.insert(all_facts.outlives.into());
        requires.insert(all_facts.borrow_region.into());
        invalidates.extend(all_facts.invalidates.iter().map(|&(p, b)| ((b, p), ())));
        region_live_at_var.extend(region_live_at_rel.iter().map(|&(r, p)| ((r, p), ())));

        // .. and then start iterating rules!
        while iteration.changed() {
            // Cleanup step: remove symmetries
            // - remove regions which are `subset`s of themselves
            //
            // FIXME: investigate whether is there a better way to do that without complicating
            // the rules too much, because it would also require temporary variables and
            // impact performance. Until then, the big reduction in tuples improves performance
            // a lot, even if we're potentially adding a small number of tuples
            // per round just to remove them in the next round.
            subset
                .recent
                .borrow_mut()
                .elements
                .retain(|&(r1, r2, _)| r1 != r2);

            // remap fields to re-index by keys.
            subset_r1p.from_map(&subset, |&(r1, r2, p)| ((r1, p), r2));
            subset_r2p.from_map(&subset, |&(r1, r2, p)| ((r2, p), r1));

            requires_rp.from_map(&requires, |&(r, b, p)| ((r, p), b));

            // subset(R1, R2, P) :- outlives(R1, R2, P).
            // Already loaded; outlives is static.

            // subset(R1, R3, P) :-
            //   subset(R1, R2, P),
            //   subset(R2, R3, P).
            subset.from_join(&subset_r2p, &subset_r1p, |&(_r2, p), &r1, &r3| (r1, r3, p));

            // subset(R1, R2, Q) :-
            //   subset(R1, R2, P),
            //   cfg_edge(P, Q),
            //   region_live_at(R1, Q),
            //   region_live_at(R2, Q).
            subset.from_leapjoin(
                &subset,
                (
                    cfg_edge_rel.extend_with(|&(_r1, _r2, p)| p),
                    region_live_at_rel.extend_with(|&(r1, _r2, _p)| r1),
                    region_live_at_rel.extend_with(|&(_r1, r2, _p)| r2),
                ),
                |&(r1, r2, _p), &q| (r1, r2, q),
            );

            // requires(R, B, P) :- borrow_region(R, B, P).
            // Already loaded; borrow_region is static.

            // requires(R2, B, P) :-
            //   requires(R1, B, P),
            //   subset(R1, R2, P).
            requires.from_join(&requires_rp, &subset_r1p, |&(_r1, p), &b, &r2| (r2, b, p));

            // requires(R, B, Q) :-
            //   requires(R, B, P),
            //   !killed(B, P),
            //   cfg_edge(P, Q),
            //   region_live_at(R, Q).
            requires.from_leapjoin(
                &requires,
                (
                    killed_rel.filter_anti(|&(_r, b, p)| (b, p)),
                    cfg_edge_rel.extend_with(|&(_r, _b, p)| p),
                    region_live_at_rel.extend_with(|&(r, _b, _p)| r),
                ),
                |&(r, b, _p), &q| (r, b, q),
            );

            // borrow_live_at(B, P) :-
            //   requires(R, B, P),
            //   region_live_at(R, P).
            borrow_live_at.from_join(&requires_rp, &region_live_at_var, |&(_r, p), &b, &()| {
                ((b, p), ())
            });

            // .decl errors(B, P) :- invalidates(B, P), borrow_live_at(B, P).
            errors.from_join(&invalidates, &borrow_live_at, |&(b, p), &(), &()| (b, p));
        }

        if dump_enabled {
            let subset = subset.complete();
            assert!(
                subset.iter().filter(|&(r1, r2, _)| r1 == r2).count() == 0,
                "unwanted subset symmetries"
            );
            for (r1, r2, location) in &subset.elements {
                result
                    .subset
                    .entry(*location)
                    .or_insert_with(BTreeMap::new)
                    .entry(*r1)
                    .or_insert_with(BTreeSet::new)
                    .insert(*r2);
            }

            let requires = requires.complete();
            for (region, borrow, location) in &requires.elements {
                result
                    .restricts
                    .entry(*location)
                    .or_insert_with(BTreeMap::new)
                    .entry(*region)
                    .or_insert_with(BTreeSet::new)
                    .insert(*borrow);
            }

            for (region, location) in &region_live_at_rel.elements {
                result
                    .region_live_at
                    .entry(*location)
                    .or_insert_with(Vec::new)
                    .push(*region);
            }

            let borrow_live_at = borrow_live_at.complete();
            for &((loan, location), ()) in &borrow_live_at.elements {
                result
                    .borrow_live_at
                    .entry(location)
                    .or_insert_with(Vec::new)
                    .push(loan);
            }
        }

        errors.complete()
    };

    if dump_enabled {
        info!(
            "errors is complete: {} tuples, {:?}",
            errors.len(),
            computation_start.elapsed()
        );
    }

    for (borrow, location) in &errors.elements {
        result
            .errors
            .entry(*location)
            .or_insert_with(Vec::new)
            .push(*borrow);
    }

    result
}<|MERGE_RESOLUTION|>--- conflicted
+++ resolved
@@ -13,24 +13,13 @@
 use std::collections::{BTreeMap, BTreeSet};
 use std::time::Instant;
 
-<<<<<<< HEAD
-=======
 use crate::output::initialization;
->>>>>>> 8cd2c99a
 use crate::output::liveness;
 use crate::output::Output;
 use facts::{AllFacts, Atom};
 
 use datafrog::{Iteration, Relation, RelationLeaper};
 
-<<<<<<< HEAD
-pub(super) fn compute<Region: Atom, Loan: Atom, Point: Atom, Variable: Atom>(
-    dump_enabled: bool,
-    all_facts: AllFacts<Region, Loan, Point, Variable>,
-) -> Output<Region, Loan, Point, Variable> {
-    let mut result = Output::new(dump_enabled);
-
-=======
 pub(super) fn compute<Region: Atom, Loan: Atom, Point: Atom, Variable: Atom, MovePath: Atom>(
     dump_enabled: bool,
     all_facts: AllFacts<Region, Loan, Point, Variable, MovePath>,
@@ -47,21 +36,14 @@
         &mut result,
     );
 
->>>>>>> 8cd2c99a
     let region_live_at = liveness::init_region_live_at(
         all_facts.var_used,
         all_facts.var_drop_used,
         all_facts.var_defined,
         all_facts.var_uses_region,
         all_facts.var_drops_region,
-<<<<<<< HEAD
-        all_facts.var_initialized_on_exit,
-        &all_facts.cfg_edge,
-        all_facts.region_live_at,
-=======
         var_maybe_initialized_on_exit,
         &all_facts.cfg_edge,
->>>>>>> 8cd2c99a
         all_facts.universal_region,
         &mut result,
     );
