--- conflicted
+++ resolved
@@ -12,11 +12,7 @@
 
 [package]
 name = "polonius-engine"
-<<<<<<< HEAD
-version = "0.9.0"
-=======
 version = "0.10.0"
->>>>>>> 8cd2c99a
 authors = ["The Rust Project Developers", "Polonius Developers"]
 description = "Core definition for the Rust borrow checker"
 readme = "README.md"
