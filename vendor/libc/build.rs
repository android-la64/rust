--- conflicted
+++ resolved
@@ -7,11 +7,8 @@
         rustc_minor_version().expect("Failed to get rustc version");
     let rustc_dep_of_std = env::var("CARGO_FEATURE_RUSTC_DEP_OF_STD").is_ok();
     let align_cargo_feature = env::var("CARGO_FEATURE_ALIGN").is_ok();
-<<<<<<< HEAD
-=======
     #[allow(unused)]
     let libc_ci = env::var("LIBC_CI").is_ok();
->>>>>>> 8cd2c99a
 
     if env::var("CARGO_FEATURE_USE_STD").is_ok() {
         println!(
@@ -20,12 +17,6 @@
         );
     }
 
-<<<<<<< HEAD
-    if env::var("LIBC_CI").is_ok() {
-        if let Some(12) = which_freebsd() {
-            println!("cargo:rustc-cfg=freebsd12");
-        }
-=======
     // The ABI of libc is backward compatible with FreeBSD 11.
     //
     // On CI, we detect the actual FreeBSD version and match its ABI exactly,
@@ -35,7 +26,6 @@
         Some(12) if libc_ci => println!("cargo:rustc-cfg=freebsd12"),
         Some(13) if libc_ci => println!("cargo:rustc-cfg=freebsd13"),
         Some(_) | None => println!("cargo:rustc-cfg=freebsd11"),
->>>>>>> 8cd2c99a
     }
 
     // Rust >= 1.15 supports private module use:
@@ -117,10 +107,7 @@
     match &stdout {
         s if s.starts_with("11") => Some(11),
         s if s.starts_with("12") => Some(12),
-<<<<<<< HEAD
-=======
         s if s.starts_with("13") => Some(13),
->>>>>>> 8cd2c99a
         _ => None,
     }
 }