pub type wchar_t = i32;
pub type off_t = i64;
pub type useconds_t = u32;
pub type blkcnt_t = i64;
pub type socklen_t = u32;
pub type sa_family_t = u8;
pub type pthread_t = ::uintptr_t;
pub type nfds_t = ::c_uint;

s! {
    pub struct sockaddr {
        pub sa_len: u8,
        pub sa_family: sa_family_t,
        pub sa_data: [::c_char; 14],
    }

    pub struct sockaddr_in6 {
        pub sin6_len: u8,
        pub sin6_family: sa_family_t,
        pub sin6_port: ::in_port_t,
        pub sin6_flowinfo: u32,
        pub sin6_addr: ::in6_addr,
        pub sin6_scope_id: u32,
    }

    pub struct passwd {
        pub pw_name: *mut ::c_char,
        pub pw_passwd: *mut ::c_char,
        pub pw_uid: ::uid_t,
        pub pw_gid: ::gid_t,
        pub pw_change: ::time_t,
        pub pw_class: *mut ::c_char,
        pub pw_gecos: *mut ::c_char,
        pub pw_dir: *mut ::c_char,
        pub pw_shell: *mut ::c_char,
        pub pw_expire: ::time_t,

        #[cfg(not(any(target_os = "macos",
                      target_os = "ios",
                      target_os = "netbsd",
                      target_os = "openbsd")))]
        pub pw_fields: ::c_int,
    }

    pub struct ifaddrs {
        pub ifa_next: *mut ifaddrs,
        pub ifa_name: *mut ::c_char,
        pub ifa_flags: ::c_uint,
        pub ifa_addr: *mut ::sockaddr,
        pub ifa_netmask: *mut ::sockaddr,
        pub ifa_dstaddr: *mut ::sockaddr,
        pub ifa_data: *mut ::c_void,
        #[cfg(target_os = "netbsd")]
        pub ifa_addrflags: ::c_uint
    }

    pub struct fd_set {
        #[cfg(all(target_pointer_width = "64",
                  any(target_os = "freebsd", target_os = "dragonfly")))]
        fds_bits: [i64; FD_SETSIZE / 64],
        #[cfg(not(all(target_pointer_width = "64",
                      any(target_os = "freebsd", target_os = "dragonfly"))))]
        fds_bits: [i32; FD_SETSIZE / 32],
    }

    pub struct tm {
        pub tm_sec: ::c_int,
        pub tm_min: ::c_int,
        pub tm_hour: ::c_int,
        pub tm_mday: ::c_int,
        pub tm_mon: ::c_int,
        pub tm_year: ::c_int,
        pub tm_wday: ::c_int,
        pub tm_yday: ::c_int,
        pub tm_isdst: ::c_int,
        pub tm_gmtoff: ::c_long,
        pub tm_zone: *mut ::c_char,
    }

    pub struct msghdr {
        pub msg_name: *mut ::c_void,
        pub msg_namelen: ::socklen_t,
        pub msg_iov: *mut ::iovec,
        pub msg_iovlen: ::c_int,
        pub msg_control: *mut ::c_void,
        pub msg_controllen: ::socklen_t,
        pub msg_flags: ::c_int,
    }

    pub struct cmsghdr {
        pub cmsg_len: ::socklen_t,
        pub cmsg_level: ::c_int,
        pub cmsg_type: ::c_int,
    }

    pub struct fsid_t {
        __fsid_val: [i32; 2],
    }

    pub struct if_nameindex {
        pub if_index: ::c_uint,
        pub if_name: *mut ::c_char,
    }
}

s_no_extra_traits!{
    pub struct sockaddr_un {
        pub sun_len: u8,
        pub sun_family: sa_family_t,
        pub sun_path: [c_char; 104]
    }

    pub struct utsname {
        #[cfg(not(target_os = "dragonfly"))]
        pub sysname: [::c_char; 256],
        #[cfg(target_os = "dragonfly")]
        pub sysname: [::c_char; 32],
        #[cfg(not(target_os = "dragonfly"))]
        pub nodename: [::c_char; 256],
        #[cfg(target_os = "dragonfly")]
        pub nodename: [::c_char; 32],
        #[cfg(not(target_os = "dragonfly"))]
        pub release: [::c_char; 256],
        #[cfg(target_os = "dragonfly")]
        pub release: [::c_char; 32],
        #[cfg(not(target_os = "dragonfly"))]
        pub version: [::c_char; 256],
        #[cfg(target_os = "dragonfly")]
        pub version: [::c_char; 32],
        #[cfg(not(target_os = "dragonfly"))]
        pub machine: [::c_char; 256],
        #[cfg(target_os = "dragonfly")]
        pub machine: [::c_char; 32],
    }

}

cfg_if! {
    if #[cfg(feature = "extra_traits")] {
        impl PartialEq for sockaddr_un {
            fn eq(&self, other: &sockaddr_un) -> bool {
                self.sun_len == other.sun_len
                    && self.sun_family == other.sun_family
                    && self
                    .sun_path
                    .iter()
                    .zip(other.sun_path.iter())
                    .all(|(a,b)| a == b)
            }
        }

        impl Eq for sockaddr_un {}

        impl ::fmt::Debug for sockaddr_un {
            fn fmt(&self, f: &mut ::fmt::Formatter) -> ::fmt::Result {
                f.debug_struct("sockaddr_un")
                    .field("sun_len", &self.sun_len)
                    .field("sun_family", &self.sun_family)
                // FIXME: .field("sun_path", &self.sun_path)
                    .finish()
            }
        }

        impl ::hash::Hash for sockaddr_un {
            fn hash<H: ::hash::Hasher>(&self, state: &mut H) {
                self.sun_len.hash(state);
                self.sun_family.hash(state);
                self.sun_path.hash(state);
            }
        }

        impl PartialEq for utsname {
            fn eq(&self, other: &utsname) -> bool {
                self.sysname
                    .iter()
                    .zip(other.sysname.iter())
                    .all(|(a,b)| a == b)
                    && self
                    .nodename
                    .iter()
                    .zip(other.nodename.iter())
                    .all(|(a,b)| a == b)
                    && self
                    .release
                    .iter()
                    .zip(other.release.iter())
                    .all(|(a,b)| a == b)
                    && self
                    .version
                    .iter()
                    .zip(other.version.iter())
                    .all(|(a,b)| a == b)
                    && self
                    .machine
                    .iter()
                    .zip(other.machine.iter())
                    .all(|(a,b)| a == b)
            }
        }

        impl Eq for utsname {}

        impl ::fmt::Debug for utsname {
            fn fmt(&self, f: &mut ::fmt::Formatter) -> ::fmt::Result {
                f.debug_struct("utsname")
                // FIXME: .field("sysname", &self.sysname)
                // FIXME: .field("nodename", &self.nodename)
                // FIXME: .field("release", &self.release)
                // FIXME: .field("version", &self.version)
                // FIXME: .field("machine", &self.machine)
                    .finish()
            }
        }

        impl ::hash::Hash for utsname {
            fn hash<H: ::hash::Hasher>(&self, state: &mut H) {
                self.sysname.hash(state);
                self.nodename.hash(state);
                self.release.hash(state);
                self.version.hash(state);
                self.machine.hash(state);
            }
        }
    }
}

pub const LC_ALL: ::c_int = 0;
pub const LC_COLLATE: ::c_int = 1;
pub const LC_CTYPE: ::c_int = 2;
pub const LC_MONETARY: ::c_int = 3;
pub const LC_NUMERIC: ::c_int = 4;
pub const LC_TIME: ::c_int = 5;
pub const LC_MESSAGES: ::c_int = 6;

pub const FIOCLEX: ::c_ulong = 0x20006601;
pub const FIONCLEX: ::c_ulong = 0x20006602;
pub const FIONREAD: ::c_ulong = 0x4004667f;
pub const FIONBIO: ::c_ulong = 0x8004667e;
pub const FIOASYNC: ::c_ulong = 0x8004667d;
pub const FIOSETOWN: ::c_ulong = 0x8004667c;
pub const FIOGETOWN: ::c_ulong = 0x4004667b;

pub const PATH_MAX: ::c_int = 1024;

pub const SA_ONSTACK: ::c_int = 0x0001;
pub const SA_SIGINFO: ::c_int = 0x0040;
pub const SA_RESTART: ::c_int = 0x0002;
pub const SA_RESETHAND: ::c_int = 0x0004;
pub const SA_NOCLDSTOP: ::c_int = 0x0008;
pub const SA_NODEFER: ::c_int = 0x0010;
pub const SA_NOCLDWAIT: ::c_int = 0x0020;

pub const SS_ONSTACK: ::c_int = 1;
pub const SS_DISABLE: ::c_int = 4;

pub const SIGCHLD: ::c_int = 20;
pub const SIGBUS: ::c_int = 10;
pub const SIGUSR1: ::c_int = 30;
pub const SIGUSR2: ::c_int = 31;
pub const SIGCONT: ::c_int = 19;
pub const SIGSTOP: ::c_int = 17;
pub const SIGTSTP: ::c_int = 18;
pub const SIGURG: ::c_int = 16;
pub const SIGIO: ::c_int = 23;
pub const SIGSYS: ::c_int = 12;
pub const SIGTTIN: ::c_int = 21;
pub const SIGTTOU: ::c_int = 22;
pub const SIGXCPU: ::c_int = 24;
pub const SIGXFSZ: ::c_int = 25;
pub const SIGVTALRM: ::c_int = 26;
pub const SIGPROF: ::c_int = 27;
pub const SIGWINCH: ::c_int = 28;
pub const SIGINFO: ::c_int = 29;

pub const SIG_SETMASK: ::c_int = 3;
pub const SIG_BLOCK: ::c_int = 0x1;
pub const SIG_UNBLOCK: ::c_int = 0x2;

pub const IP_TOS: ::c_int = 3;
pub const IP_MULTICAST_IF: ::c_int = 9;
pub const IP_MULTICAST_TTL: ::c_int = 10;
pub const IP_MULTICAST_LOOP: ::c_int = 11;

pub const IPV6_UNICAST_HOPS: ::c_int = 4;
pub const IPV6_MULTICAST_IF: ::c_int = 9;
pub const IPV6_MULTICAST_HOPS: ::c_int = 10;
pub const IPV6_MULTICAST_LOOP: ::c_int = 11;
pub const IPV6_V6ONLY: ::c_int = 27;

pub const IPTOS_ECN_NOTECT: u8 = 0x00;
pub const IPTOS_ECN_MASK: u8 = 0x03;
pub const IPTOS_ECN_ECT1: u8 = 0x01;
pub const IPTOS_ECN_ECT0: u8 = 0x02;
pub const IPTOS_ECN_CE: u8 = 0x03;

pub const ST_RDONLY: ::c_ulong = 1;

pub const SCM_RIGHTS: ::c_int = 0x01;

pub const NCCS: usize = 20;

pub const O_ACCMODE: ::c_int = 0x3;
pub const O_RDONLY: ::c_int = 0;
pub const O_WRONLY: ::c_int = 1;
pub const O_RDWR: ::c_int = 2;
pub const O_APPEND: ::c_int = 8;
pub const O_CREAT: ::c_int = 512;
pub const O_TRUNC: ::c_int = 1024;
pub const O_EXCL: ::c_int = 2048;
pub const O_ASYNC: ::c_int = 0x40;
pub const O_SYNC: ::c_int = 0x80;
pub const O_NONBLOCK: ::c_int = 0x4;
pub const O_NOFOLLOW: ::c_int = 0x100;
pub const O_SHLOCK: ::c_int = 0x10;
pub const O_EXLOCK: ::c_int = 0x20;
pub const O_FSYNC: ::c_int = O_SYNC;
pub const O_NDELAY: ::c_int = O_NONBLOCK;

pub const F_GETOWN: ::c_int = 5;
pub const F_SETOWN: ::c_int = 6;

pub const F_RDLCK: ::c_short = 1;
pub const F_UNLCK: ::c_short = 2;
pub const F_WRLCK: ::c_short = 3;

pub const MNT_FORCE: ::c_int = 0x80000;

pub const Q_SYNC: ::c_int = 0x600;
pub const Q_QUOTAON: ::c_int = 0x100;
pub const Q_QUOTAOFF: ::c_int = 0x200;

pub const TCIOFF: ::c_int = 3;
pub const TCION: ::c_int = 4;
pub const TCOOFF: ::c_int = 1;
pub const TCOON: ::c_int = 2;
pub const TCIFLUSH: ::c_int = 1;
pub const TCOFLUSH: ::c_int = 2;
pub const TCIOFLUSH: ::c_int = 3;
pub const TCSANOW: ::c_int = 0;
pub const TCSADRAIN: ::c_int = 1;
pub const TCSAFLUSH: ::c_int = 2;
pub const VEOF: usize = 0;
pub const VEOL: usize = 1;
pub const VEOL2: usize = 2;
pub const VERASE: usize = 3;
pub const VWERASE: usize = 4;
pub const VKILL: usize = 5;
pub const VREPRINT: usize = 6;
pub const VINTR: usize = 8;
pub const VQUIT: usize = 9;
pub const VSUSP: usize = 10;
pub const VDSUSP: usize = 11;
pub const VSTART: usize = 12;
pub const VSTOP: usize = 13;
pub const VLNEXT: usize = 14;
pub const VDISCARD: usize = 15;
pub const VMIN: usize = 16;
pub const VTIME: usize = 17;
pub const VSTATUS: usize = 18;
pub const _POSIX_VDISABLE: ::cc_t = 0xff;
pub const IGNBRK: ::tcflag_t = 0x00000001;
pub const BRKINT: ::tcflag_t = 0x00000002;
pub const IGNPAR: ::tcflag_t = 0x00000004;
pub const PARMRK: ::tcflag_t = 0x00000008;
pub const INPCK: ::tcflag_t = 0x00000010;
pub const ISTRIP: ::tcflag_t = 0x00000020;
pub const INLCR: ::tcflag_t = 0x00000040;
pub const IGNCR: ::tcflag_t = 0x00000080;
pub const ICRNL: ::tcflag_t = 0x00000100;
pub const IXON: ::tcflag_t = 0x00000200;
pub const IXOFF: ::tcflag_t = 0x00000400;
pub const IXANY: ::tcflag_t = 0x00000800;
pub const IMAXBEL: ::tcflag_t = 0x00002000;
pub const OPOST: ::tcflag_t = 0x1;
pub const ONLCR: ::tcflag_t = 0x2;
pub const OXTABS: ::tcflag_t = 0x4;
pub const ONOEOT: ::tcflag_t = 0x8;
pub const CIGNORE: ::tcflag_t = 0x00000001;
pub const CSIZE: ::tcflag_t = 0x00000300;
pub const CS5: ::tcflag_t = 0x00000000;
pub const CS6: ::tcflag_t = 0x00000100;
pub const CS7: ::tcflag_t = 0x00000200;
pub const CS8: ::tcflag_t = 0x00000300;
pub const CSTOPB: ::tcflag_t = 0x00000400;
pub const CREAD: ::tcflag_t = 0x00000800;
pub const PARENB: ::tcflag_t = 0x00001000;
pub const PARODD: ::tcflag_t = 0x00002000;
pub const HUPCL: ::tcflag_t = 0x00004000;
pub const CLOCAL: ::tcflag_t = 0x00008000;
pub const ECHOKE: ::tcflag_t = 0x00000001;
pub const ECHOE: ::tcflag_t = 0x00000002;
pub const ECHOK: ::tcflag_t = 0x00000004;
pub const ECHO: ::tcflag_t = 0x00000008;
pub const ECHONL: ::tcflag_t = 0x00000010;
pub const ECHOPRT: ::tcflag_t = 0x00000020;
pub const ECHOCTL: ::tcflag_t = 0x00000040;
pub const ISIG: ::tcflag_t = 0x00000080;
pub const ICANON: ::tcflag_t = 0x00000100;
pub const ALTWERASE: ::tcflag_t = 0x00000200;
pub const IEXTEN: ::tcflag_t = 0x00000400;
pub const EXTPROC: ::tcflag_t = 0x00000800;
pub const TOSTOP: ::tcflag_t = 0x00400000;
pub const FLUSHO: ::tcflag_t = 0x00800000;
pub const NOKERNINFO: ::tcflag_t = 0x02000000;
pub const PENDIN: ::tcflag_t = 0x20000000;
pub const NOFLSH: ::tcflag_t = 0x80000000;
pub const MDMBUF: ::tcflag_t = 0x00100000;

pub const WNOHANG: ::c_int = 0x00000001;
pub const WUNTRACED: ::c_int = 0x00000002;

pub const RTLD_LAZY: ::c_int = 0x1;
pub const RTLD_NOW: ::c_int = 0x2;
pub const RTLD_NEXT: *mut ::c_void = -1isize as *mut ::c_void;
pub const RTLD_DEFAULT: *mut ::c_void = -2isize as *mut ::c_void;
pub const RTLD_SELF: *mut ::c_void = -3isize as *mut ::c_void;

pub const LOG_CRON: ::c_int = 9 << 3;
pub const LOG_AUTHPRIV: ::c_int = 10 << 3;
pub const LOG_FTP: ::c_int = 11 << 3;
pub const LOG_PERROR: ::c_int = 0x20;

pub const TCP_NODELAY: ::c_int = 1;
pub const TCP_MAXSEG: ::c_int = 2;

pub const PIPE_BUF: usize = 512;

pub const POLLIN: ::c_short = 0x1;
pub const POLLPRI: ::c_short = 0x2;
pub const POLLOUT: ::c_short = 0x4;
pub const POLLERR: ::c_short = 0x8;
pub const POLLHUP: ::c_short = 0x10;
pub const POLLNVAL: ::c_short = 0x20;
pub const POLLRDNORM: ::c_short = 0x040;
pub const POLLWRNORM: ::c_short = 0x004;
pub const POLLRDBAND: ::c_short = 0x080;
pub const POLLWRBAND: ::c_short = 0x100;

f! {
    pub fn CMSG_FIRSTHDR(mhdr: *const ::msghdr) -> *mut ::cmsghdr {
        if (*mhdr).msg_controllen as usize >= ::mem::size_of::<::cmsghdr>() {
            (*mhdr).msg_control as *mut ::cmsghdr
        } else {
            0 as *mut ::cmsghdr
        }
    }

    pub fn FD_CLR(fd: ::c_int, set: *mut fd_set) -> () {
        let bits = ::mem::size_of_val(&(*set).fds_bits[0]) * 8;
        let fd = fd as usize;
        (*set).fds_bits[fd / bits] &= !(1 << (fd % bits));
        return
    }

    pub fn FD_ISSET(fd: ::c_int, set: *mut fd_set) -> bool {
        let bits = ::mem::size_of_val(&(*set).fds_bits[0]) * 8;
        let fd = fd as usize;
        return ((*set).fds_bits[fd / bits] & (1 << (fd % bits))) != 0
    }

    pub fn FD_SET(fd: ::c_int, set: *mut fd_set) -> () {
        let bits = ::mem::size_of_val(&(*set).fds_bits[0]) * 8;
        let fd = fd as usize;
        (*set).fds_bits[fd / bits] |= 1 << (fd % bits);
        return
    }

    pub fn FD_ZERO(set: *mut fd_set) -> () {
        for slot in (*set).fds_bits.iter_mut() {
            *slot = 0;
        }
    }

    pub fn WTERMSIG(status: ::c_int) -> ::c_int {
        status & 0o177
    }

    pub fn WIFEXITED(status: ::c_int) -> bool {
        (status & 0o177) == 0
    }

    pub fn WEXITSTATUS(status: ::c_int) -> ::c_int {
        status >> 8
    }

    pub fn WCOREDUMP(status: ::c_int) -> bool {
        (status & 0o200) != 0
    }

    pub fn QCMD(cmd: ::c_int, type_: ::c_int) -> ::c_int {
        (cmd << 8) | (type_ & 0x00ff)
    }
}

extern {
    #[cfg_attr(all(target_os = "macos", target_arch = "x86"),
               link_name = "getrlimit$UNIX2003")]
    pub fn getrlimit(resource: ::c_int, rlim: *mut ::rlimit) -> ::c_int;
    #[cfg_attr(all(target_os = "macos", target_arch = "x86"),
               link_name = "setrlimit$UNIX2003")]
    pub fn setrlimit(resource: ::c_int, rlim: *const ::rlimit) -> ::c_int;

    pub fn strerror_r(errnum: ::c_int, buf: *mut c_char,
                      buflen: ::size_t) -> ::c_int;
    pub fn abs(i: ::c_int) -> ::c_int;
    pub fn atof(s: *const ::c_char) -> ::c_double;
    pub fn labs(i: ::c_long) -> ::c_long;
    pub fn rand() -> ::c_int;
    pub fn srand(seed: ::c_uint);

    pub fn getifaddrs(ifap: *mut *mut ::ifaddrs) -> ::c_int;
    pub fn freeifaddrs(ifa: *mut ::ifaddrs);
    pub fn setgroups(ngroups: ::c_int,
                     ptr: *const ::gid_t) -> ::c_int;
    pub fn ioctl(fd: ::c_int, request: ::c_ulong, ...) -> ::c_int;
    pub fn kqueue() -> ::c_int;
    pub fn unmount(target: *const ::c_char, arg: ::c_int) -> ::c_int;
    pub fn syscall(num: ::c_int, ...) -> ::c_int;
    #[cfg_attr(target_os = "netbsd", link_name = "__getpwent50")]
    pub fn getpwent() -> *mut passwd;
    pub fn setpwent();
    pub fn endpwent();
    pub fn endgrent();
    pub fn getgrent() -> *mut ::group;

    pub fn getprogname() -> *const ::c_char;
    pub fn setprogname(name: *const ::c_char);
    pub fn getloadavg(loadavg: *mut ::c_double, nelem: ::c_int) -> ::c_int;
    pub fn if_nameindex() -> *mut if_nameindex;
    pub fn if_freenameindex(ptr: *mut if_nameindex);

    pub fn getpeereid(socket: ::c_int,
                      euid: *mut ::uid_t,
                      egid: *mut ::gid_t) -> ::c_int;

    #[cfg_attr(target_os = "macos", link_name = "glob$INODE64")]
    #[cfg_attr(target_os = "netbsd", link_name = "__glob30")]
    #[cfg_attr(
<<<<<<< HEAD
        all(target_os = "freebsd", not(freebsd12)),
=======
        all(target_os = "freebsd", freebsd11),
>>>>>>> 8cd2c99a
        link_name = "glob@FBSD_1.0"
    )]
    pub fn glob(pattern: *const ::c_char,
                flags: ::c_int,
                errfunc: ::Option<extern fn(epath: *const ::c_char,
                                          errno: ::c_int) -> ::c_int>,
                pglob: *mut ::glob_t) -> ::c_int;
    #[cfg_attr(target_os = "netbsd", link_name = "__globfree30")]
    #[cfg_attr(
<<<<<<< HEAD
        all(target_os = "freebsd", not(freebsd12)),
=======
        all(target_os = "freebsd", freebsd11),
>>>>>>> 8cd2c99a
        link_name = "globfree@FBSD_1.0"
    )]
    pub fn globfree(pglob: *mut ::glob_t);

    pub fn posix_madvise(addr: *mut ::c_void, len: ::size_t, advice: ::c_int)
                         -> ::c_int;

    pub fn shm_unlink(name: *const ::c_char) -> ::c_int;

    #[cfg_attr(all(target_os = "macos", target_arch = "x86_64"),
               link_name = "seekdir$INODE64")]
    #[cfg_attr(all(target_os = "macos", target_arch = "x86"),
               link_name = "seekdir$INODE64$UNIX2003")]
    pub fn seekdir(dirp: *mut ::DIR, loc: ::c_long);

    #[cfg_attr(all(target_os = "macos", target_arch = "x86_64"),
               link_name = "telldir$INODE64")]
    #[cfg_attr(all(target_os = "macos", target_arch = "x86"),
               link_name = "telldir$INODE64$UNIX2003")]
    pub fn telldir(dirp: *mut ::DIR) -> ::c_long;
    pub fn madvise(addr: *mut ::c_void, len: ::size_t, advice: ::c_int)
                  -> ::c_int;

    #[cfg_attr(all(target_os = "macos", target_arch = "x86"),
               link_name = "msync$UNIX2003")]
    #[cfg_attr(target_os = "netbsd", link_name = "__msync13")]
    pub fn msync(addr: *mut ::c_void, len: ::size_t, flags: ::c_int) -> ::c_int;

    #[cfg_attr(all(target_os = "macos", target_arch = "x86"),
               link_name = "recvfrom$UNIX2003")]
    pub fn recvfrom(socket: ::c_int, buf: *mut ::c_void, len: ::size_t,
                    flags: ::c_int, addr: *mut ::sockaddr,
                    addrlen: *mut ::socklen_t) -> ::ssize_t;
    pub fn mkstemps(template: *mut ::c_char, suffixlen: ::c_int) -> ::c_int;
    #[cfg_attr(target_os = "netbsd", link_name = "__futimes50")]
    pub fn futimes(fd: ::c_int, times: *const ::timeval) -> ::c_int;
    pub fn nl_langinfo(item: ::nl_item) -> *mut ::c_char;

    #[cfg_attr(all(target_os = "macos", target_arch = "x86"),
               link_name = "bind$UNIX2003")]
    pub fn bind(socket: ::c_int, address: *const ::sockaddr,
                address_len: ::socklen_t) -> ::c_int;

    #[cfg_attr(all(target_os = "macos", target_arch = "x86"),
               link_name = "writev$UNIX2003")]
    pub fn writev(fd: ::c_int,
                  iov: *const ::iovec,
                  iovcnt: ::c_int) -> ::ssize_t;
    #[cfg_attr(all(target_os = "macos", target_arch = "x86"),
               link_name = "readv$UNIX2003")]
    pub fn readv(fd: ::c_int,
                 iov: *const ::iovec,
                 iovcnt: ::c_int) -> ::ssize_t;

    #[cfg_attr(all(target_os = "macos", target_arch = "x86"),
               link_name = "sendmsg$UNIX2003")]
    pub fn sendmsg(fd: ::c_int,
                   msg: *const ::msghdr,
                   flags: ::c_int) -> ::ssize_t;
    #[cfg_attr(all(target_os = "macos", target_arch = "x86"),
               link_name = "recvmsg$UNIX2003")]
    pub fn recvmsg(fd: ::c_int, msg: *mut ::msghdr, flags: ::c_int)
                   -> ::ssize_t;

    pub fn sync();
    #[cfg_attr(target_os = "solaris", link_name = "__posix_getgrgid_r")]
    pub fn getgrgid_r(gid: ::gid_t,
                      grp: *mut ::group,
                      buf: *mut ::c_char,
                      buflen: ::size_t,
                      result: *mut *mut ::group) -> ::c_int;
    #[cfg_attr(all(target_os = "macos", target_arch = "x86"),
               link_name = "sigaltstack$UNIX2003")]
    #[cfg_attr(target_os = "netbsd", link_name = "__sigaltstack14")]
    pub fn sigaltstack(ss: *const stack_t,
                       oss: *mut stack_t) -> ::c_int;
    pub fn sem_close(sem: *mut sem_t) -> ::c_int;
    pub fn getdtablesize() -> ::c_int;
    #[cfg_attr(target_os = "solaris", link_name = "__posix_getgrnam_r")]
    pub fn getgrnam_r(name: *const ::c_char,
                      grp: *mut ::group,
                      buf: *mut ::c_char,
                      buflen: ::size_t,
                      result: *mut *mut ::group) -> ::c_int;
    #[cfg_attr(all(target_os = "macos", target_arch = "x86"),
               link_name = "pthread_sigmask$UNIX2003")]
    pub fn pthread_sigmask(how: ::c_int, set: *const sigset_t,
                           oldset: *mut sigset_t) -> ::c_int;
    pub fn sem_open(name: *const ::c_char, oflag: ::c_int, ...) -> *mut sem_t;
    pub fn getgrnam(name: *const ::c_char) -> *mut ::group;
    #[cfg_attr(all(target_os = "macos", target_arch = "x86"),
               link_name = "pthread_cancel$UNIX2003")]
    pub fn pthread_cancel(thread: ::pthread_t) -> ::c_int;
    pub fn pthread_kill(thread: ::pthread_t, sig: ::c_int) -> ::c_int;
    pub fn sem_unlink(name: *const ::c_char) -> ::c_int;
    #[cfg_attr(target_os = "netbsd", link_name = "__getpwnam_r50")]
    #[cfg_attr(target_os = "solaris", link_name = "__posix_getpwnam_r")]
    pub fn getpwnam_r(name: *const ::c_char,
                      pwd: *mut passwd,
                      buf: *mut ::c_char,
                      buflen: ::size_t,
                      result: *mut *mut passwd) -> ::c_int;
    #[cfg_attr(target_os = "netbsd", link_name = "__getpwuid_r50")]
    #[cfg_attr(target_os = "solaris", link_name = "__posix_getpwuid_r")]
    pub fn getpwuid_r(uid: ::uid_t,
                      pwd: *mut passwd,
                      buf: *mut ::c_char,
                      buflen: ::size_t,
                      result: *mut *mut passwd) -> ::c_int;
    #[cfg_attr(all(target_os = "macos", target_arch ="x86"),
               link_name = "sigwait$UNIX2003")]
    #[cfg_attr(target_os = "solaris", link_name = "__posix_sigwait")]
    pub fn sigwait(set: *const sigset_t,
                   sig: *mut ::c_int) -> ::c_int;
    pub fn pthread_atfork(prepare: ::Option<unsafe extern fn()>,
                          parent: ::Option<unsafe extern fn()>,
                          child: ::Option<unsafe extern fn()>) -> ::c_int;
    pub fn getgrgid(gid: ::gid_t) -> *mut ::group;
    #[cfg_attr(all(target_os = "macos", target_arch = "x86"),
               link_name = "popen$UNIX2003")]
    pub fn popen(command: *const c_char,
                 mode: *const c_char) -> *mut ::FILE;
    pub fn faccessat(dirfd: ::c_int, pathname: *const ::c_char,
                     mode: ::c_int, flags: ::c_int) -> ::c_int;
    pub fn pthread_create(native: *mut ::pthread_t,
                          attr: *const ::pthread_attr_t,
                          f: extern fn(*mut ::c_void) -> *mut ::c_void,
                          value: *mut ::c_void) -> ::c_int;
    pub fn acct(filename: *const ::c_char) -> ::c_int;
}

cfg_if! {
    if #[cfg(any(target_os = "macos", target_os = "ios"))] {
        mod apple;
        pub use self::apple::*;
    } else if #[cfg(any(target_os = "openbsd", target_os = "netbsd"))] {
        mod netbsdlike;
        pub use self::netbsdlike::*;
    } else if #[cfg(any(target_os = "freebsd", target_os = "dragonfly"))] {
        mod freebsdlike;
        pub use self::freebsdlike::*;
    } else {
        // Unknown target_os
    }
}<|MERGE_RESOLUTION|>--- conflicted
+++ resolved
@@ -536,11 +536,7 @@
     #[cfg_attr(target_os = "macos", link_name = "glob$INODE64")]
     #[cfg_attr(target_os = "netbsd", link_name = "__glob30")]
     #[cfg_attr(
-<<<<<<< HEAD
-        all(target_os = "freebsd", not(freebsd12)),
-=======
         all(target_os = "freebsd", freebsd11),
->>>>>>> 8cd2c99a
         link_name = "glob@FBSD_1.0"
     )]
     pub fn glob(pattern: *const ::c_char,
@@ -550,11 +546,7 @@
                 pglob: *mut ::glob_t) -> ::c_int;
     #[cfg_attr(target_os = "netbsd", link_name = "__globfree30")]
     #[cfg_attr(
-<<<<<<< HEAD
-        all(target_os = "freebsd", not(freebsd12)),
-=======
         all(target_os = "freebsd", freebsd11),
->>>>>>> 8cd2c99a
         link_name = "globfree@FBSD_1.0"
     )]
     pub fn globfree(pglob: *mut ::glob_t);
