--- conflicted
+++ resolved
@@ -1,49 +1,3 @@
-<<<<<<< HEAD
-// ignore-tidy-filelength
-
-use crate::ast::{AngleBracketedArgs, ParenthesizedArgs, AttrStyle, BareFnTy};
-use crate::ast::{GenericBound, TraitBoundModifier};
-use crate::ast::Unsafety;
-use crate::ast::{Mod, AnonConst, Arg, Arm, Attribute, BindingMode, TraitItemKind};
-use crate::ast::Block;
-use crate::ast::{BlockCheckMode, CaptureBy, Movability};
-use crate::ast::{Constness, Crate};
-use crate::ast::Defaultness;
-use crate::ast::EnumDef;
-use crate::ast::{Expr, ExprKind, RangeLimits};
-use crate::ast::{Field, FnDecl, FnHeader};
-use crate::ast::{ForeignItem, ForeignItemKind, FunctionRetTy};
-use crate::ast::{GenericParam, GenericParamKind};
-use crate::ast::GenericArg;
-use crate::ast::{Ident, ImplItem, IsAsync, IsAuto, Item, ItemKind};
-use crate::ast::{Label, Lifetime};
-use crate::ast::Local;
-use crate::ast::MacStmtStyle;
-use crate::ast::{Mac, Mac_, MacDelimiter};
-use crate::ast::{MutTy, Mutability};
-use crate::ast::{Pat, PatKind, PathSegment};
-use crate::ast::{PolyTraitRef, QSelf};
-use crate::ast::{Stmt, StmtKind};
-use crate::ast::{VariantData, StructField};
-use crate::ast::StrStyle;
-use crate::ast::SelfKind;
-use crate::ast::{TraitItem, TraitRef, TraitObjectSyntax};
-use crate::ast::{Ty, TyKind, AssocTyConstraint, AssocTyConstraintKind, GenericBounds};
-use crate::ast::{Visibility, VisibilityKind, WhereClause, CrateSugar};
-use crate::ast::{UseTree, UseTreeKind};
-use crate::ast::{BinOpKind, UnOp};
-use crate::ast::{RangeEnd, RangeSyntax};
-use crate::{ast, attr};
-use crate::ext::base::DummyResult;
-use crate::ext::hygiene::SyntaxContext;
-use crate::source_map::{self, SourceMap, Spanned, respan};
-use crate::parse::{SeqSep, classify, literal, token};
-use crate::parse::lexer::UnmatchedBrace;
-use crate::parse::lexer::comments::{doc_comment_style, strip_doc_comment_decoration};
-use crate::parse::token::{Token, TokenKind, DelimToken};
-use crate::parse::{new_sub_parser_from_file, ParseSess, Directory, DirectoryOwnership};
-use crate::util::parser::{AssocOp, Fixity, prec_let_scrutinee_needs_par};
-=======
 mod expr;
 mod pat;
 mod item;
@@ -66,18 +20,12 @@
 use crate::parse::lexer::UnmatchedBrace;
 use crate::parse::lexer::comments::{doc_comment_style, strip_doc_comment_decoration};
 use crate::parse::token::{Token, TokenKind, DelimToken};
->>>>>>> 8cd2c99a
 use crate::print::pprust;
 use crate::ptr::P;
 use crate::source_map::{self, respan};
 use crate::symbol::{kw, sym, Symbol};
 use crate::tokenstream::{self, DelimSpan, TokenTree, TokenStream, TreeAndJoint};
-<<<<<<< HEAD
-use crate::symbol::{kw, sym, Symbol};
-use crate::parse::diagnostics::{Error, dummy_arg};
-=======
 use crate::ThinVec;
->>>>>>> 8cd2c99a
 
 use errors::{Applicability, DiagnosticId, FatalError};
 use rustc_target::spec::abi::{self, Abi};
@@ -108,47 +56,8 @@
     Ignore,
 }
 
-<<<<<<< HEAD
-/// Possibly accepts an `token::Interpolated` expression (a pre-parsed expression
-/// dropped into the token stream, which happens while parsing the result of
-/// macro expansion). Placement of these is not as complex as I feared it would
-/// be. The important thing is to make sure that lookahead doesn't balk at
-/// `token::Interpolated` tokens.
-macro_rules! maybe_whole_expr {
-    ($p:expr) => {
-        if let token::Interpolated(nt) = &$p.token.kind {
-            match &**nt {
-                token::NtExpr(e) | token::NtLiteral(e) => {
-                    let e = e.clone();
-                    $p.bump();
-                    return Ok(e);
-                }
-                token::NtPath(path) => {
-                    let path = path.clone();
-                    $p.bump();
-                    return Ok($p.mk_expr(
-                        $p.token.span, ExprKind::Path(None, path), ThinVec::new()
-                    ));
-                }
-                token::NtBlock(block) => {
-                    let block = block.clone();
-                    $p.bump();
-                    return Ok($p.mk_expr(
-                        $p.token.span, ExprKind::Block(block, None), ThinVec::new()
-                    ));
-                }
-                // N.B: `NtIdent(ident)` is normalized to `Ident` in `fn bump`.
-                _ => {},
-            };
-        }
-    }
-}
-
-/// As maybe_whole_expr, but for things other than expressions
-=======
 /// Like `maybe_whole_expr`, but for things other than expressions.
 #[macro_export]
->>>>>>> 8cd2c99a
 macro_rules! maybe_whole {
     ($p:expr, $constructor:ident, |$x:ident| $e:expr) => {
         if let token::Interpolated(nt) = &$p.token.kind {
@@ -162,10 +71,7 @@
 }
 
 /// If the next tokens are ill-formed `$ty::` recover them as `<$ty>::`.
-<<<<<<< HEAD
-=======
 #[macro_export]
->>>>>>> 8cd2c99a
 macro_rules! maybe_recover_from_interpolated_ty_qpath {
     ($self: expr, $allow_qpath_recovery: expr) => {
         if $allow_qpath_recovery && $self.look_ahead(1, |t| t == &token::ModSep) {
@@ -210,19 +116,11 @@
     /// with non-interpolated identifier and lifetime tokens they refer to.
     /// Perhaps the normalized / non-normalized setup can be simplified somehow.
     pub token: Token,
-<<<<<<< HEAD
-    /// Span of the current non-normalized token.
-    meta_var_span: Option<Span>,
-    /// Span of the previous non-normalized token.
-    pub prev_span: Span,
-    /// Kind of the previous normalized token (in simplified form).
-=======
     /// The span of the current non-normalized token.
     meta_var_span: Option<Span>,
     /// The span of the previous non-normalized token.
     pub prev_span: Span,
     /// The kind of the previous normalized token (in simplified form).
->>>>>>> 8cd2c99a
     prev_token_kind: PrevTokenKind,
     restrictions: Restrictions,
     /// Used to determine the path to externally loaded source files.
@@ -234,7 +132,7 @@
     /// into modules, and sub-parsers have new values for this name.
     pub root_module_name: Option<String>,
     crate expected_tokens: Vec<TokenType>,
-    crate token_cursor: TokenCursor,
+    token_cursor: TokenCursor,
     desugar_doc_comments: bool,
     /// `true` we should configure out of line modules as we parse.
     pub cfg_mods: bool,
@@ -263,19 +161,19 @@
 }
 
 #[derive(Clone)]
-crate struct TokenCursor {
-    crate frame: TokenCursorFrame,
-    crate stack: Vec<TokenCursorFrame>,
+struct TokenCursor {
+    frame: TokenCursorFrame,
+    stack: Vec<TokenCursorFrame>,
 }
 
 #[derive(Clone)]
-crate struct TokenCursorFrame {
-    crate delim: token::DelimToken,
-    crate span: DelimSpan,
-    crate open_delim: bool,
-    crate tree_cursor: tokenstream::Cursor,
-    crate close_delim: bool,
-    crate last_token: LastToken,
+struct TokenCursorFrame {
+    delim: token::DelimToken,
+    span: DelimSpan,
+    open_delim: bool,
+    tree_cursor: tokenstream::Cursor,
+    close_delim: bool,
+    last_token: LastToken,
 }
 
 /// This is used in `TokenCursorFrame` above to track tokens that are consumed
@@ -425,55 +323,6 @@
     }
 }
 
-<<<<<<< HEAD
-/// Returns `true` if `IDENT t` can start a type -- `IDENT::a::b`, `IDENT<u8, u8>`,
-/// `IDENT<<u8 as Trait>::AssocTy>`.
-///
-/// Types can also be of the form `IDENT(u8, u8) -> u8`, however this assumes
-/// that `IDENT` is not the ident of a fn trait.
-fn can_continue_type_after_non_fn_ident(t: &Token) -> bool {
-    t == &token::ModSep || t == &token::Lt ||
-    t == &token::BinOp(token::Shl)
-}
-
-/// Information about the path to a module.
-pub struct ModulePath {
-    name: String,
-    path_exists: bool,
-    pub result: Result<ModulePathSuccess, Error>,
-}
-
-pub struct ModulePathSuccess {
-    pub path: PathBuf,
-    pub directory_ownership: DirectoryOwnership,
-    warn: bool,
-}
-
-#[derive(Debug)]
-enum LhsExpr {
-    NotYetParsed,
-    AttributesParsed(ThinVec<Attribute>),
-    AlreadyParsed(P<Expr>),
-}
-
-impl From<Option<ThinVec<Attribute>>> for LhsExpr {
-    fn from(o: Option<ThinVec<Attribute>>) -> Self {
-        if let Some(attrs) = o {
-            LhsExpr::AttributesParsed(attrs)
-        } else {
-            LhsExpr::NotYetParsed
-        }
-    }
-}
-
-impl From<P<Expr>> for LhsExpr {
-    fn from(expr: P<Expr>) -> Self {
-        LhsExpr::AlreadyParsed(expr)
-    }
-}
-
-=======
->>>>>>> 8cd2c99a
 #[derive(Copy, Clone, Debug)]
 crate enum TokenExpectType {
     Expect,
@@ -526,18 +375,11 @@
         if let Some(directory) = directory {
             parser.directory = directory;
         } else if !parser.token.span.is_dummy() {
-<<<<<<< HEAD
-            if let FileName::Real(mut path) =
-                    sess.source_map().span_to_unmapped_path(parser.token.span) {
-                path.pop();
-                parser.directory.path = Cow::from(path);
-=======
             if let Some(FileName::Real(path)) =
                     &sess.source_map().lookup_char_pos(parser.token.span.lo()).file.unmapped_path {
                 if let Some(directory_path) = path.parent() {
                     parser.directory.path = Cow::from(directory_path.to_path_buf());
                 }
->>>>>>> 8cd2c99a
             }
         }
 
@@ -623,23 +465,6 @@
         }
     }
 
-<<<<<<< HEAD
-    /// Returns the span of expr, if it was not interpolated or the span of the interpolated token.
-    fn interpolated_or_expr_span(
-        &self,
-        expr: PResult<'a, P<Expr>>,
-    ) -> PResult<'a, (Span, P<Expr>)> {
-        expr.map(|e| {
-            if self.prev_token_kind == PrevTokenKind::Interpolated {
-                (self.prev_span, e)
-            } else {
-                (e.span, e)
-            }
-        })
-    }
-
-=======
->>>>>>> 8cd2c99a
     pub fn parse_ident(&mut self) -> PResult<'a, ast::Ident> {
         self.parse_ident_common(true)
     }
@@ -1037,16 +862,6 @@
             SeqSep::trailing_allowed(token::Comma),
             f,
         )
-<<<<<<< HEAD
-    }
-
-    fn parse_paren_comma_seq<T>(
-        &mut self,
-        f: impl FnMut(&mut Parser<'a>) -> PResult<'a, T>,
-    ) -> PResult<'a, (Vec<T>, bool)> {
-        self.parse_delim_comma_seq(token::Paren, f)
-=======
->>>>>>> 8cd2c99a
     }
 
     fn parse_paren_comma_seq<T>(
@@ -1116,53 +931,6 @@
     /// Returns whether any of the given keywords are `dist` tokens ahead of the current one.
     fn is_keyword_ahead(&self, dist: usize, kws: &[Symbol]) -> bool {
         self.look_ahead(dist, |t| kws.iter().any(|&kw| t.is_keyword(kw)))
-<<<<<<< HEAD
-    }
-
-    /// Is the current token one of the keywords that signals a bare function type?
-    fn token_is_bare_fn_keyword(&mut self) -> bool {
-        self.check_keyword(kw::Fn) ||
-            self.check_keyword(kw::Unsafe) ||
-            self.check_keyword(kw::Extern)
-    }
-
-    /// Parses a `TyKind::BareFn` type.
-    fn parse_ty_bare_fn(&mut self, generic_params: Vec<GenericParam>) -> PResult<'a, TyKind> {
-        /*
-
-        [unsafe] [extern "ABI"] fn (S) -> T
-         ^~~~^           ^~~~^     ^~^    ^
-           |               |        |     |
-           |               |        |   Return type
-           |               |      Argument types
-           |               |
-           |              ABI
-        Function Style
-        */
-
-        let unsafety = self.parse_unsafety();
-        let abi = if self.eat_keyword(kw::Extern) {
-            self.parse_opt_abi()?.unwrap_or(Abi::C)
-        } else {
-            Abi::Rust
-        };
-
-        self.expect_keyword(kw::Fn)?;
-        let (inputs, c_variadic) = self.parse_fn_args(false, true)?;
-        let ret_ty = self.parse_ret_ty(false)?;
-        let decl = P(FnDecl {
-            inputs,
-            output: ret_ty,
-            c_variadic,
-        });
-        Ok(TyKind::BareFn(P(BareFnTy {
-            abi,
-            unsafety,
-            generic_params,
-            decl,
-        })))
-=======
->>>>>>> 8cd2c99a
     }
 
     /// Parses asyncness: `async` or nothing.
@@ -1197,65 +965,6 @@
             _ => 0,
         };
 
-<<<<<<< HEAD
-    fn parse_trait_item_(&mut self,
-                         at_end: &mut bool,
-                         mut attrs: Vec<Attribute>) -> PResult<'a, TraitItem> {
-        let lo = self.token.span;
-        self.eat_bad_pub();
-        let (name, node, generics) = if self.eat_keyword(kw::Type) {
-            self.parse_trait_item_assoc_ty()?
-        } else if self.is_const_item() {
-            self.expect_keyword(kw::Const)?;
-            let ident = self.parse_ident()?;
-            self.expect(&token::Colon)?;
-            let ty = self.parse_ty()?;
-            let default = if self.eat(&token::Eq) {
-                let expr = self.parse_expr()?;
-                self.expect(&token::Semi)?;
-                Some(expr)
-            } else {
-                self.expect(&token::Semi)?;
-                None
-            };
-            (ident, TraitItemKind::Const(ty, default), ast::Generics::default())
-        } else if let Some(mac) = self.parse_assoc_macro_invoc("trait", None, &mut false)? {
-            // trait item macro.
-            (Ident::invalid(), ast::TraitItemKind::Macro(mac), ast::Generics::default())
-        } else {
-            let (constness, unsafety, asyncness, abi) = self.parse_fn_front_matter()?;
-
-            let ident = self.parse_ident()?;
-            let mut generics = self.parse_generics()?;
-
-            let decl = self.parse_fn_decl_with_self(|p: &mut Parser<'a>| {
-                // This is somewhat dubious; We don't want to allow
-                // argument names to be left off if there is a
-                // definition...
-
-                // We don't allow argument names to be left off in edition 2018.
-                let is_name_required = p.token.span.rust_2018();
-                p.parse_arg_general(true, false, |_| is_name_required)
-            })?;
-            generics.where_clause = self.parse_where_clause()?;
-
-            let sig = ast::MethodSig {
-                header: FnHeader {
-                    unsafety,
-                    constness,
-                    abi,
-                    asyncness,
-                },
-                decl,
-            };
-
-            let body = match self.token.kind {
-                token::Semi => {
-                    self.bump();
-                    *at_end = true;
-                    debug!("parse_trait_methods(): parsing required method");
-                    None
-=======
         self.look_ahead(offset, |t| t.is_ident()) &&
         self.look_ahead(offset + 1, |t| t == &token::Colon)
     }
@@ -1292,7 +1001,6 @@
                     return Ok(dummy_arg(ident));
                 } else {
                     return Err(err);
->>>>>>> 8cd2c99a
                 }
             }
 
@@ -1314,350 +1022,6 @@
                     let ident = Ident::new(kw::Invalid, self.prev_span);
                     let bm = BindingMode::ByValue(Mutability::Immutable);
                     let pat = self.mk_pat_ident(ty.span, bm, ident);
-                    (pat, ty)
-                }
-<<<<<<< HEAD
-                token::Interpolated(ref nt) => {
-                    match **nt {
-                        token::NtBlock(..) => {
-                            *at_end = true;
-                            let (inner_attrs, body) = self.parse_inner_attrs_and_block()?;
-                            attrs.extend(inner_attrs.iter().cloned());
-                            Some(body)
-                        }
-                        _ => {
-                            return self.expected_semi_or_open_brace();
-                        }
-=======
-                Err(mut err) => {
-                    // If this is a C-variadic argument and we hit an error, return the
-                    // error.
-                    if self.token == token::DotDotDot {
-                        return Err(err);
->>>>>>> 8cd2c99a
-                    }
-                    // Recover from attempting to parse the argument as a type without pattern.
-                    err.cancel();
-                    mem::replace(self, parser_snapshot_before_ty);
-                    self.recover_arg_parse()?
-                }
-<<<<<<< HEAD
-                _ => {
-                    return self.expected_semi_or_open_brace();
-                }
-            };
-            (ident, ast::TraitItemKind::Method(sig, body), generics)
-=======
-            }
->>>>>>> 8cd2c99a
-        };
-
-        let span = lo.to(self.token.span);
-
-        Ok(Param { attrs: attrs.into(), id: DUMMY_NODE_ID, pat, span, ty })
-    }
-
-    /// Parses mutability (`mut` or nothing).
-    fn parse_mutability(&mut self) -> Mutability {
-        if self.eat_keyword(kw::Mut) {
-            Mutability::Mutable
-        } else {
-<<<<<<< HEAD
-            Ok(FunctionRetTy::Default(self.token.span.shrink_to_lo()))
-=======
-            Mutability::Immutable
->>>>>>> 8cd2c99a
-        }
-    }
-
-    fn parse_field_name(&mut self) -> PResult<'a, Ident> {
-        if let token::Literal(token::Lit { kind: token::Integer, symbol, suffix }) =
-                self.token.kind {
-            self.expect_no_suffix(self.token.span, "a tuple index", suffix);
-            self.bump();
-            Ok(Ident::new(symbol, self.prev_span))
-        } else {
-            self.parse_ident_common(false)
-        }
-    }
-
-<<<<<<< HEAD
-    fn parse_ty_common(&mut self, allow_plus: bool, allow_qpath_recovery: bool,
-                       allow_c_variadic: bool) -> PResult<'a, P<Ty>> {
-        maybe_recover_from_interpolated_ty_qpath!(self, allow_qpath_recovery);
-        maybe_whole!(self, NtTy, |x| x);
-
-        let lo = self.token.span;
-        let mut impl_dyn_multi = false;
-        let node = if self.eat(&token::OpenDelim(token::Paren)) {
-            // `(TYPE)` is a parenthesized type.
-            // `(TYPE,)` is a tuple with a single field of type TYPE.
-            let mut ts = vec![];
-            let mut last_comma = false;
-            while self.token != token::CloseDelim(token::Paren) {
-                ts.push(self.parse_ty()?);
-                if self.eat(&token::Comma) {
-                    last_comma = true;
-                } else {
-                    last_comma = false;
-                    break;
-                }
-            }
-            let trailing_plus = self.prev_token_kind == PrevTokenKind::Plus;
-            self.expect(&token::CloseDelim(token::Paren))?;
-
-            if ts.len() == 1 && !last_comma {
-                let ty = ts.into_iter().nth(0).unwrap().into_inner();
-                let maybe_bounds = allow_plus && self.token.is_like_plus();
-                match ty.node {
-                    // `(TY_BOUND_NOPAREN) + BOUND + ...`.
-                    TyKind::Path(None, ref path) if maybe_bounds => {
-                        self.parse_remaining_bounds(Vec::new(), path.clone(), lo, true)?
-                    }
-                    TyKind::TraitObject(ref bounds, TraitObjectSyntax::None)
-                            if maybe_bounds && bounds.len() == 1 && !trailing_plus => {
-                        let path = match bounds[0] {
-                            GenericBound::Trait(ref pt, ..) => pt.trait_ref.path.clone(),
-                            GenericBound::Outlives(..) => self.bug("unexpected lifetime bound"),
-                        };
-                        self.parse_remaining_bounds(Vec::new(), path, lo, true)?
-                    }
-                    // `(TYPE)`
-                    _ => TyKind::Paren(P(ty))
-                }
-            } else {
-                TyKind::Tup(ts)
-            }
-        } else if self.eat(&token::Not) {
-            // Never type `!`
-            TyKind::Never
-        } else if self.eat(&token::BinOp(token::Star)) {
-            // Raw pointer
-            TyKind::Ptr(self.parse_ptr()?)
-        } else if self.eat(&token::OpenDelim(token::Bracket)) {
-            // Array or slice
-            let t = self.parse_ty()?;
-            // Parse optional `; EXPR` in `[TYPE; EXPR]`
-            let t = match self.maybe_parse_fixed_length_of_vec()? {
-                None => TyKind::Slice(t),
-                Some(length) => TyKind::Array(t, AnonConst {
-                    id: ast::DUMMY_NODE_ID,
-                    value: length,
-                }),
-            };
-            self.expect(&token::CloseDelim(token::Bracket))?;
-            t
-        } else if self.check(&token::BinOp(token::And)) || self.check(&token::AndAnd) {
-            // Reference
-            self.expect_and()?;
-            self.parse_borrowed_pointee()?
-        } else if self.eat_keyword_noexpect(kw::Typeof) {
-            // `typeof(EXPR)`
-            // In order to not be ambiguous, the type must be surrounded by parens.
-            self.expect(&token::OpenDelim(token::Paren))?;
-            let e = AnonConst {
-                id: ast::DUMMY_NODE_ID,
-                value: self.parse_expr()?,
-            };
-            self.expect(&token::CloseDelim(token::Paren))?;
-            TyKind::Typeof(e)
-        } else if self.eat_keyword(kw::Underscore) {
-            // A type to be inferred `_`
-            TyKind::Infer
-        } else if self.token_is_bare_fn_keyword() {
-            // Function pointer type
-            self.parse_ty_bare_fn(Vec::new())?
-        } else if self.check_keyword(kw::For) {
-            // Function pointer type or bound list (trait object type) starting with a poly-trait.
-            //   `for<'lt> [unsafe] [extern "ABI"] fn (&'lt S) -> T`
-            //   `for<'lt> Trait1<'lt> + Trait2 + 'a`
-            let lo = self.token.span;
-            let lifetime_defs = self.parse_late_bound_lifetime_defs()?;
-            if self.token_is_bare_fn_keyword() {
-                self.parse_ty_bare_fn(lifetime_defs)?
-            } else {
-                let path = self.parse_path(PathStyle::Type)?;
-                let parse_plus = allow_plus && self.check_plus();
-                self.parse_remaining_bounds(lifetime_defs, path, lo, parse_plus)?
-            }
-        } else if self.eat_keyword(kw::Impl) {
-            // Always parse bounds greedily for better error recovery.
-            let bounds = self.parse_generic_bounds(None)?;
-            impl_dyn_multi = bounds.len() > 1 || self.prev_token_kind == PrevTokenKind::Plus;
-            TyKind::ImplTrait(ast::DUMMY_NODE_ID, bounds)
-        } else if self.check_keyword(kw::Dyn) &&
-                  (self.token.span.rust_2018() ||
-                   self.look_ahead(1, |t| t.can_begin_bound() &&
-                                          !can_continue_type_after_non_fn_ident(t))) {
-            self.bump(); // `dyn`
-            // Always parse bounds greedily for better error recovery.
-            let bounds = self.parse_generic_bounds(None)?;
-            impl_dyn_multi = bounds.len() > 1 || self.prev_token_kind == PrevTokenKind::Plus;
-            TyKind::TraitObject(bounds, TraitObjectSyntax::Dyn)
-        } else if self.check(&token::Question) ||
-                  self.check_lifetime() && self.look_ahead(1, |t| t.is_like_plus()) {
-            // Bound list (trait object type)
-            TyKind::TraitObject(self.parse_generic_bounds_common(allow_plus, None)?,
-                                TraitObjectSyntax::None)
-        } else if self.eat_lt() {
-            // Qualified path
-            let (qself, path) = self.parse_qpath(PathStyle::Type)?;
-            TyKind::Path(Some(qself), path)
-        } else if self.token.is_path_start() {
-            // Simple path
-            let path = self.parse_path(PathStyle::Type)?;
-            if self.eat(&token::Not) {
-                // Macro invocation in type position
-                let (delim, tts) = self.expect_delimited_token_tree()?;
-                let node = Mac_ { path, tts, delim };
-                TyKind::Mac(respan(lo.to(self.prev_span), node))
-            } else {
-                // Just a type path or bound list (trait object type) starting with a trait.
-                //   `Type`
-                //   `Trait1 + Trait2 + 'a`
-                if allow_plus && self.check_plus() {
-                    self.parse_remaining_bounds(Vec::new(), path, lo, true)?
-                } else {
-                    TyKind::Path(None, path)
-                }
-            }
-        } else if self.check(&token::DotDotDot) {
-            if allow_c_variadic {
-                self.eat(&token::DotDotDot);
-                TyKind::CVarArgs
-            } else {
-                return Err(self.fatal(
-                    "only foreign functions are allowed to be C-variadic"
-                ));
-            }
-        } else {
-            let msg = format!("expected type, found {}", self.this_token_descr());
-            let mut err = self.fatal(&msg);
-            err.span_label(self.token.span, "expected type");
-            self.maybe_annotate_with_ascription(&mut err, true);
-            return Err(err);
-        };
-
-        let span = lo.to(self.prev_span);
-        let ty = P(Ty { node, span, id: ast::DUMMY_NODE_ID });
-
-        // Try to recover from use of `+` with incorrect priority.
-        self.maybe_report_ambiguous_plus(allow_plus, impl_dyn_multi, &ty);
-        self.maybe_recover_from_bad_type_plus(allow_plus, &ty)?;
-        self.maybe_recover_from_bad_qpath(ty, allow_qpath_recovery)
-    }
-
-    fn parse_remaining_bounds(&mut self, generic_params: Vec<GenericParam>, path: ast::Path,
-                              lo: Span, parse_plus: bool) -> PResult<'a, TyKind> {
-        let poly_trait_ref = PolyTraitRef::new(generic_params, path, lo.to(self.prev_span));
-        let mut bounds = vec![GenericBound::Trait(poly_trait_ref, TraitBoundModifier::None)];
-        if parse_plus {
-            self.eat_plus(); // `+`, or `+=` gets split and `+` is discarded
-            bounds.append(&mut self.parse_generic_bounds(Some(self.prev_span))?);
-        }
-        Ok(TyKind::TraitObject(bounds, TraitObjectSyntax::None))
-    }
-
-    fn parse_borrowed_pointee(&mut self) -> PResult<'a, TyKind> {
-        let opt_lifetime = if self.check_lifetime() { Some(self.expect_lifetime()) } else { None };
-        let mutbl = self.parse_mutability();
-        let ty = self.parse_ty_no_plus()?;
-        return Ok(TyKind::Rptr(opt_lifetime, MutTy { ty, mutbl }));
-    }
-
-    fn parse_ptr(&mut self) -> PResult<'a, MutTy> {
-        let mutbl = if self.eat_keyword(kw::Mut) {
-            Mutability::Mutable
-        } else if self.eat_keyword(kw::Const) {
-            Mutability::Immutable
-        } else {
-            let span = self.prev_span;
-            let msg = "expected mut or const in raw pointer type";
-            self.struct_span_err(span, msg)
-                .span_label(span, msg)
-                .help("use `*mut T` or `*const T` as appropriate")
-                .emit();
-            Mutability::Immutable
-        };
-        let t = self.parse_ty_no_plus()?;
-        Ok(MutTy { ty: t, mutbl })
-    }
-
-    fn is_named_argument(&self) -> bool {
-        let offset = match self.token.kind {
-            token::Interpolated(ref nt) => match **nt {
-                token::NtPat(..) => return self.look_ahead(1, |t| t == &token::Colon),
-                _ => 0,
-            }
-            token::BinOp(token::And) | token::AndAnd => 1,
-            _ if self.token.is_keyword(kw::Mut) => 1,
-            _ => 0,
-        };
-
-        self.look_ahead(offset, |t| t.is_ident()) &&
-        self.look_ahead(offset + 1, |t| t == &token::Colon)
-    }
-
-    /// Skips unexpected attributes and doc comments in this position and emits an appropriate
-    /// error.
-    /// This version of parse arg doesn't necessarily require identifier names.
-    fn parse_arg_general<F>(
-        &mut self,
-        is_trait_item: bool,
-        allow_c_variadic: bool,
-        is_name_required: F,
-    ) -> PResult<'a, Arg>
-    where
-        F: Fn(&token::Token) -> bool
-    {
-        let lo = self.token.span;
-        let attrs = self.parse_arg_attributes()?;
-        if let Some(mut arg) = self.parse_self_arg()? {
-            arg.attrs = attrs.into();
-            return self.recover_bad_self_arg(arg, is_trait_item);
-        }
-
-        let is_name_required = is_name_required(&self.token);
-        let (pat, ty) = if is_name_required || self.is_named_argument() {
-            debug!("parse_arg_general parse_pat (is_name_required:{})", is_name_required);
-
-            let pat = self.parse_pat(Some("argument name"))?;
-            if let Err(mut err) = self.expect(&token::Colon) {
-                if let Some(ident) = self.argument_without_type(
-                    &mut err,
-                    pat,
-                    is_name_required,
-                    is_trait_item,
-                ) {
-                    err.emit();
-                    return Ok(dummy_arg(ident));
-                } else {
-                    return Err(err);
-                }
-            }
-
-            self.eat_incorrect_doc_comment_for_arg_type();
-            (pat, self.parse_ty_common(true, true, allow_c_variadic)?)
-        } else {
-            debug!("parse_arg_general ident_to_pat");
-            let parser_snapshot_before_ty = self.clone();
-            self.eat_incorrect_doc_comment_for_arg_type();
-            let mut ty = self.parse_ty_common(true, true, allow_c_variadic);
-            if ty.is_ok() && self.token != token::Comma &&
-               self.token != token::CloseDelim(token::Paren) {
-                // This wasn't actually a type, but a pattern looking like a type,
-                // so we are going to rollback and re-parse for recovery.
-                ty = self.unexpected();
-            }
-            match ty {
-                Ok(ty) => {
-                    let ident = Ident::new(kw::Invalid, self.prev_span);
-                    let pat = P(Pat {
-                        id: ast::DUMMY_NODE_ID,
-                        node: PatKind::Ident(
-                            BindingMode::ByValue(Mutability::Immutable), ident, None),
-                        span: ty.span,
-                    });
                     (pat, ty)
                 }
                 Err(mut err) => {
@@ -1676,289 +1040,7 @@
 
         let span = lo.to(self.token.span);
 
-        Ok(Arg { attrs: attrs.into(), id: ast::DUMMY_NODE_ID, pat, span, ty })
-    }
-
-    /// Parses an argument in a lambda header (e.g., `|arg, arg|`).
-    fn parse_fn_block_arg(&mut self) -> PResult<'a, Arg> {
-        let lo = self.token.span;
-        let attrs = self.parse_arg_attributes()?;
-        let pat = self.parse_pat(Some("argument name"))?;
-        let t = if self.eat(&token::Colon) {
-            self.parse_ty()?
-        } else {
-            P(Ty {
-                id: ast::DUMMY_NODE_ID,
-                node: TyKind::Infer,
-                span: self.prev_span,
-            })
-        };
-        let span = lo.to(self.token.span);
-        Ok(Arg {
-            attrs: attrs.into(),
-            ty: t,
-            pat,
-            span,
-            id: ast::DUMMY_NODE_ID
-        })
-    }
-
-    fn maybe_parse_fixed_length_of_vec(&mut self) -> PResult<'a, Option<P<ast::Expr>>> {
-        if self.eat(&token::Semi) {
-            Ok(Some(self.parse_expr()?))
-        } else {
-            Ok(None)
-        }
-    }
-
-    /// Matches `'-' lit | lit` (cf. `ast_validation::AstValidator::check_expr_within_pat`).
-    crate fn parse_literal_maybe_minus(&mut self) -> PResult<'a, P<Expr>> {
-        maybe_whole_expr!(self);
-
-        let minus_lo = self.token.span;
-        let minus_present = self.eat(&token::BinOp(token::Minus));
-        let lo = self.token.span;
-        let literal = self.parse_lit()?;
-        let hi = self.prev_span;
-        let expr = self.mk_expr(lo.to(hi), ExprKind::Lit(literal), ThinVec::new());
-
-        if minus_present {
-            let minus_hi = self.prev_span;
-            let unary = self.mk_unary(UnOp::Neg, expr);
-            Ok(self.mk_expr(minus_lo.to(minus_hi), unary, ThinVec::new()))
-        } else {
-            Ok(expr)
-        }
-    }
-
-    fn parse_path_segment_ident(&mut self) -> PResult<'a, ast::Ident> {
-        match self.token.kind {
-            token::Ident(name, _) if name.is_path_segment_keyword() => {
-                let span = self.token.span;
-                self.bump();
-                Ok(Ident::new(name, span))
-            }
-            _ => self.parse_ident(),
-        }
-    }
-
-    fn parse_ident_or_underscore(&mut self) -> PResult<'a, ast::Ident> {
-        match self.token.kind {
-            token::Ident(name, false) if name == kw::Underscore => {
-                let span = self.token.span;
-                self.bump();
-                Ok(Ident::new(name, span))
-            }
-            _ => self.parse_ident(),
-        }
-    }
-
-    /// Parses a qualified path.
-    /// Assumes that the leading `<` has been parsed already.
-    ///
-    /// `qualified_path = <type [as trait_ref]>::path`
-    ///
-    /// # Examples
-    /// `<T>::default`
-    /// `<T as U>::a`
-    /// `<T as U>::F::a<S>` (without disambiguator)
-    /// `<T as U>::F::a::<S>` (with disambiguator)
-    fn parse_qpath(&mut self, style: PathStyle) -> PResult<'a, (QSelf, ast::Path)> {
-        let lo = self.prev_span;
-        let ty = self.parse_ty()?;
-
-        // `path` will contain the prefix of the path up to the `>`,
-        // if any (e.g., `U` in the `<T as U>::*` examples
-        // above). `path_span` has the span of that path, or an empty
-        // span in the case of something like `<T>::Bar`.
-        let (mut path, path_span);
-        if self.eat_keyword(kw::As) {
-            let path_lo = self.token.span;
-            path = self.parse_path(PathStyle::Type)?;
-            path_span = path_lo.to(self.prev_span);
-        } else {
-            path_span = self.token.span.to(self.token.span);
-            path = ast::Path { segments: Vec::new(), span: path_span };
-        }
-
-        // See doc comment for `unmatched_angle_bracket_count`.
-        self.expect(&token::Gt)?;
-        if self.unmatched_angle_bracket_count > 0 {
-            self.unmatched_angle_bracket_count -= 1;
-            debug!("parse_qpath: (decrement) count={:?}", self.unmatched_angle_bracket_count);
-        }
-
-        self.expect(&token::ModSep)?;
-
-        let qself = QSelf { ty, path_span, position: path.segments.len() };
-        self.parse_path_segments(&mut path.segments, style)?;
-
-        Ok((qself, ast::Path { segments: path.segments, span: lo.to(self.prev_span) }))
-    }
-
-    /// Parses simple paths.
-    ///
-    /// `path = [::] segment+`
-    /// `segment = ident | ident[::]<args> | ident[::](args) [-> type]`
-    ///
-    /// # Examples
-    /// `a::b::C<D>` (without disambiguator)
-    /// `a::b::C::<D>` (with disambiguator)
-    /// `Fn(Args)` (without disambiguator)
-    /// `Fn::(Args)` (with disambiguator)
-    pub fn parse_path(&mut self, style: PathStyle) -> PResult<'a, ast::Path> {
-        maybe_whole!(self, NtPath, |path| {
-            if style == PathStyle::Mod &&
-               path.segments.iter().any(|segment| segment.args.is_some()) {
-                self.diagnostic().span_err(path.span, "unexpected generic arguments in path");
-            }
-            path
-        });
-
-        let lo = self.meta_var_span.unwrap_or(self.token.span);
-        let mut segments = Vec::new();
-        let mod_sep_ctxt = self.token.span.ctxt();
-        if self.eat(&token::ModSep) {
-            segments.push(PathSegment::path_root(lo.shrink_to_lo().with_ctxt(mod_sep_ctxt)));
-        }
-        self.parse_path_segments(&mut segments, style)?;
-
-        Ok(ast::Path { segments, span: lo.to(self.prev_span) })
-    }
-
-    /// Like `parse_path`, but also supports parsing `Word` meta items into paths for
-    /// backwards-compatibility. This is used when parsing derive macro paths in `#[derive]`
-    /// attributes.
-    pub fn parse_path_allowing_meta(&mut self, style: PathStyle) -> PResult<'a, ast::Path> {
-        let meta_ident = match self.token.kind {
-            token::Interpolated(ref nt) => match **nt {
-                token::NtMeta(ref meta) => match meta.node {
-                    ast::MetaItemKind::Word => Some(meta.path.clone()),
-                    _ => None,
-                },
-                _ => None,
-            },
-            _ => None,
-        };
-        if let Some(path) = meta_ident {
-            self.bump();
-            return Ok(path);
-        }
-        self.parse_path(style)
-    }
-
-    crate fn parse_path_segments(&mut self,
-                           segments: &mut Vec<PathSegment>,
-                           style: PathStyle)
-                           -> PResult<'a, ()> {
-        loop {
-            let segment = self.parse_path_segment(style)?;
-            if style == PathStyle::Expr {
-                // In order to check for trailing angle brackets, we must have finished
-                // recursing (`parse_path_segment` can indirectly call this function),
-                // that is, the next token must be the highlighted part of the below example:
-                //
-                // `Foo::<Bar as Baz<T>>::Qux`
-                //                      ^ here
-                //
-                // As opposed to the below highlight (if we had only finished the first
-                // recursion):
-                //
-                // `Foo::<Bar as Baz<T>>::Qux`
-                //                     ^ here
-                //
-                // `PathStyle::Expr` is only provided at the root invocation and never in
-                // `parse_path_segment` to recurse and therefore can be checked to maintain
-                // this invariant.
-                self.check_trailing_angle_brackets(&segment, token::ModSep);
-            }
-            segments.push(segment);
-
-            if self.is_import_coupler() || !self.eat(&token::ModSep) {
-                return Ok(());
-            }
-        }
-    }
-
-    fn parse_path_segment(&mut self, style: PathStyle) -> PResult<'a, PathSegment> {
-        let ident = self.parse_path_segment_ident()?;
-
-        let is_args_start = |token: &Token| match token.kind {
-            token::Lt | token::BinOp(token::Shl) | token::OpenDelim(token::Paren)
-            | token::LArrow => true,
-            _ => false,
-        };
-        let check_args_start = |this: &mut Self| {
-            this.expected_tokens.extend_from_slice(
-                &[TokenType::Token(token::Lt), TokenType::Token(token::OpenDelim(token::Paren))]
-            );
-            is_args_start(&this.token)
-        };
-
-        Ok(if style == PathStyle::Type && check_args_start(self) ||
-              style != PathStyle::Mod && self.check(&token::ModSep)
-                                      && self.look_ahead(1, |t| is_args_start(t)) {
-            // We use `style == PathStyle::Expr` to check if this is in a recursion or not. If
-            // it isn't, then we reset the unmatched angle bracket count as we're about to start
-            // parsing a new path.
-            if style == PathStyle::Expr {
-                self.unmatched_angle_bracket_count = 0;
-                self.max_angle_bracket_count = 0;
-            }
-
-            // Generic arguments are found - `<`, `(`, `::<` or `::(`.
-            self.eat(&token::ModSep);
-            let lo = self.token.span;
-            let args = if self.eat_lt() {
-                // `<'a, T, A = U>`
-                let (args, constraints) =
-                    self.parse_generic_args_with_leaning_angle_bracket_recovery(style, lo)?;
-                self.expect_gt()?;
-                let span = lo.to(self.prev_span);
-                AngleBracketedArgs { args, constraints, span }.into()
-            } else {
-                // `(T, U) -> R`
-                let (inputs, _) = self.parse_paren_comma_seq(|p| p.parse_ty())?;
-                let span = lo.to(self.prev_span);
-                let output = if self.eat(&token::RArrow) {
-                    Some(self.parse_ty_common(false, false, false)?)
-                } else {
-                    None
-                };
-                ParenthesizedArgs { inputs, output, span }.into()
-            };
-
-            PathSegment { ident, args, id: ast::DUMMY_NODE_ID }
-        } else {
-            // Generic arguments are not found.
-            PathSegment::from_ident(ident)
-        })
-    }
-
-    crate fn check_lifetime(&mut self) -> bool {
-        self.expected_tokens.push(TokenType::Lifetime);
-        self.token.is_lifetime()
-    }
-
-    /// Parses a single lifetime `'a` or panics.
-    crate fn expect_lifetime(&mut self) -> Lifetime {
-        if let Some(ident) = self.token.lifetime() {
-            let span = self.token.span;
-            self.bump();
-            Lifetime { ident: Ident::new(ident.name, span), id: ast::DUMMY_NODE_ID }
-        } else {
-            self.span_bug(self.token.span, "not a lifetime")
-        }
-    }
-
-    fn eat_label(&mut self) -> Option<Label> {
-        if let Some(ident) = self.token.lifetime() {
-            let span = self.token.span;
-            self.bump();
-            Some(Label { ident: Ident::new(ident.name, span) })
-        } else {
-            None
-        }
+        Ok(Param { attrs: attrs.into(), id: DUMMY_NODE_ID, pat, span, ty })
     }
 
     /// Parses mutability (`mut` or nothing).
@@ -1981,88 +1063,6 @@
         }
     }
 
-    /// Parse ident (COLON expr)?
-    fn parse_field(&mut self) -> PResult<'a, Field> {
-        let attrs = self.parse_outer_attributes()?;
-        let lo = self.token.span;
-
-        // Check if a colon exists one ahead. This means we're parsing a fieldname.
-        let (fieldname, expr, is_shorthand) = if self.look_ahead(1, |t| {
-            t == &token::Colon || t == &token::Eq
-        }) {
-            let fieldname = self.parse_field_name()?;
-
-            // Check for an equals token. This means the source incorrectly attempts to
-            // initialize a field with an eq rather than a colon.
-            if self.token == token::Eq {
-                self.diagnostic()
-                    .struct_span_err(self.token.span, "expected `:`, found `=`")
-                    .span_suggestion(
-                        fieldname.span.shrink_to_hi().to(self.token.span),
-                        "replace equals symbol with a colon",
-                        ":".to_string(),
-                        Applicability::MachineApplicable,
-                    )
-                    .emit();
-            }
-            self.bump(); // `:`
-            (fieldname, self.parse_expr()?, false)
-        } else {
-            let fieldname = self.parse_ident_common(false)?;
-
-            // Mimic `x: x` for the `x` field shorthand.
-            let path = ast::Path::from_ident(fieldname);
-            let expr = self.mk_expr(fieldname.span, ExprKind::Path(None, path), ThinVec::new());
-            (fieldname, expr, true)
-        };
-        Ok(ast::Field {
-            ident: fieldname,
-            span: lo.to(expr.span),
-            expr,
-            is_shorthand,
-            attrs: attrs.into(),
-        })
-    }
-
-    crate fn mk_expr(&self, span: Span, node: ExprKind, attrs: ThinVec<Attribute>) -> P<Expr> {
-        P(Expr { node, span, attrs, id: ast::DUMMY_NODE_ID })
-    }
-
-    fn mk_unary(&self, unop: ast::UnOp, expr: P<Expr>) -> ast::ExprKind {
-        ExprKind::Unary(unop, expr)
-    }
-
-    fn mk_binary(&self, binop: ast::BinOp, lhs: P<Expr>, rhs: P<Expr>) -> ast::ExprKind {
-        ExprKind::Binary(binop, lhs, rhs)
-    }
-
-    fn mk_call(&self, f: P<Expr>, args: Vec<P<Expr>>) -> ast::ExprKind {
-        ExprKind::Call(f, args)
-    }
-
-    fn mk_index(&self, expr: P<Expr>, idx: P<Expr>) -> ast::ExprKind {
-        ExprKind::Index(expr, idx)
-    }
-
-    fn mk_range(&self,
-                    start: Option<P<Expr>>,
-                    end: Option<P<Expr>>,
-                    limits: RangeLimits)
-                    -> PResult<'a, ast::ExprKind> {
-        if end.is_none() && limits == RangeLimits::Closed {
-            Err(self.span_fatal_err(self.token.span, Error::InclusiveRangeWithNoEnd))
-        } else {
-            Ok(ExprKind::Range(start, end, limits))
-        }
-    }
-
-    fn mk_assign_op(&self, binop: ast::BinOp,
-                        lhs: P<Expr>, rhs: P<Expr>) -> ast::ExprKind {
-        ExprKind::AssignOp(binop, lhs, rhs)
-    }
-
-=======
->>>>>>> 8cd2c99a
     fn expect_delimited_token_tree(&mut self) -> PResult<'a, (MacDelimiter, TokenStream)> {
         let delim = match self.token.kind {
             token::OpenDelim(delim) => delim,
@@ -2071,7 +1071,6 @@
                 let mut err = self.fatal(msg);
                 err.span_label(self.token.span, msg);
                 return Err(err)
-<<<<<<< HEAD
             }
         };
         let tts = match self.parse_token_tree() {
@@ -2087,434 +1086,6 @@
         Ok((delim, tts.into()))
     }
 
-    /// At the bottom (top?) of the precedence hierarchy,
-    /// Parses things like parenthesized exprs, macros, `return`, etc.
-    ///
-    /// N.B., this does not parse outer attributes, and is private because it only works
-    /// correctly if called from `parse_dot_or_call_expr()`.
-    fn parse_bottom_expr(&mut self) -> PResult<'a, P<Expr>> {
-        maybe_recover_from_interpolated_ty_qpath!(self, true);
-        maybe_whole_expr!(self);
-
-        // Outer attributes are already parsed and will be
-        // added to the return value after the fact.
-        //
-        // Therefore, prevent sub-parser from parsing
-        // attributes by giving them a empty "already parsed" list.
-        let mut attrs = ThinVec::new();
-
-        let lo = self.token.span;
-        let mut hi = self.token.span;
-
-        let ex: ExprKind;
-
-        macro_rules! parse_lit {
-            () => {
-                match self.parse_lit() {
-                    Ok(literal) => {
-                        hi = self.prev_span;
-                        ex = ExprKind::Lit(literal);
-                    }
-                    Err(mut err) => {
-                        self.cancel(&mut err);
-                        return Err(self.expected_expression_found());
-                    }
-                }
-            }
-        }
-
-        // Note: when adding new syntax here, don't forget to adjust TokenKind::can_begin_expr().
-        match self.token.kind {
-            // This match arm is a special-case of the `_` match arm below and
-            // could be removed without changing functionality, but it's faster
-            // to have it here, especially for programs with large constants.
-            token::Literal(_) => {
-                parse_lit!()
-            }
-            token::OpenDelim(token::Paren) => {
-                self.bump();
-
-                attrs.extend(self.parse_inner_attributes()?);
-
-                // (e) is parenthesized e
-                // (e,) is a tuple with only one field, e
-                let mut es = vec![];
-                let mut trailing_comma = false;
-                let mut recovered = false;
-                while self.token != token::CloseDelim(token::Paren) {
-                    es.push(match self.parse_expr() {
-                        Ok(es) => es,
-                        Err(err) => {
-                            // recover from parse error in tuple list
-                            return Ok(self.recover_seq_parse_error(token::Paren, lo, Err(err)));
-                        }
-                    });
-                    recovered = self.expect_one_of(
-                        &[],
-                        &[token::Comma, token::CloseDelim(token::Paren)],
-                    )?;
-                    if self.eat(&token::Comma) {
-                        trailing_comma = true;
-                    } else {
-                        trailing_comma = false;
-                        break;
-                    }
-                }
-                if !recovered {
-                    self.bump();
-                }
-
-                hi = self.prev_span;
-                ex = if es.len() == 1 && !trailing_comma {
-                    ExprKind::Paren(es.into_iter().nth(0).unwrap())
-                } else {
-                    ExprKind::Tup(es)
-                };
-            }
-            token::OpenDelim(token::Brace) => {
-                return self.parse_block_expr(None, lo, BlockCheckMode::Default, attrs);
-            }
-            token::BinOp(token::Or) | token::OrOr => {
-                return self.parse_lambda_expr(attrs);
-            }
-            token::OpenDelim(token::Bracket) => {
-                self.bump();
-
-                attrs.extend(self.parse_inner_attributes()?);
-
-                if self.eat(&token::CloseDelim(token::Bracket)) {
-                    // Empty vector.
-                    ex = ExprKind::Array(Vec::new());
-                } else {
-                    // Nonempty vector.
-                    let first_expr = self.parse_expr()?;
-                    if self.eat(&token::Semi) {
-                        // Repeating array syntax: [ 0; 512 ]
-                        let count = AnonConst {
-                            id: ast::DUMMY_NODE_ID,
-                            value: self.parse_expr()?,
-                        };
-                        self.expect(&token::CloseDelim(token::Bracket))?;
-                        ex = ExprKind::Repeat(first_expr, count);
-                    } else if self.eat(&token::Comma) {
-                        // Vector with two or more elements.
-                        let remaining_exprs = self.parse_seq_to_end(
-                            &token::CloseDelim(token::Bracket),
-                            SeqSep::trailing_allowed(token::Comma),
-                            |p| Ok(p.parse_expr()?)
-                        )?;
-                        let mut exprs = vec![first_expr];
-                        exprs.extend(remaining_exprs);
-                        ex = ExprKind::Array(exprs);
-                    } else {
-                        // Vector with one element.
-                        self.expect(&token::CloseDelim(token::Bracket))?;
-                        ex = ExprKind::Array(vec![first_expr]);
-                    }
-                }
-                hi = self.prev_span;
-            }
-            _ => {
-                if self.eat_lt() {
-                    let (qself, path) = self.parse_qpath(PathStyle::Expr)?;
-                    hi = path.span;
-                    return Ok(self.mk_expr(lo.to(hi), ExprKind::Path(Some(qself), path), attrs));
-                }
-                if self.check_keyword(kw::Move) || self.check_keyword(kw::Static) {
-                    return self.parse_lambda_expr(attrs);
-                }
-                if self.eat_keyword(kw::If) {
-                    return self.parse_if_expr(attrs);
-                }
-                if self.eat_keyword(kw::For) {
-                    let lo = self.prev_span;
-                    return self.parse_for_expr(None, lo, attrs);
-                }
-                if self.eat_keyword(kw::While) {
-                    let lo = self.prev_span;
-                    return self.parse_while_expr(None, lo, attrs);
-                }
-                if let Some(label) = self.eat_label() {
-                    let lo = label.ident.span;
-                    self.expect(&token::Colon)?;
-                    if self.eat_keyword(kw::While) {
-                        return self.parse_while_expr(Some(label), lo, attrs)
-                    }
-                    if self.eat_keyword(kw::For) {
-                        return self.parse_for_expr(Some(label), lo, attrs)
-                    }
-                    if self.eat_keyword(kw::Loop) {
-                        return self.parse_loop_expr(Some(label), lo, attrs)
-                    }
-                    if self.token == token::OpenDelim(token::Brace) {
-                        return self.parse_block_expr(Some(label),
-                                                     lo,
-                                                     BlockCheckMode::Default,
-                                                     attrs);
-                    }
-                    let msg = "expected `while`, `for`, `loop` or `{` after a label";
-                    let mut err = self.fatal(msg);
-                    err.span_label(self.token.span, msg);
-                    return Err(err);
-                }
-                if self.eat_keyword(kw::Loop) {
-                    let lo = self.prev_span;
-                    return self.parse_loop_expr(None, lo, attrs);
-                }
-                if self.eat_keyword(kw::Continue) {
-                    let label = self.eat_label();
-                    let ex = ExprKind::Continue(label);
-                    let hi = self.prev_span;
-                    return Ok(self.mk_expr(lo.to(hi), ex, attrs));
-                }
-                if self.eat_keyword(kw::Match) {
-                    let match_sp = self.prev_span;
-                    return self.parse_match_expr(attrs).map_err(|mut err| {
-                        err.span_label(match_sp, "while parsing this match expression");
-                        err
-                    });
-                }
-                if self.eat_keyword(kw::Unsafe) {
-                    return self.parse_block_expr(
-                        None,
-                        lo,
-                        BlockCheckMode::Unsafe(ast::UserProvided),
-                        attrs);
-                }
-                if self.is_do_catch_block() {
-                    let mut db = self.fatal("found removed `do catch` syntax");
-                    db.help("Following RFC #2388, the new non-placeholder syntax is `try`");
-                    return Err(db);
-                }
-                if self.is_try_block() {
-                    let lo = self.token.span;
-                    assert!(self.eat_keyword(kw::Try));
-                    return self.parse_try_block(lo, attrs);
-                }
-
-                // Span::rust_2018() is somewhat expensive; don't get it repeatedly.
-                let is_span_rust_2018 = self.token.span.rust_2018();
-                if is_span_rust_2018 && self.check_keyword(kw::Async) {
-                    return if self.is_async_block() { // check for `async {` and `async move {`
-                        self.parse_async_block(attrs)
-                    } else {
-                        self.parse_lambda_expr(attrs)
-                    };
-                }
-                if self.eat_keyword(kw::Return) {
-                    if self.token.can_begin_expr() {
-                        let e = self.parse_expr()?;
-                        hi = e.span;
-                        ex = ExprKind::Ret(Some(e));
-                    } else {
-                        ex = ExprKind::Ret(None);
-                    }
-                } else if self.eat_keyword(kw::Break) {
-                    let label = self.eat_label();
-                    let e = if self.token.can_begin_expr()
-                               && !(self.token == token::OpenDelim(token::Brace)
-                                    && self.restrictions.contains(
-                                           Restrictions::NO_STRUCT_LITERAL)) {
-                        Some(self.parse_expr()?)
-                    } else {
-                        None
-                    };
-                    ex = ExprKind::Break(label, e);
-                    hi = self.prev_span;
-                } else if self.eat_keyword(kw::Yield) {
-                    if self.token.can_begin_expr() {
-                        let e = self.parse_expr()?;
-                        hi = e.span;
-                        ex = ExprKind::Yield(Some(e));
-                    } else {
-                        ex = ExprKind::Yield(None);
-                    }
-                } else if self.eat_keyword(kw::Let) {
-                    return self.parse_let_expr(attrs);
-                } else if is_span_rust_2018 && self.eat_keyword(kw::Await) {
-                    let (await_hi, e_kind) = self.parse_incorrect_await_syntax(lo, self.prev_span)?;
-                    hi = await_hi;
-                    ex = e_kind;
-                } else if self.token.is_path_start() {
-                    let path = self.parse_path(PathStyle::Expr)?;
-
-                    // `!`, as an operator, is prefix, so we know this isn't that
-                    if self.eat(&token::Not) {
-                        // MACRO INVOCATION expression
-                        let (delim, tts) = self.expect_delimited_token_tree()?;
-                        hi = self.prev_span;
-                        ex = ExprKind::Mac(respan(lo.to(hi), Mac_ { path, tts, delim }));
-                    } else if self.check(&token::OpenDelim(token::Brace)) {
-                        if let Some(expr) = self.maybe_parse_struct_expr(lo, &path, &attrs) {
-                            return expr;
-                        } else {
-                            hi = path.span;
-                            ex = ExprKind::Path(None, path);
-                        }
-                    } else {
-                        hi = path.span;
-                        ex = ExprKind::Path(None, path);
-                    }
-                } else {
-                    if !self.unclosed_delims.is_empty() && self.check(&token::Semi) {
-                        // Don't complain about bare semicolons after unclosed braces
-                        // recovery in order to keep the error count down. Fixing the
-                        // delimiters will possibly also fix the bare semicolon found in
-                        // expression context. For example, silence the following error:
-                        // ```
-                        // error: expected expression, found `;`
-                        //  --> file.rs:2:13
-                        //   |
-                        // 2 |     foo(bar(;
-                        //   |             ^ expected expression
-                        // ```
-                        self.bump();
-                        return Ok(self.mk_expr(self.token.span, ExprKind::Err, ThinVec::new()));
-                    }
-                    parse_lit!()
-                }
-            }
-        }
-
-        let expr = self.mk_expr(lo.to(hi), ex, attrs);
-        self.maybe_recover_from_bad_qpath(expr, true)
-    }
-
-    fn maybe_parse_struct_expr(
-        &mut self,
-        lo: Span,
-        path: &ast::Path,
-        attrs: &ThinVec<Attribute>,
-    ) -> Option<PResult<'a, P<Expr>>> {
-        let struct_allowed = !self.restrictions.contains(Restrictions::NO_STRUCT_LITERAL);
-        let certainly_not_a_block = || self.look_ahead(1, |t| t.is_ident()) && (
-            // `{ ident, ` cannot start a block
-            self.look_ahead(2, |t| t == &token::Comma) ||
-            self.look_ahead(2, |t| t == &token::Colon) && (
-                // `{ ident: token, ` cannot start a block
-                self.look_ahead(4, |t| t == &token::Comma) ||
-                // `{ ident: ` cannot start a block unless it's a type ascription `ident: Type`
-                self.look_ahead(3, |t| !t.can_begin_type())
-            )
-        );
-
-        if struct_allowed || certainly_not_a_block() {
-            // This is a struct literal, but we don't can't accept them here
-            let expr = self.parse_struct_expr(lo, path.clone(), attrs.clone());
-            if let (Ok(expr), false) = (&expr, struct_allowed) {
-                self.struct_span_err(
-                    expr.span,
-                    "struct literals are not allowed here",
-                )
-                .multipart_suggestion(
-                    "surround the struct literal with parentheses",
-                    vec![
-                        (lo.shrink_to_lo(), "(".to_string()),
-                        (expr.span.shrink_to_hi(), ")".to_string()),
-                    ],
-                    Applicability::MachineApplicable,
-                )
-                .emit();
-            }
-            return Some(expr);
-        }
-        None
-    }
-
-    fn parse_struct_expr(&mut self, lo: Span, pth: ast::Path, mut attrs: ThinVec<Attribute>)
-                         -> PResult<'a, P<Expr>> {
-        let struct_sp = lo.to(self.prev_span);
-        self.bump();
-        let mut fields = Vec::new();
-        let mut base = None;
-
-        attrs.extend(self.parse_inner_attributes()?);
-
-        while self.token != token::CloseDelim(token::Brace) {
-            if self.eat(&token::DotDot) {
-                let exp_span = self.prev_span;
-                match self.parse_expr() {
-                    Ok(e) => {
-                        base = Some(e);
-                    }
-                    Err(mut e) => {
-                        e.emit();
-                        self.recover_stmt();
-                    }
-                }
-                if self.token == token::Comma {
-                    self.struct_span_err(
-                        exp_span.to(self.prev_span),
-                        "cannot use a comma after the base struct",
-                    )
-                    .span_suggestion_short(
-                        self.token.span,
-                        "remove this comma",
-                        String::new(),
-                        Applicability::MachineApplicable
-                    )
-                    .note("the base struct must always be the last field")
-                    .emit();
-                    self.recover_stmt();
-                }
-                break;
-            }
-
-            let mut recovery_field = None;
-            if let token::Ident(name, _) = self.token.kind {
-                if !self.token.is_reserved_ident() && self.look_ahead(1, |t| *t == token::Colon) {
-                    // Use in case of error after field-looking code: `S { foo: () with a }`
-                    recovery_field = Some(ast::Field {
-                        ident: Ident::new(name, self.token.span),
-                        span: self.token.span,
-                        expr: self.mk_expr(self.token.span, ExprKind::Err, ThinVec::new()),
-                        is_shorthand: false,
-                        attrs: ThinVec::new(),
-                    });
-                }
-            }
-            let mut parsed_field = None;
-            match self.parse_field() {
-                Ok(f) => parsed_field = Some(f),
-                Err(mut e) => {
-                    e.span_label(struct_sp, "while parsing this struct");
-                    e.emit();
-
-                    // If the next token is a comma, then try to parse
-                    // what comes next as additional fields, rather than
-                    // bailing out until next `}`.
-                    if self.token != token::Comma {
-                        self.recover_stmt_(SemiColonMode::Comma, BlockMode::Ignore);
-                        if self.token != token::Comma {
-                            break;
-                        }
-                    }
-                }
-            }
-
-            match self.expect_one_of(&[token::Comma],
-                                     &[token::CloseDelim(token::Brace)]) {
-                Ok(_) => if let Some(f) = parsed_field.or(recovery_field) {
-                    // only include the field if there's no parse error for the field name
-                    fields.push(f);
-                }
-                Err(mut e) => {
-                    if let Some(f) = recovery_field {
-                        fields.push(f);
-                    }
-                    e.span_label(struct_sp, "while parsing this struct");
-                    e.emit();
-                    self.recover_stmt_(SemiColonMode::Comma, BlockMode::Ignore);
-                    self.eat(&token::Comma);
-                }
-            }
-        }
-
-        let span = lo.to(self.token.span);
-        self.expect(&token::CloseDelim(token::Brace))?;
-        return Ok(self.mk_expr(span, ExprKind::Struct(pth, fields, base), attrs));
-    }
-
     fn parse_or_use_outer_attributes(&mut self,
                                      already_parsed_attrs: Option<ThinVec<Attribute>>)
                                      -> PResult<'a, ThinVec<Attribute>> {
@@ -2525,198 +1096,9 @@
         }
     }
 
-    /// Parses a block or unsafe block.
-    crate fn parse_block_expr(
-        &mut self,
-        opt_label: Option<Label>,
-        lo: Span,
-        blk_mode: BlockCheckMode,
-        outer_attrs: ThinVec<Attribute>,
-    ) -> PResult<'a, P<Expr>> {
-        self.expect(&token::OpenDelim(token::Brace))?;
-
-        let mut attrs = outer_attrs;
-        attrs.extend(self.parse_inner_attributes()?);
-
-        let blk = self.parse_block_tail(lo, blk_mode)?;
-        return Ok(self.mk_expr(blk.span, ExprKind::Block(blk, opt_label), attrs));
-    }
-
-    /// Parses `a.b` or `a(13)` or `a[4]` or just `a`.
-    fn parse_dot_or_call_expr(&mut self,
-                                  already_parsed_attrs: Option<ThinVec<Attribute>>)
-                                  -> PResult<'a, P<Expr>> {
-        let attrs = self.parse_or_use_outer_attributes(already_parsed_attrs)?;
-
-        let b = self.parse_bottom_expr();
-        let (span, b) = self.interpolated_or_expr_span(b)?;
-        self.parse_dot_or_call_expr_with(b, span, attrs)
-    }
-
-    fn parse_dot_or_call_expr_with(&mut self,
-                                       e0: P<Expr>,
-                                       lo: Span,
-                                       mut attrs: ThinVec<Attribute>)
-                                       -> PResult<'a, P<Expr>> {
-        // Stitch the list of outer attributes onto the return value.
-        // A little bit ugly, but the best way given the current code
-        // structure
-        self.parse_dot_or_call_expr_with_(e0, lo)
-        .map(|expr|
-            expr.map(|mut expr| {
-                attrs.extend::<Vec<_>>(expr.attrs.into());
-                expr.attrs = attrs;
-                match expr.node {
-                    ExprKind::If(..) if !expr.attrs.is_empty() => {
-                        // Just point to the first attribute in there...
-                        let span = expr.attrs[0].span;
-
-                        self.span_err(span,
-                            "attributes are not yet allowed on `if` \
-                            expressions");
-                    }
-                    _ => {}
-                }
-                expr
-            })
-        )
-    }
-
-    fn mk_await_expr(&mut self, self_arg: P<Expr>, lo: Span) -> PResult<'a, P<Expr>> {
-        let span = lo.to(self.prev_span);
-        let await_expr = self.mk_expr(span, ExprKind::Await(self_arg), ThinVec::new());
-        self.recover_from_await_method_call();
-        Ok(await_expr)
-    }
-
-    /// Assuming we have just parsed `.`, continue parsing into an expression.
-    fn parse_dot_suffix(&mut self, self_arg: P<Expr>, lo: Span) -> PResult<'a, P<Expr>> {
-        if self.token.span.rust_2018() && self.eat_keyword(kw::Await) {
-            return self.mk_await_expr(self_arg, lo);
-        }
-
-        let segment = self.parse_path_segment(PathStyle::Expr)?;
-        self.check_trailing_angle_brackets(&segment, token::OpenDelim(token::Paren));
-
-        Ok(match self.token.kind {
-            token::OpenDelim(token::Paren) => {
-                // Method call `expr.f()`
-                let mut args = self.parse_paren_expr_seq()?;
-                args.insert(0, self_arg);
-
-                let span = lo.to(self.prev_span);
-                self.mk_expr(span, ExprKind::MethodCall(segment, args), ThinVec::new())
-            }
-            _ => {
-                // Field access `expr.f`
-                if let Some(args) = segment.args {
-                    self.span_err(args.span(),
-                                  "field expressions may not have generic arguments");
-                }
-
-                let span = lo.to(self.prev_span);
-                self.mk_expr(span, ExprKind::Field(self_arg, segment.ident), ThinVec::new())
-            }
-        })
-    }
-
-    fn parse_dot_or_call_expr_with_(&mut self, e0: P<Expr>, lo: Span) -> PResult<'a, P<Expr>> {
-        let mut e = e0;
-        let mut hi;
-        loop {
-            // expr?
-            while self.eat(&token::Question) {
-                let hi = self.prev_span;
-                e = self.mk_expr(lo.to(hi), ExprKind::Try(e), ThinVec::new());
-            }
-
-            // expr.f
-            if self.eat(&token::Dot) {
-                match self.token.kind {
-                    token::Ident(..) => {
-                        e = self.parse_dot_suffix(e, lo)?;
-                    }
-                    token::Literal(token::Lit { kind: token::Integer, symbol, suffix }) => {
-                        let span = self.token.span;
-                        self.bump();
-                        let field = ExprKind::Field(e, Ident::new(symbol, span));
-                        e = self.mk_expr(lo.to(span), field, ThinVec::new());
-
-                        self.expect_no_suffix(span, "a tuple index", suffix);
-                    }
-                    token::Literal(token::Lit { kind: token::Float, symbol, .. }) => {
-                      self.bump();
-                      let fstr = symbol.as_str();
-                      let msg = format!("unexpected token: `{}`", symbol);
-                      let mut err = self.diagnostic().struct_span_err(self.prev_span, &msg);
-                      err.span_label(self.prev_span, "unexpected token");
-                      if fstr.chars().all(|x| "0123456789.".contains(x)) {
-                          let float = match fstr.parse::<f64>().ok() {
-                              Some(f) => f,
-                              None => continue,
-                          };
-                          let sugg = pprust::to_string(|s| {
-                              s.popen();
-                              s.print_expr(&e);
-                              s.s.word( ".");
-                              s.print_usize(float.trunc() as usize);
-                              s.pclose();
-                              s.s.word(".");
-                              s.s.word(fstr.splitn(2, ".").last().unwrap().to_string())
-                          });
-                          err.span_suggestion(
-                              lo.to(self.prev_span),
-                              "try parenthesizing the first index",
-                              sugg,
-                              Applicability::MachineApplicable
-                          );
-                      }
-                      return Err(err);
-
-                    }
-                    _ => {
-                        // FIXME Could factor this out into non_fatal_unexpected or something.
-                        let actual = self.this_token_to_string();
-                        self.span_err(self.token.span, &format!("unexpected token: `{}`", actual));
-                    }
-                }
-                continue;
-            }
-            if self.expr_is_complete(&e) { break; }
-            match self.token.kind {
-                // expr(...)
-                token::OpenDelim(token::Paren) => {
-                    let seq = self.parse_paren_expr_seq().map(|es| {
-                        let nd = self.mk_call(e, es);
-                        let hi = self.prev_span;
-                        self.mk_expr(lo.to(hi), nd, ThinVec::new())
-                    });
-                    e = self.recover_seq_parse_error(token::Paren, lo, seq);
-                }
-
-                // expr[...]
-                // Could be either an index expression or a slicing expression.
-                token::OpenDelim(token::Bracket) => {
-                    self.bump();
-                    let ix = self.parse_expr()?;
-                    hi = self.token.span;
-                    self.expect(&token::CloseDelim(token::Bracket))?;
-                    let index = self.mk_index(e, ix);
-                    e = self.mk_expr(lo.to(hi), index, ThinVec::new())
-                }
-                _ => return Ok(e)
-            }
-        }
-        return Ok(e);
-    }
-
-    fn parse_paren_expr_seq(&mut self) -> PResult<'a, Vec<P<Expr>>> {
-        self.parse_paren_comma_seq(|p| p.parse_expr()).map(|(r, _)| r)
-    }
-
     crate fn process_potential_macro_variable(&mut self) {
         self.token = match self.token.kind {
-            token::Dollar if self.token.span.ctxt() != SyntaxContext::empty() &&
+            token::Dollar if self.token.span.from_expansion() &&
                              self.look_ahead(1, |t| t.is_ident()) => {
                 self.bump();
                 let name = match self.token.kind {
@@ -2786,3871 +1168,6 @@
                 token::Eof | token::CloseDelim(..) => break,
                 _ => result.push(self.parse_token_tree().into()),
             }
-        }
-        TokenStream::new(result)
-    }
-
-    /// Parse a prefix-unary-operator expr
-    fn parse_prefix_expr(&mut self,
-                             already_parsed_attrs: Option<ThinVec<Attribute>>)
-                             -> PResult<'a, P<Expr>> {
-        let attrs = self.parse_or_use_outer_attributes(already_parsed_attrs)?;
-        let lo = self.token.span;
-        // Note: when adding new unary operators, don't forget to adjust TokenKind::can_begin_expr()
-        let (hi, ex) = match self.token.kind {
-            token::Not => {
-                self.bump();
-                let e = self.parse_prefix_expr(None);
-                let (span, e) = self.interpolated_or_expr_span(e)?;
-                (lo.to(span), self.mk_unary(UnOp::Not, e))
-            }
-            // Suggest `!` for bitwise negation when encountering a `~`
-            token::Tilde => {
-                self.bump();
-                let e = self.parse_prefix_expr(None);
-                let (span, e) = self.interpolated_or_expr_span(e)?;
-                let span_of_tilde = lo;
-                self.struct_span_err(span_of_tilde, "`~` cannot be used as a unary operator")
-                    .span_suggestion_short(
-                        span_of_tilde,
-                        "use `!` to perform bitwise negation",
-                        "!".to_owned(),
-                        Applicability::MachineApplicable
-                    )
-                    .emit();
-                (lo.to(span), self.mk_unary(UnOp::Not, e))
-            }
-            token::BinOp(token::Minus) => {
-                self.bump();
-                let e = self.parse_prefix_expr(None);
-                let (span, e) = self.interpolated_or_expr_span(e)?;
-                (lo.to(span), self.mk_unary(UnOp::Neg, e))
-            }
-            token::BinOp(token::Star) => {
-                self.bump();
-                let e = self.parse_prefix_expr(None);
-                let (span, e) = self.interpolated_or_expr_span(e)?;
-                (lo.to(span), self.mk_unary(UnOp::Deref, e))
-            }
-            token::BinOp(token::And) | token::AndAnd => {
-                self.expect_and()?;
-                let m = self.parse_mutability();
-                let e = self.parse_prefix_expr(None);
-                let (span, e) = self.interpolated_or_expr_span(e)?;
-                (lo.to(span), ExprKind::AddrOf(m, e))
-            }
-            token::Ident(..) if self.token.is_keyword(kw::Box) => {
-                self.bump();
-                let e = self.parse_prefix_expr(None);
-                let (span, e) = self.interpolated_or_expr_span(e)?;
-                (lo.to(span), ExprKind::Box(e))
-            }
-            token::Ident(..) if self.token.is_ident_named(sym::not) => {
-                // `not` is just an ordinary identifier in Rust-the-language,
-                // but as `rustc`-the-compiler, we can issue clever diagnostics
-                // for confused users who really want to say `!`
-                let token_cannot_continue_expr = |t: &Token| match t.kind {
-                    // These tokens can start an expression after `!`, but
-                    // can't continue an expression after an ident
-                    token::Ident(name, is_raw) => token::ident_can_begin_expr(name, t.span, is_raw),
-                    token::Literal(..) | token::Pound => true,
-                    _ => t.is_whole_expr(),
-                };
-                let cannot_continue_expr = self.look_ahead(1, token_cannot_continue_expr);
-                if cannot_continue_expr {
-                    self.bump();
-                    // Emit the error ...
-                    self.struct_span_err(
-                        self.token.span,
-                        &format!("unexpected {} after identifier",self.this_token_descr())
-                    )
-                    .span_suggestion_short(
-                        // Span the `not` plus trailing whitespace to avoid
-                        // trailing whitespace after the `!` in our suggestion
-                        self.sess.source_map()
-                            .span_until_non_whitespace(lo.to(self.token.span)),
-                        "use `!` to perform logical negation",
-                        "!".to_owned(),
-                        Applicability::MachineApplicable
-                    )
-                    .emit();
-                    // —and recover! (just as if we were in the block
-                    // for the `token::Not` arm)
-                    let e = self.parse_prefix_expr(None);
-                    let (span, e) = self.interpolated_or_expr_span(e)?;
-                    (lo.to(span), self.mk_unary(UnOp::Not, e))
-                } else {
-                    return self.parse_dot_or_call_expr(Some(attrs));
-                }
-            }
-            _ => { return self.parse_dot_or_call_expr(Some(attrs)); }
-        };
-        return Ok(self.mk_expr(lo.to(hi), ex, attrs));
-    }
-
-    /// Parses an associative expression.
-    ///
-    /// This parses an expression accounting for associativity and precedence of the operators in
-    /// the expression.
-    #[inline]
-    fn parse_assoc_expr(&mut self,
-                            already_parsed_attrs: Option<ThinVec<Attribute>>)
-                            -> PResult<'a, P<Expr>> {
-        self.parse_assoc_expr_with(0, already_parsed_attrs.into())
-    }
-
-    /// Parses an associative expression with operators of at least `min_prec` precedence.
-    fn parse_assoc_expr_with(
-        &mut self,
-        min_prec: usize,
-        lhs: LhsExpr,
-    ) -> PResult<'a, P<Expr>> {
-        let mut lhs = if let LhsExpr::AlreadyParsed(expr) = lhs {
-            expr
-        } else {
-            let attrs = match lhs {
-                LhsExpr::AttributesParsed(attrs) => Some(attrs),
-                _ => None,
-            };
-            if [token::DotDot, token::DotDotDot, token::DotDotEq].contains(&self.token.kind) {
-                return self.parse_prefix_range_expr(attrs);
-            } else {
-                self.parse_prefix_expr(attrs)?
-            }
-        };
-        let last_type_ascription_set = self.last_type_ascription.is_some();
-
-        match (self.expr_is_complete(&lhs), AssocOp::from_token(&self.token)) {
-            (true, None) => {
-                self.last_type_ascription = None;
-                // Semi-statement forms are odd. See https://github.com/rust-lang/rust/issues/29071
-                return Ok(lhs);
-            }
-            (false, _) => {} // continue parsing the expression
-            // An exhaustive check is done in the following block, but these are checked first
-            // because they *are* ambiguous but also reasonable looking incorrect syntax, so we
-            // want to keep their span info to improve diagnostics in these cases in a later stage.
-            (true, Some(AssocOp::Multiply)) | // `{ 42 } *foo = bar;` or `{ 42 } * 3`
-            (true, Some(AssocOp::Subtract)) | // `{ 42 } -5`
-            (true, Some(AssocOp::LAnd)) | // `{ 42 } &&x` (#61475)
-            (true, Some(AssocOp::Add)) // `{ 42 } + 42
-            // If the next token is a keyword, then the tokens above *are* unambiguously incorrect:
-            // `if x { a } else { b } && if y { c } else { d }`
-            if !self.look_ahead(1, |t| t.is_reserved_ident()) => {
-                self.last_type_ascription = None;
-                // These cases are ambiguous and can't be identified in the parser alone
-                let sp = self.sess.source_map().start_point(self.token.span);
-                self.sess.ambiguous_block_expr_parse.borrow_mut().insert(sp, lhs.span);
-                return Ok(lhs);
-            }
-            (true, Some(ref op)) if !op.can_continue_expr_unambiguously() => {
-                self.last_type_ascription = None;
-                return Ok(lhs);
-            }
-            (true, Some(_)) => {
-                // We've found an expression that would be parsed as a statement, but the next
-                // token implies this should be parsed as an expression.
-                // For example: `if let Some(x) = x { x } else { 0 } / 2`
-                let mut err = self.struct_span_err(self.token.span, &format!(
-                    "expected expression, found `{}`",
-                    pprust::token_to_string(&self.token),
-                ));
-                err.span_label(self.token.span, "expected expression");
-                self.sess.expr_parentheses_needed(
-                    &mut err,
-                    lhs.span,
-                    Some(pprust::expr_to_string(&lhs),
-                ));
-                err.emit();
-            }
-        }
-        self.expected_tokens.push(TokenType::Operator);
-        while let Some(op) = AssocOp::from_token(&self.token) {
-
-            // Adjust the span for interpolated LHS to point to the `$lhs` token and not to what
-            // it refers to. Interpolated identifiers are unwrapped early and never show up here
-            // as `PrevTokenKind::Interpolated` so if LHS is a single identifier we always process
-            // it as "interpolated", it doesn't change the answer for non-interpolated idents.
-            let lhs_span = match (self.prev_token_kind, &lhs.node) {
-                (PrevTokenKind::Interpolated, _) => self.prev_span,
-                (PrevTokenKind::Ident, &ExprKind::Path(None, ref path))
-                    if path.segments.len() == 1 => self.prev_span,
-                _ => lhs.span,
-            };
-
-            let cur_op_span = self.token.span;
-            let restrictions = if op.is_assign_like() {
-                self.restrictions & Restrictions::NO_STRUCT_LITERAL
-            } else {
-                self.restrictions
-            };
-            let prec = op.precedence();
-            if prec < min_prec {
-                break;
-            }
-            // Check for deprecated `...` syntax
-            if self.token == token::DotDotDot && op == AssocOp::DotDotEq {
-                self.err_dotdotdot_syntax(self.token.span);
-            }
-
-            self.bump();
-            if op.is_comparison() {
-                self.check_no_chained_comparison(&lhs, &op);
-            }
-            // Special cases:
-            if op == AssocOp::As {
-                lhs = self.parse_assoc_op_cast(lhs, lhs_span, ExprKind::Cast)?;
-                continue
-            } else if op == AssocOp::Colon {
-                let maybe_path = self.could_ascription_be_path(&lhs.node);
-                self.last_type_ascription = Some((self.prev_span, maybe_path));
-
-                lhs = self.parse_assoc_op_cast(lhs, lhs_span, ExprKind::Type)?;
-                continue
-            } else if op == AssocOp::DotDot || op == AssocOp::DotDotEq {
-                // If we didn’t have to handle `x..`/`x..=`, it would be pretty easy to
-                // generalise it to the Fixity::None code.
-                //
-                // We have 2 alternatives here: `x..y`/`x..=y` and `x..`/`x..=` The other
-                // two variants are handled with `parse_prefix_range_expr` call above.
-                let rhs = if self.is_at_start_of_range_notation_rhs() {
-                    Some(self.parse_assoc_expr_with(prec + 1, LhsExpr::NotYetParsed)?)
-                } else {
-                    None
-                };
-                let (lhs_span, rhs_span) = (lhs.span, if let Some(ref x) = rhs {
-                    x.span
-                } else {
-                    cur_op_span
-                });
-                let limits = if op == AssocOp::DotDot {
-                    RangeLimits::HalfOpen
-                } else {
-                    RangeLimits::Closed
-                };
-
-                let r = self.mk_range(Some(lhs), rhs, limits)?;
-                lhs = self.mk_expr(lhs_span.to(rhs_span), r, ThinVec::new());
-                break
-            }
-
-            let fixity = op.fixity();
-            let prec_adjustment = match fixity {
-                Fixity::Right => 0,
-                Fixity::Left => 1,
-                // We currently have no non-associative operators that are not handled above by
-                // the special cases. The code is here only for future convenience.
-                Fixity::None => 1,
-            };
-            let rhs = self.with_res(
-                restrictions - Restrictions::STMT_EXPR,
-                |this| this.parse_assoc_expr_with(prec + prec_adjustment, LhsExpr::NotYetParsed)
-            )?;
-
-            // Make sure that the span of the parent node is larger than the span of lhs and rhs,
-            // including the attributes.
-            let lhs_span = lhs
-                .attrs
-                .iter()
-                .filter(|a| a.style == AttrStyle::Outer)
-                .next()
-                .map_or(lhs_span, |a| a.span);
-            let span = lhs_span.to(rhs.span);
-            lhs = match op {
-                AssocOp::Add | AssocOp::Subtract | AssocOp::Multiply | AssocOp::Divide |
-                AssocOp::Modulus | AssocOp::LAnd | AssocOp::LOr | AssocOp::BitXor |
-                AssocOp::BitAnd | AssocOp::BitOr | AssocOp::ShiftLeft | AssocOp::ShiftRight |
-                AssocOp::Equal | AssocOp::Less | AssocOp::LessEqual | AssocOp::NotEqual |
-                AssocOp::Greater | AssocOp::GreaterEqual => {
-                    let ast_op = op.to_ast_binop().unwrap();
-                    let binary = self.mk_binary(source_map::respan(cur_op_span, ast_op), lhs, rhs);
-                    self.mk_expr(span, binary, ThinVec::new())
-                }
-                AssocOp::Assign => self.mk_expr(span, ExprKind::Assign(lhs, rhs), ThinVec::new()),
-                AssocOp::AssignOp(k) => {
-                    let aop = match k {
-                        token::Plus =>    BinOpKind::Add,
-                        token::Minus =>   BinOpKind::Sub,
-                        token::Star =>    BinOpKind::Mul,
-                        token::Slash =>   BinOpKind::Div,
-                        token::Percent => BinOpKind::Rem,
-                        token::Caret =>   BinOpKind::BitXor,
-                        token::And =>     BinOpKind::BitAnd,
-                        token::Or =>      BinOpKind::BitOr,
-                        token::Shl =>     BinOpKind::Shl,
-                        token::Shr =>     BinOpKind::Shr,
-                    };
-                    let aopexpr = self.mk_assign_op(source_map::respan(cur_op_span, aop), lhs, rhs);
-                    self.mk_expr(span, aopexpr, ThinVec::new())
-                }
-                AssocOp::As | AssocOp::Colon | AssocOp::DotDot | AssocOp::DotDotEq => {
-                    self.bug("AssocOp should have been handled by special case")
-                }
-            };
-
-            if let Fixity::None = fixity { break }
-        }
-        if last_type_ascription_set {
-            self.last_type_ascription = None;
-        }
-        Ok(lhs)
-    }
-
-    fn parse_assoc_op_cast(&mut self, lhs: P<Expr>, lhs_span: Span,
-                           expr_kind: fn(P<Expr>, P<Ty>) -> ExprKind)
-                           -> PResult<'a, P<Expr>> {
-        let mk_expr = |this: &mut Self, rhs: P<Ty>| {
-            this.mk_expr(lhs_span.to(rhs.span), expr_kind(lhs, rhs), ThinVec::new())
-        };
-
-        // Save the state of the parser before parsing type normally, in case there is a
-        // LessThan comparison after this cast.
-        let parser_snapshot_before_type = self.clone();
-        match self.parse_ty_no_plus() {
-            Ok(rhs) => {
-                Ok(mk_expr(self, rhs))
-            }
-            Err(mut type_err) => {
-                // Rewind to before attempting to parse the type with generics, to recover
-                // from situations like `x as usize < y` in which we first tried to parse
-                // `usize < y` as a type with generic arguments.
-                let parser_snapshot_after_type = self.clone();
-                mem::replace(self, parser_snapshot_before_type);
-
-                match self.parse_path(PathStyle::Expr) {
-                    Ok(path) => {
-                        let (op_noun, op_verb) = match self.token.kind {
-                            token::Lt => ("comparison", "comparing"),
-                            token::BinOp(token::Shl) => ("shift", "shifting"),
-                            _ => {
-                                // We can end up here even without `<` being the next token, for
-                                // example because `parse_ty_no_plus` returns `Err` on keywords,
-                                // but `parse_path` returns `Ok` on them due to error recovery.
-                                // Return original error and parser state.
-                                mem::replace(self, parser_snapshot_after_type);
-                                return Err(type_err);
-                            }
-                        };
-
-                        // Successfully parsed the type path leaving a `<` yet to parse.
-                        type_err.cancel();
-
-                        // Report non-fatal diagnostics, keep `x as usize` as an expression
-                        // in AST and continue parsing.
-                        let msg = format!("`<` is interpreted as a start of generic \
-                                           arguments for `{}`, not a {}", path, op_noun);
-                        let span_after_type = parser_snapshot_after_type.token.span;
-                        let expr = mk_expr(self, P(Ty {
-                            span: path.span,
-                            node: TyKind::Path(None, path),
-                            id: ast::DUMMY_NODE_ID
-                        }));
-
-                        let expr_str = self.span_to_snippet(expr.span)
-                            .unwrap_or_else(|_| pprust::expr_to_string(&expr));
-
-                        self.struct_span_err(self.token.span, &msg)
-                            .span_label(
-                                self.look_ahead(1, |t| t.span).to(span_after_type),
-                                "interpreted as generic arguments"
-                            )
-                            .span_label(self.token.span, format!("not interpreted as {}", op_noun))
-                            .span_suggestion(
-                                expr.span,
-                                &format!("try {} the cast value", op_verb),
-                                format!("({})", expr_str),
-                                Applicability::MachineApplicable
-                            )
-                            .emit();
-
-                        Ok(expr)
-                    }
-                    Err(mut path_err) => {
-                        // Couldn't parse as a path, return original error and parser state.
-                        path_err.cancel();
-                        mem::replace(self, parser_snapshot_after_type);
-                        Err(type_err)
-                    }
-                }
-            }
-        }
-    }
-
-    /// Parse prefix-forms of range notation: `..expr`, `..`, `..=expr`
-    fn parse_prefix_range_expr(&mut self,
-                               already_parsed_attrs: Option<ThinVec<Attribute>>)
-                               -> PResult<'a, P<Expr>> {
-        // Check for deprecated `...` syntax
-        if self.token == token::DotDotDot {
-            self.err_dotdotdot_syntax(self.token.span);
-        }
-
-        debug_assert!([token::DotDot, token::DotDotDot, token::DotDotEq].contains(&self.token.kind),
-                      "parse_prefix_range_expr: token {:?} is not DotDot/DotDotEq",
-                      self.token);
-        let tok = self.token.clone();
-        let attrs = self.parse_or_use_outer_attributes(already_parsed_attrs)?;
-        let lo = self.token.span;
-        let mut hi = self.token.span;
-        self.bump();
-        let opt_end = if self.is_at_start_of_range_notation_rhs() {
-            // RHS must be parsed with more associativity than the dots.
-            let next_prec = AssocOp::from_token(&tok).unwrap().precedence() + 1;
-            Some(self.parse_assoc_expr_with(next_prec,
-                                            LhsExpr::NotYetParsed)
-                .map(|x|{
-                    hi = x.span;
-                    x
-                })?)
-        } else {
-            None
-        };
-        let limits = if tok == token::DotDot {
-            RangeLimits::HalfOpen
-        } else {
-            RangeLimits::Closed
-        };
-
-        let r = self.mk_range(None, opt_end, limits)?;
-        Ok(self.mk_expr(lo.to(hi), r, attrs))
-    }
-
-    fn is_at_start_of_range_notation_rhs(&self) -> bool {
-        if self.token.can_begin_expr() {
-            // parse `for i in 1.. { }` as infinite loop, not as `for i in (1..{})`.
-            if self.token == token::OpenDelim(token::Brace) {
-                return !self.restrictions.contains(Restrictions::NO_STRUCT_LITERAL);
-            }
-            true
-        } else {
-            false
-        }
-    }
-
-    /// Parses an `if` expression (`if` token already eaten).
-    fn parse_if_expr(&mut self, attrs: ThinVec<Attribute>) -> PResult<'a, P<Expr>> {
-        let lo = self.prev_span;
-        let cond = self.parse_cond_expr()?;
-
-        // Verify that the parsed `if` condition makes sense as a condition. If it is a block, then
-        // verify that the last statement is either an implicit return (no `;`) or an explicit
-        // return. This won't catch blocks with an explicit `return`, but that would be caught by
-        // the dead code lint.
-        if self.eat_keyword(kw::Else) || !cond.returns() {
-            let sp = self.sess.source_map().next_point(lo);
-            let mut err = self.diagnostic()
-                .struct_span_err(sp, "missing condition for `if` statemement");
-            err.span_label(sp, "expected if condition here");
-            return Err(err)
-        }
-        let not_block = self.token != token::OpenDelim(token::Brace);
-        let thn = self.parse_block().map_err(|mut err| {
-            if not_block {
-                err.span_label(lo, "this `if` statement has a condition, but no block");
-            }
-            err
-        })?;
-        let mut els: Option<P<Expr>> = None;
-        let mut hi = thn.span;
-        if self.eat_keyword(kw::Else) {
-            let elexpr = self.parse_else_expr()?;
-            hi = elexpr.span;
-            els = Some(elexpr);
-        }
-        Ok(self.mk_expr(lo.to(hi), ExprKind::If(cond, thn, els), attrs))
-    }
-
-    /// Parse the condition of a `if`- or `while`-expression
-    fn parse_cond_expr(&mut self) -> PResult<'a, P<Expr>> {
-        let cond = self.parse_expr_res(Restrictions::NO_STRUCT_LITERAL, None)?;
-
-        if let ExprKind::Let(..) = cond.node {
-            // Remove the last feature gating of a `let` expression since it's stable.
-            let last = self.sess.let_chains_spans.borrow_mut().pop();
-            debug_assert_eq!(cond.span, last.unwrap());
-        }
-
-        Ok(cond)
-    }
-
-    /// Parses a `let $pats = $expr` pseudo-expression.
-    /// The `let` token has already been eaten.
-    fn parse_let_expr(&mut self, attrs: ThinVec<Attribute>) -> PResult<'a, P<Expr>> {
-        let lo = self.prev_span;
-        let pats = self.parse_pats()?;
-        self.expect(&token::Eq)?;
-        let expr = self.with_res(
-            Restrictions::NO_STRUCT_LITERAL,
-            |this| this.parse_assoc_expr_with(1 + prec_let_scrutinee_needs_par(), None.into())
-        )?;
-        let span = lo.to(expr.span);
-        self.sess.let_chains_spans.borrow_mut().push(span);
-        Ok(self.mk_expr(span, ExprKind::Let(pats, expr), attrs))
-    }
-
-    /// Parses `move |args| expr`.
-    fn parse_lambda_expr(&mut self,
-                             attrs: ThinVec<Attribute>)
-                             -> PResult<'a, P<Expr>>
-    {
-        let lo = self.token.span;
-
-        let movability = if self.eat_keyword(kw::Static) {
-            Movability::Static
-        } else {
-            Movability::Movable
-        };
-
-        let asyncness = if self.token.span.rust_2018() {
-            self.parse_asyncness()
-        } else {
-            IsAsync::NotAsync
-        };
-        if asyncness.is_async() {
-            // Feature gate `async ||` closures.
-            self.sess.async_closure_spans.borrow_mut().push(self.prev_span);
-        }
-
-        let capture_clause = self.parse_capture_clause();
-        let decl = self.parse_fn_block_decl()?;
-        let decl_hi = self.prev_span;
-        let body = match decl.output {
-            FunctionRetTy::Default(_) => {
-                let restrictions = self.restrictions - Restrictions::STMT_EXPR;
-                self.parse_expr_res(restrictions, None)?
-            },
-            _ => {
-                // If an explicit return type is given, require a
-                // block to appear (RFC 968).
-                let body_lo = self.token.span;
-                self.parse_block_expr(None, body_lo, BlockCheckMode::Default, ThinVec::new())?
-            }
-        };
-
-        Ok(self.mk_expr(
-            lo.to(body.span),
-            ExprKind::Closure(capture_clause, asyncness, movability, decl, body, lo.to(decl_hi)),
-            attrs))
-    }
-
-    /// `else` token already eaten
-    fn parse_else_expr(&mut self) -> PResult<'a, P<Expr>> {
-        if self.eat_keyword(kw::If) {
-            return self.parse_if_expr(ThinVec::new());
-        } else {
-            let blk = self.parse_block()?;
-            return Ok(self.mk_expr(blk.span, ExprKind::Block(blk, None), ThinVec::new()));
-        }
-    }
-
-    /// Parse a 'for' .. 'in' expression ('for' token already eaten)
-    fn parse_for_expr(
-        &mut self,
-        opt_label: Option<Label>,
-        span_lo: Span,
-        mut attrs: ThinVec<Attribute>
-    ) -> PResult<'a, P<Expr>> {
-        // Parse: `for <src_pat> in <src_expr> <src_loop_block>`
-
-        // Record whether we are about to parse `for (`.
-        // This is used below for recovery in case of `for ( $stuff ) $block`
-        // in which case we will suggest `for $stuff $block`.
-        let begin_paren = match self.token.kind {
-            token::OpenDelim(token::Paren) => Some(self.token.span),
-            _ => None,
-        };
-
-        let pat = self.parse_top_level_pat()?;
-        if !self.eat_keyword(kw::In) {
-            let in_span = self.prev_span.between(self.token.span);
-            self.struct_span_err(in_span, "missing `in` in `for` loop")
-                .span_suggestion_short(
-                    in_span,
-                    "try adding `in` here", " in ".into(),
-                    // has been misleading, at least in the past (closed Issue #48492)
-                    Applicability::MaybeIncorrect
-                )
-                .emit();
-        }
-        let in_span = self.prev_span;
-        self.check_for_for_in_in_typo(in_span);
-        let expr = self.parse_expr_res(Restrictions::NO_STRUCT_LITERAL, None)?;
-
-        let pat = self.recover_parens_around_for_head(pat, &expr, begin_paren);
-
-        let (iattrs, loop_block) = self.parse_inner_attrs_and_block()?;
-        attrs.extend(iattrs);
-
-        let hi = self.prev_span;
-        Ok(self.mk_expr(span_lo.to(hi), ExprKind::ForLoop(pat, expr, loop_block, opt_label), attrs))
-    }
-
-    /// Parses a `while` or `while let` expression (`while` token already eaten).
-    fn parse_while_expr(&mut self, opt_label: Option<Label>,
-                            span_lo: Span,
-                            mut attrs: ThinVec<Attribute>) -> PResult<'a, P<Expr>> {
-        let cond = self.parse_cond_expr()?;
-        let (iattrs, body) = self.parse_inner_attrs_and_block()?;
-        attrs.extend(iattrs);
-        let span = span_lo.to(body.span);
-        Ok(self.mk_expr(span, ExprKind::While(cond, body, opt_label), attrs))
-    }
-
-    /// Parse `loop {...}`, `loop` token already eaten.
-    fn parse_loop_expr(&mut self, opt_label: Option<Label>,
-                           span_lo: Span,
-                           mut attrs: ThinVec<Attribute>) -> PResult<'a, P<Expr>> {
-        let (iattrs, body) = self.parse_inner_attrs_and_block()?;
-        attrs.extend(iattrs);
-        let span = span_lo.to(body.span);
-        Ok(self.mk_expr(span, ExprKind::Loop(body, opt_label), attrs))
-    }
-
-    /// Parse an optional `move` prefix to a closure lke construct.
-    fn parse_capture_clause(&mut self) -> CaptureBy {
-        if self.eat_keyword(kw::Move) {
-            CaptureBy::Value
-        } else {
-            CaptureBy::Ref
-        }
-    }
-
-    /// Parses an `async move? {...}` expression.
-    pub fn parse_async_block(&mut self, mut attrs: ThinVec<Attribute>) -> PResult<'a, P<Expr>> {
-        let span_lo = self.token.span;
-        self.expect_keyword(kw::Async)?;
-        let capture_clause = self.parse_capture_clause();
-        let (iattrs, body) = self.parse_inner_attrs_and_block()?;
-        attrs.extend(iattrs);
-        Ok(self.mk_expr(
-            span_lo.to(body.span),
-            ExprKind::Async(capture_clause, ast::DUMMY_NODE_ID, body), attrs))
-    }
-
-    /// Parses a `try {...}` expression (`try` token already eaten).
-    fn parse_try_block(&mut self, span_lo: Span, mut attrs: ThinVec<Attribute>)
-        -> PResult<'a, P<Expr>>
-    {
-        let (iattrs, body) = self.parse_inner_attrs_and_block()?;
-        attrs.extend(iattrs);
-        if self.eat_keyword(kw::Catch) {
-            let mut error = self.struct_span_err(self.prev_span,
-                                                 "keyword `catch` cannot follow a `try` block");
-            error.help("try using `match` on the result of the `try` block instead");
-            error.emit();
-            Err(error)
-        } else {
-            Ok(self.mk_expr(span_lo.to(body.span), ExprKind::TryBlock(body), attrs))
-        }
-    }
-
-    // `match` token already eaten
-    fn parse_match_expr(&mut self, mut attrs: ThinVec<Attribute>) -> PResult<'a, P<Expr>> {
-        let match_span = self.prev_span;
-        let lo = self.prev_span;
-        let discriminant = self.parse_expr_res(Restrictions::NO_STRUCT_LITERAL,
-                                               None)?;
-        if let Err(mut e) = self.expect(&token::OpenDelim(token::Brace)) {
-            if self.token == token::Semi {
-                e.span_suggestion_short(
-                    match_span,
-                    "try removing this `match`",
-                    String::new(),
-                    Applicability::MaybeIncorrect // speculative
-                );
-            }
-            return Err(e)
-        }
-        attrs.extend(self.parse_inner_attributes()?);
-
-        let mut arms: Vec<Arm> = Vec::new();
-        while self.token != token::CloseDelim(token::Brace) {
-            match self.parse_arm() {
-                Ok(arm) => arms.push(arm),
-                Err(mut e) => {
-                    // Recover by skipping to the end of the block.
-                    e.emit();
-                    self.recover_stmt();
-                    let span = lo.to(self.token.span);
-                    if self.token == token::CloseDelim(token::Brace) {
-                        self.bump();
-                    }
-                    return Ok(self.mk_expr(span, ExprKind::Match(discriminant, arms), attrs));
-                }
-            }
-        }
-        let hi = self.token.span;
-        self.bump();
-        return Ok(self.mk_expr(lo.to(hi), ExprKind::Match(discriminant, arms), attrs));
-    }
-
-    crate fn parse_arm(&mut self) -> PResult<'a, Arm> {
-        let attrs = self.parse_outer_attributes()?;
-        let lo = self.token.span;
-        let pats = self.parse_pats()?;
-        let guard = if self.eat_keyword(kw::If) {
-            Some(self.parse_expr()?)
-        } else {
-            None
-        };
-        let arrow_span = self.token.span;
-        self.expect(&token::FatArrow)?;
-        let arm_start_span = self.token.span;
-
-        let expr = self.parse_expr_res(Restrictions::STMT_EXPR, None)
-            .map_err(|mut err| {
-                err.span_label(arrow_span, "while parsing the `match` arm starting here");
-                err
-            })?;
-
-        let require_comma = classify::expr_requires_semi_to_be_stmt(&expr)
-            && self.token != token::CloseDelim(token::Brace);
-
-        let hi = self.token.span;
-
-        if require_comma {
-            let cm = self.sess.source_map();
-            self.expect_one_of(&[token::Comma], &[token::CloseDelim(token::Brace)])
-                .map_err(|mut err| {
-                    match (cm.span_to_lines(expr.span), cm.span_to_lines(arm_start_span)) {
-                        (Ok(ref expr_lines), Ok(ref arm_start_lines))
-                        if arm_start_lines.lines[0].end_col == expr_lines.lines[0].end_col
-                            && expr_lines.lines.len() == 2
-                            && self.token == token::FatArrow => {
-                            // We check whether there's any trailing code in the parse span,
-                            // if there isn't, we very likely have the following:
-                            //
-                            // X |     &Y => "y"
-                            //   |        --    - missing comma
-                            //   |        |
-                            //   |        arrow_span
-                            // X |     &X => "x"
-                            //   |      - ^^ self.token.span
-                            //   |      |
-                            //   |      parsed until here as `"y" & X`
-                            err.span_suggestion_short(
-                                cm.next_point(arm_start_span),
-                                "missing a comma here to end this `match` arm",
-                                ",".to_owned(),
-                                Applicability::MachineApplicable
-                            );
-                        }
-                        _ => {
-                            err.span_label(arrow_span,
-                                           "while parsing the `match` arm starting here");
-                        }
-                    }
-                    err
-                })?;
-        } else {
-            self.eat(&token::Comma);
-        }
-
-        Ok(ast::Arm {
-            attrs,
-            pats,
-            guard,
-            body: expr,
-            span: lo.to(hi),
-        })
-    }
-
-    /// Parses an expression.
-    #[inline]
-    pub fn parse_expr(&mut self) -> PResult<'a, P<Expr>> {
-        self.parse_expr_res(Restrictions::empty(), None)
-    }
-
-    /// Evaluates the closure with restrictions in place.
-    ///
-    /// Afters the closure is evaluated, restrictions are reset.
-    fn with_res<F, T>(&mut self, r: Restrictions, f: F) -> T
-        where F: FnOnce(&mut Self) -> T
-    {
-        let old = self.restrictions;
-        self.restrictions = r;
-        let r = f(self);
-        self.restrictions = old;
-        return r;
-
-    }
-
-    /// Parses an expression, subject to the given restrictions.
-    #[inline]
-    fn parse_expr_res(&mut self, r: Restrictions,
-                          already_parsed_attrs: Option<ThinVec<Attribute>>)
-                          -> PResult<'a, P<Expr>> {
-        self.with_res(r, |this| this.parse_assoc_expr(already_parsed_attrs))
-    }
-
-    /// Parses the RHS of a local variable declaration (e.g., '= 14;').
-    fn parse_initializer(&mut self, skip_eq: bool) -> PResult<'a, Option<P<Expr>>> {
-        if self.eat(&token::Eq) {
-            Ok(Some(self.parse_expr()?))
-        } else if skip_eq {
-            Ok(Some(self.parse_expr()?))
-        } else {
-            Ok(None)
-        }
-    }
-
-    /// Parses patterns, separated by '|' s.
-    fn parse_pats(&mut self) -> PResult<'a, Vec<P<Pat>>> {
-        // Allow a '|' before the pats (RFC 1925 + RFC 2530)
-        self.eat(&token::BinOp(token::Or));
-
-        let mut pats = Vec::new();
-        loop {
-            pats.push(self.parse_top_level_pat()?);
-
-            if self.token == token::OrOr {
-                self.struct_span_err(self.token.span, "unexpected token `||` after pattern")
-                    .span_suggestion(
-                        self.token.span,
-                        "use a single `|` to specify multiple patterns",
-                        "|".to_owned(),
-                        Applicability::MachineApplicable
-                    )
-                    .emit();
-                self.bump();
-            } else if self.eat(&token::BinOp(token::Or)) {
-                // This is a No-op. Continue the loop to parse the next
-                // pattern.
-            } else {
-                return Ok(pats);
-            }
-        };
-    }
-
-    fn parse_pat_field(
-        &mut self,
-        lo: Span,
-        attrs: Vec<Attribute>
-    ) -> PResult<'a, source_map::Spanned<ast::FieldPat>> {
-        // Check if a colon exists one ahead. This means we're parsing a fieldname.
-        let hi;
-        let (subpat, fieldname, is_shorthand) = if self.look_ahead(1, |t| t == &token::Colon) {
-            // Parsing a pattern of the form "fieldname: pat"
-            let fieldname = self.parse_field_name()?;
-            self.bump();
-            let pat = self.parse_pat(None)?;
-            hi = pat.span;
-            (pat, fieldname, false)
-        } else {
-            // Parsing a pattern of the form "(box) (ref) (mut) fieldname"
-            let is_box = self.eat_keyword(kw::Box);
-            let boxed_span = self.token.span;
-            let is_ref = self.eat_keyword(kw::Ref);
-            let is_mut = self.eat_keyword(kw::Mut);
-            let fieldname = self.parse_ident()?;
-            hi = self.prev_span;
-
-            let bind_type = match (is_ref, is_mut) {
-                (true, true) => BindingMode::ByRef(Mutability::Mutable),
-                (true, false) => BindingMode::ByRef(Mutability::Immutable),
-                (false, true) => BindingMode::ByValue(Mutability::Mutable),
-                (false, false) => BindingMode::ByValue(Mutability::Immutable),
-            };
-            let fieldpat = P(Pat {
-                id: ast::DUMMY_NODE_ID,
-                node: PatKind::Ident(bind_type, fieldname, None),
-                span: boxed_span.to(hi),
-            });
-
-            let subpat = if is_box {
-                P(Pat {
-                    id: ast::DUMMY_NODE_ID,
-                    node: PatKind::Box(fieldpat),
-                    span: lo.to(hi),
-                })
-            } else {
-                fieldpat
-            };
-            (subpat, fieldname, true)
-        };
-
-        Ok(source_map::Spanned {
-            span: lo.to(hi),
-            node: ast::FieldPat {
-                ident: fieldname,
-                pat: subpat,
-                is_shorthand,
-                attrs: attrs.into(),
-           }
-        })
-    }
-
-    /// Parses the fields of a struct-like pattern.
-    fn parse_pat_fields(&mut self) -> PResult<'a, (Vec<source_map::Spanned<ast::FieldPat>>, bool)> {
-        let mut fields = Vec::new();
-        let mut etc = false;
-        let mut ate_comma = true;
-        let mut delayed_err: Option<DiagnosticBuilder<'a>> = None;
-        let mut etc_span = None;
-
-        while self.token != token::CloseDelim(token::Brace) {
-            let attrs = self.parse_outer_attributes()?;
-            let lo = self.token.span;
-
-            // check that a comma comes after every field
-            if !ate_comma {
-                let err = self.struct_span_err(self.prev_span, "expected `,`");
-                if let Some(mut delayed) = delayed_err {
-                    delayed.emit();
-                }
-                return Err(err);
-            }
-            ate_comma = false;
-
-            if self.check(&token::DotDot) || self.token == token::DotDotDot {
-                etc = true;
-                let mut etc_sp = self.token.span;
-
-                if self.token == token::DotDotDot { // Issue #46718
-                    // Accept `...` as if it were `..` to avoid further errors
-                    self.struct_span_err(self.token.span, "expected field pattern, found `...`")
-                        .span_suggestion(
-                            self.token.span,
-                            "to omit remaining fields, use one fewer `.`",
-                            "..".to_owned(),
-                            Applicability::MachineApplicable
-                        )
-                        .emit();
-                }
-                self.bump();  // `..` || `...`
-
-                if self.token == token::CloseDelim(token::Brace) {
-                    etc_span = Some(etc_sp);
-                    break;
-                }
-                let token_str = self.this_token_descr();
-                let mut err = self.fatal(&format!("expected `}}`, found {}", token_str));
-
-                err.span_label(self.token.span, "expected `}`");
-                let mut comma_sp = None;
-                if self.token == token::Comma { // Issue #49257
-                    let nw_span = self.sess.source_map().span_until_non_whitespace(self.token.span);
-                    etc_sp = etc_sp.to(nw_span);
-                    err.span_label(etc_sp,
-                                   "`..` must be at the end and cannot have a trailing comma");
-                    comma_sp = Some(self.token.span);
-                    self.bump();
-                    ate_comma = true;
-                }
-
-                etc_span = Some(etc_sp.until(self.token.span));
-                if self.token == token::CloseDelim(token::Brace) {
-                    // If the struct looks otherwise well formed, recover and continue.
-                    if let Some(sp) = comma_sp {
-                        err.span_suggestion_short(
-                            sp,
-                            "remove this comma",
-                            String::new(),
-                            Applicability::MachineApplicable,
-                        );
-                    }
-                    err.emit();
-                    break;
-                } else if self.token.is_ident() && ate_comma {
-                    // Accept fields coming after `..,`.
-                    // This way we avoid "pattern missing fields" errors afterwards.
-                    // We delay this error until the end in order to have a span for a
-                    // suggested fix.
-                    if let Some(mut delayed_err) = delayed_err {
-                        delayed_err.emit();
-                        return Err(err);
-                    } else {
-                        delayed_err = Some(err);
-                    }
-                } else {
-                    if let Some(mut err) = delayed_err {
-                        err.emit();
-                    }
-                    return Err(err);
-                }
-            }
-
-            fields.push(match self.parse_pat_field(lo, attrs) {
-                Ok(field) => field,
-                Err(err) => {
-                    if let Some(mut delayed_err) = delayed_err {
-                        delayed_err.emit();
-                    }
-                    return Err(err);
-                }
-            });
-            ate_comma = self.eat(&token::Comma);
-        }
-
-        if let Some(mut err) = delayed_err {
-            if let Some(etc_span) = etc_span {
-                err.multipart_suggestion(
-                    "move the `..` to the end of the field list",
-                    vec![
-                        (etc_span, String::new()),
-                        (self.token.span, format!("{}.. }}", if ate_comma { "" } else { ", " })),
-                    ],
-                    Applicability::MachineApplicable,
-                );
-            }
-            err.emit();
-        }
-        return Ok((fields, etc));
-    }
-
-    fn parse_pat_range_end(&mut self) -> PResult<'a, P<Expr>> {
-        if self.token.is_path_start() {
-            let lo = self.token.span;
-            let (qself, path) = if self.eat_lt() {
-                // Parse a qualified path
-                let (qself, path) = self.parse_qpath(PathStyle::Expr)?;
-                (Some(qself), path)
-            } else {
-                // Parse an unqualified path
-                (None, self.parse_path(PathStyle::Expr)?)
-            };
-            let hi = self.prev_span;
-            Ok(self.mk_expr(lo.to(hi), ExprKind::Path(qself, path), ThinVec::new()))
-        } else {
-            self.parse_literal_maybe_minus()
-        }
-    }
-
-    /// Is the current token suitable as the start of a range patterns end?
-    fn is_pat_range_end_start(&self) -> bool {
-        self.token.is_path_start() // e.g. `MY_CONST`;
-            || self.token == token::Dot // e.g. `.5` for recovery;
-            || self.token.can_begin_literal_or_bool() // e.g. `42`.
-            || self.token.is_whole_expr()
-    }
-
-    // Helper function to decide whether to parse as ident binding
-    // or to try to do something more complex like range patterns.
-    fn parse_as_ident(&mut self) -> bool {
-        self.look_ahead(1, |t| match t.kind {
-            token::OpenDelim(token::Paren) | token::OpenDelim(token::Brace) |
-            token::DotDotDot | token::DotDotEq | token::DotDot |
-            token::ModSep | token::Not => false,
-            _ => true,
-        })
-    }
-
-    /// Parse and throw away a parentesized comma separated
-    /// sequence of patterns until `)` is reached.
-    fn skip_pat_list(&mut self) -> PResult<'a, ()> {
-        while !self.check(&token::CloseDelim(token::Paren)) {
-            self.parse_pat(None)?;
-            if !self.eat(&token::Comma) {
-                return Ok(())
-            }
-        }
-        Ok(())
-    }
-
-    /// A wrapper around `parse_pat` with some special error handling for the
-    /// "top-level" patterns in a match arm, `for` loop, `let`, &c. (in contrast
-    /// to subpatterns within such).
-    fn parse_top_level_pat(&mut self) -> PResult<'a, P<Pat>> {
-        let pat = self.parse_pat(None)?;
-        if self.token == token::Comma {
-            // An unexpected comma after a top-level pattern is a clue that the
-            // user (perhaps more accustomed to some other language) forgot the
-            // parentheses in what should have been a tuple pattern; return a
-            // suggestion-enhanced error here rather than choking on the comma
-            // later.
-            let comma_span = self.token.span;
-            self.bump();
-            if let Err(mut err) = self.skip_pat_list() {
-                // We didn't expect this to work anyway; we just wanted
-                // to advance to the end of the comma-sequence so we know
-                // the span to suggest parenthesizing
-                err.cancel();
-            }
-            let seq_span = pat.span.to(self.prev_span);
-            let mut err = self.struct_span_err(comma_span,
-                                               "unexpected `,` in pattern");
-            if let Ok(seq_snippet) = self.span_to_snippet(seq_span) {
-                err.span_suggestion(
-                    seq_span,
-                    "try adding parentheses to match on a tuple..",
-                    format!("({})", seq_snippet),
-                    Applicability::MachineApplicable
-                ).span_suggestion(
-                    seq_span,
-                    "..or a vertical bar to match on multiple alternatives",
-                    format!("{}", seq_snippet.replace(",", " |")),
-                    Applicability::MachineApplicable
-                );
-            }
-            return Err(err);
-        }
-        Ok(pat)
-    }
-
-    /// Parses a pattern.
-    pub fn parse_pat(&mut self, expected: Option<&'static str>) -> PResult<'a, P<Pat>> {
-        self.parse_pat_with_range_pat(true, expected)
-    }
-
-    /// Parse a range-to pattern, e.g. `..X` and `..=X` for recovery.
-    fn parse_pat_range_to(&mut self, re: RangeEnd, form: &str) -> PResult<'a, PatKind> {
-        let lo = self.prev_span;
-        let end = self.parse_pat_range_end()?;
-        let range_span = lo.to(end.span);
-        let begin = self.mk_expr(range_span, ExprKind::Err, ThinVec::new());
-
-        self.diagnostic()
-            .struct_span_err(range_span, &format!("`{}X` range patterns are not supported", form))
-            .span_suggestion(
-                range_span,
-                "try using the minimum value for the type",
-                format!("MIN{}{}", form, pprust::expr_to_string(&end)),
-                Applicability::HasPlaceholders,
-            )
-            .emit();
-
-        Ok(PatKind::Range(begin, end, respan(lo, re)))
-    }
-
-    /// Parse the end of a `X..Y`, `X..=Y`, or `X...Y` range pattern  or recover
-    /// if that end is missing treating it as `X..`, `X..=`, or `X...` respectively.
-    fn parse_pat_range_end_opt(&mut self, begin: &Expr, form: &str) -> PResult<'a, P<Expr>> {
-        if self.is_pat_range_end_start() {
-            // Parsing e.g. `X..=Y`.
-            self.parse_pat_range_end()
-        } else {
-            // Parsing e.g. `X..`.
-            let range_span = begin.span.to(self.prev_span);
-
-            self.diagnostic()
-                .struct_span_err(
-                    range_span,
-                    &format!("`X{}` range patterns are not supported", form),
-                )
-                .span_suggestion(
-                    range_span,
-                    "try using the maximum value for the type",
-                    format!("{}{}MAX", pprust::expr_to_string(&begin), form),
-                    Applicability::HasPlaceholders,
-                )
-                .emit();
-
-            Ok(self.mk_expr(range_span, ExprKind::Err, ThinVec::new()))
-        }
-    }
-
-    /// Parses a pattern, with a setting whether modern range patterns (e.g., `a..=b`, `a..b` are
-    /// allowed).
-    fn parse_pat_with_range_pat(
-        &mut self,
-        allow_range_pat: bool,
-        expected: Option<&'static str>,
-    ) -> PResult<'a, P<Pat>> {
-        maybe_recover_from_interpolated_ty_qpath!(self, true);
-        maybe_whole!(self, NtPat, |x| x);
-
-        let lo = self.token.span;
-        let pat;
-        match self.token.kind {
-            token::BinOp(token::And) | token::AndAnd => {
-                // Parse &pat / &mut pat
-                self.expect_and()?;
-                let mutbl = self.parse_mutability();
-                if let token::Lifetime(name) = self.token.kind {
-                    let mut err = self.fatal(&format!("unexpected lifetime `{}` in pattern", name));
-                    err.span_label(self.token.span, "unexpected lifetime");
-                    return Err(err);
-                }
-                let subpat = self.parse_pat_with_range_pat(false, expected)?;
-                pat = PatKind::Ref(subpat, mutbl);
-            }
-            token::OpenDelim(token::Paren) => {
-                // Parse a tuple or parenthesis pattern.
-                let (fields, trailing_comma) = self.parse_paren_comma_seq(|p| p.parse_pat(None))?;
-
-                // Here, `(pat,)` is a tuple pattern.
-                // For backward compatibility, `(..)` is a tuple pattern as well.
-                pat = if fields.len() == 1 && !(trailing_comma || fields[0].is_rest()) {
-                    PatKind::Paren(fields.into_iter().nth(0).unwrap())
-                } else {
-                    PatKind::Tuple(fields)
-                };
-            }
-            token::OpenDelim(token::Bracket) => {
-                // Parse `[pat, pat,...]` as a slice pattern.
-                let (slice, _) = self.parse_delim_comma_seq(token::Bracket, |p| p.parse_pat(None))?;
-                pat = PatKind::Slice(slice);
-            }
-            token::DotDot => {
-                self.bump();
-                pat = if self.is_pat_range_end_start() {
-                    // Parse `..42` for recovery.
-                    self.parse_pat_range_to(RangeEnd::Excluded, "..")?
-                } else {
-                    // A rest pattern `..`.
-                    PatKind::Rest
-                };
-            }
-            token::DotDotEq => {
-                // Parse `..=42` for recovery.
-                self.bump();
-                pat = self.parse_pat_range_to(RangeEnd::Included(RangeSyntax::DotDotEq), "..=")?;
-            }
-            token::DotDotDot => {
-                // Parse `...42` for recovery.
-                self.bump();
-                pat = self.parse_pat_range_to(RangeEnd::Included(RangeSyntax::DotDotDot), "...")?;
-            }
-            // At this point, token != &, &&, (, [
-            _ => if self.eat_keyword(kw::Underscore) {
-                // Parse _
-                pat = PatKind::Wild;
-            } else if self.eat_keyword(kw::Mut) {
-                // Parse mut ident @ pat / mut ref ident @ pat
-                let mutref_span = self.prev_span.to(self.token.span);
-                let binding_mode = if self.eat_keyword(kw::Ref) {
-                    self.diagnostic()
-                        .struct_span_err(mutref_span, "the order of `mut` and `ref` is incorrect")
-                        .span_suggestion(
-                            mutref_span,
-                            "try switching the order",
-                            "ref mut".into(),
-                            Applicability::MachineApplicable
-                        ).emit();
-                    BindingMode::ByRef(Mutability::Mutable)
-                } else {
-                    BindingMode::ByValue(Mutability::Mutable)
-                };
-                pat = self.parse_pat_ident(binding_mode)?;
-            } else if self.eat_keyword(kw::Ref) {
-                // Parse ref ident @ pat / ref mut ident @ pat
-                let mutbl = self.parse_mutability();
-                pat = self.parse_pat_ident(BindingMode::ByRef(mutbl))?;
-            } else if self.eat_keyword(kw::Box) {
-                // Parse box pat
-                let subpat = self.parse_pat_with_range_pat(false, None)?;
-                pat = PatKind::Box(subpat);
-            } else if self.token.is_ident() && !self.token.is_reserved_ident() &&
-                      self.parse_as_ident() {
-                // Parse ident @ pat
-                // This can give false positives and parse nullary enums,
-                // they are dealt with later in resolve
-                let binding_mode = BindingMode::ByValue(Mutability::Immutable);
-                pat = self.parse_pat_ident(binding_mode)?;
-            } else if self.token.is_path_start() {
-                // Parse pattern starting with a path
-                let (qself, path) = if self.eat_lt() {
-                    // Parse a qualified path
-                    let (qself, path) = self.parse_qpath(PathStyle::Expr)?;
-                    (Some(qself), path)
-                } else {
-                    // Parse an unqualified path
-                    (None, self.parse_path(PathStyle::Expr)?)
-                };
-                match self.token.kind {
-                    token::Not if qself.is_none() => {
-                        // Parse macro invocation
-                        self.bump();
-                        let (delim, tts) = self.expect_delimited_token_tree()?;
-                        let mac = respan(lo.to(self.prev_span), Mac_ { path, tts, delim });
-                        pat = PatKind::Mac(mac);
-                    }
-                    token::DotDotDot | token::DotDotEq | token::DotDot => {
-                        let (end_kind, form) = match self.token.kind {
-                            token::DotDot => (RangeEnd::Excluded, ".."),
-                            token::DotDotDot => (RangeEnd::Included(RangeSyntax::DotDotDot), "..."),
-                            token::DotDotEq => (RangeEnd::Included(RangeSyntax::DotDotEq), "..="),
-                            _ => panic!("can only parse `..`/`...`/`..=` for ranges \
-                                         (checked above)"),
-                        };
-                        let op_span = self.token.span;
-                        // Parse range
-                        let span = lo.to(self.prev_span);
-                        let begin = self.mk_expr(span, ExprKind::Path(qself, path), ThinVec::new());
-                        self.bump();
-                        let end = self.parse_pat_range_end_opt(&begin, form)?;
-                        pat = PatKind::Range(begin, end, respan(op_span, end_kind));
-                    }
-                    token::OpenDelim(token::Brace) => {
-                        if qself.is_some() {
-                            let msg = "unexpected `{` after qualified path";
-                            let mut err = self.fatal(msg);
-                            err.span_label(self.token.span, msg);
-                            return Err(err);
-                        }
-                        // Parse struct pattern
-                        self.bump();
-                        let (fields, etc) = self.parse_pat_fields().unwrap_or_else(|mut e| {
-                            e.emit();
-                            self.recover_stmt();
-                            (vec![], true)
-                        });
-                        self.bump();
-                        pat = PatKind::Struct(path, fields, etc);
-                    }
-                    token::OpenDelim(token::Paren) => {
-                        if qself.is_some() {
-                            let msg = "unexpected `(` after qualified path";
-                            let mut err = self.fatal(msg);
-                            err.span_label(self.token.span, msg);
-                            return Err(err);
-                        }
-                        // Parse tuple struct or enum pattern
-                        let (fields, _) = self.parse_paren_comma_seq(|p| p.parse_pat(None))?;
-                        pat = PatKind::TupleStruct(path, fields)
-                    }
-                    _ => pat = PatKind::Path(qself, path),
-                }
-            } else {
-                // Try to parse everything else as literal with optional minus
-                match self.parse_literal_maybe_minus() {
-                    Ok(begin) => {
-                        let op_span = self.token.span;
-                        if self.check(&token::DotDot) || self.check(&token::DotDotEq) ||
-                                self.check(&token::DotDotDot) {
-                            let (end_kind, form) = if self.eat(&token::DotDotDot) {
-                                (RangeEnd::Included(RangeSyntax::DotDotDot), "...")
-                            } else if self.eat(&token::DotDotEq) {
-                                (RangeEnd::Included(RangeSyntax::DotDotEq), "..=")
-                            } else if self.eat(&token::DotDot) {
-                                (RangeEnd::Excluded, "..")
-                            } else {
-                                panic!("impossible case: we already matched \
-                                        on a range-operator token")
-                            };
-                            let end = self.parse_pat_range_end_opt(&begin, form)?;
-                            pat = PatKind::Range(begin, end, respan(op_span, end_kind))
-                        } else {
-                            pat = PatKind::Lit(begin);
-                        }
-                    }
-                    Err(mut err) => {
-                        self.cancel(&mut err);
-                        let expected = expected.unwrap_or("pattern");
-                        let msg = format!(
-                            "expected {}, found {}",
-                            expected,
-                            self.this_token_descr(),
-                        );
-                        let mut err = self.fatal(&msg);
-                        err.span_label(self.token.span, format!("expected {}", expected));
-                        let sp = self.sess.source_map().start_point(self.token.span);
-                        if let Some(sp) = self.sess.ambiguous_block_expr_parse.borrow().get(&sp) {
-                            self.sess.expr_parentheses_needed(&mut err, *sp, None);
-                        }
-                        return Err(err);
-                    }
-                }
-            }
-        }
-
-        let pat = P(Pat { node: pat, span: lo.to(self.prev_span), id: ast::DUMMY_NODE_ID });
-        let pat = self.maybe_recover_from_bad_qpath(pat, true)?;
-
-        if !allow_range_pat {
-            match pat.node {
-                PatKind::Range(
-                    _, _, Spanned { node: RangeEnd::Included(RangeSyntax::DotDotDot), .. }
-                ) => {},
-                PatKind::Range(..) => {
-                    let mut err = self.struct_span_err(
-                        pat.span,
-                        "the range pattern here has ambiguous interpretation",
-                    );
-                    err.span_suggestion(
-                        pat.span,
-                        "add parentheses to clarify the precedence",
-                        format!("({})", pprust::pat_to_string(&pat)),
-                        // "ambiguous interpretation" implies that we have to be guessing
-                        Applicability::MaybeIncorrect
-                    );
-                    return Err(err);
-                }
-                _ => {}
-            }
-        }
-
-        Ok(pat)
-    }
-
-    /// Parses `ident` or `ident @ pat`.
-    /// used by the copy foo and ref foo patterns to give a good
-    /// error message when parsing mistakes like `ref foo(a, b)`.
-    fn parse_pat_ident(&mut self,
-                       binding_mode: ast::BindingMode)
-                       -> PResult<'a, PatKind> {
-        let ident = self.parse_ident()?;
-        let sub = if self.eat(&token::At) {
-            Some(self.parse_pat(Some("binding pattern"))?)
-        } else {
-            None
-        };
-
-        // just to be friendly, if they write something like
-        //   ref Some(i)
-        // we end up here with ( as the current token.  This shortly
-        // leads to a parse error.  Note that if there is no explicit
-        // binding mode then we do not end up here, because the lookahead
-        // will direct us over to parse_enum_variant()
-        if self.token == token::OpenDelim(token::Paren) {
-            return Err(self.span_fatal(
-                self.prev_span,
-                "expected identifier, found enum pattern"))
-        }
-
-        Ok(PatKind::Ident(binding_mode, ident, sub))
-    }
-
-    /// Parses a local variable declaration.
-    fn parse_local(&mut self, attrs: ThinVec<Attribute>) -> PResult<'a, P<Local>> {
-        let lo = self.prev_span;
-        let pat = self.parse_top_level_pat()?;
-
-        let (err, ty) = if self.eat(&token::Colon) {
-            // Save the state of the parser before parsing type normally, in case there is a `:`
-            // instead of an `=` typo.
-            let parser_snapshot_before_type = self.clone();
-            let colon_sp = self.prev_span;
-            match self.parse_ty() {
-                Ok(ty) => (None, Some(ty)),
-                Err(mut err) => {
-                    // Rewind to before attempting to parse the type and continue parsing
-                    let parser_snapshot_after_type = self.clone();
-                    mem::replace(self, parser_snapshot_before_type);
-
-                    let snippet = self.span_to_snippet(pat.span).unwrap();
-                    err.span_label(pat.span, format!("while parsing the type for `{}`", snippet));
-                    (Some((parser_snapshot_after_type, colon_sp, err)), None)
-                }
-            }
-        } else {
-            (None, None)
-        };
-        let init = match (self.parse_initializer(err.is_some()), err) {
-            (Ok(init), None) => {  // init parsed, ty parsed
-                init
-            }
-            (Ok(init), Some((_, colon_sp, mut err))) => {  // init parsed, ty error
-                // Could parse the type as if it were the initializer, it is likely there was a
-                // typo in the code: `:` instead of `=`. Add suggestion and emit the error.
-                err.span_suggestion_short(
-                    colon_sp,
-                    "use `=` if you meant to assign",
-                    "=".to_string(),
-                    Applicability::MachineApplicable
-                );
-                err.emit();
-                // As this was parsed successfully, continue as if the code has been fixed for the
-                // rest of the file. It will still fail due to the emitted error, but we avoid
-                // extra noise.
-                init
-            }
-            (Err(mut init_err), Some((snapshot, _, ty_err))) => {  // init error, ty error
-                init_err.cancel();
-                // Couldn't parse the type nor the initializer, only raise the type error and
-                // return to the parser state before parsing the type as the initializer.
-                // let x: <parse_error>;
-                mem::replace(self, snapshot);
-                return Err(ty_err);
-            }
-            (Err(err), None) => {  // init error, ty parsed
-                // Couldn't parse the initializer and we're not attempting to recover a failed
-                // parse of the type, return the error.
-                return Err(err);
-            }
-        };
-        let hi = if self.token == token::Semi {
-            self.token.span
-        } else {
-            self.prev_span
-        };
-        Ok(P(ast::Local {
-            ty,
-            pat,
-            init,
-            id: ast::DUMMY_NODE_ID,
-            span: lo.to(hi),
-            attrs,
-        }))
-    }
-
-    /// Parses a structure field.
-    fn parse_name_and_ty(&mut self,
-                         lo: Span,
-                         vis: Visibility,
-                         attrs: Vec<Attribute>)
-                         -> PResult<'a, StructField> {
-        let name = self.parse_ident()?;
-        self.expect(&token::Colon)?;
-        let ty = self.parse_ty()?;
-        Ok(StructField {
-            span: lo.to(self.prev_span),
-            ident: Some(name),
-            vis,
-            id: ast::DUMMY_NODE_ID,
-            ty,
-            attrs,
-        })
-    }
-
-    /// Emits an expected-item-after-attributes error.
-    fn expected_item_err(&mut self, attrs: &[Attribute]) -> PResult<'a,  ()> {
-        let message = match attrs.last() {
-            Some(&Attribute { is_sugared_doc: true, .. }) => "expected item after doc comment",
-            _ => "expected item after attributes",
-        };
-
-        let mut err = self.diagnostic().struct_span_err(self.prev_span, message);
-        if attrs.last().unwrap().is_sugared_doc {
-            err.span_label(self.prev_span, "this doc comment doesn't document anything");
-        }
-        Err(err)
-    }
-
-    /// Parse a statement. This stops just before trailing semicolons on everything but items.
-    /// e.g., a `StmtKind::Semi` parses to a `StmtKind::Expr`, leaving the trailing `;` unconsumed.
-    pub fn parse_stmt(&mut self) -> PResult<'a, Option<Stmt>> {
-        Ok(self.parse_stmt_(true))
-    }
-
-    fn parse_stmt_(&mut self, macro_legacy_warnings: bool) -> Option<Stmt> {
-        self.parse_stmt_without_recovery(macro_legacy_warnings).unwrap_or_else(|mut e| {
-            e.emit();
-            self.recover_stmt_(SemiColonMode::Break, BlockMode::Ignore);
-            None
-        })
-    }
-
-    fn is_async_block(&self) -> bool {
-        self.token.is_keyword(kw::Async) &&
-        (
-            ( // `async move {`
-                self.is_keyword_ahead(1, &[kw::Move]) &&
-                self.look_ahead(2, |t| *t == token::OpenDelim(token::Brace))
-            ) || ( // `async {`
-                self.look_ahead(1, |t| *t == token::OpenDelim(token::Brace))
-            )
-        )
-    }
-
-    fn is_async_fn(&self) -> bool {
-        self.token.is_keyword(kw::Async) &&
-            self.is_keyword_ahead(1, &[kw::Fn])
-    }
-
-    fn is_do_catch_block(&self) -> bool {
-        self.token.is_keyword(kw::Do) &&
-        self.is_keyword_ahead(1, &[kw::Catch]) &&
-        self.look_ahead(2, |t| *t == token::OpenDelim(token::Brace)) &&
-        !self.restrictions.contains(Restrictions::NO_STRUCT_LITERAL)
-    }
-
-    fn is_try_block(&self) -> bool {
-        self.token.is_keyword(kw::Try) &&
-        self.look_ahead(1, |t| *t == token::OpenDelim(token::Brace)) &&
-        self.token.span.rust_2018() &&
-        // prevent `while try {} {}`, `if try {} {} else {}`, etc.
-        !self.restrictions.contains(Restrictions::NO_STRUCT_LITERAL)
-    }
-
-    fn is_union_item(&self) -> bool {
-        self.token.is_keyword(kw::Union) &&
-        self.look_ahead(1, |t| t.is_ident() && !t.is_reserved_ident())
-    }
-
-    fn is_crate_vis(&self) -> bool {
-        self.token.is_keyword(kw::Crate) && self.look_ahead(1, |t| t != &token::ModSep)
-    }
-
-    fn is_existential_type_decl(&self) -> bool {
-        self.token.is_keyword(kw::Existential) &&
-        self.is_keyword_ahead(1, &[kw::Type])
-    }
-
-    fn is_auto_trait_item(&self) -> bool {
-        // auto trait
-        (self.token.is_keyword(kw::Auto) &&
-            self.is_keyword_ahead(1, &[kw::Trait]))
-        || // unsafe auto trait
-        (self.token.is_keyword(kw::Unsafe) &&
-         self.is_keyword_ahead(1, &[kw::Auto]) &&
-         self.is_keyword_ahead(2, &[kw::Trait]))
-    }
-
-    fn eat_macro_def(&mut self, attrs: &[Attribute], vis: &Visibility, lo: Span)
-                     -> PResult<'a, Option<P<Item>>> {
-        let token_lo = self.token.span;
-        let (ident, def) = if self.eat_keyword(kw::Macro) {
-            let ident = self.parse_ident()?;
-            let tokens = if self.check(&token::OpenDelim(token::Brace)) {
-                match self.parse_token_tree() {
-                    TokenTree::Delimited(_, _, tts) => tts,
-                    _ => unreachable!(),
-                }
-            } else if self.check(&token::OpenDelim(token::Paren)) {
-                let args = self.parse_token_tree();
-                let body = if self.check(&token::OpenDelim(token::Brace)) {
-                    self.parse_token_tree()
-                } else {
-                    self.unexpected()?;
-                    unreachable!()
-                };
-                TokenStream::new(vec![
-                    args.into(),
-                    TokenTree::token(token::FatArrow, token_lo.to(self.prev_span)).into(),
-                    body.into(),
-                ])
-            } else {
-                self.unexpected()?;
-                unreachable!()
-            };
-
-            (ident, ast::MacroDef { tokens: tokens.into(), legacy: false })
-        } else if self.check_keyword(sym::macro_rules) &&
-                  self.look_ahead(1, |t| *t == token::Not) &&
-                  self.look_ahead(2, |t| t.is_ident()) {
-            let prev_span = self.prev_span;
-            self.complain_if_pub_macro(&vis.node, prev_span);
-            self.bump();
-            self.bump();
-
-            let ident = self.parse_ident()?;
-            let (delim, tokens) = self.expect_delimited_token_tree()?;
-            if delim != MacDelimiter::Brace && !self.eat(&token::Semi) {
-                self.report_invalid_macro_expansion_item();
-            }
-
-            (ident, ast::MacroDef { tokens, legacy: true })
-        } else {
-            return Ok(None);
-        };
-
-        let span = lo.to(self.prev_span);
-        Ok(Some(self.mk_item(span, ident, ItemKind::MacroDef(def), vis.clone(), attrs.to_vec())))
-    }
-
-    fn parse_stmt_without_recovery(
-        &mut self,
-        macro_legacy_warnings: bool,
-    ) -> PResult<'a, Option<Stmt>> {
-        maybe_whole!(self, NtStmt, |x| Some(x));
-
-        let attrs = self.parse_outer_attributes()?;
-        let lo = self.token.span;
-
-        Ok(Some(if self.eat_keyword(kw::Let) {
-            Stmt {
-                id: ast::DUMMY_NODE_ID,
-                node: StmtKind::Local(self.parse_local(attrs.into())?),
-                span: lo.to(self.prev_span),
-            }
-        } else if let Some(macro_def) = self.eat_macro_def(
-            &attrs,
-            &source_map::respan(lo, VisibilityKind::Inherited),
-            lo,
-        )? {
-            Stmt {
-                id: ast::DUMMY_NODE_ID,
-                node: StmtKind::Item(macro_def),
-                span: lo.to(self.prev_span),
-            }
-        // Starts like a simple path, being careful to avoid contextual keywords
-        // such as a union items, item with `crate` visibility or auto trait items.
-        // Our goal here is to parse an arbitrary path `a::b::c` but not something that starts
-        // like a path (1 token), but it fact not a path.
-        // `union::b::c` - path, `union U { ... }` - not a path.
-        // `crate::b::c` - path, `crate struct S;` - not a path.
-        } else if self.token.is_path_start() &&
-                  !self.token.is_qpath_start() &&
-                  !self.is_union_item() &&
-                  !self.is_crate_vis() &&
-                  !self.is_existential_type_decl() &&
-                  !self.is_auto_trait_item() &&
-                  !self.is_async_fn() {
-            let path = self.parse_path(PathStyle::Expr)?;
-
-            if !self.eat(&token::Not) {
-                let expr = if self.check(&token::OpenDelim(token::Brace)) {
-                    self.parse_struct_expr(lo, path, ThinVec::new())?
-                } else {
-                    let hi = self.prev_span;
-                    self.mk_expr(lo.to(hi), ExprKind::Path(None, path), ThinVec::new())
-                };
-
-                let expr = self.with_res(Restrictions::STMT_EXPR, |this| {
-                    let expr = this.parse_dot_or_call_expr_with(expr, lo, attrs.into())?;
-                    this.parse_assoc_expr_with(0, LhsExpr::AlreadyParsed(expr))
-                })?;
-
-                return Ok(Some(Stmt {
-                    id: ast::DUMMY_NODE_ID,
-                    node: StmtKind::Expr(expr),
-                    span: lo.to(self.prev_span),
-                }));
-            }
-
-            let (delim, tts) = self.expect_delimited_token_tree()?;
-            let hi = self.prev_span;
-
-            let style = if delim == MacDelimiter::Brace {
-                MacStmtStyle::Braces
-            } else {
-                MacStmtStyle::NoBraces
-            };
-
-            let mac = respan(lo.to(hi), Mac_ { path, tts, delim });
-            let node = if delim == MacDelimiter::Brace ||
-                          self.token == token::Semi || self.token == token::Eof {
-                StmtKind::Mac(P((mac, style, attrs.into())))
-            }
-            // We used to incorrectly stop parsing macro-expanded statements here.
-            // If the next token will be an error anyway but could have parsed with the
-            // earlier behavior, stop parsing here and emit a warning to avoid breakage.
-            else if macro_legacy_warnings &&
-                    self.token.can_begin_expr() &&
-                    match self.token.kind {
-                // These can continue an expression, so we can't stop parsing and warn.
-                token::OpenDelim(token::Paren) | token::OpenDelim(token::Bracket) |
-                token::BinOp(token::Minus) | token::BinOp(token::Star) |
-                token::BinOp(token::And) | token::BinOp(token::Or) |
-                token::AndAnd | token::OrOr |
-                token::DotDot | token::DotDotDot | token::DotDotEq => false,
-                _ => true,
-            } {
-                self.warn_missing_semicolon();
-                StmtKind::Mac(P((mac, style, attrs.into())))
-            } else {
-                let e = self.mk_expr(mac.span, ExprKind::Mac(mac), ThinVec::new());
-                let e = self.maybe_recover_from_bad_qpath(e, true)?;
-                let e = self.parse_dot_or_call_expr_with(e, lo, attrs.into())?;
-                let e = self.parse_assoc_expr_with(0, LhsExpr::AlreadyParsed(e))?;
-                StmtKind::Expr(e)
-            };
-            Stmt {
-                id: ast::DUMMY_NODE_ID,
-                span: lo.to(hi),
-                node,
-            }
-        } else {
-            // FIXME: Bad copy of attrs
-            let old_directory_ownership =
-                mem::replace(&mut self.directory.ownership, DirectoryOwnership::UnownedViaBlock);
-            let item = self.parse_item_(attrs.clone(), false, true)?;
-            self.directory.ownership = old_directory_ownership;
-
-            match item {
-                Some(i) => Stmt {
-                    id: ast::DUMMY_NODE_ID,
-                    span: lo.to(i.span),
-                    node: StmtKind::Item(i),
-                },
-                None => {
-                    let unused_attrs = |attrs: &[Attribute], s: &mut Self| {
-                        if !attrs.is_empty() {
-                            if s.prev_token_kind == PrevTokenKind::DocComment {
-                                s.span_fatal_err(s.prev_span, Error::UselessDocComment).emit();
-                            } else if attrs.iter().any(|a| a.style == AttrStyle::Outer) {
-                                s.span_err(
-                                    s.token.span, "expected statement after outer attribute"
-                                );
-                            }
-                        }
-                    };
-
-                    // Do not attempt to parse an expression if we're done here.
-                    if self.token == token::Semi {
-                        unused_attrs(&attrs, self);
-                        self.bump();
-                        return Ok(None);
-                    }
-
-                    if self.token == token::CloseDelim(token::Brace) {
-                        unused_attrs(&attrs, self);
-                        return Ok(None);
-                    }
-
-                    // Remainder are line-expr stmts.
-                    let e = self.parse_expr_res(
-                        Restrictions::STMT_EXPR, Some(attrs.into()))?;
-                    Stmt {
-                        id: ast::DUMMY_NODE_ID,
-                        span: lo.to(e.span),
-                        node: StmtKind::Expr(e),
-                    }
-                }
-            }
-        }))
-    }
-
-    /// Checks if this expression is a successfully parsed statement.
-    fn expr_is_complete(&self, e: &Expr) -> bool {
-        self.restrictions.contains(Restrictions::STMT_EXPR) &&
-            !classify::expr_requires_semi_to_be_stmt(e)
-    }
-
-    /// Parses a block. No inner attributes are allowed.
-    pub fn parse_block(&mut self) -> PResult<'a, P<Block>> {
-        maybe_whole!(self, NtBlock, |x| x);
-
-        let lo = self.token.span;
-
-        if !self.eat(&token::OpenDelim(token::Brace)) {
-            let sp = self.token.span;
-            let tok = self.this_token_descr();
-            let mut e = self.span_fatal(sp, &format!("expected `{{`, found {}", tok));
-            let do_not_suggest_help =
-                self.token.is_keyword(kw::In) || self.token == token::Colon;
-
-            if self.token.is_ident_named(sym::and) {
-                e.span_suggestion_short(
-                    self.token.span,
-                    "use `&&` instead of `and` for the boolean operator",
-                    "&&".to_string(),
-                    Applicability::MaybeIncorrect,
-                );
-            }
-            if self.token.is_ident_named(sym::or) {
-                e.span_suggestion_short(
-                    self.token.span,
-                    "use `||` instead of `or` for the boolean operator",
-                    "||".to_string(),
-                    Applicability::MaybeIncorrect,
-                );
-            }
-
-            // Check to see if the user has written something like
-            //
-            //    if (cond)
-            //      bar;
-            //
-            // Which is valid in other languages, but not Rust.
-            match self.parse_stmt_without_recovery(false) {
-                Ok(Some(stmt)) => {
-                    if self.look_ahead(1, |t| t == &token::OpenDelim(token::Brace))
-                        || do_not_suggest_help {
-                        // if the next token is an open brace (e.g., `if a b {`), the place-
-                        // inside-a-block suggestion would be more likely wrong than right
-                        e.span_label(sp, "expected `{`");
-                        return Err(e);
-                    }
-                    let mut stmt_span = stmt.span;
-                    // expand the span to include the semicolon, if it exists
-                    if self.eat(&token::Semi) {
-                        stmt_span = stmt_span.with_hi(self.prev_span.hi());
-                    }
-                    if let Ok(snippet) = self.span_to_snippet(stmt_span) {
-                        e.span_suggestion(
-                            stmt_span,
-                            "try placing this code inside a block",
-                            format!("{{ {} }}", snippet),
-                            // speculative, has been misleading in the past (#46836)
-                            Applicability::MaybeIncorrect,
-                        );
-                    }
-                }
-                Err(mut e) => {
-                    self.recover_stmt_(SemiColonMode::Break, BlockMode::Ignore);
-                    self.cancel(&mut e);
-                }
-                _ => ()
-            }
-            e.span_label(sp, "expected `{`");
-            return Err(e);
-        }
-
-        self.parse_block_tail(lo, BlockCheckMode::Default)
-    }
-
-    /// Parses a block. Inner attributes are allowed.
-    crate fn parse_inner_attrs_and_block(&mut self) -> PResult<'a, (Vec<Attribute>, P<Block>)> {
-        maybe_whole!(self, NtBlock, |x| (Vec::new(), x));
-
-        let lo = self.token.span;
-        self.expect(&token::OpenDelim(token::Brace))?;
-        Ok((self.parse_inner_attributes()?,
-            self.parse_block_tail(lo, BlockCheckMode::Default)?))
-    }
-
-    /// Parses the rest of a block expression or function body.
-    /// Precondition: already parsed the '{'.
-    fn parse_block_tail(&mut self, lo: Span, s: BlockCheckMode) -> PResult<'a, P<Block>> {
-        let mut stmts = vec![];
-        while !self.eat(&token::CloseDelim(token::Brace)) {
-            if self.token == token::Eof {
-                break;
-            }
-            let stmt = match self.parse_full_stmt(false) {
-                Err(mut err) => {
-                    err.emit();
-                    self.recover_stmt_(SemiColonMode::Ignore, BlockMode::Ignore);
-                    Some(Stmt {
-                        id: ast::DUMMY_NODE_ID,
-                        node: StmtKind::Expr(DummyResult::raw_expr(self.token.span, true)),
-                        span: self.token.span,
-                    })
-                }
-                Ok(stmt) => stmt,
-            };
-            if let Some(stmt) = stmt {
-                stmts.push(stmt);
-            } else {
-                // Found only `;` or `}`.
-                continue;
-            };
-        }
-        Ok(P(ast::Block {
-            stmts,
-            id: ast::DUMMY_NODE_ID,
-            rules: s,
-            span: lo.to(self.prev_span),
-        }))
-    }
-
-    /// Parses a statement, including the trailing semicolon.
-    crate fn parse_full_stmt(&mut self, macro_legacy_warnings: bool) -> PResult<'a, Option<Stmt>> {
-        // skip looking for a trailing semicolon when we have an interpolated statement
-        maybe_whole!(self, NtStmt, |x| Some(x));
-
-        let mut stmt = match self.parse_stmt_without_recovery(macro_legacy_warnings)? {
-            Some(stmt) => stmt,
-            None => return Ok(None),
-        };
-
-        match stmt.node {
-            StmtKind::Expr(ref expr) if self.token != token::Eof => {
-                // expression without semicolon
-                if classify::expr_requires_semi_to_be_stmt(expr) {
-                    // Just check for errors and recover; do not eat semicolon yet.
-                    if let Err(mut e) =
-                        self.expect_one_of(&[], &[token::Semi, token::CloseDelim(token::Brace)])
-                    {
-                        e.emit();
-                        self.recover_stmt();
-                        // Don't complain about type errors in body tail after parse error (#57383).
-                        let sp = expr.span.to(self.prev_span);
-                        stmt.node = StmtKind::Expr(DummyResult::raw_expr(sp, true));
-                    }
-                }
-            }
-            StmtKind::Local(..) => {
-                // We used to incorrectly allow a macro-expanded let statement to lack a semicolon.
-                if macro_legacy_warnings && self.token != token::Semi {
-                    self.warn_missing_semicolon();
-                } else {
-                    self.expect_one_of(&[], &[token::Semi])?;
-                }
-            }
-            _ => {}
-        }
-
-        if self.eat(&token::Semi) {
-            stmt = stmt.add_trailing_semicolon();
-        }
-        stmt.span = stmt.span.to(self.prev_span);
-        Ok(Some(stmt))
-    }
-
-    fn warn_missing_semicolon(&self) {
-        self.diagnostic().struct_span_warn(self.token.span, {
-            &format!("expected `;`, found {}", self.this_token_descr())
-        }).note({
-            "This was erroneously allowed and will become a hard error in a future release"
-        }).emit();
-    }
-
-    fn err_dotdotdot_syntax(&self, span: Span) {
-        self.diagnostic().struct_span_err(span, {
-            "unexpected token: `...`"
-        }).span_suggestion(
-            span, "use `..` for an exclusive range", "..".to_owned(),
-            Applicability::MaybeIncorrect
-        ).span_suggestion(
-            span, "or `..=` for an inclusive range", "..=".to_owned(),
-            Applicability::MaybeIncorrect
-        ).emit();
-    }
-
-    /// Parses bounds of a type parameter `BOUND + BOUND + ...`, possibly with trailing `+`.
-    ///
-    /// ```
-    /// BOUND = TY_BOUND | LT_BOUND
-    /// LT_BOUND = LIFETIME (e.g., `'a`)
-    /// TY_BOUND = TY_BOUND_NOPAREN | (TY_BOUND_NOPAREN)
-    /// TY_BOUND_NOPAREN = [?] [for<LT_PARAM_DEFS>] SIMPLE_PATH (e.g., `?for<'a: 'b> m::Trait<'a>`)
-    /// ```
-    fn parse_generic_bounds_common(&mut self,
-                                   allow_plus: bool,
-                                   colon_span: Option<Span>) -> PResult<'a, GenericBounds> {
-        let mut bounds = Vec::new();
-        let mut negative_bounds = Vec::new();
-        let mut last_plus_span = None;
-        let mut was_negative = false;
-        loop {
-            // This needs to be synchronized with `TokenKind::can_begin_bound`.
-            let is_bound_start = self.check_path() || self.check_lifetime() ||
-                                 self.check(&token::Not) || // used for error reporting only
-                                 self.check(&token::Question) ||
-                                 self.check_keyword(kw::For) ||
-                                 self.check(&token::OpenDelim(token::Paren));
-            if is_bound_start {
-                let lo = self.token.span;
-                let has_parens = self.eat(&token::OpenDelim(token::Paren));
-                let inner_lo = self.token.span;
-                let is_negative = self.eat(&token::Not);
-                let question = if self.eat(&token::Question) { Some(self.prev_span) } else { None };
-                if self.token.is_lifetime() {
-                    if let Some(question_span) = question {
-                        self.span_err(question_span,
-                                      "`?` may only modify trait bounds, not lifetime bounds");
-                    }
-                    bounds.push(GenericBound::Outlives(self.expect_lifetime()));
-                    if has_parens {
-                        let inner_span = inner_lo.to(self.prev_span);
-                        self.expect(&token::CloseDelim(token::Paren))?;
-                        let mut err = self.struct_span_err(
-                            lo.to(self.prev_span),
-                            "parenthesized lifetime bounds are not supported"
-                        );
-                        if let Ok(snippet) = self.span_to_snippet(inner_span) {
-                            err.span_suggestion_short(
-                                lo.to(self.prev_span),
-                                "remove the parentheses",
-                                snippet.to_owned(),
-                                Applicability::MachineApplicable
-                            );
-                        }
-                        err.emit();
-                    }
-                } else {
-                    let lifetime_defs = self.parse_late_bound_lifetime_defs()?;
-                    let path = self.parse_path(PathStyle::Type)?;
-                    if has_parens {
-                        self.expect(&token::CloseDelim(token::Paren))?;
-                    }
-                    let poly_span = lo.to(self.prev_span);
-                    if is_negative {
-                        was_negative = true;
-                        if let Some(sp) = last_plus_span.or(colon_span) {
-                            negative_bounds.push(sp.to(poly_span));
-                        }
-                    } else {
-                        let poly_trait = PolyTraitRef::new(lifetime_defs, path, poly_span);
-                        let modifier = if question.is_some() {
-                            TraitBoundModifier::Maybe
-                        } else {
-                            TraitBoundModifier::None
-                        };
-                        bounds.push(GenericBound::Trait(poly_trait, modifier));
-                    }
-                }
-            } else {
-                break
-            }
-
-            if !allow_plus || !self.eat_plus() {
-                break
-            } else {
-                last_plus_span = Some(self.prev_span);
-            }
-        }
-
-        if !negative_bounds.is_empty() || was_negative {
-            let plural = negative_bounds.len() > 1;
-            let last_span = negative_bounds.last().map(|sp| *sp);
-            let mut err = self.struct_span_err(
-                negative_bounds,
-                "negative trait bounds are not supported",
-            );
-            if let Some(sp) = last_span {
-                err.span_label(sp, "negative trait bounds are not supported");
-            }
-            if let Some(bound_list) = colon_span {
-                let bound_list = bound_list.to(self.prev_span);
-                let mut new_bound_list = String::new();
-                if !bounds.is_empty() {
-                    let mut snippets = bounds.iter().map(|bound| bound.span())
-                        .map(|span| self.span_to_snippet(span));
-                    while let Some(Ok(snippet)) = snippets.next() {
-                        new_bound_list.push_str(" + ");
-                        new_bound_list.push_str(&snippet);
-                    }
-                    new_bound_list = new_bound_list.replacen(" +", ":", 1);
-                }
-                err.span_suggestion_hidden(
-                    bound_list,
-                    &format!("remove the trait bound{}", if plural { "s" } else { "" }),
-                    new_bound_list,
-                    Applicability::MachineApplicable,
-                );
-            }
-            err.emit();
-        }
-
-        return Ok(bounds);
-    }
-
-    crate fn parse_generic_bounds(&mut self,
-                                  colon_span: Option<Span>) -> PResult<'a, GenericBounds> {
-        self.parse_generic_bounds_common(true, colon_span)
-    }
-
-    /// Parses bounds of a lifetime parameter `BOUND + BOUND + BOUND`, possibly with trailing `+`.
-    ///
-    /// ```
-    /// BOUND = LT_BOUND (e.g., `'a`)
-    /// ```
-    fn parse_lt_param_bounds(&mut self) -> GenericBounds {
-        let mut lifetimes = Vec::new();
-        while self.check_lifetime() {
-            lifetimes.push(ast::GenericBound::Outlives(self.expect_lifetime()));
-
-            if !self.eat_plus() {
-                break
-            }
-        }
-        lifetimes
-    }
-
-    /// Matches `typaram = IDENT (`?` unbound)? optbounds ( EQ ty )?`.
-    fn parse_ty_param(&mut self,
-                      preceding_attrs: Vec<Attribute>)
-                      -> PResult<'a, GenericParam> {
-        let ident = self.parse_ident()?;
-
-        // Parse optional colon and param bounds.
-        let bounds = if self.eat(&token::Colon) {
-            self.parse_generic_bounds(Some(self.prev_span))?
-        } else {
-            Vec::new()
-        };
-
-        let default = if self.eat(&token::Eq) {
-            Some(self.parse_ty()?)
-        } else {
-            None
-        };
-
-        Ok(GenericParam {
-            ident,
-            id: ast::DUMMY_NODE_ID,
-            attrs: preceding_attrs.into(),
-            bounds,
-            kind: GenericParamKind::Type {
-                default,
-            }
-        })
-    }
-
-    /// Parses the following grammar:
-    ///
-    ///     TraitItemAssocTy = Ident ["<"...">"] [":" [GenericBounds]] ["where" ...] ["=" Ty]
-    fn parse_trait_item_assoc_ty(&mut self)
-        -> PResult<'a, (Ident, TraitItemKind, ast::Generics)> {
-        let ident = self.parse_ident()?;
-        let mut generics = self.parse_generics()?;
-
-        // Parse optional colon and param bounds.
-        let bounds = if self.eat(&token::Colon) {
-            self.parse_generic_bounds(None)?
-        } else {
-            Vec::new()
-        };
-        generics.where_clause = self.parse_where_clause()?;
-
-        let default = if self.eat(&token::Eq) {
-            Some(self.parse_ty()?)
-        } else {
-            None
-        };
-        self.expect(&token::Semi)?;
-
-        Ok((ident, TraitItemKind::Type(bounds, default), generics))
-    }
-
-    fn parse_const_param(&mut self, preceding_attrs: Vec<Attribute>) -> PResult<'a, GenericParam> {
-        self.expect_keyword(kw::Const)?;
-        let ident = self.parse_ident()?;
-        self.expect(&token::Colon)?;
-        let ty = self.parse_ty()?;
-
-        Ok(GenericParam {
-            ident,
-            id: ast::DUMMY_NODE_ID,
-            attrs: preceding_attrs.into(),
-            bounds: Vec::new(),
-            kind: GenericParamKind::Const {
-                ty,
-            }
-        })
-    }
-
-    /// Parses a (possibly empty) list of lifetime and type parameters, possibly including
-    /// a trailing comma and erroneous trailing attributes.
-    crate fn parse_generic_params(&mut self) -> PResult<'a, Vec<ast::GenericParam>> {
-        let mut params = Vec::new();
-        loop {
-            let attrs = self.parse_outer_attributes()?;
-            if self.check_lifetime() {
-                let lifetime = self.expect_lifetime();
-                // Parse lifetime parameter.
-                let bounds = if self.eat(&token::Colon) {
-                    self.parse_lt_param_bounds()
-                } else {
-                    Vec::new()
-                };
-                params.push(ast::GenericParam {
-                    ident: lifetime.ident,
-                    id: lifetime.id,
-                    attrs: attrs.into(),
-                    bounds,
-                    kind: ast::GenericParamKind::Lifetime,
-                });
-            } else if self.check_keyword(kw::Const) {
-                // Parse const parameter.
-                params.push(self.parse_const_param(attrs)?);
-            } else if self.check_ident() {
-                // Parse type parameter.
-                params.push(self.parse_ty_param(attrs)?);
-            } else {
-                // Check for trailing attributes and stop parsing.
-                if !attrs.is_empty() {
-                    if !params.is_empty() {
-                        self.struct_span_err(
-                            attrs[0].span,
-                            &format!("trailing attribute after generic parameter"),
-                        )
-                        .span_label(attrs[0].span, "attributes must go before parameters")
-                        .emit();
-                    } else {
-                        self.struct_span_err(
-                            attrs[0].span,
-                            &format!("attribute without generic parameters"),
-                        )
-                        .span_label(
-                            attrs[0].span,
-                            "attributes are only permitted when preceding parameters",
-                        )
-                        .emit();
-                    }
-                }
-                break
-            }
-
-            if !self.eat(&token::Comma) {
-                break
-            }
-        }
-        Ok(params)
-    }
-
-    /// Parses a set of optional generic type parameter declarations. Where
-    /// clauses are not parsed here, and must be added later via
-    /// `parse_where_clause()`.
-    ///
-    /// matches generics = ( ) | ( < > ) | ( < typaramseq ( , )? > ) | ( < lifetimes ( , )? > )
-    ///                  | ( < lifetimes , typaramseq ( , )? > )
-    /// where   typaramseq = ( typaram ) | ( typaram , typaramseq )
-    fn parse_generics(&mut self) -> PResult<'a, ast::Generics> {
-        let span_lo = self.token.span;
-        let (params, span) = if self.eat_lt() {
-            let params = self.parse_generic_params()?;
-            self.expect_gt()?;
-            (params, span_lo.to(self.prev_span))
-        } else {
-            (vec![], self.prev_span.between(self.token.span))
-        };
-        Ok(ast::Generics {
-            params,
-            where_clause: WhereClause {
-                predicates: Vec::new(),
-                span: DUMMY_SP,
-            },
-            span,
-        })
-    }
-
-    /// Parses generic args (within a path segment) with recovery for extra leading angle brackets.
-    /// For the purposes of understanding the parsing logic of generic arguments, this function
-    /// can be thought of being the same as just calling `self.parse_generic_args()` if the source
-    /// had the correct amount of leading angle brackets.
-    ///
-    /// ```ignore (diagnostics)
-    /// bar::<<<<T as Foo>::Output>();
-    ///      ^^ help: remove extra angle brackets
-    /// ```
-    fn parse_generic_args_with_leaning_angle_bracket_recovery(
-        &mut self,
-        style: PathStyle,
-        lo: Span,
-    ) -> PResult<'a, (Vec<GenericArg>, Vec<AssocTyConstraint>)> {
-        // We need to detect whether there are extra leading left angle brackets and produce an
-        // appropriate error and suggestion. This cannot be implemented by looking ahead at
-        // upcoming tokens for a matching `>` character - if there are unmatched `<` tokens
-        // then there won't be matching `>` tokens to find.
-        //
-        // To explain how this detection works, consider the following example:
-        //
-        // ```ignore (diagnostics)
-        // bar::<<<<T as Foo>::Output>();
-        //      ^^ help: remove extra angle brackets
-        // ```
-        //
-        // Parsing of the left angle brackets starts in this function. We start by parsing the
-        // `<` token (incrementing the counter of unmatched angle brackets on `Parser` via
-        // `eat_lt`):
-        //
-        // *Upcoming tokens:* `<<<<T as Foo>::Output>;`
-        // *Unmatched count:* 1
-        // *`parse_path_segment` calls deep:* 0
-        //
-        // This has the effect of recursing as this function is called if a `<` character
-        // is found within the expected generic arguments:
-        //
-        // *Upcoming tokens:* `<<<T as Foo>::Output>;`
-        // *Unmatched count:* 2
-        // *`parse_path_segment` calls deep:* 1
-        //
-        // Eventually we will have recursed until having consumed all of the `<` tokens and
-        // this will be reflected in the count:
-        //
-        // *Upcoming tokens:* `T as Foo>::Output>;`
-        // *Unmatched count:* 4
-        // `parse_path_segment` calls deep:* 3
-        //
-        // The parser will continue until reaching the first `>` - this will decrement the
-        // unmatched angle bracket count and return to the parent invocation of this function
-        // having succeeded in parsing:
-        //
-        // *Upcoming tokens:* `::Output>;`
-        // *Unmatched count:* 3
-        // *`parse_path_segment` calls deep:* 2
-        //
-        // This will continue until the next `>` character which will also return successfully
-        // to the parent invocation of this function and decrement the count:
-        //
-        // *Upcoming tokens:* `;`
-        // *Unmatched count:* 2
-        // *`parse_path_segment` calls deep:* 1
-        //
-        // At this point, this function will expect to find another matching `>` character but
-        // won't be able to and will return an error. This will continue all the way up the
-        // call stack until the first invocation:
-        //
-        // *Upcoming tokens:* `;`
-        // *Unmatched count:* 2
-        // *`parse_path_segment` calls deep:* 0
-        //
-        // In doing this, we have managed to work out how many unmatched leading left angle
-        // brackets there are, but we cannot recover as the unmatched angle brackets have
-        // already been consumed. To remedy this, we keep a snapshot of the parser state
-        // before we do the above. We can then inspect whether we ended up with a parsing error
-        // and unmatched left angle brackets and if so, restore the parser state before we
-        // consumed any `<` characters to emit an error and consume the erroneous tokens to
-        // recover by attempting to parse again.
-        //
-        // In practice, the recursion of this function is indirect and there will be other
-        // locations that consume some `<` characters - as long as we update the count when
-        // this happens, it isn't an issue.
-
-        let is_first_invocation = style == PathStyle::Expr;
-        // Take a snapshot before attempting to parse - we can restore this later.
-        let snapshot = if is_first_invocation {
-            Some(self.clone())
-        } else {
-            None
-        };
-
-        debug!("parse_generic_args_with_leading_angle_bracket_recovery: (snapshotting)");
-        match self.parse_generic_args() {
-            Ok(value) => Ok(value),
-            Err(ref mut e) if is_first_invocation && self.unmatched_angle_bracket_count > 0 => {
-                // Cancel error from being unable to find `>`. We know the error
-                // must have been this due to a non-zero unmatched angle bracket
-                // count.
-                e.cancel();
-
-                // Swap `self` with our backup of the parser state before attempting to parse
-                // generic arguments.
-                let snapshot = mem::replace(self, snapshot.unwrap());
-
-                debug!(
-                    "parse_generic_args_with_leading_angle_bracket_recovery: (snapshot failure) \
-                     snapshot.count={:?}",
-                    snapshot.unmatched_angle_bracket_count,
-                );
-
-                // Eat the unmatched angle brackets.
-                for _ in 0..snapshot.unmatched_angle_bracket_count {
-                    self.eat_lt();
-                }
-
-                // Make a span over ${unmatched angle bracket count} characters.
-                let span = lo.with_hi(
-                    lo.lo() + BytePos(snapshot.unmatched_angle_bracket_count)
-                );
-                let plural = snapshot.unmatched_angle_bracket_count > 1;
-                self.diagnostic()
-                    .struct_span_err(
-                        span,
-                        &format!(
-                            "unmatched angle bracket{}",
-                            if plural { "s" } else { "" }
-                        ),
-                    )
-                    .span_suggestion(
-                        span,
-                        &format!(
-                            "remove extra angle bracket{}",
-                            if plural { "s" } else { "" }
-                        ),
-                        String::new(),
-                        Applicability::MachineApplicable,
-                    )
-                    .emit();
-
-                // Try again without unmatched angle bracket characters.
-                self.parse_generic_args()
-            },
-            Err(e) => Err(e),
-        }
-    }
-
-    /// Parses (possibly empty) list of lifetime and type arguments and associated type bindings,
-    /// possibly including trailing comma.
-    fn parse_generic_args(&mut self) -> PResult<'a, (Vec<GenericArg>, Vec<AssocTyConstraint>)> {
-        let mut args = Vec::new();
-        let mut constraints = Vec::new();
-        let mut misplaced_assoc_ty_constraints: Vec<Span> = Vec::new();
-        let mut assoc_ty_constraints: Vec<Span> = Vec::new();
-
-        let args_lo = self.token.span;
-
-        loop {
-            if self.check_lifetime() && self.look_ahead(1, |t| !t.is_like_plus()) {
-                // Parse lifetime argument.
-                args.push(GenericArg::Lifetime(self.expect_lifetime()));
-                misplaced_assoc_ty_constraints.append(&mut assoc_ty_constraints);
-            } else if self.check_ident() && self.look_ahead(1,
-                    |t| t == &token::Eq || t == &token::Colon) {
-                // Parse associated type constraint.
-                let lo = self.token.span;
-                let ident = self.parse_ident()?;
-                let kind = if self.eat(&token::Eq) {
-                    AssocTyConstraintKind::Equality {
-                        ty: self.parse_ty()?,
-                    }
-                } else if self.eat(&token::Colon) {
-                    AssocTyConstraintKind::Bound {
-                        bounds: self.parse_generic_bounds(Some(self.prev_span))?,
-                    }
-                } else {
-                    unreachable!();
-                };
-                let span = lo.to(self.prev_span);
-                constraints.push(AssocTyConstraint {
-                    id: ast::DUMMY_NODE_ID,
-                    ident,
-                    kind,
-                    span,
-                });
-                assoc_ty_constraints.push(span);
-            } else if self.check_const_arg() {
-                // Parse const argument.
-                let expr = if let token::OpenDelim(token::Brace) = self.token.kind {
-                    self.parse_block_expr(
-                        None, self.token.span, BlockCheckMode::Default, ThinVec::new()
-                    )?
-                } else if self.token.is_ident() {
-                    // FIXME(const_generics): to distinguish between idents for types and consts,
-                    // we should introduce a GenericArg::Ident in the AST and distinguish when
-                    // lowering to the HIR. For now, idents for const args are not permitted.
-                    if self.token.is_keyword(kw::True) || self.token.is_keyword(kw::False) {
-                        self.parse_literal_maybe_minus()?
-                    } else {
-                        return Err(
-                            self.fatal("identifiers may currently not be used for const generics")
-                        );
-                    }
-                } else {
-                    self.parse_literal_maybe_minus()?
-                };
-                let value = AnonConst {
-                    id: ast::DUMMY_NODE_ID,
-                    value: expr,
-                };
-                args.push(GenericArg::Const(value));
-                misplaced_assoc_ty_constraints.append(&mut assoc_ty_constraints);
-            } else if self.check_type() {
-                // Parse type argument.
-                args.push(GenericArg::Type(self.parse_ty()?));
-                misplaced_assoc_ty_constraints.append(&mut assoc_ty_constraints);
-            } else {
-                break
-            }
-
-            if !self.eat(&token::Comma) {
-                break
-            }
-        }
-
-        // FIXME: we would like to report this in ast_validation instead, but we currently do not
-        // preserve ordering of generic parameters with respect to associated type binding, so we
-        // lose that information after parsing.
-        if misplaced_assoc_ty_constraints.len() > 0 {
-            let mut err = self.struct_span_err(
-                args_lo.to(self.prev_span),
-                "associated type bindings must be declared after generic parameters",
-            );
-            for span in misplaced_assoc_ty_constraints {
-                err.span_label(
-                    span,
-                    "this associated type binding should be moved after the generic parameters",
-                );
-            }
-            err.emit();
-        }
-
-        Ok((args, constraints))
-    }
-
-    /// Parses an optional where-clause and places it in `generics`.
-    ///
-    /// ```ignore (only-for-syntax-highlight)
-    /// where T : Trait<U, V> + 'b, 'a : 'b
-    /// ```
-    fn parse_where_clause(&mut self) -> PResult<'a, WhereClause> {
-        let mut where_clause = WhereClause {
-            predicates: Vec::new(),
-            span: self.prev_span.to(self.prev_span),
-        };
-
-        if !self.eat_keyword(kw::Where) {
-            return Ok(where_clause);
-        }
-        let lo = self.prev_span;
-
-        // We are considering adding generics to the `where` keyword as an alternative higher-rank
-        // parameter syntax (as in `where<'a>` or `where<T>`. To avoid that being a breaking
-        // change we parse those generics now, but report an error.
-        if self.choose_generics_over_qpath() {
-            let generics = self.parse_generics()?;
-            self.struct_span_err(
-                generics.span,
-                "generic parameters on `where` clauses are reserved for future use",
-            )
-                .span_label(generics.span, "currently unsupported")
-                .emit();
-        }
-
-        loop {
-            let lo = self.token.span;
-            if self.check_lifetime() && self.look_ahead(1, |t| !t.is_like_plus()) {
-                let lifetime = self.expect_lifetime();
-                // Bounds starting with a colon are mandatory, but possibly empty.
-                self.expect(&token::Colon)?;
-                let bounds = self.parse_lt_param_bounds();
-                where_clause.predicates.push(ast::WherePredicate::RegionPredicate(
-                    ast::WhereRegionPredicate {
-                        span: lo.to(self.prev_span),
-                        lifetime,
-                        bounds,
-                    }
-                ));
-            } else if self.check_type() {
-                // Parse optional `for<'a, 'b>`.
-                // This `for` is parsed greedily and applies to the whole predicate,
-                // the bounded type can have its own `for` applying only to it.
-                // Examples:
-                // * `for<'a> Trait1<'a>: Trait2<'a /* ok */>`
-                // * `(for<'a> Trait1<'a>): Trait2<'a /* not ok */>`
-                // * `for<'a> for<'b> Trait1<'a, 'b>: Trait2<'a /* ok */, 'b /* not ok */>`
-                let lifetime_defs = self.parse_late_bound_lifetime_defs()?;
-
-                // Parse type with mandatory colon and (possibly empty) bounds,
-                // or with mandatory equality sign and the second type.
-                let ty = self.parse_ty()?;
-                if self.eat(&token::Colon) {
-                    let bounds = self.parse_generic_bounds(Some(self.prev_span))?;
-                    where_clause.predicates.push(ast::WherePredicate::BoundPredicate(
-                        ast::WhereBoundPredicate {
-                            span: lo.to(self.prev_span),
-                            bound_generic_params: lifetime_defs,
-                            bounded_ty: ty,
-                            bounds,
-                        }
-                    ));
-                // FIXME: Decide what should be used here, `=` or `==`.
-                // FIXME: We are just dropping the binders in lifetime_defs on the floor here.
-                } else if self.eat(&token::Eq) || self.eat(&token::EqEq) {
-                    let rhs_ty = self.parse_ty()?;
-                    where_clause.predicates.push(ast::WherePredicate::EqPredicate(
-                        ast::WhereEqPredicate {
-                            span: lo.to(self.prev_span),
-                            lhs_ty: ty,
-                            rhs_ty,
-                            id: ast::DUMMY_NODE_ID,
-                        }
-                    ));
-                } else {
-                    return self.unexpected();
-                }
-            } else {
-                break
-            }
-
-            if !self.eat(&token::Comma) {
-                break
-            }
-        }
-
-        where_clause.span = lo.to(self.prev_span);
-        Ok(where_clause)
-    }
-
-    fn parse_fn_args(&mut self, named_args: bool, allow_c_variadic: bool)
-                     -> PResult<'a, (Vec<Arg> , bool)> {
-        let sp = self.token.span;
-        let mut c_variadic = false;
-        let (args, _): (Vec<Option<Arg>>, _) = self.parse_paren_comma_seq(|p| {
-            let do_not_enforce_named_arguments_for_c_variadic =
-                |token: &token::Token| -> bool {
-                    if token == &token::DotDotDot {
-                        false
-                    } else {
-                        named_args
-                    }
-                };
-            match p.parse_arg_general(
-                false,
-                allow_c_variadic,
-                do_not_enforce_named_arguments_for_c_variadic
-            ) {
-                Ok(arg) => {
-                    if let TyKind::CVarArgs = arg.ty.node {
-                        c_variadic = true;
-                        if p.token != token::CloseDelim(token::Paren) {
-                            let span = p.token.span;
-                            p.span_err(span,
-                                "`...` must be the last argument of a C-variadic function");
-                            Ok(None)
-                        } else {
-                            Ok(Some(arg))
-                        }
-                    } else {
-                        Ok(Some(arg))
-                    }
-                },
-                Err(mut e) => {
-                    e.emit();
-                    let lo = p.prev_span;
-                    // Skip every token until next possible arg or end.
-                    p.eat_to_tokens(&[&token::Comma, &token::CloseDelim(token::Paren)]);
-                    // Create a placeholder argument for proper arg count (issue #34264).
-                    let span = lo.to(p.prev_span);
-                    Ok(Some(dummy_arg(Ident::new(kw::Invalid, span))))
-                }
-            }
-        })?;
-
-        let args: Vec<_> = args.into_iter().filter_map(|x| x).collect();
-
-        if c_variadic && args.is_empty() {
-            self.span_err(sp,
-                          "C-variadic function must be declared with at least one named argument");
-        }
-
-        Ok((args, c_variadic))
-    }
-
-    /// Parses the argument list and result type of a function declaration.
-    fn parse_fn_decl(&mut self, allow_c_variadic: bool) -> PResult<'a, P<FnDecl>> {
-        let (args, c_variadic) = self.parse_fn_args(true, allow_c_variadic)?;
-        let ret_ty = self.parse_ret_ty(true)?;
-
-        Ok(P(FnDecl {
-            inputs: args,
-            output: ret_ty,
-            c_variadic,
-        }))
-    }
-
-    /// Returns the parsed optional self argument and whether a self shortcut was used.
-    ///
-    /// See `parse_self_arg_with_attrs` to collect attributes.
-    fn parse_self_arg(&mut self) -> PResult<'a, Option<Arg>> {
-        let expect_ident = |this: &mut Self| match this.token.kind {
-            // Preserve hygienic context.
-            token::Ident(name, _) =>
-                { let span = this.token.span; this.bump(); Ident::new(name, span) }
-            _ => unreachable!()
-        };
-        let isolated_self = |this: &mut Self, n| {
-            this.look_ahead(n, |t| t.is_keyword(kw::SelfLower)) &&
-            this.look_ahead(n + 1, |t| t != &token::ModSep)
-        };
-
-        // Parse optional `self` parameter of a method.
-        // Only a limited set of initial token sequences is considered `self` parameters; anything
-        // else is parsed as a normal function parameter list, so some lookahead is required.
-        let eself_lo = self.token.span;
-        let (eself, eself_ident, eself_hi) = match self.token.kind {
-            token::BinOp(token::And) => {
-                // `&self`
-                // `&mut self`
-                // `&'lt self`
-                // `&'lt mut self`
-                // `&not_self`
-                (if isolated_self(self, 1) {
-                    self.bump();
-                    SelfKind::Region(None, Mutability::Immutable)
-                } else if self.is_keyword_ahead(1, &[kw::Mut]) &&
-                          isolated_self(self, 2) {
-                    self.bump();
-                    self.bump();
-                    SelfKind::Region(None, Mutability::Mutable)
-                } else if self.look_ahead(1, |t| t.is_lifetime()) &&
-                          isolated_self(self, 2) {
-                    self.bump();
-                    let lt = self.expect_lifetime();
-                    SelfKind::Region(Some(lt), Mutability::Immutable)
-                } else if self.look_ahead(1, |t| t.is_lifetime()) &&
-                          self.is_keyword_ahead(2, &[kw::Mut]) &&
-                          isolated_self(self, 3) {
-                    self.bump();
-                    let lt = self.expect_lifetime();
-                    self.bump();
-                    SelfKind::Region(Some(lt), Mutability::Mutable)
-                } else {
-                    return Ok(None);
-                }, expect_ident(self), self.prev_span)
-            }
-            token::BinOp(token::Star) => {
-                // `*self`
-                // `*const self`
-                // `*mut self`
-                // `*not_self`
-                // Emit special error for `self` cases.
-                let msg = "cannot pass `self` by raw pointer";
-                (if isolated_self(self, 1) {
-                    self.bump();
-                    self.struct_span_err(self.token.span, msg)
-                        .span_label(self.token.span, msg)
-                        .emit();
-                    SelfKind::Value(Mutability::Immutable)
-                } else if self.look_ahead(1, |t| t.is_mutability()) &&
-                          isolated_self(self, 2) {
-                    self.bump();
-                    self.bump();
-                    self.struct_span_err(self.token.span, msg)
-                        .span_label(self.token.span, msg)
-                        .emit();
-                    SelfKind::Value(Mutability::Immutable)
-                } else {
-                    return Ok(None);
-                }, expect_ident(self), self.prev_span)
-            }
-            token::Ident(..) => {
-                if isolated_self(self, 0) {
-                    // `self`
-                    // `self: TYPE`
-                    let eself_ident = expect_ident(self);
-                    let eself_hi = self.prev_span;
-                    (if self.eat(&token::Colon) {
-                        let ty = self.parse_ty()?;
-                        SelfKind::Explicit(ty, Mutability::Immutable)
-                    } else {
-                        SelfKind::Value(Mutability::Immutable)
-                    }, eself_ident, eself_hi)
-                } else if self.token.is_keyword(kw::Mut) &&
-                          isolated_self(self, 1) {
-                    // `mut self`
-                    // `mut self: TYPE`
-                    self.bump();
-                    let eself_ident = expect_ident(self);
-                    let eself_hi = self.prev_span;
-                    (if self.eat(&token::Colon) {
-                        let ty = self.parse_ty()?;
-                        SelfKind::Explicit(ty, Mutability::Mutable)
-                    } else {
-                        SelfKind::Value(Mutability::Mutable)
-                    }, eself_ident, eself_hi)
-                } else {
-                    return Ok(None);
-                }
-            }
-            _ => return Ok(None),
-        };
-
-        let eself = source_map::respan(eself_lo.to(eself_hi), eself);
-        Ok(Some(Arg::from_self(ThinVec::default(), eself, eself_ident)))
-    }
-
-    /// Returns the parsed optional self argument with attributes and whether a self
-    /// shortcut was used.
-    fn parse_self_arg_with_attrs(&mut self) -> PResult<'a, Option<Arg>> {
-        let attrs = self.parse_arg_attributes()?;
-        let arg_opt = self.parse_self_arg()?;
-        Ok(arg_opt.map(|mut arg| {
-            arg.attrs = attrs.into();
-            arg
-        }))
-    }
-
-    /// Parses the parameter list and result type of a function that may have a `self` parameter.
-    fn parse_fn_decl_with_self<F>(&mut self, parse_arg_fn: F) -> PResult<'a, P<FnDecl>>
-        where F: FnMut(&mut Parser<'a>) -> PResult<'a,  Arg>,
-    {
-        self.expect(&token::OpenDelim(token::Paren))?;
-
-        // Parse optional self argument.
-        let self_arg = self.parse_self_arg_with_attrs()?;
-
-        // Parse the rest of the function parameter list.
-        let sep = SeqSep::trailing_allowed(token::Comma);
-        let (mut fn_inputs, recovered) = if let Some(self_arg) = self_arg {
-            if self.check(&token::CloseDelim(token::Paren)) {
-                (vec![self_arg], false)
-            } else if self.eat(&token::Comma) {
-                let mut fn_inputs = vec![self_arg];
-                let (mut input, _, recovered) = self.parse_seq_to_before_end(
-                    &token::CloseDelim(token::Paren), sep, parse_arg_fn)?;
-                fn_inputs.append(&mut input);
-                (fn_inputs, recovered)
-            } else {
-                match self.expect_one_of(&[], &[]) {
-                    Err(err) => return Err(err),
-                    Ok(recovered) => (vec![self_arg], recovered),
-                }
-            }
-        } else {
-            let (input, _, recovered) =
-                self.parse_seq_to_before_end(&token::CloseDelim(token::Paren), sep, parse_arg_fn)?;
-            (input, recovered)
-        };
-
-        if !recovered {
-            // Parse closing paren and return type.
-            self.expect(&token::CloseDelim(token::Paren))?;
-        }
-        // Replace duplicated recovered arguments with `_` pattern to avoid unecessary errors.
-        self.deduplicate_recovered_arg_names(&mut fn_inputs);
-
-        Ok(P(FnDecl {
-            inputs: fn_inputs,
-            output: self.parse_ret_ty(true)?,
-            c_variadic: false
-        }))
-    }
-
-    /// Parses the `|arg, arg|` header of a closure.
-    fn parse_fn_block_decl(&mut self) -> PResult<'a, P<FnDecl>> {
-        let inputs_captures = {
-            if self.eat(&token::OrOr) {
-                Vec::new()
-            } else {
-                self.expect(&token::BinOp(token::Or))?;
-                let args = self.parse_seq_to_before_tokens(
-                    &[&token::BinOp(token::Or), &token::OrOr],
-                    SeqSep::trailing_allowed(token::Comma),
-                    TokenExpectType::NoExpect,
-                    |p| p.parse_fn_block_arg()
-                )?.0;
-                self.expect_or()?;
-                args
-            }
-        };
-        let output = self.parse_ret_ty(true)?;
-
-        Ok(P(FnDecl {
-            inputs: inputs_captures,
-            output,
-            c_variadic: false
-        }))
-    }
-
-    /// Parses the name and optional generic types of a function header.
-    fn parse_fn_header(&mut self) -> PResult<'a, (Ident, ast::Generics)> {
-        let id = self.parse_ident()?;
-        let generics = self.parse_generics()?;
-        Ok((id, generics))
-    }
-
-    fn mk_item(&self, span: Span, ident: Ident, node: ItemKind, vis: Visibility,
-               attrs: Vec<Attribute>) -> P<Item> {
-        P(Item {
-            ident,
-            attrs,
-            id: ast::DUMMY_NODE_ID,
-            node,
-            vis,
-            span,
-            tokens: None,
-        })
-    }
-
-    /// Parses an item-position function declaration.
-    fn parse_item_fn(&mut self,
-                     unsafety: Unsafety,
-                     asyncness: Spanned<IsAsync>,
-                     constness: Spanned<Constness>,
-                     abi: Abi)
-                     -> PResult<'a, ItemInfo> {
-        let (ident, mut generics) = self.parse_fn_header()?;
-        let allow_c_variadic = abi == Abi::C && unsafety == Unsafety::Unsafe;
-        let decl = self.parse_fn_decl(allow_c_variadic)?;
-        generics.where_clause = self.parse_where_clause()?;
-        let (inner_attrs, body) = self.parse_inner_attrs_and_block()?;
-        let header = FnHeader { unsafety, asyncness, constness, abi };
-        Ok((ident, ItemKind::Fn(decl, header, generics, body), Some(inner_attrs)))
-    }
-
-    /// Returns `true` if we are looking at `const ID`
-    /// (returns `false` for things like `const fn`, etc.).
-    fn is_const_item(&self) -> bool {
-        self.token.is_keyword(kw::Const) &&
-            !self.is_keyword_ahead(1, &[kw::Fn, kw::Unsafe])
-    }
-
-    /// Parses all the "front matter" for a `fn` declaration, up to
-    /// and including the `fn` keyword:
-    ///
-    /// - `const fn`
-    /// - `unsafe fn`
-    /// - `const unsafe fn`
-    /// - `extern fn`
-    /// - etc.
-    fn parse_fn_front_matter(&mut self)
-        -> PResult<'a, (
-            Spanned<Constness>,
-            Unsafety,
-            Spanned<IsAsync>,
-            Abi
-        )>
-    {
-        let is_const_fn = self.eat_keyword(kw::Const);
-        let const_span = self.prev_span;
-        let asyncness = self.parse_asyncness();
-        if let IsAsync::Async { .. } = asyncness {
-            self.ban_async_in_2015(self.prev_span);
-        }
-        let asyncness = respan(self.prev_span, asyncness);
-        let unsafety = self.parse_unsafety();
-        let (constness, unsafety, abi) = if is_const_fn {
-            (respan(const_span, Constness::Const), unsafety, Abi::Rust)
-        } else {
-            let abi = if self.eat_keyword(kw::Extern) {
-                self.parse_opt_abi()?.unwrap_or(Abi::C)
-            } else {
-                Abi::Rust
-            };
-            (respan(self.prev_span, Constness::NotConst), unsafety, abi)
-        };
-        if !self.eat_keyword(kw::Fn) {
-            // It is possible for `expect_one_of` to recover given the contents of
-            // `self.expected_tokens`, therefore, do not use `self.unexpected()` which doesn't
-            // account for this.
-            if !self.expect_one_of(&[], &[])? { unreachable!() }
-        }
-        Ok((constness, unsafety, asyncness, abi))
-    }
-
-    /// Parses an impl item.
-    pub fn parse_impl_item(&mut self, at_end: &mut bool) -> PResult<'a, ImplItem> {
-        maybe_whole!(self, NtImplItem, |x| x);
-        let attrs = self.parse_outer_attributes()?;
-        let mut unclosed_delims = vec![];
-        let (mut item, tokens) = self.collect_tokens(|this| {
-            let item = this.parse_impl_item_(at_end, attrs);
-            unclosed_delims.append(&mut this.unclosed_delims);
-            item
-        })?;
-        self.unclosed_delims.append(&mut unclosed_delims);
-
-        // See `parse_item` for why this clause is here.
-        if !item.attrs.iter().any(|attr| attr.style == AttrStyle::Inner) {
-            item.tokens = Some(tokens);
-        }
-        Ok(item)
-    }
-
-    fn parse_impl_item_(&mut self,
-                        at_end: &mut bool,
-                        mut attrs: Vec<Attribute>) -> PResult<'a, ImplItem> {
-        let lo = self.token.span;
-        let vis = self.parse_visibility(false)?;
-        let defaultness = self.parse_defaultness();
-        let (name, node, generics) = if let Some(type_) = self.eat_type() {
-            let (name, alias, generics) = type_?;
-            let kind = match alias {
-                AliasKind::Weak(typ) => ast::ImplItemKind::Type(typ),
-                AliasKind::Existential(bounds) => ast::ImplItemKind::Existential(bounds),
-            };
-            (name, kind, generics)
-        } else if self.is_const_item() {
-            // This parses the grammar:
-            //     ImplItemConst = "const" Ident ":" Ty "=" Expr ";"
-            self.expect_keyword(kw::Const)?;
-            let name = self.parse_ident()?;
-            self.expect(&token::Colon)?;
-            let typ = self.parse_ty()?;
-            self.expect(&token::Eq)?;
-            let expr = self.parse_expr()?;
-            self.expect(&token::Semi)?;
-            (name, ast::ImplItemKind::Const(typ, expr), ast::Generics::default())
-        } else {
-            let (name, inner_attrs, generics, node) = self.parse_impl_method(&vis, at_end)?;
-            attrs.extend(inner_attrs);
-            (name, node, generics)
-        };
-
-        Ok(ImplItem {
-            id: ast::DUMMY_NODE_ID,
-            span: lo.to(self.prev_span),
-            ident: name,
-            vis,
-            defaultness,
-            attrs,
-            generics,
-            node,
-            tokens: None,
-        })
-    }
-
-    fn complain_if_pub_macro(&self, vis: &VisibilityKind, sp: Span) {
-        match *vis {
-            VisibilityKind::Inherited => {}
-            _ => {
-                let mut err = if self.token.is_keyword(sym::macro_rules) {
-                    let mut err = self.diagnostic()
-                        .struct_span_err(sp, "can't qualify macro_rules invocation with `pub`");
-                    err.span_suggestion(
-                        sp,
-                        "try exporting the macro",
-                        "#[macro_export]".to_owned(),
-                        Applicability::MaybeIncorrect // speculative
-                    );
-                    err
-                } else {
-                    let mut err = self.diagnostic()
-                        .struct_span_err(sp, "can't qualify macro invocation with `pub`");
-                    err.help("try adjusting the macro to put `pub` inside the invocation");
-                    err
-                };
-                err.emit();
-            }
-        }
-    }
-
-    fn missing_assoc_item_kind_err(&self, item_type: &str, prev_span: Span)
-                                   -> DiagnosticBuilder<'a>
-    {
-        let expected_kinds = if item_type == "extern" {
-            "missing `fn`, `type`, or `static`"
-        } else {
-            "missing `fn`, `type`, or `const`"
-        };
-
-        // Given this code `path(`, it seems like this is not
-        // setting the visibility of a macro invocation, but rather
-        // a mistyped method declaration.
-        // Create a diagnostic pointing out that `fn` is missing.
-        //
-        // x |     pub path(&self) {
-        //   |        ^ missing `fn`, `type`, or `const`
-        //     pub  path(
-        //        ^^ `sp` below will point to this
-        let sp = prev_span.between(self.prev_span);
-        let mut err = self.diagnostic().struct_span_err(
-            sp,
-            &format!("{} for {}-item declaration",
-                     expected_kinds, item_type));
-        err.span_label(sp, expected_kinds);
-        err
-    }
-
-    /// Parse a method or a macro invocation in a trait impl.
-    fn parse_impl_method(&mut self, vis: &Visibility, at_end: &mut bool)
-                         -> PResult<'a, (Ident, Vec<Attribute>, ast::Generics,
-                             ast::ImplItemKind)> {
-        // code copied from parse_macro_use_or_failure... abstraction!
-        if let Some(mac) = self.parse_assoc_macro_invoc("impl", Some(vis), at_end)? {
-            // method macro
-            Ok((Ident::invalid(), vec![], ast::Generics::default(),
-                ast::ImplItemKind::Macro(mac)))
-        } else {
-            let (constness, unsafety, asyncness, abi) = self.parse_fn_front_matter()?;
-            let ident = self.parse_ident()?;
-            let mut generics = self.parse_generics()?;
-            let decl = self.parse_fn_decl_with_self(|p| {
-                p.parse_arg_general(true, false, |_| true)
-            })?;
-            generics.where_clause = self.parse_where_clause()?;
-            *at_end = true;
-            let (inner_attrs, body) = self.parse_inner_attrs_and_block()?;
-            let header = ast::FnHeader { abi, unsafety, constness, asyncness };
-            Ok((ident, inner_attrs, generics, ast::ImplItemKind::Method(
-                ast::MethodSig { header, decl },
-                body
-            )))
-        }
-    }
-
-    /// Parses `trait Foo { ... }` or `trait Foo = Bar;`.
-    fn parse_item_trait(&mut self, is_auto: IsAuto, unsafety: Unsafety) -> PResult<'a, ItemInfo> {
-        let ident = self.parse_ident()?;
-        let mut tps = self.parse_generics()?;
-
-        // Parse optional colon and supertrait bounds.
-        let bounds = if self.eat(&token::Colon) {
-            self.parse_generic_bounds(Some(self.prev_span))?
-        } else {
-            Vec::new()
-        };
-
-        if self.eat(&token::Eq) {
-            // it's a trait alias
-            let bounds = self.parse_generic_bounds(None)?;
-            tps.where_clause = self.parse_where_clause()?;
-            self.expect(&token::Semi)?;
-            if is_auto == IsAuto::Yes {
-                let msg = "trait aliases cannot be `auto`";
-                self.struct_span_err(self.prev_span, msg)
-                    .span_label(self.prev_span, msg)
-                    .emit();
-            }
-            if unsafety != Unsafety::Normal {
-                let msg = "trait aliases cannot be `unsafe`";
-                self.struct_span_err(self.prev_span, msg)
-                    .span_label(self.prev_span, msg)
-                    .emit();
-            }
-            Ok((ident, ItemKind::TraitAlias(tps, bounds), None))
-        } else {
-            // it's a normal trait
-            tps.where_clause = self.parse_where_clause()?;
-            self.expect(&token::OpenDelim(token::Brace))?;
-            let mut trait_items = vec![];
-            while !self.eat(&token::CloseDelim(token::Brace)) {
-                if let token::DocComment(_) = self.token.kind {
-                    if self.look_ahead(1,
-                    |tok| tok == &token::CloseDelim(token::Brace)) {
-                        self.diagnostic().struct_span_err_with_code(
-                            self.token.span,
-                            "found a documentation comment that doesn't document anything",
-                            DiagnosticId::Error("E0584".into()),
-                        )
-                        .help(
-                            "doc comments must come before what they document, maybe a \
-                            comment was intended with `//`?",
-                        )
-                        .emit();
-                        self.bump();
-                        continue;
-                    }
-                }
-                let mut at_end = false;
-                match self.parse_trait_item(&mut at_end) {
-                    Ok(item) => trait_items.push(item),
-                    Err(mut e) => {
-                        e.emit();
-                        if !at_end {
-                            self.recover_stmt_(SemiColonMode::Break, BlockMode::Break);
-                        }
-                    }
-                }
-            }
-            Ok((ident, ItemKind::Trait(is_auto, unsafety, tps, bounds, trait_items), None))
-        }
-    }
-
-    fn choose_generics_over_qpath(&self) -> bool {
-        // There's an ambiguity between generic parameters and qualified paths in impls.
-        // If we see `<` it may start both, so we have to inspect some following tokens.
-        // The following combinations can only start generics,
-        // but not qualified paths (with one exception):
-        //     `<` `>` - empty generic parameters
-        //     `<` `#` - generic parameters with attributes
-        //     `<` (LIFETIME|IDENT) `>` - single generic parameter
-        //     `<` (LIFETIME|IDENT) `,` - first generic parameter in a list
-        //     `<` (LIFETIME|IDENT) `:` - generic parameter with bounds
-        //     `<` (LIFETIME|IDENT) `=` - generic parameter with a default
-        //     `<` const                - generic const parameter
-        // The only truly ambiguous case is
-        //     `<` IDENT `>` `::` IDENT ...
-        // we disambiguate it in favor of generics (`impl<T> ::absolute::Path<T> { ... }`)
-        // because this is what almost always expected in practice, qualified paths in impls
-        // (`impl <Type>::AssocTy { ... }`) aren't even allowed by type checker at the moment.
-        self.token == token::Lt &&
-            (self.look_ahead(1, |t| t == &token::Pound || t == &token::Gt) ||
-             self.look_ahead(1, |t| t.is_lifetime() || t.is_ident()) &&
-                self.look_ahead(2, |t| t == &token::Gt || t == &token::Comma ||
-                                       t == &token::Colon || t == &token::Eq) ||
-            self.is_keyword_ahead(1, &[kw::Const]))
-    }
-
-    fn parse_impl_body(&mut self) -> PResult<'a, (Vec<ImplItem>, Vec<Attribute>)> {
-        self.expect(&token::OpenDelim(token::Brace))?;
-        let attrs = self.parse_inner_attributes()?;
-
-        let mut impl_items = Vec::new();
-        while !self.eat(&token::CloseDelim(token::Brace)) {
-            let mut at_end = false;
-            match self.parse_impl_item(&mut at_end) {
-                Ok(impl_item) => impl_items.push(impl_item),
-                Err(mut err) => {
-                    err.emit();
-                    if !at_end {
-                        self.recover_stmt_(SemiColonMode::Break, BlockMode::Break);
-                    }
-                }
-            }
-        }
-        Ok((impl_items, attrs))
-    }
-
-    /// Parses an implementation item, `impl` keyword is already parsed.
-    ///
-    ///    impl<'a, T> TYPE { /* impl items */ }
-    ///    impl<'a, T> TRAIT for TYPE { /* impl items */ }
-    ///    impl<'a, T> !TRAIT for TYPE { /* impl items */ }
-    ///
-    /// We actually parse slightly more relaxed grammar for better error reporting and recovery.
-    ///     `impl` GENERICS `!`? TYPE `for`? (TYPE | `..`) (`where` PREDICATES)? `{` BODY `}`
-    ///     `impl` GENERICS `!`? TYPE (`where` PREDICATES)? `{` BODY `}`
-    fn parse_item_impl(&mut self, unsafety: Unsafety, defaultness: Defaultness)
-                       -> PResult<'a, ItemInfo> {
-        // First, parse generic parameters if necessary.
-        let mut generics = if self.choose_generics_over_qpath() {
-            self.parse_generics()?
-        } else {
-            ast::Generics::default()
-        };
-
-        // Disambiguate `impl !Trait for Type { ... }` and `impl ! { ... }` for the never type.
-        let polarity = if self.check(&token::Not) && self.look_ahead(1, |t| t.can_begin_type()) {
-            self.bump(); // `!`
-            ast::ImplPolarity::Negative
-        } else {
-            ast::ImplPolarity::Positive
-        };
-
-        // Parse both types and traits as a type, then reinterpret if necessary.
-        let err_path = |span| ast::Path::from_ident(Ident::new(kw::Invalid, span));
-        let ty_first = if self.token.is_keyword(kw::For) &&
-                          self.look_ahead(1, |t| t != &token::Lt) {
-            let span = self.prev_span.between(self.token.span);
-            self.struct_span_err(span, "missing trait in a trait impl").emit();
-            P(Ty { node: TyKind::Path(None, err_path(span)), span, id: ast::DUMMY_NODE_ID })
-        } else {
-            self.parse_ty()?
-        };
-
-        // If `for` is missing we try to recover.
-        let has_for = self.eat_keyword(kw::For);
-        let missing_for_span = self.prev_span.between(self.token.span);
-
-        let ty_second = if self.token == token::DotDot {
-            // We need to report this error after `cfg` expansion for compatibility reasons
-            self.bump(); // `..`, do not add it to expected tokens
-            Some(DummyResult::raw_ty(self.prev_span, true))
-        } else if has_for || self.token.can_begin_type() {
-            Some(self.parse_ty()?)
-        } else {
-            None
-        };
-
-        generics.where_clause = self.parse_where_clause()?;
-
-        let (impl_items, attrs) = self.parse_impl_body()?;
-
-        let item_kind = match ty_second {
-            Some(ty_second) => {
-                // impl Trait for Type
-                if !has_for {
-                    self.struct_span_err(missing_for_span, "missing `for` in a trait impl")
-                        .span_suggestion_short(
-                            missing_for_span,
-                            "add `for` here",
-                            " for ".to_string(),
-                            Applicability::MachineApplicable,
-                        ).emit();
-                }
-
-                let ty_first = ty_first.into_inner();
-                let path = match ty_first.node {
-                    // This notably includes paths passed through `ty` macro fragments (#46438).
-                    TyKind::Path(None, path) => path,
-                    _ => {
-                        self.span_err(ty_first.span, "expected a trait, found type");
-                        err_path(ty_first.span)
-                    }
-                };
-                let trait_ref = TraitRef { path, ref_id: ty_first.id };
-
-                ItemKind::Impl(unsafety, polarity, defaultness,
-                               generics, Some(trait_ref), ty_second, impl_items)
-            }
-            None => {
-                // impl Type
-                ItemKind::Impl(unsafety, polarity, defaultness,
-                               generics, None, ty_first, impl_items)
-            }
-        };
-
-        Ok((Ident::invalid(), item_kind, Some(attrs)))
-    }
-
-    fn parse_late_bound_lifetime_defs(&mut self) -> PResult<'a, Vec<GenericParam>> {
-        if self.eat_keyword(kw::For) {
-            self.expect_lt()?;
-            let params = self.parse_generic_params()?;
-            self.expect_gt()?;
-            // We rely on AST validation to rule out invalid cases: There must not be type
-            // parameters, and the lifetime parameters must not have bounds.
-            Ok(params)
-        } else {
-            Ok(Vec::new())
-        }
-    }
-
-    /// Parses `struct Foo { ... }`.
-    fn parse_item_struct(&mut self) -> PResult<'a, ItemInfo> {
-        let class_name = self.parse_ident()?;
-
-        let mut generics = self.parse_generics()?;
-
-        // There is a special case worth noting here, as reported in issue #17904.
-        // If we are parsing a tuple struct it is the case that the where clause
-        // should follow the field list. Like so:
-        //
-        // struct Foo<T>(T) where T: Copy;
-        //
-        // If we are parsing a normal record-style struct it is the case
-        // that the where clause comes before the body, and after the generics.
-        // So if we look ahead and see a brace or a where-clause we begin
-        // parsing a record style struct.
-        //
-        // Otherwise if we look ahead and see a paren we parse a tuple-style
-        // struct.
-
-        let vdata = if self.token.is_keyword(kw::Where) {
-            generics.where_clause = self.parse_where_clause()?;
-            if self.eat(&token::Semi) {
-                // If we see a: `struct Foo<T> where T: Copy;` style decl.
-                VariantData::Unit(ast::DUMMY_NODE_ID)
-            } else {
-                // If we see: `struct Foo<T> where T: Copy { ... }`
-                let (fields, recovered) = self.parse_record_struct_body()?;
-                VariantData::Struct(fields, recovered)
-            }
-        // No `where` so: `struct Foo<T>;`
-        } else if self.eat(&token::Semi) {
-            VariantData::Unit(ast::DUMMY_NODE_ID)
-        // Record-style struct definition
-        } else if self.token == token::OpenDelim(token::Brace) {
-            let (fields, recovered) = self.parse_record_struct_body()?;
-            VariantData::Struct(fields, recovered)
-        // Tuple-style struct definition with optional where-clause.
-        } else if self.token == token::OpenDelim(token::Paren) {
-            let body = VariantData::Tuple(self.parse_tuple_struct_body()?, ast::DUMMY_NODE_ID);
-            generics.where_clause = self.parse_where_clause()?;
-            self.expect(&token::Semi)?;
-            body
-        } else {
-            let token_str = self.this_token_descr();
-            let mut err = self.fatal(&format!(
-                "expected `where`, `{{`, `(`, or `;` after struct name, found {}",
-                token_str
-            ));
-            err.span_label(self.token.span, "expected `where`, `{`, `(`, or `;` after struct name");
-            return Err(err);
-        };
-
-        Ok((class_name, ItemKind::Struct(vdata, generics), None))
-    }
-
-    /// Parses `union Foo { ... }`.
-    fn parse_item_union(&mut self) -> PResult<'a, ItemInfo> {
-        let class_name = self.parse_ident()?;
-
-        let mut generics = self.parse_generics()?;
-
-        let vdata = if self.token.is_keyword(kw::Where) {
-            generics.where_clause = self.parse_where_clause()?;
-            let (fields, recovered) = self.parse_record_struct_body()?;
-            VariantData::Struct(fields, recovered)
-        } else if self.token == token::OpenDelim(token::Brace) {
-            let (fields, recovered) = self.parse_record_struct_body()?;
-            VariantData::Struct(fields, recovered)
-        } else {
-            let token_str = self.this_token_descr();
-            let mut err = self.fatal(&format!(
-                "expected `where` or `{{` after union name, found {}", token_str));
-            err.span_label(self.token.span, "expected `where` or `{` after union name");
-            return Err(err);
-        };
-
-        Ok((class_name, ItemKind::Union(vdata, generics), None))
-    }
-
-    fn parse_record_struct_body(
-        &mut self,
-    ) -> PResult<'a, (Vec<StructField>, /* recovered */ bool)> {
-        let mut fields = Vec::new();
-        let mut recovered = false;
-        if self.eat(&token::OpenDelim(token::Brace)) {
-            while self.token != token::CloseDelim(token::Brace) {
-                let field = self.parse_struct_decl_field().map_err(|e| {
-                    self.recover_stmt();
-                    recovered = true;
-                    e
-                });
-                match field {
-                    Ok(field) => fields.push(field),
-                    Err(mut err) => {
-                        err.emit();
-                    }
-                }
-            }
-            self.eat(&token::CloseDelim(token::Brace));
-        } else {
-            let token_str = self.this_token_descr();
-            let mut err = self.fatal(&format!(
-                    "expected `where`, or `{{` after struct name, found {}", token_str));
-            err.span_label(self.token.span, "expected `where`, or `{` after struct name");
-            return Err(err);
-        }
-
-        Ok((fields, recovered))
-    }
-
-    fn parse_tuple_struct_body(&mut self) -> PResult<'a, Vec<StructField>> {
-        // This is the case where we find `struct Foo<T>(T) where T: Copy;`
-        // Unit like structs are handled in parse_item_struct function
-        self.parse_paren_comma_seq(|p| {
-            let attrs = p.parse_outer_attributes()?;
-            let lo = p.token.span;
-            let vis = p.parse_visibility(true)?;
-            let ty = p.parse_ty()?;
-            Ok(StructField {
-                span: lo.to(ty.span),
-                vis,
-                ident: None,
-                id: ast::DUMMY_NODE_ID,
-                ty,
-                attrs,
-            })
-        }).map(|(r, _)| r)
-    }
-
-    /// Parses a structure field declaration.
-    fn parse_single_struct_field(&mut self,
-                                     lo: Span,
-                                     vis: Visibility,
-                                     attrs: Vec<Attribute> )
-                                     -> PResult<'a, StructField> {
-        let mut seen_comma: bool = false;
-        let a_var = self.parse_name_and_ty(lo, vis, attrs)?;
-        if self.token == token::Comma {
-            seen_comma = true;
-        }
-        match self.token.kind {
-            token::Comma => {
-                self.bump();
-            }
-            token::CloseDelim(token::Brace) => {}
-            token::DocComment(_) => {
-                let previous_span = self.prev_span;
-                let mut err = self.span_fatal_err(self.token.span, Error::UselessDocComment);
-                self.bump(); // consume the doc comment
-                let comma_after_doc_seen = self.eat(&token::Comma);
-                // `seen_comma` is always false, because we are inside doc block
-                // condition is here to make code more readable
-                if seen_comma == false && comma_after_doc_seen == true {
-                    seen_comma = true;
-                }
-                if comma_after_doc_seen || self.token == token::CloseDelim(token::Brace) {
-                    err.emit();
-                } else {
-                    if seen_comma == false {
-                        let sp = self.sess.source_map().next_point(previous_span);
-                        err.span_suggestion(
-                            sp,
-                            "missing comma here",
-                            ",".into(),
-                            Applicability::MachineApplicable
-                        );
-                    }
-                    return Err(err);
-                }
-            }
-            _ => {
-                let sp = self.sess.source_map().next_point(self.prev_span);
-                let mut err = self.struct_span_err(sp, &format!("expected `,`, or `}}`, found {}",
-                                                                self.this_token_descr()));
-                if self.token.is_ident() {
-                    // This is likely another field; emit the diagnostic and keep going
-                    err.span_suggestion(
-                        sp,
-                        "try adding a comma",
-                        ",".into(),
-                        Applicability::MachineApplicable,
-                    );
-                    err.emit();
-                } else {
-                    return Err(err)
-                }
-            }
-        }
-        Ok(a_var)
-    }
-
-    /// Parses an element of a struct declaration.
-    fn parse_struct_decl_field(&mut self) -> PResult<'a, StructField> {
-        let attrs = self.parse_outer_attributes()?;
-        let lo = self.token.span;
-        let vis = self.parse_visibility(false)?;
-        self.parse_single_struct_field(lo, vis, attrs)
-    }
-
-    /// Parses `pub`, `pub(crate)` and `pub(in path)` plus shortcuts `crate` for `pub(crate)`,
-    /// `pub(self)` for `pub(in self)` and `pub(super)` for `pub(in super)`.
-    /// If the following element can't be a tuple (i.e., it's a function definition), then
-    /// it's not a tuple struct field), and the contents within the parentheses isn't valid,
-    /// so emit a proper diagnostic.
-    pub fn parse_visibility(&mut self, can_take_tuple: bool) -> PResult<'a, Visibility> {
-        maybe_whole!(self, NtVis, |x| x);
-
-        self.expected_tokens.push(TokenType::Keyword(kw::Crate));
-        if self.is_crate_vis() {
-            self.bump(); // `crate`
-            return Ok(respan(self.prev_span, VisibilityKind::Crate(CrateSugar::JustCrate)));
-        }
-
-        if !self.eat_keyword(kw::Pub) {
-            // We need a span for our `Spanned<VisibilityKind>`, but there's inherently no
-            // keyword to grab a span from for inherited visibility; an empty span at the
-            // beginning of the current token would seem to be the "Schelling span".
-            return Ok(respan(self.token.span.shrink_to_lo(), VisibilityKind::Inherited))
-        }
-        let lo = self.prev_span;
-
-        if self.check(&token::OpenDelim(token::Paren)) {
-            // We don't `self.bump()` the `(` yet because this might be a struct definition where
-            // `()` or a tuple might be allowed. For example, `struct Struct(pub (), pub (usize));`.
-            // Because of this, we only `bump` the `(` if we're assured it is appropriate to do so
-            // by the following tokens.
-            if self.is_keyword_ahead(1, &[kw::Crate]) &&
-                self.look_ahead(2, |t| t != &token::ModSep) // account for `pub(crate::foo)`
-            {
-                // `pub(crate)`
-                self.bump(); // `(`
-                self.bump(); // `crate`
-                self.expect(&token::CloseDelim(token::Paren))?; // `)`
-                let vis = respan(
-                    lo.to(self.prev_span),
-                    VisibilityKind::Crate(CrateSugar::PubCrate),
-                );
-                return Ok(vis)
-            } else if self.is_keyword_ahead(1, &[kw::In]) {
-                // `pub(in path)`
-                self.bump(); // `(`
-                self.bump(); // `in`
-                let path = self.parse_path(PathStyle::Mod)?; // `path`
-                self.expect(&token::CloseDelim(token::Paren))?; // `)`
-                let vis = respan(lo.to(self.prev_span), VisibilityKind::Restricted {
-                    path: P(path),
-                    id: ast::DUMMY_NODE_ID,
-                });
-                return Ok(vis)
-            } else if self.look_ahead(2, |t| t == &token::CloseDelim(token::Paren)) &&
-                      self.is_keyword_ahead(1, &[kw::Super, kw::SelfLower])
-            {
-                // `pub(self)` or `pub(super)`
-                self.bump(); // `(`
-                let path = self.parse_path(PathStyle::Mod)?; // `super`/`self`
-                self.expect(&token::CloseDelim(token::Paren))?; // `)`
-                let vis = respan(lo.to(self.prev_span), VisibilityKind::Restricted {
-                    path: P(path),
-                    id: ast::DUMMY_NODE_ID,
-                });
-                return Ok(vis)
-            } else if !can_take_tuple {  // Provide this diagnostic if this is not a tuple struct
-                // `pub(something) fn ...` or `struct X { pub(something) y: Z }`
-                self.bump(); // `(`
-                let msg = "incorrect visibility restriction";
-                let suggestion = r##"some possible visibility restrictions are:
-`pub(crate)`: visible only on the current crate
-`pub(super)`: visible only in the current module's parent
-`pub(in path::to::module)`: visible only on the specified path"##;
-                let path = self.parse_path(PathStyle::Mod)?;
-                let sp = path.span;
-                let help_msg = format!("make this visible only to module `{}` with `in`", path);
-                self.expect(&token::CloseDelim(token::Paren))?;  // `)`
-                struct_span_err!(self.sess.span_diagnostic, sp, E0704, "{}", msg)
-                    .help(suggestion)
-                    .span_suggestion(
-                        sp,
-                        &help_msg,
-                        format!("in {}", path),
-                        Applicability::MachineApplicable,
-                    )
-                    .emit();  // emit diagnostic, but continue with public visibility
-=======
->>>>>>> 8cd2c99a
-            }
-        };
-        let tts = match self.parse_token_tree() {
-            TokenTree::Delimited(_, _, tts) => tts,
-            _ => unreachable!(),
-        };
-        let delim = match delim {
-            token::Paren => MacDelimiter::Parenthesis,
-            token::Bracket => MacDelimiter::Bracket,
-            token::Brace => MacDelimiter::Brace,
-            token::NoDelim => self.bug("unexpected no delimiter"),
-        };
-        Ok((delim, tts.into()))
-    }
-
-<<<<<<< HEAD
-    /// Parses defaultness (i.e., `default` or nothing).
-    fn parse_defaultness(&mut self) -> Defaultness {
-        // `pub` is included for better error messages
-        if self.check_keyword(kw::Default) &&
-            self.is_keyword_ahead(1, &[
-                kw::Impl,
-                kw::Const,
-                kw::Fn,
-                kw::Unsafe,
-                kw::Extern,
-                kw::Type,
-                kw::Pub,
-            ])
-        {
-            self.bump(); // `default`
-            Defaultness::Default
-=======
-    fn parse_or_use_outer_attributes(&mut self,
-                                     already_parsed_attrs: Option<ThinVec<Attribute>>)
-                                     -> PResult<'a, ThinVec<Attribute>> {
-        if let Some(attrs) = already_parsed_attrs {
-            Ok(attrs)
->>>>>>> 8cd2c99a
-        } else {
-            self.parse_outer_attributes().map(|a| a.into())
-        }
-    }
-
-<<<<<<< HEAD
-    /// Given a termination token, parses all of the items in a module.
-    fn parse_mod_items(&mut self, term: &TokenKind, inner_lo: Span) -> PResult<'a, Mod> {
-        let mut items = vec![];
-        while let Some(item) = self.parse_item()? {
-            items.push(item);
-            self.maybe_consume_incorrect_semicolon(&items);
-        }
-
-        if !self.eat(term) {
-            let token_str = self.this_token_descr();
-            if !self.maybe_consume_incorrect_semicolon(&items) {
-                let mut err = self.fatal(&format!("expected item, found {}", token_str));
-                err.span_label(self.token.span, "expected item");
-                return Err(err);
-            }
-        }
-
-        let hi = if self.token.span.is_dummy() {
-            inner_lo
-        } else {
-            self.prev_span
-        };
-
-        Ok(ast::Mod {
-            inner: inner_lo.to(hi),
-            items,
-            inline: true
-        })
-    }
-
-    fn parse_item_const(&mut self, m: Option<Mutability>) -> PResult<'a, ItemInfo> {
-        let id = if m.is_none() { self.parse_ident_or_underscore() } else { self.parse_ident() }?;
-        self.expect(&token::Colon)?;
-        let ty = self.parse_ty()?;
-        self.expect(&token::Eq)?;
-        let e = self.parse_expr()?;
-        self.expect(&token::Semi)?;
-        let item = match m {
-            Some(m) => ItemKind::Static(ty, m, e),
-            None => ItemKind::Const(ty, e),
-=======
-    crate fn process_potential_macro_variable(&mut self) {
-        self.token = match self.token.kind {
-            token::Dollar if self.token.span.from_expansion() &&
-                             self.look_ahead(1, |t| t.is_ident()) => {
-                self.bump();
-                let name = match self.token.kind {
-                    token::Ident(name, _) => name,
-                    _ => unreachable!()
-                };
-                let span = self.prev_span.to(self.token.span);
-                self.diagnostic()
-                    .struct_span_fatal(span, &format!("unknown macro variable `{}`", name))
-                    .span_label(span, "unknown macro variable")
-                    .emit();
-                self.bump();
-                return
-            }
-            token::Interpolated(ref nt) => {
-                self.meta_var_span = Some(self.token.span);
-                // Interpolated identifier and lifetime tokens are replaced with usual identifier
-                // and lifetime tokens, so the former are never encountered during normal parsing.
-                match **nt {
-                    token::NtIdent(ident, is_raw) =>
-                        Token::new(token::Ident(ident.name, is_raw), ident.span),
-                    token::NtLifetime(ident) =>
-                        Token::new(token::Lifetime(ident.name), ident.span),
-                    _ => return,
-                }
-            }
-            _ => return,
->>>>>>> 8cd2c99a
-        };
-    }
-
-<<<<<<< HEAD
-    /// Parse a `mod <foo> { ... }` or `mod <foo>;` item
-    fn parse_item_mod(&mut self, outer_attrs: &[Attribute]) -> PResult<'a, ItemInfo> {
-        let (in_cfg, outer_attrs) = {
-            let mut strip_unconfigured = crate::config::StripUnconfigured {
-                sess: self.sess,
-                features: None, // don't perform gated feature checking
-            };
-            let mut outer_attrs = outer_attrs.to_owned();
-            strip_unconfigured.process_cfg_attrs(&mut outer_attrs);
-            (!self.cfg_mods || strip_unconfigured.in_cfg(&outer_attrs), outer_attrs)
-        };
-
-        let id_span = self.token.span;
-        let id = self.parse_ident()?;
-        if self.eat(&token::Semi) {
-            if in_cfg && self.recurse_into_file_modules {
-                // This mod is in an external file. Let's go get it!
-                let ModulePathSuccess { path, directory_ownership, warn } =
-                    self.submod_path(id, &outer_attrs, id_span)?;
-                let (module, mut attrs) =
-                    self.eval_src_mod(path, directory_ownership, id.to_string(), id_span)?;
-                // Record that we fetched the mod from an external file
-                if warn {
-                    let attr = Attribute {
-                        id: attr::mk_attr_id(),
-                        style: ast::AttrStyle::Outer,
-                        path: ast::Path::from_ident(
-                            Ident::with_empty_ctxt(sym::warn_directory_ownership)),
-                        tokens: TokenStream::empty(),
-                        is_sugared_doc: false,
-                        span: DUMMY_SP,
-                    };
-                    attr::mark_known(&attr);
-                    attrs.push(attr);
-                }
-                Ok((id, ItemKind::Mod(module), Some(attrs)))
-            } else {
-                let placeholder = ast::Mod {
-                    inner: DUMMY_SP,
-                    items: Vec::new(),
-                    inline: false
-                };
-                Ok((id, ItemKind::Mod(placeholder), None))
-            }
-        } else {
-            let old_directory = self.directory.clone();
-            self.push_directory(id, &outer_attrs);
-
-            self.expect(&token::OpenDelim(token::Brace))?;
-            let mod_inner_lo = self.token.span;
-            let attrs = self.parse_inner_attributes()?;
-            let module = self.parse_mod_items(&token::CloseDelim(token::Brace), mod_inner_lo)?;
-
-            self.directory = old_directory;
-            Ok((id, ItemKind::Mod(module), Some(attrs)))
-        }
-    }
-
-    fn push_directory(&mut self, id: Ident, attrs: &[Attribute]) {
-        if let Some(path) = attr::first_attr_value_str_by_name(attrs, sym::path) {
-            self.directory.path.to_mut().push(&path.as_str());
-            self.directory.ownership = DirectoryOwnership::Owned { relative: None };
-        } else {
-            // We have to push on the current module name in the case of relative
-            // paths in order to ensure that any additional module paths from inline
-            // `mod x { ... }` come after the relative extension.
-            //
-            // For example, a `mod z { ... }` inside `x/y.rs` should set the current
-            // directory path to `/x/y/z`, not `/x/z` with a relative offset of `y`.
-            if let DirectoryOwnership::Owned { relative } = &mut self.directory.ownership {
-                if let Some(ident) = relative.take() { // remove the relative offset
-                    self.directory.path.to_mut().push(ident.as_str());
-                }
-            }
-            self.directory.path.to_mut().push(&id.as_str());
-=======
-    /// Parses a single token tree from the input.
-    crate fn parse_token_tree(&mut self) -> TokenTree {
-        match self.token.kind {
-            token::OpenDelim(..) => {
-                let frame = mem::replace(&mut self.token_cursor.frame,
-                                         self.token_cursor.stack.pop().unwrap());
-                self.token.span = frame.span.entire();
-                self.bump();
-                TokenTree::Delimited(
-                    frame.span,
-                    frame.delim,
-                    frame.tree_cursor.stream.into(),
-                )
-            },
-            token::CloseDelim(_) | token::Eof => unreachable!(),
-            _ => {
-                let token = self.token.take();
-                self.bump();
-                TokenTree::Token(token)
-            }
-        }
-    }
-
-    /// Parses a stream of tokens into a list of `TokenTree`s, up to EOF.
-    pub fn parse_all_token_trees(&mut self) -> PResult<'a, Vec<TokenTree>> {
-        let mut tts = Vec::new();
-        while self.token != token::Eof {
-            tts.push(self.parse_token_tree());
->>>>>>> 8cd2c99a
-        }
-        Ok(tts)
-    }
-
-<<<<<<< HEAD
-    pub fn submod_path_from_attr(attrs: &[Attribute], dir_path: &Path) -> Option<PathBuf> {
-        if let Some(s) = attr::first_attr_value_str_by_name(attrs, sym::path) {
-            let s = s.as_str();
-
-            // On windows, the base path might have the form
-            // `\\?\foo\bar` in which case it does not tolerate
-            // mixed `/` and `\` separators, so canonicalize
-            // `/` to `\`.
-            #[cfg(windows)]
-            let s = s.replace("/", "\\");
-            Some(dir_path.join(s))
-        } else {
-            None
-=======
-    pub fn parse_tokens(&mut self) -> TokenStream {
-        let mut result = Vec::new();
-        loop {
-            match self.token.kind {
-                token::Eof | token::CloseDelim(..) => break,
-                _ => result.push(self.parse_token_tree().into()),
-            }
->>>>>>> 8cd2c99a
         }
         TokenStream::new(result)
     }
@@ -6714,123 +1231,6 @@
             }
         })?;
 
-<<<<<<< HEAD
-    /// Reads a module from a source file.
-    fn eval_src_mod(
-        &mut self,
-        path: PathBuf,
-        directory_ownership: DirectoryOwnership,
-        name: String,
-        id_sp: Span,
-    ) -> PResult<'a, (ast::Mod, Vec<Attribute>)> {
-        let mut included_mod_stack = self.sess.included_mod_stack.borrow_mut();
-        if let Some(i) = included_mod_stack.iter().position(|p| *p == path) {
-            let mut err = String::from("circular modules: ");
-            let len = included_mod_stack.len();
-            for p in &included_mod_stack[i.. len] {
-                err.push_str(&p.to_string_lossy());
-                err.push_str(" -> ");
-            }
-            err.push_str(&path.to_string_lossy());
-            return Err(self.span_fatal(id_sp, &err[..]));
-        }
-        included_mod_stack.push(path.clone());
-        drop(included_mod_stack);
-
-        let mut p0 =
-            new_sub_parser_from_file(self.sess, &path, directory_ownership, Some(name), id_sp);
-        p0.cfg_mods = self.cfg_mods;
-        let mod_inner_lo = p0.token.span;
-        let mod_attrs = p0.parse_inner_attributes()?;
-        let mut m0 = p0.parse_mod_items(&token::Eof, mod_inner_lo)?;
-        m0.inline = false;
-        self.sess.included_mod_stack.borrow_mut().pop();
-        Ok((m0, mod_attrs))
-    }
-
-    /// Parses a function declaration from a foreign module.
-    fn parse_item_foreign_fn(
-        &mut self,
-        vis: ast::Visibility,
-        lo: Span,
-        attrs: Vec<Attribute>,
-        extern_sp: Span,
-    ) -> PResult<'a, ForeignItem> {
-        self.expect_keyword(kw::Fn)?;
-
-        let (ident, mut generics) = self.parse_fn_header()?;
-        let decl = self.parse_fn_decl(true)?;
-        generics.where_clause = self.parse_where_clause()?;
-        let hi = self.token.span;
-        self.parse_semi_or_incorrect_foreign_fn_body(&ident, extern_sp)?;
-        Ok(ast::ForeignItem {
-            ident,
-            attrs,
-            node: ForeignItemKind::Fn(decl, generics),
-            id: ast::DUMMY_NODE_ID,
-            span: lo.to(hi),
-            vis,
-        })
-    }
-
-    /// Parses a static item from a foreign module.
-    /// Assumes that the `static` keyword is already parsed.
-    fn parse_item_foreign_static(&mut self, vis: ast::Visibility, lo: Span, attrs: Vec<Attribute>)
-                                 -> PResult<'a, ForeignItem> {
-        let mutbl = self.parse_mutability();
-        let ident = self.parse_ident()?;
-        self.expect(&token::Colon)?;
-        let ty = self.parse_ty()?;
-        let hi = self.token.span;
-        self.expect(&token::Semi)?;
-        Ok(ForeignItem {
-            ident,
-            attrs,
-            node: ForeignItemKind::Static(ty, mutbl),
-            id: ast::DUMMY_NODE_ID,
-            span: lo.to(hi),
-            vis,
-        })
-    }
-
-    /// Parses a type from a foreign module.
-    fn parse_item_foreign_type(&mut self, vis: ast::Visibility, lo: Span, attrs: Vec<Attribute>)
-                             -> PResult<'a, ForeignItem> {
-        self.expect_keyword(kw::Type)?;
-
-        let ident = self.parse_ident()?;
-        let hi = self.token.span;
-        self.expect(&token::Semi)?;
-        Ok(ast::ForeignItem {
-            ident,
-            attrs,
-            node: ForeignItemKind::Ty,
-            id: ast::DUMMY_NODE_ID,
-            span: lo.to(hi),
-            vis
-        })
-    }
-
-    fn parse_crate_name_with_dashes(&mut self) -> PResult<'a, ast::Ident> {
-        let error_msg = "crate name using dashes are not valid in `extern crate` statements";
-        let suggestion_msg = "if the original crate name uses dashes you need to use underscores \
-                              in the code";
-        let mut ident = if self.token.is_keyword(kw::SelfLower) {
-            self.parse_path_segment_ident()
-        } else {
-            self.parse_ident()
-        }?;
-        let mut idents = vec![];
-        let mut replacement = vec![];
-        let mut fixed_crate_name = false;
-        // Accept `extern crate name-like-this` for better diagnostics
-        let dash = token::BinOp(token::BinOpToken::Minus);
-        if self.token == dash {  // Do not include `-` as part of the expected tokens list
-            while self.eat(&dash) {
-                fixed_crate_name = true;
-                replacement.push((self.prev_span, "_".to_string()));
-                idents.push(self.parse_ident()?);
-=======
         let params: Vec<_> = params.into_iter().filter_map(|x| x).collect();
 
         if c_variadic && params.len() <= 1 {
@@ -6890,7 +1290,6 @@
                 } else {
                     return Ok(None);
                 }, expect_ident(self), self.prev_span)
->>>>>>> 8cd2c99a
             }
             token::BinOp(token::Star) => {
                 // `*self`
@@ -6917,37 +1316,6 @@
                     return Ok(None);
                 }, expect_ident(self), self.prev_span)
             }
-<<<<<<< HEAD
-            ident = Ident::from_str(&fixed_name).with_span_pos(fixed_name_sp);
-
-            self.struct_span_err(fixed_name_sp, error_msg)
-                .span_label(fixed_name_sp, "dash-separated idents are not valid")
-                .multipart_suggestion(suggestion_msg, replacement, Applicability::MachineApplicable)
-                .emit();
-        }
-        Ok(ident)
-    }
-
-    /// Parses `extern crate` links.
-    ///
-    /// # Examples
-    ///
-    /// ```
-    /// extern crate foo;
-    /// extern crate bar as foo;
-    /// ```
-    fn parse_item_extern_crate(&mut self,
-                               lo: Span,
-                               visibility: Visibility,
-                               attrs: Vec<Attribute>)
-                               -> PResult<'a, P<Item>> {
-        // Accept `extern crate name-like-this` for better diagnostics
-        let orig_name = self.parse_crate_name_with_dashes()?;
-        let (item_name, orig_name) = if let Some(rename) = self.parse_rename()? {
-            (rename, Some(orig_name.name))
-        } else {
-            (orig_name, None)
-=======
             token::Ident(..) => {
                 if isolated_self(self, 0) {
                     // `self`
@@ -6978,44 +1346,12 @@
                 }
             }
             _ => return Ok(None),
->>>>>>> 8cd2c99a
         };
 
         let eself = source_map::respan(eself_lo.to(eself_hi), eself);
         Ok(Some(Param::from_self(ThinVec::default(), eself, eself_ident)))
     }
 
-<<<<<<< HEAD
-    /// Parses `extern` for foreign ABIs modules.
-    ///
-    /// `extern` is expected to have been
-    /// consumed before calling this method.
-    ///
-    /// # Examples
-    ///
-    /// ```ignore (only-for-syntax-highlight)
-    /// extern "C" {}
-    /// extern {}
-    /// ```
-    fn parse_item_foreign_mod(
-        &mut self,
-        lo: Span,
-        opt_abi: Option<Abi>,
-        visibility: Visibility,
-        mut attrs: Vec<Attribute>,
-        extern_sp: Span,
-    ) -> PResult<'a, P<Item>> {
-        self.expect(&token::OpenDelim(token::Brace))?;
-
-        let abi = opt_abi.unwrap_or(Abi::C);
-
-        attrs.extend(self.parse_inner_attributes()?);
-
-        let mut foreign_items = vec![];
-        while !self.eat(&token::CloseDelim(token::Brace)) {
-            foreign_items.push(self.parse_foreign_item(extern_sp)?);
-        }
-=======
     /// Returns the parsed optional self parameter with attributes and whether a self
     /// shortcut was used.
     fn parse_self_parameter_with_attrs(&mut self) -> PResult<'a, Option<Param>> {
@@ -7035,7 +1371,6 @@
 
         // Parse optional self argument.
         let self_param = self.parse_self_parameter_with_attrs()?;
->>>>>>> 8cd2c99a
 
         // Parse the rest of the function parameter list.
         let sep = SeqSep::trailing_allowed(token::Comma);
@@ -7061,34 +1396,10 @@
                                              parse_param_fn)?;
             (input, recovered)
         };
-<<<<<<< HEAD
-        let invalid = Ident::invalid();
-        Ok(self.mk_item(lo.to(prev_span), invalid, ItemKind::ForeignMod(m), visibility, attrs))
-    }
-
-    /// Parses `type Foo = Bar;`
-    /// or
-    /// `existential type Foo: Bar;`
-    /// or
-    /// `return `None``
-    /// without modifying the parser state.
-    fn eat_type(&mut self) -> Option<PResult<'a, (Ident, AliasKind, ast::Generics)>> {
-        // This parses the grammar:
-        //     Ident ["<"...">"] ["where" ...] ("=" | ":") Ty ";"
-        if self.check_keyword(kw::Type) ||
-           self.check_keyword(kw::Existential) &&
-                self.is_keyword_ahead(1, &[kw::Type]) {
-            let existential = self.eat_keyword(kw::Existential);
-            assert!(self.eat_keyword(kw::Type));
-            Some(self.parse_existential_or_alias(existential))
-        } else {
-            None
-=======
 
         if !recovered {
             // Parse closing paren and return type.
             self.expect(&token::CloseDelim(token::Paren))?;
->>>>>>> 8cd2c99a
         }
         // Replace duplicated recovered params with `_` pattern to avoid unecessary errors.
         self.deduplicate_recovered_params_names(&mut fn_inputs);
@@ -7104,63 +1415,6 @@
         self.token.is_keyword(kw::Crate) && self.look_ahead(1, |t| t != &token::ModSep)
     }
 
-<<<<<<< HEAD
-    /// Parses the part of an enum declaration following the `{`.
-    fn parse_enum_def(&mut self, _generics: &ast::Generics) -> PResult<'a, EnumDef> {
-        let mut variants = Vec::new();
-        while self.token != token::CloseDelim(token::Brace) {
-            let variant_attrs = self.parse_outer_attributes()?;
-            let vlo = self.token.span;
-
-            self.eat_bad_pub();
-            let ident = self.parse_ident()?;
-
-            let struct_def = if self.check(&token::OpenDelim(token::Brace)) {
-                // Parse a struct variant.
-                let (fields, recovered) = self.parse_record_struct_body()?;
-                VariantData::Struct(fields, recovered)
-            } else if self.check(&token::OpenDelim(token::Paren)) {
-                VariantData::Tuple(
-                    self.parse_tuple_struct_body()?,
-                    ast::DUMMY_NODE_ID,
-                )
-            } else {
-                VariantData::Unit(ast::DUMMY_NODE_ID)
-            };
-
-            let disr_expr = if self.eat(&token::Eq) {
-                Some(AnonConst {
-                    id: ast::DUMMY_NODE_ID,
-                    value: self.parse_expr()?,
-                })
-            } else {
-                None
-            };
-
-            let vr = ast::Variant_ {
-                ident,
-                id: ast::DUMMY_NODE_ID,
-                attrs: variant_attrs,
-                data: struct_def,
-                disr_expr,
-            };
-            variants.push(respan(vlo.to(self.prev_span), vr));
-
-            if !self.eat(&token::Comma) {
-                if self.token.is_ident() && !self.token.is_reserved_ident() {
-                    let sp = self.sess.source_map().next_point(self.prev_span);
-                    self.struct_span_err(sp, "missing comma")
-                        .span_suggestion_short(
-                            sp,
-                            "missing comma",
-                            ",".to_owned(),
-                            Applicability::MaybeIncorrect,
-                        )
-                        .emit();
-                } else {
-                    break;
-                }
-=======
     /// Parses `pub`, `pub(crate)` and `pub(in path)` plus shortcuts `crate` for `pub(crate)`,
     /// `pub(self)` for `pub(in self)` and `pub(super)` for `pub(in super)`.
     /// If the following element can't be a tuple (i.e., it's a function definition), then
@@ -7244,10 +1498,8 @@
                         Applicability::MachineApplicable,
                     )
                     .emit(); // Emit diagnostic, but continue with public visibility.
->>>>>>> 8cd2c99a
-            }
-        }
-        self.expect(&token::CloseDelim(token::Brace))?;
+            }
+        }
 
         Ok(respan(lo, VisibilityKind::Public))
     }
@@ -7284,492 +1536,6 @@
         }
     }
 
-<<<<<<< HEAD
-    fn is_static_global(&mut self) -> bool {
-        if self.check_keyword(kw::Static) {
-            // Check if this could be a closure
-            !self.look_ahead(1, |token| {
-                if token.is_keyword(kw::Move) {
-                    return true;
-                }
-                match token.kind {
-                    token::BinOp(token::Or) | token::OrOr => true,
-                    _ => false,
-                }
-            })
-        } else {
-            false
-        }
-    }
-
-    fn parse_item_(
-        &mut self,
-        attrs: Vec<Attribute>,
-        macros_allowed: bool,
-        attributes_allowed: bool,
-    ) -> PResult<'a, Option<P<Item>>> {
-        let mut unclosed_delims = vec![];
-        let (ret, tokens) = self.collect_tokens(|this| {
-            let item = this.parse_item_implementation(attrs, macros_allowed, attributes_allowed);
-            unclosed_delims.append(&mut this.unclosed_delims);
-            item
-        })?;
-        self.unclosed_delims.append(&mut unclosed_delims);
-
-        // Once we've parsed an item and recorded the tokens we got while
-        // parsing we may want to store `tokens` into the item we're about to
-        // return. Note, though, that we specifically didn't capture tokens
-        // related to outer attributes. The `tokens` field here may later be
-        // used with procedural macros to convert this item back into a token
-        // stream, but during expansion we may be removing attributes as we go
-        // along.
-        //
-        // If we've got inner attributes then the `tokens` we've got above holds
-        // these inner attributes. If an inner attribute is expanded we won't
-        // actually remove it from the token stream, so we'll just keep yielding
-        // it (bad!). To work around this case for now we just avoid recording
-        // `tokens` if we detect any inner attributes. This should help keep
-        // expansion correct, but we should fix this bug one day!
-        Ok(ret.map(|item| {
-            item.map(|mut i| {
-                if !i.attrs.iter().any(|attr| attr.style == AttrStyle::Inner) {
-                    i.tokens = Some(tokens);
-                }
-                i
-            })
-        }))
-    }
-
-    /// Parses one of the items allowed by the flags.
-    fn parse_item_implementation(
-        &mut self,
-        attrs: Vec<Attribute>,
-        macros_allowed: bool,
-        attributes_allowed: bool,
-    ) -> PResult<'a, Option<P<Item>>> {
-        maybe_whole!(self, NtItem, |item| {
-            let mut item = item.into_inner();
-            let mut attrs = attrs;
-            mem::swap(&mut item.attrs, &mut attrs);
-            item.attrs.extend(attrs);
-            Some(P(item))
-        });
-
-        let lo = self.token.span;
-
-        let visibility = self.parse_visibility(false)?;
-
-        if self.eat_keyword(kw::Use) {
-            // USE ITEM
-            let item_ = ItemKind::Use(P(self.parse_use_tree()?));
-            self.expect(&token::Semi)?;
-
-            let span = lo.to(self.prev_span);
-            let item =
-                self.mk_item(span, Ident::invalid(), item_, visibility, attrs);
-            return Ok(Some(item));
-        }
-
-        if self.eat_keyword(kw::Extern) {
-            let extern_sp = self.prev_span;
-            if self.eat_keyword(kw::Crate) {
-                return Ok(Some(self.parse_item_extern_crate(lo, visibility, attrs)?));
-            }
-
-            let opt_abi = self.parse_opt_abi()?;
-
-            if self.eat_keyword(kw::Fn) {
-                // EXTERN FUNCTION ITEM
-                let fn_span = self.prev_span;
-                let abi = opt_abi.unwrap_or(Abi::C);
-                let (ident, item_, extra_attrs) =
-                    self.parse_item_fn(Unsafety::Normal,
-                                       respan(fn_span, IsAsync::NotAsync),
-                                       respan(fn_span, Constness::NotConst),
-                                       abi)?;
-                let prev_span = self.prev_span;
-                let item = self.mk_item(lo.to(prev_span),
-                                        ident,
-                                        item_,
-                                        visibility,
-                                        maybe_append(attrs, extra_attrs));
-                return Ok(Some(item));
-            } else if self.check(&token::OpenDelim(token::Brace)) {
-                return Ok(Some(
-                    self.parse_item_foreign_mod(lo, opt_abi, visibility, attrs, extern_sp)?,
-                ));
-            }
-
-            self.unexpected()?;
-        }
-
-        if self.is_static_global() {
-            self.bump();
-            // STATIC ITEM
-            let m = if self.eat_keyword(kw::Mut) {
-                Mutability::Mutable
-            } else {
-                Mutability::Immutable
-            };
-            let (ident, item_, extra_attrs) = self.parse_item_const(Some(m))?;
-            let prev_span = self.prev_span;
-            let item = self.mk_item(lo.to(prev_span),
-                                    ident,
-                                    item_,
-                                    visibility,
-                                    maybe_append(attrs, extra_attrs));
-            return Ok(Some(item));
-        }
-        if self.eat_keyword(kw::Const) {
-            let const_span = self.prev_span;
-            if self.check_keyword(kw::Fn)
-                || (self.check_keyword(kw::Unsafe)
-                    && self.is_keyword_ahead(1, &[kw::Fn])) {
-                // CONST FUNCTION ITEM
-                let unsafety = self.parse_unsafety();
-                self.bump();
-                let (ident, item_, extra_attrs) =
-                    self.parse_item_fn(unsafety,
-                                       respan(const_span, IsAsync::NotAsync),
-                                       respan(const_span, Constness::Const),
-                                       Abi::Rust)?;
-                let prev_span = self.prev_span;
-                let item = self.mk_item(lo.to(prev_span),
-                                        ident,
-                                        item_,
-                                        visibility,
-                                        maybe_append(attrs, extra_attrs));
-                return Ok(Some(item));
-            }
-
-            // CONST ITEM
-            if self.eat_keyword(kw::Mut) {
-                let prev_span = self.prev_span;
-                self.struct_span_err(prev_span, "const globals cannot be mutable")
-                    .span_label(prev_span, "cannot be mutable")
-                    .span_suggestion(
-                        const_span,
-                        "you might want to declare a static instead",
-                        "static".to_owned(),
-                        Applicability::MaybeIncorrect,
-                    )
-                    .emit();
-            }
-            let (ident, item_, extra_attrs) = self.parse_item_const(None)?;
-            let prev_span = self.prev_span;
-            let item = self.mk_item(lo.to(prev_span),
-                                    ident,
-                                    item_,
-                                    visibility,
-                                    maybe_append(attrs, extra_attrs));
-            return Ok(Some(item));
-        }
-
-        // Parse `async unsafe? fn`.
-        if self.check_keyword(kw::Async) {
-            let async_span = self.token.span;
-            if self.is_keyword_ahead(1, &[kw::Fn])
-                || self.is_keyword_ahead(2, &[kw::Fn])
-            {
-                // ASYNC FUNCTION ITEM
-                self.bump(); // `async`
-                let unsafety = self.parse_unsafety(); // `unsafe`?
-                self.expect_keyword(kw::Fn)?; // `fn`
-                let fn_span = self.prev_span;
-                let (ident, item_, extra_attrs) =
-                    self.parse_item_fn(unsafety,
-                                    respan(async_span, IsAsync::Async {
-                                        closure_id: ast::DUMMY_NODE_ID,
-                                        return_impl_trait_id: ast::DUMMY_NODE_ID,
-                                    }),
-                                    respan(fn_span, Constness::NotConst),
-                                    Abi::Rust)?;
-                let prev_span = self.prev_span;
-                let item = self.mk_item(lo.to(prev_span),
-                                        ident,
-                                        item_,
-                                        visibility,
-                                        maybe_append(attrs, extra_attrs));
-                self.ban_async_in_2015(async_span);
-                return Ok(Some(item));
-            }
-        }
-        if self.check_keyword(kw::Unsafe) &&
-            self.is_keyword_ahead(1, &[kw::Trait, kw::Auto])
-        {
-            // UNSAFE TRAIT ITEM
-            self.bump(); // `unsafe`
-            let is_auto = if self.eat_keyword(kw::Trait) {
-                IsAuto::No
-            } else {
-                self.expect_keyword(kw::Auto)?;
-                self.expect_keyword(kw::Trait)?;
-                IsAuto::Yes
-            };
-            let (ident, item_, extra_attrs) =
-                self.parse_item_trait(is_auto, Unsafety::Unsafe)?;
-            let prev_span = self.prev_span;
-            let item = self.mk_item(lo.to(prev_span),
-                                    ident,
-                                    item_,
-                                    visibility,
-                                    maybe_append(attrs, extra_attrs));
-            return Ok(Some(item));
-        }
-        if self.check_keyword(kw::Impl) ||
-           self.check_keyword(kw::Unsafe) &&
-                self.is_keyword_ahead(1, &[kw::Impl]) ||
-           self.check_keyword(kw::Default) &&
-                self.is_keyword_ahead(1, &[kw::Impl, kw::Unsafe]) {
-            // IMPL ITEM
-            let defaultness = self.parse_defaultness();
-            let unsafety = self.parse_unsafety();
-            self.expect_keyword(kw::Impl)?;
-            let (ident, item, extra_attrs) = self.parse_item_impl(unsafety, defaultness)?;
-            let span = lo.to(self.prev_span);
-            return Ok(Some(self.mk_item(span, ident, item, visibility,
-                                        maybe_append(attrs, extra_attrs))));
-        }
-        if self.check_keyword(kw::Fn) {
-            // FUNCTION ITEM
-            self.bump();
-            let fn_span = self.prev_span;
-            let (ident, item_, extra_attrs) =
-                self.parse_item_fn(Unsafety::Normal,
-                                   respan(fn_span, IsAsync::NotAsync),
-                                   respan(fn_span, Constness::NotConst),
-                                   Abi::Rust)?;
-            let prev_span = self.prev_span;
-            let item = self.mk_item(lo.to(prev_span),
-                                    ident,
-                                    item_,
-                                    visibility,
-                                    maybe_append(attrs, extra_attrs));
-            return Ok(Some(item));
-        }
-        if self.check_keyword(kw::Unsafe)
-            && self.look_ahead(1, |t| *t != token::OpenDelim(token::Brace)) {
-            // UNSAFE FUNCTION ITEM
-            self.bump(); // `unsafe`
-            // `{` is also expected after `unsafe`, in case of error, include it in the diagnostic
-            self.check(&token::OpenDelim(token::Brace));
-            let abi = if self.eat_keyword(kw::Extern) {
-                self.parse_opt_abi()?.unwrap_or(Abi::C)
-            } else {
-                Abi::Rust
-            };
-            self.expect_keyword(kw::Fn)?;
-            let fn_span = self.prev_span;
-            let (ident, item_, extra_attrs) =
-                self.parse_item_fn(Unsafety::Unsafe,
-                                   respan(fn_span, IsAsync::NotAsync),
-                                   respan(fn_span, Constness::NotConst),
-                                   abi)?;
-            let prev_span = self.prev_span;
-            let item = self.mk_item(lo.to(prev_span),
-                                    ident,
-                                    item_,
-                                    visibility,
-                                    maybe_append(attrs, extra_attrs));
-            return Ok(Some(item));
-        }
-        if self.eat_keyword(kw::Mod) {
-            // MODULE ITEM
-            let (ident, item_, extra_attrs) =
-                self.parse_item_mod(&attrs[..])?;
-            let prev_span = self.prev_span;
-            let item = self.mk_item(lo.to(prev_span),
-                                    ident,
-                                    item_,
-                                    visibility,
-                                    maybe_append(attrs, extra_attrs));
-            return Ok(Some(item));
-        }
-        if let Some(type_) = self.eat_type() {
-            let (ident, alias, generics) = type_?;
-            // TYPE ITEM
-            let item_ = match alias {
-                AliasKind::Weak(ty) => ItemKind::Ty(ty, generics),
-                AliasKind::Existential(bounds) => ItemKind::Existential(bounds, generics),
-            };
-            let prev_span = self.prev_span;
-            let item = self.mk_item(lo.to(prev_span),
-                                    ident,
-                                    item_,
-                                    visibility,
-                                    attrs);
-            return Ok(Some(item));
-        }
-        if self.eat_keyword(kw::Enum) {
-            // ENUM ITEM
-            let (ident, item_, extra_attrs) = self.parse_item_enum()?;
-            let prev_span = self.prev_span;
-            let item = self.mk_item(lo.to(prev_span),
-                                    ident,
-                                    item_,
-                                    visibility,
-                                    maybe_append(attrs, extra_attrs));
-            return Ok(Some(item));
-        }
-        if self.check_keyword(kw::Trait)
-            || (self.check_keyword(kw::Auto)
-                && self.is_keyword_ahead(1, &[kw::Trait]))
-        {
-            let is_auto = if self.eat_keyword(kw::Trait) {
-                IsAuto::No
-            } else {
-                self.expect_keyword(kw::Auto)?;
-                self.expect_keyword(kw::Trait)?;
-                IsAuto::Yes
-            };
-            // TRAIT ITEM
-            let (ident, item_, extra_attrs) =
-                self.parse_item_trait(is_auto, Unsafety::Normal)?;
-            let prev_span = self.prev_span;
-            let item = self.mk_item(lo.to(prev_span),
-                                    ident,
-                                    item_,
-                                    visibility,
-                                    maybe_append(attrs, extra_attrs));
-            return Ok(Some(item));
-        }
-        if self.eat_keyword(kw::Struct) {
-            // STRUCT ITEM
-            let (ident, item_, extra_attrs) = self.parse_item_struct()?;
-            let prev_span = self.prev_span;
-            let item = self.mk_item(lo.to(prev_span),
-                                    ident,
-                                    item_,
-                                    visibility,
-                                    maybe_append(attrs, extra_attrs));
-            return Ok(Some(item));
-        }
-        if self.is_union_item() {
-            // UNION ITEM
-            self.bump();
-            let (ident, item_, extra_attrs) = self.parse_item_union()?;
-            let prev_span = self.prev_span;
-            let item = self.mk_item(lo.to(prev_span),
-                                    ident,
-                                    item_,
-                                    visibility,
-                                    maybe_append(attrs, extra_attrs));
-            return Ok(Some(item));
-        }
-        if let Some(macro_def) = self.eat_macro_def(&attrs, &visibility, lo)? {
-            return Ok(Some(macro_def));
-        }
-
-        // Verify whether we have encountered a struct or method definition where the user forgot to
-        // add the `struct` or `fn` keyword after writing `pub`: `pub S {}`
-        if visibility.node.is_pub() &&
-            self.check_ident() &&
-            self.look_ahead(1, |t| *t != token::Not)
-        {
-            // Space between `pub` keyword and the identifier
-            //
-            //     pub   S {}
-            //        ^^^ `sp` points here
-            let sp = self.prev_span.between(self.token.span);
-            let full_sp = self.prev_span.to(self.token.span);
-            let ident_sp = self.token.span;
-            if self.look_ahead(1, |t| *t == token::OpenDelim(token::Brace)) {
-                // possible public struct definition where `struct` was forgotten
-                let ident = self.parse_ident().unwrap();
-                let msg = format!("add `struct` here to parse `{}` as a public struct",
-                                  ident);
-                let mut err = self.diagnostic()
-                    .struct_span_err(sp, "missing `struct` for struct definition");
-                err.span_suggestion_short(
-                    sp, &msg, " struct ".into(), Applicability::MaybeIncorrect // speculative
-                );
-                return Err(err);
-            } else if self.look_ahead(1, |t| *t == token::OpenDelim(token::Paren)) {
-                let ident = self.parse_ident().unwrap();
-                self.bump();  // `(`
-                let kw_name = if let Ok(Some(_)) = self.parse_self_arg_with_attrs()
-                    .map_err(|mut e| e.cancel())
-                {
-                    "method"
-                } else {
-                    "function"
-                };
-                self.consume_block(token::Paren);
-                let (kw, kw_name, ambiguous) = if self.check(&token::RArrow) {
-                    self.eat_to_tokens(&[&token::OpenDelim(token::Brace)]);
-                    self.bump();  // `{`
-                    ("fn", kw_name, false)
-                } else if self.check(&token::OpenDelim(token::Brace)) {
-                    self.bump();  // `{`
-                    ("fn", kw_name, false)
-                } else if self.check(&token::Colon) {
-                    let kw = "struct";
-                    (kw, kw, false)
-                } else {
-                    ("fn` or `struct", "function or struct", true)
-                };
-
-                let msg = format!("missing `{}` for {} definition", kw, kw_name);
-                let mut err = self.diagnostic().struct_span_err(sp, &msg);
-                if !ambiguous {
-                    self.consume_block(token::Brace);
-                    let suggestion = format!("add `{}` here to parse `{}` as a public {}",
-                                             kw,
-                                             ident,
-                                             kw_name);
-                    err.span_suggestion_short(
-                        sp, &suggestion, format!(" {} ", kw), Applicability::MachineApplicable
-                    );
-                } else {
-                    if let Ok(snippet) = self.span_to_snippet(ident_sp) {
-                        err.span_suggestion(
-                            full_sp,
-                            "if you meant to call a macro, try",
-                            format!("{}!", snippet),
-                            // this is the `ambiguous` conditional branch
-                            Applicability::MaybeIncorrect
-                        );
-                    } else {
-                        err.help("if you meant to call a macro, remove the `pub` \
-                                  and add a trailing `!` after the identifier");
-                    }
-                }
-                return Err(err);
-            } else if self.look_ahead(1, |t| *t == token::Lt) {
-                let ident = self.parse_ident().unwrap();
-                self.eat_to_tokens(&[&token::Gt]);
-                self.bump();  // `>`
-                let (kw, kw_name, ambiguous) = if self.eat(&token::OpenDelim(token::Paren)) {
-                    if let Ok(Some(_)) = self.parse_self_arg_with_attrs()
-                        .map_err(|mut e| e.cancel())
-                    {
-                        ("fn", "method", false)
-                    } else {
-                        ("fn", "function", false)
-                    }
-                } else if self.check(&token::OpenDelim(token::Brace)) {
-                    ("struct", "struct", false)
-                } else {
-                    ("fn` or `struct", "function or struct", true)
-                };
-                let msg = format!("missing `{}` for {} definition", kw, kw_name);
-                let mut err = self.diagnostic().struct_span_err(sp, &msg);
-                if !ambiguous {
-                    err.span_suggestion_short(
-                        sp,
-                        &format!("add `{}` here to parse `{}` as a public {}", kw, ident, kw_name),
-                        format!(" {} ", kw),
-                        Applicability::MachineApplicable,
-                    );
-                }
-                return Err(err);
-            }
-        }
-        self.parse_macro_use_or_failure(attrs, macros_allowed, attributes_allowed, lo, visibility)
-    }
-
-=======
->>>>>>> 8cd2c99a
     /// We are parsing `async fn`. If we are on Rust 2015, emit an error.
     fn ban_async_in_2015(&self, async_span: Span) {
         if async_span.rust_2015() {
@@ -7778,152 +1544,8 @@
                     async_span,
                     "`async fn` is not permitted in the 2015 edition",
                     DiagnosticId::Error("E0670".into())
-<<<<<<< HEAD
                 )
                 .emit();
-        }
-    }
-
-    /// Parses a foreign item.
-    crate fn parse_foreign_item(&mut self, extern_sp: Span) -> PResult<'a, ForeignItem> {
-        maybe_whole!(self, NtForeignItem, |ni| ni);
-
-        let attrs = self.parse_outer_attributes()?;
-        let lo = self.token.span;
-        let visibility = self.parse_visibility(false)?;
-
-        // FOREIGN STATIC ITEM
-        // Treat `const` as `static` for error recovery, but don't add it to expected tokens.
-        if self.check_keyword(kw::Static) || self.token.is_keyword(kw::Const) {
-            if self.token.is_keyword(kw::Const) {
-                self.diagnostic()
-                    .struct_span_err(self.token.span, "extern items cannot be `const`")
-                    .span_suggestion(
-                        self.token.span,
-                        "try using a static value",
-                        "static".to_owned(),
-                        Applicability::MachineApplicable
-                    ).emit();
-            }
-            self.bump(); // `static` or `const`
-            return Ok(self.parse_item_foreign_static(visibility, lo, attrs)?);
-        }
-        // FOREIGN FUNCTION ITEM
-        if self.check_keyword(kw::Fn) {
-            return Ok(self.parse_item_foreign_fn(visibility, lo, attrs, extern_sp)?);
-        }
-        // FOREIGN TYPE ITEM
-        if self.check_keyword(kw::Type) {
-            return Ok(self.parse_item_foreign_type(visibility, lo, attrs)?);
-        }
-
-        match self.parse_assoc_macro_invoc("extern", Some(&visibility), &mut false)? {
-            Some(mac) => {
-                Ok(
-                    ForeignItem {
-                        ident: Ident::invalid(),
-                        span: lo.to(self.prev_span),
-                        id: ast::DUMMY_NODE_ID,
-                        attrs,
-                        vis: visibility,
-                        node: ForeignItemKind::Macro(mac),
-                    }
-                )
-            }
-            None => {
-                if !attrs.is_empty()  {
-                    self.expected_item_err(&attrs)?;
-                }
-
-                self.unexpected()
-            }
-        }
-    }
-
-    /// This is the fall-through for parsing items.
-    fn parse_macro_use_or_failure(
-        &mut self,
-        attrs: Vec<Attribute> ,
-        macros_allowed: bool,
-        attributes_allowed: bool,
-        lo: Span,
-        visibility: Visibility
-    ) -> PResult<'a, Option<P<Item>>> {
-        if macros_allowed && self.token.is_path_start() &&
-                !(self.is_async_fn() && self.token.span.rust_2015()) {
-            // MACRO INVOCATION ITEM
-
-            let prev_span = self.prev_span;
-            self.complain_if_pub_macro(&visibility.node, prev_span);
-
-            let mac_lo = self.token.span;
-
-            // item macro.
-            let path = self.parse_path(PathStyle::Mod)?;
-            self.expect(&token::Not)?;
-            let (delim, tts) = self.expect_delimited_token_tree()?;
-            if delim != MacDelimiter::Brace && !self.eat(&token::Semi) {
-                self.report_invalid_macro_expansion_item();
-            }
-
-            let hi = self.prev_span;
-            let mac = respan(mac_lo.to(hi), Mac_ { path, tts, delim });
-            let item =
-                self.mk_item(lo.to(hi), Ident::invalid(), ItemKind::Mac(mac), visibility, attrs);
-            return Ok(Some(item));
-        }
-
-        // FAILURE TO PARSE ITEM
-        match visibility.node {
-            VisibilityKind::Inherited => {}
-            _ => {
-                return Err(self.span_fatal(self.prev_span, "unmatched visibility `pub`"));
-            }
-        }
-
-        if !attributes_allowed && !attrs.is_empty() {
-            self.expected_item_err(&attrs)?;
-        }
-        Ok(None)
-    }
-
-    /// Parses a macro invocation inside a `trait`, `impl` or `extern` block.
-    fn parse_assoc_macro_invoc(&mut self, item_kind: &str, vis: Option<&Visibility>,
-                               at_end: &mut bool) -> PResult<'a, Option<Mac>>
-    {
-        if self.token.is_path_start() &&
-                !(self.is_async_fn() && self.token.span.rust_2015()) {
-            let prev_span = self.prev_span;
-            let lo = self.token.span;
-            let path = self.parse_path(PathStyle::Mod)?;
-
-            if path.segments.len() == 1 {
-                if !self.eat(&token::Not) {
-                    return Err(self.missing_assoc_item_kind_err(item_kind, prev_span));
-                }
-            } else {
-                self.expect(&token::Not)?;
-            }
-
-            if let Some(vis) = vis {
-                self.complain_if_pub_macro(&vis.node, prev_span);
-            }
-
-            *at_end = true;
-
-            // eat a matched-delimiter token tree:
-            let (delim, tts) = self.expect_delimited_token_tree()?;
-            if delim != MacDelimiter::Brace {
-                self.expect(&token::Semi)?;
-            }
-
-            Ok(Some(respan(lo.to(self.prev_span), Mac_ { path, tts, delim })))
-        } else {
-            Ok(None)
-=======
-                )
-                .emit();
->>>>>>> 8cd2c99a
         }
     }
 
@@ -8003,85 +1625,6 @@
                                    *t == token::BinOp(token::Star))
     }
 
-<<<<<<< HEAD
-    /// Parses a `UseTree`.
-    ///
-    /// ```
-    /// USE_TREE = [`::`] `*` |
-    ///            [`::`] `{` USE_TREE_LIST `}` |
-    ///            PATH `::` `*` |
-    ///            PATH `::` `{` USE_TREE_LIST `}` |
-    ///            PATH [`as` IDENT]
-    /// ```
-    fn parse_use_tree(&mut self) -> PResult<'a, UseTree> {
-        let lo = self.token.span;
-
-        let mut prefix = ast::Path { segments: Vec::new(), span: lo.shrink_to_lo() };
-        let kind = if self.check(&token::OpenDelim(token::Brace)) ||
-                      self.check(&token::BinOp(token::Star)) ||
-                      self.is_import_coupler() {
-            // `use *;` or `use ::*;` or `use {...};` or `use ::{...};`
-            let mod_sep_ctxt = self.token.span.ctxt();
-            if self.eat(&token::ModSep) {
-                prefix.segments.push(
-                    PathSegment::path_root(lo.shrink_to_lo().with_ctxt(mod_sep_ctxt))
-                );
-            }
-
-            if self.eat(&token::BinOp(token::Star)) {
-                UseTreeKind::Glob
-            } else {
-                UseTreeKind::Nested(self.parse_use_tree_list()?)
-            }
-        } else {
-            // `use path::*;` or `use path::{...};` or `use path;` or `use path as bar;`
-            prefix = self.parse_path(PathStyle::Mod)?;
-
-            if self.eat(&token::ModSep) {
-                if self.eat(&token::BinOp(token::Star)) {
-                    UseTreeKind::Glob
-                } else {
-                    UseTreeKind::Nested(self.parse_use_tree_list()?)
-                }
-            } else {
-                UseTreeKind::Simple(self.parse_rename()?, ast::DUMMY_NODE_ID, ast::DUMMY_NODE_ID)
-            }
-        };
-
-        Ok(UseTree { prefix, kind, span: lo.to(self.prev_span) })
-    }
-
-    /// Parses a `UseTreeKind::Nested(list)`.
-    ///
-    /// ```
-    /// USE_TREE_LIST = Ø | (USE_TREE `,`)* USE_TREE [`,`]
-    /// ```
-    fn parse_use_tree_list(&mut self) -> PResult<'a, Vec<(UseTree, ast::NodeId)>> {
-        self.parse_delim_comma_seq(token::Brace, |p| Ok((p.parse_use_tree()?, ast::DUMMY_NODE_ID)))
-            .map(|(r, _)| r)
-    }
-
-    fn parse_rename(&mut self) -> PResult<'a, Option<Ident>> {
-        if self.eat_keyword(kw::As) {
-            self.parse_ident_or_underscore().map(Some)
-        } else {
-            Ok(None)
-        }
-    }
-
-    /// Parses a source module as a crate. This is the main entry point for the parser.
-    pub fn parse_crate_mod(&mut self) -> PResult<'a, Crate> {
-        let lo = self.token.span;
-        let krate = Ok(ast::Crate {
-            attrs: self.parse_inner_attributes()?,
-            module: self.parse_mod_items(&token::Eof, lo)?,
-            span: lo.to(self.token.span),
-        });
-        krate
-    }
-
-=======
->>>>>>> 8cd2c99a
     pub fn parse_optional_str(&mut self) -> Option<(Symbol, ast::StrStyle, Option<ast::Name>)> {
         let ret = match self.token.kind {
             token::Literal(token::Lit { kind: token::Str, symbol, suffix }) =>
