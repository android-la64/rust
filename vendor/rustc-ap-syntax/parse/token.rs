--- conflicted
+++ resolved
@@ -98,21 +98,12 @@
             Float         |
             Bool          |
             Err           => write!(f, "{}", symbol)?,
-<<<<<<< HEAD
         }
 
         if let Some(suffix) = suffix {
             write!(f, "{}", suffix)?;
         }
 
-=======
-        }
-
-        if let Some(suffix) = suffix {
-            write!(f, "{}", suffix)?;
-        }
-
->>>>>>> 8cd2c99a
         Ok(())
     }
 }
@@ -144,7 +135,6 @@
             Integer | Float | Err => true,
             _ => false,
         }
-<<<<<<< HEAD
     }
 }
 
@@ -154,17 +144,6 @@
     }
 }
 
-=======
-    }
-}
-
-impl Lit {
-    pub fn new(kind: LitKind, symbol: Symbol, suffix: Option<Symbol>) -> Lit {
-        Lit { kind, symbol, suffix }
-    }
-}
-
->>>>>>> 8cd2c99a
 pub(crate) fn ident_can_begin_expr(name: ast::Name, span: Span, is_raw: bool) -> bool {
     let ident_token = Token::new(Ident(name, is_raw), span);
 
@@ -430,11 +409,7 @@
     crate fn expect_lit(&self) -> Lit {
         match self.kind {
             Literal(lit) => lit,
-<<<<<<< HEAD
-            _=> panic!("`expect_lit` called on non-literal"),
-=======
             _ => panic!("`expect_lit` called on non-literal"),
->>>>>>> 8cd2c99a
         }
     }
 
@@ -442,15 +417,8 @@
     /// for example a '-42', or one of the boolean idents).
     crate fn can_begin_literal_or_bool(&self) -> bool {
         match self.kind {
-<<<<<<< HEAD
-            Literal(..)  => true,
-            BinOp(Minus) => true,
-            Ident(name, false) if name == kw::True => true,
-            Ident(name, false) if name == kw::False => true,
-=======
             Literal(..) | BinOp(Minus) => true,
             Ident(name, false) if name.is_bool_lit() => true,
->>>>>>> 8cd2c99a
             Interpolated(ref nt) => match **nt {
                 NtLiteral(..) => true,
                 _             => false,
@@ -539,35 +507,17 @@
 
     /// Returns `true` if the token is a given keyword, `kw`.
     pub fn is_keyword(&self, kw: Symbol) -> bool {
-<<<<<<< HEAD
-        self.ident().map(|(id, is_raw)| id.name == kw && !is_raw).unwrap_or(false)
-    }
-
-    crate fn is_path_segment_keyword(&self) -> bool {
-        match self.ident() {
-            Some((id, false)) => id.is_path_segment_keyword(),
-            _ => false,
-        }
-=======
         self.is_non_raw_ident_where(|id| id.name == kw)
     }
 
     crate fn is_path_segment_keyword(&self) -> bool {
         self.is_non_raw_ident_where(ast::Ident::is_path_segment_keyword)
->>>>>>> 8cd2c99a
     }
 
     // Returns true for reserved identifiers used internally for elided lifetimes,
     // unnamed method parameters, crate root module, error recovery etc.
     crate fn is_special_ident(&self) -> bool {
-<<<<<<< HEAD
-        match self.ident() {
-            Some((id, false)) => id.is_special(),
-            _ => false,
-        }
-=======
         self.is_non_raw_ident_where(ast::Ident::is_special)
->>>>>>> 8cd2c99a
     }
 
     /// Returns `true` if the token is a keyword used in the language.
@@ -598,11 +548,7 @@
         }
     }
 
-<<<<<<< HEAD
-    crate fn glue(self, joint: Token) -> Option<Token> {
-=======
     crate fn glue(&self, joint: &Token) -> Option<Token> {
->>>>>>> 8cd2c99a
         let kind = match self.kind {
             Eq => match joint.kind {
                 Eq => EqEq,
@@ -656,11 +602,7 @@
             DotDotEq | Comma | Semi | ModSep | RArrow | LArrow | FatArrow | Pound | Dollar |
             Question | OpenDelim(..) | CloseDelim(..) |
             Literal(..) | Ident(..) | Lifetime(..) | Interpolated(..) | DocComment(..) |
-<<<<<<< HEAD
-            Whitespace | Comment | Shebang(..) | Eof => return None,
-=======
             Whitespace | Comment | Shebang(..) | Unknown(..) | Eof => return None,
->>>>>>> 8cd2c99a
         };
 
         Some(Token::new(kind, self.span.to(joint.span)))
