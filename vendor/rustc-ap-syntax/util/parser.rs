--- conflicted
+++ resolved
@@ -97,11 +97,8 @@
             // DotDotDot is no longer supported, but we need some way to display the error
             token::DotDotDot => Some(DotDotEq),
             token::Colon => Some(Colon),
-<<<<<<< HEAD
-=======
             // `<-` should probably be `< -`
             token::LArrow => Some(Less),
->>>>>>> 8cd2c99a
             _ if t.is_keyword(kw::As) => Some(As),
             _ => None
         }
