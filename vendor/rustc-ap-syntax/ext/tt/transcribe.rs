--- conflicted
+++ resolved
@@ -1,15 +1,8 @@
 use crate::ast::{Ident, Mac};
 use crate::ext::base::ExtCtxt;
-<<<<<<< HEAD
-use crate::ext::expand::Marker;
-use crate::ext::tt::macro_parser::{MatchedNonterminal, MatchedSeq, NamedMatch};
-use crate::ext::tt::quoted;
-use crate::mut_visit::noop_visit_tt;
-=======
 use crate::ext::tt::macro_parser::{MatchedNonterminal, MatchedSeq, NamedMatch};
 use crate::ext::tt::quoted;
 use crate::mut_visit::{self, MutVisitor};
->>>>>>> 8cd2c99a
 use crate::parse::token::{self, NtTT, Token};
 use crate::tokenstream::{DelimSpan, TokenStream, TokenTree, TreeAndJoint};
 
@@ -22,8 +15,6 @@
 
 use std::mem;
 
-<<<<<<< HEAD
-=======
 // A Marker adds the given mark to the syntax context.
 struct Marker(ExpnId, Transparency);
 
@@ -44,7 +35,6 @@
     }
 }
 
->>>>>>> 8cd2c99a
 /// An iterator over the token trees in a delimited token tree (`{ ... }`) or a sequence (`$(...)`).
 enum Frame {
     Delimited { forest: Lrc<quoted::Delimited>, idx: usize, span: DelimSpan },
@@ -100,10 +90,7 @@
     cx: &ExtCtxt<'_>,
     interp: &FxHashMap<Ident, NamedMatch>,
     src: Vec<quoted::TokenTree>,
-<<<<<<< HEAD
-=======
     transparency: Transparency,
->>>>>>> 8cd2c99a
 ) -> TokenStream {
     // Nothing for us to transcribe...
     if src.is_empty() {
@@ -244,11 +231,7 @@
             }
 
             // Replace the meta-var with the matched token tree from the invocation.
-<<<<<<< HEAD
-            quoted::TokenTree::MetaVar(mut sp, ident) => {
-=======
             quoted::TokenTree::MetaVar(mut sp, mut ident) => {
->>>>>>> 8cd2c99a
                 // Find the matched nonterminal from the macro invocation, and use it to replace
                 // the meta-var.
                 if let Some(cur_matched) = lookup_cur_matched(ident, interp, &repeats) {
@@ -259,11 +242,7 @@
                         if let NtTT(ref tt) = **nt {
                             result.push(tt.clone().into());
                         } else {
-<<<<<<< HEAD
-                            sp = sp.apply_mark(cx.current_expansion.id);
-=======
                             marker.visit_span(&mut sp);
->>>>>>> 8cd2c99a
                             let token = TokenTree::token(token::Interpolated(nt.clone()), sp);
                             result.push(token.into());
                         }
@@ -277,14 +256,8 @@
                 } else {
                     // If we aren't able to match the meta-var, we push it back into the result but
                     // with modified syntax context. (I believe this supports nested macros).
-<<<<<<< HEAD
-                    let ident =
-                        Ident::new(ident.name, ident.span.apply_mark(cx.current_expansion.id));
-                    sp = sp.apply_mark(cx.current_expansion.id);
-=======
                     marker.visit_span(&mut sp);
                     marker.visit_ident(&mut ident);
->>>>>>> 8cd2c99a
                     result.push(TokenTree::token(token::Dollar, sp).into());
                     result.push(TokenTree::Token(Token::from_ast_ident(ident)).into());
                 }
@@ -296,11 +269,7 @@
             // jump back out of the Delimited, pop the result_stack and add the new results back to
             // the previous results (from outside the Delimited).
             quoted::TokenTree::Delimited(mut span, delimited) => {
-<<<<<<< HEAD
-                span = span.apply_mark(cx.current_expansion.id);
-=======
                 marker.visit_delim_span(&mut span);
->>>>>>> 8cd2c99a
                 stack.push(Frame::Delimited { forest: delimited, idx: 0, span });
                 result_stack.push(mem::take(&mut result));
             }
@@ -308,14 +277,8 @@
             // Nothing much to do here. Just push the token to the result, being careful to
             // preserve syntax context.
             quoted::TokenTree::Token(token) => {
-<<<<<<< HEAD
-                let mut marker = Marker(cx.current_expansion.id);
-                let mut tt = TokenTree::Token(token);
-                noop_visit_tt(&mut tt, &mut marker);
-=======
                 let mut tt = TokenTree::Token(token);
                 marker.visit_tt(&mut tt);
->>>>>>> 8cd2c99a
                 result.push(tt.into());
             }
 
@@ -382,10 +345,6 @@
                 LockstepIterSize::Constraint(r_len, _) if l_len == r_len => self,
                 LockstepIterSize::Constraint(r_len, r_id) => {
                     let msg = format!(
-<<<<<<< HEAD
-                        "meta-variable `{}` repeats {} times, but `{}` repeats {} times",
-                        l_id, l_len, r_id, r_len
-=======
                         "meta-variable `{}` repeats {} time{}, but `{}` repeats {} time{}",
                         l_id,
                         l_len,
@@ -393,7 +352,6 @@
                         r_id,
                         r_len,
                         if r_len != 1 { "s" } else { "" },
->>>>>>> 8cd2c99a
                     );
                     LockstepIterSize::Contradiction(msg)
                 }
