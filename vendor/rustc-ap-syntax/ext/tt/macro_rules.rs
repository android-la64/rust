<<<<<<< HEAD
=======
use crate::ast;
use crate::attr::{self, TransparencyError};
>>>>>>> 8cd2c99a
use crate::edition::Edition;
use crate::ext::base::{DummyResult, ExtCtxt, MacResult, TTMacroExpander};
use crate::ext::base::{SyntaxExtension, SyntaxExtensionKind};
use crate::ext::expand::{AstFragment, AstFragmentKind};
use crate::ext::tt::macro_check;
use crate::ext::tt::macro_parser::{parse, parse_failure_msg};
use crate::ext::tt::macro_parser::{Error, Failure, Success};
use crate::ext::tt::macro_parser::{MatchedNonterminal, MatchedSeq};
use crate::ext::tt::quoted;
use crate::ext::tt::transcribe::transcribe;
use crate::feature_gate::Features;
use crate::parse::parser::Parser;
use crate::parse::token::TokenKind::*;
use crate::parse::token::{self, NtTT, Token};
use crate::parse::{Directory, ParseSess};
use crate::symbol::{kw, sym, Symbol};
use crate::tokenstream::{DelimSpan, TokenStream, TokenTree};
use crate::{ast, attr, attr::TransparencyError};

<<<<<<< HEAD
use errors::FatalError;
use log::debug;
=======
use errors::{DiagnosticBuilder, FatalError};
use log::debug;
use syntax_pos::hygiene::Transparency;
>>>>>>> 8cd2c99a
use syntax_pos::Span;

use rustc_data_structures::fx::FxHashMap;
use std::borrow::Cow;
use std::collections::hash_map::Entry;
use std::slice;

use errors::Applicability;
use rustc_data_structures::sync::Lrc;

const VALID_FRAGMENT_NAMES_MSG: &str = "valid fragment specifiers are \
                                        `ident`, `block`, `stmt`, `expr`, `pat`, `ty`, `lifetime`, \
                                        `literal`, `path`, `meta`, `tt`, `item` and `vis`";

pub struct ParserAnyMacro<'a> {
    parser: Parser<'a>,

    /// Span of the expansion site of the macro this parser is for
    site_span: Span,
    /// The ident of the macro we're parsing
    macro_ident: ast::Ident,
    arm_span: Span,
}

pub fn annotate_err_with_kind(err: &mut DiagnosticBuilder<'_>, kind: AstFragmentKind, span: Span) {
    match kind {
        AstFragmentKind::Ty => {
            err.span_label(span, "this macro call doesn't expand to a type");
        }
        AstFragmentKind::Pat => {
            err.span_label(span, "this macro call doesn't expand to a pattern");
        }
        _ => {}
    };
}

impl<'a> ParserAnyMacro<'a> {
    pub fn make(mut self: Box<ParserAnyMacro<'a>>, kind: AstFragmentKind) -> AstFragment {
        let ParserAnyMacro { site_span, macro_ident, ref mut parser, arm_span } = *self;
        let fragment = panictry!(parser.parse_ast_fragment(kind, true).map_err(|mut e| {
            if parser.token == token::Eof && e.message().ends_with(", found `<eof>`") {
                if !e.span.is_dummy() {
                    // early end of macro arm (#52866)
                    e.replace_span_with(parser.sess.source_map().next_point(parser.token.span));
                }
                let msg = &e.message[0];
                e.message[0] = (
                    format!(
                        "macro expansion ends with an incomplete expression: {}",
                        msg.0.replace(", found `<eof>`", ""),
                    ),
                    msg.1,
                );
            }
            if e.span.is_dummy() {
                // Get around lack of span in error (#30128)
                e.replace_span_with(site_span);
                if parser.sess.source_map().span_to_filename(arm_span).is_real() {
                    e.span_label(arm_span, "in this macro arm");
                }
            } else if !parser.sess.source_map().span_to_filename(parser.token.span).is_real() {
                e.span_label(site_span, "in this macro invocation");
            }
            match kind {
                AstFragmentKind::Pat if macro_ident.name == sym::vec => {
                    let mut suggestion = None;
                    if let Ok(code) = parser.sess.source_map().span_to_snippet(site_span) {
                        if let Some(bang) = code.find('!') {
                            suggestion = Some(code[bang + 1..].to_string());
                        }
                    }
                    if let Some(suggestion) = suggestion {
                        e.span_suggestion(
                            site_span,
                            "use a slice pattern here instead",
                            suggestion,
                            Applicability::MachineApplicable,
                        );
                    } else {
                        e.span_label(
                            site_span,
                            "use a slice pattern here instead",
                        );
                    }
                    e.help("for more information, see https://doc.rust-lang.org/edition-guide/\
                            rust-2018/slice-patterns.html");
                }
                _ => annotate_err_with_kind(&mut e, kind, site_span),
            };
            e
        }));

        // We allow semicolons at the end of expressions -- e.g., the semicolon in
        // `macro_rules! m { () => { panic!(); } }` isn't parsed by `.parse_expr()`,
        // but `m!()` is allowed in expression positions (cf. issue #34706).
        if kind == AstFragmentKind::Expr && parser.token == token::Semi {
            parser.bump();
        }

        // Make sure we don't have any tokens left to parse so we don't silently drop anything.
        let path = ast::Path::from_ident(macro_ident.with_span_pos(site_span));
        parser.ensure_complete_parse(&path, kind.name(), site_span);
        fragment
    }
}

struct MacroRulesMacroExpander {
    name: ast::Ident,
    span: Span,
<<<<<<< HEAD
=======
    transparency: Transparency,
>>>>>>> 8cd2c99a
    lhses: Vec<quoted::TokenTree>,
    rhses: Vec<quoted::TokenTree>,
    valid: bool,
}

impl TTMacroExpander for MacroRulesMacroExpander {
    fn expand<'cx>(
        &self,
        cx: &'cx mut ExtCtxt<'_>,
        sp: Span,
        input: TokenStream,
    ) -> Box<dyn MacResult + 'cx> {
        if !self.valid {
            return DummyResult::any(sp);
        }
<<<<<<< HEAD
        generic_extension(cx, sp, self.span, self.name, input, &self.lhses, &self.rhses)
=======
        generic_extension(
            cx, sp, self.span, self.name, self.transparency, input, &self.lhses, &self.rhses
        )
>>>>>>> 8cd2c99a
    }
}

fn trace_macros_note(cx: &mut ExtCtxt<'_>, sp: Span, message: String) {
    let sp = sp.macro_backtrace().last().map(|trace| trace.call_site).unwrap_or(sp);
    cx.expansions.entry(sp).or_default().push(message);
}

/// Given `lhses` and `rhses`, this is the new macro we create
fn generic_extension<'cx>(
    cx: &'cx mut ExtCtxt<'_>,
    sp: Span,
    def_span: Span,
    name: ast::Ident,
<<<<<<< HEAD
=======
    transparency: Transparency,
>>>>>>> 8cd2c99a
    arg: TokenStream,
    lhses: &[quoted::TokenTree],
    rhses: &[quoted::TokenTree],
) -> Box<dyn MacResult + 'cx> {
    if cx.trace_macros() {
        trace_macros_note(cx, sp, format!("expanding `{}! {{ {} }}`", name, arg));
    }

    // Which arm's failure should we report? (the one furthest along)
    let mut best_failure: Option<(Token, &str)> = None;

    for (i, lhs) in lhses.iter().enumerate() {
        // try each arm's matchers
        let lhs_tt = match *lhs {
            quoted::TokenTree::Delimited(_, ref delim) => &delim.tts[..],
            _ => cx.span_bug(sp, "malformed macro lhs"),
        };

        match TokenTree::parse(cx, lhs_tt, arg.clone()) {
            Success(named_matches) => {
                let rhs = match rhses[i] {
                    // ignore delimiters
                    quoted::TokenTree::Delimited(_, ref delimed) => delimed.tts.clone(),
                    _ => cx.span_bug(sp, "malformed macro rhs"),
                };
                let arm_span = rhses[i].span();

                let rhs_spans = rhs.iter().map(|t| t.span()).collect::<Vec<_>>();
                // rhs has holes ( `$id` and `$(...)` that need filled)
<<<<<<< HEAD
                let mut tts = transcribe(cx, &named_matches, rhs);
=======
                let mut tts = transcribe(cx, &named_matches, rhs, transparency);
>>>>>>> 8cd2c99a

                // Replace all the tokens for the corresponding positions in the macro, to maintain
                // proper positions in error reporting, while maintaining the macro_backtrace.
                if rhs_spans.len() == tts.len() {
                    tts = tts.map_enumerated(|i, mut tt| {
                        let mut sp = rhs_spans[i];
                        sp = sp.with_ctxt(tt.span().ctxt());
                        tt.set_span(sp);
                        tt
                    });
                }

                if cx.trace_macros() {
                    trace_macros_note(cx, sp, format!("to `{}`", tts));
                }

                let directory = Directory {
                    path: Cow::from(cx.current_expansion.module.directory.as_path()),
                    ownership: cx.current_expansion.directory_ownership,
                };
                let mut p = Parser::new(cx.parse_sess(), tts, Some(directory), true, false, None);
                p.root_module_name =
                    cx.current_expansion.module.mod_path.last().map(|id| id.as_str().to_string());
<<<<<<< HEAD
=======
                p.last_type_ascription = cx.current_expansion.prior_type_ascription;
>>>>>>> 8cd2c99a

                p.process_potential_macro_variable();
                // Let the context choose how to interpret the result.
                // Weird, but useful for X-macros.
                return Box::new(ParserAnyMacro {
                    parser: p,

                    // Pass along the original expansion site and the name of the macro
                    // so we can print a useful error message if the parse of the expanded
                    // macro leaves unparsed tokens.
                    site_span: sp,
                    macro_ident: name,
                    arm_span,
                });
            }
            Failure(token, msg) => match best_failure {
                Some((ref best_token, _)) if best_token.span.lo() >= token.span.lo() => {}
                _ => best_failure = Some((token, msg)),
            },
            Error(err_sp, ref msg) => cx.span_fatal(err_sp.substitute_dummy(sp), &msg[..]),
        }
    }

    let (token, label) = best_failure.expect("ran no matchers");
    let span = token.span.substitute_dummy(sp);
    let mut err = cx.struct_span_err(span, &parse_failure_msg(&token));
    err.span_label(span, label);
    if !def_span.is_dummy() && cx.source_map().span_to_filename(def_span).is_real() {
        err.span_label(cx.source_map().def_span(def_span), "when calling this macro");
    }

    // Check whether there's a missing comma in this macro call, like `println!("{}" a);`
    if let Some((arg, comma_span)) = arg.add_comma() {
        for lhs in lhses {
            // try each arm's matchers
            let lhs_tt = match *lhs {
                quoted::TokenTree::Delimited(_, ref delim) => &delim.tts[..],
                _ => continue,
            };
            match TokenTree::parse(cx, lhs_tt, arg.clone()) {
                Success(_) => {
                    if comma_span.is_dummy() {
                        err.note("you might be missing a comma");
                    } else {
                        err.span_suggestion_short(
                            comma_span,
                            "missing comma here",
                            ", ".to_string(),
                            Applicability::MachineApplicable,
                        );
                    }
                }
                _ => {}
            }
        }
    }
    err.emit();
    cx.trace_macros_diag();
    DummyResult::any(sp)
}

// Note that macro-by-example's input is also matched against a token tree:
//                   $( $lhs:tt => $rhs:tt );+
//
// Holy self-referential!

/// Converts a `macro_rules!` invocation into a syntax extension.
pub fn compile(
    sess: &ParseSess,
    features: &Features,
    def: &ast::Item,
    edition: Edition,
) -> SyntaxExtension {
<<<<<<< HEAD
=======
    let diag = &sess.span_diagnostic;
>>>>>>> 8cd2c99a
    let lhs_nm = ast::Ident::new(sym::lhs, def.span);
    let rhs_nm = ast::Ident::new(sym::rhs, def.span);
    let tt_spec = ast::Ident::new(sym::tt, def.span);

    // Parse the macro_rules! invocation
    let body = match def.node {
        ast::ItemKind::MacroDef(ref body) => body,
        _ => unreachable!(),
    };

    // The pattern that macro_rules matches.
    // The grammar for macro_rules! is:
    // $( $lhs:tt => $rhs:tt );+
    // ...quasiquoting this would be nice.
    // These spans won't matter, anyways
    let argument_gram = vec![
        quoted::TokenTree::Sequence(
            DelimSpan::dummy(),
            Lrc::new(quoted::SequenceRepetition {
                tts: vec![
                    quoted::TokenTree::MetaVarDecl(def.span, lhs_nm, tt_spec),
                    quoted::TokenTree::token(token::FatArrow, def.span),
                    quoted::TokenTree::MetaVarDecl(def.span, rhs_nm, tt_spec),
                ],
                separator: Some(Token::new(
                    if body.legacy { token::Semi } else { token::Comma },
                    def.span,
                )),
                kleene: quoted::KleeneToken::new(quoted::KleeneOp::OneOrMore, def.span),
                num_captures: 2,
            }),
        ),
        // to phase into semicolon-termination instead of semicolon-separation
        quoted::TokenTree::Sequence(
            DelimSpan::dummy(),
            Lrc::new(quoted::SequenceRepetition {
<<<<<<< HEAD
                tts: vec![quoted::TokenTree::token(token::Semi, def.span)],
=======
                tts: vec![quoted::TokenTree::token(
                    if body.legacy { token::Semi } else { token::Comma },
                    def.span,
                )],
>>>>>>> 8cd2c99a
                separator: None,
                kleene: quoted::KleeneToken::new(quoted::KleeneOp::ZeroOrMore, def.span),
                num_captures: 0,
            }),
        ),
    ];

    let argument_map = match parse(sess, body.stream(), &argument_gram, None, true) {
        Success(m) => m,
        Failure(token, msg) => {
            let s = parse_failure_msg(&token);
            let sp = token.span.substitute_dummy(def.span);
            let mut err = sess.span_diagnostic.struct_span_fatal(sp, &s);
            err.span_label(sp, msg);
            err.emit();
            FatalError.raise();
        }
        Error(sp, s) => {
            sess.span_diagnostic.span_fatal(sp.substitute_dummy(def.span), &s).raise();
        }
    };

    let mut valid = true;

    // Extract the arguments:
    let lhses = match argument_map[&lhs_nm] {
        MatchedSeq(ref s, _) => s
            .iter()
            .map(|m| {
                if let MatchedNonterminal(ref nt) = *m {
                    if let NtTT(ref tt) = **nt {
                        let tt = quoted::parse(
                            tt.clone().into(),
                            true,
                            sess,
                            features,
                            &def.attrs,
                            edition,
                            def.id,
                        )
                        .pop()
                        .unwrap();
                        valid &= check_lhs_nt_follows(sess, features, &def.attrs, &tt);
                        return tt;
                    }
                }
                sess.span_diagnostic.span_bug(def.span, "wrong-structured lhs")
            })
            .collect::<Vec<quoted::TokenTree>>(),
        _ => sess.span_diagnostic.span_bug(def.span, "wrong-structured lhs"),
    };

    let rhses = match argument_map[&rhs_nm] {
        MatchedSeq(ref s, _) => s
            .iter()
            .map(|m| {
                if let MatchedNonterminal(ref nt) = *m {
                    if let NtTT(ref tt) = **nt {
                        return quoted::parse(
                            tt.clone().into(),
                            false,
                            sess,
                            features,
                            &def.attrs,
                            edition,
                            def.id,
                        )
                        .pop()
                        .unwrap();
                    }
                }
                sess.span_diagnostic.span_bug(def.span, "wrong-structured lhs")
            })
            .collect::<Vec<quoted::TokenTree>>(),
        _ => sess.span_diagnostic.span_bug(def.span, "wrong-structured rhs"),
    };

    for rhs in &rhses {
        valid &= check_rhs(sess, rhs);
    }

    // don't abort iteration early, so that errors for multiple lhses can be reported
    for lhs in &lhses {
        valid &= check_lhs_no_empty_seq(sess, slice::from_ref(lhs));
<<<<<<< HEAD
    }

    // We use CRATE_NODE_ID instead of `def.id` otherwise we may emit buffered lints for a node id
    // that is not lint-checked and trigger the "failed to process buffered lint here" bug.
    valid &= macro_check::check_meta_variables(sess, ast::CRATE_NODE_ID, def.span, &lhses, &rhses);

    let expander: Box<_> =
        Box::new(MacroRulesMacroExpander { name: def.ident, span: def.span, lhses, rhses, valid });

    let (default_transparency, transparency_error) =
        attr::find_transparency(&def.attrs, body.legacy);
    match transparency_error {
        Some(TransparencyError::UnknownTransparency(value, span)) =>
            sess.span_diagnostic.span_err(
                span, &format!("unknown macro transparency: `{}`", value)
            ),
        Some(TransparencyError::MultipleTransparencyAttrs(old_span, new_span)) =>
            sess.span_diagnostic.span_err(
                vec![old_span, new_span], "multiple macro transparency attributes"
            ),
        None => {}
    }

    let allow_internal_unstable =
        attr::find_by_name(&def.attrs, sym::allow_internal_unstable).map(|attr| {
            attr.meta_item_list()
                .map(|list| {
                    list.iter()
                        .filter_map(|it| {
                            let name = it.ident().map(|ident| ident.name);
                            if name.is_none() {
                                sess.span_diagnostic.span_err(
                                    it.span(),
                                    "allow internal unstable expects feature names",
                                )
                            }
                            name
                        })
                        .collect::<Vec<Symbol>>()
                        .into()
                })
                .unwrap_or_else(|| {
                    sess.span_diagnostic.span_warn(
                        attr.span,
                        "allow_internal_unstable expects list of feature names. In the \
                         future this will become a hard error. Please use `allow_internal_unstable(\
                         foo, bar)` to only allow the `foo` and `bar` features",
                    );
                    vec![sym::allow_internal_unstable_backcompat_hack].into()
                })
        });

    let mut local_inner_macros = false;
    if let Some(macro_export) = attr::find_by_name(&def.attrs, sym::macro_export) {
        if let Some(l) = macro_export.meta_item_list() {
            local_inner_macros = attr::list_contains_name(&l, sym::local_inner_macros);
        }
    }

    SyntaxExtension {
        kind: SyntaxExtensionKind::LegacyBang(expander),
        span: def.span,
        default_transparency,
        allow_internal_unstable,
        allow_internal_unsafe: attr::contains_name(&def.attrs, sym::allow_internal_unsafe),
        local_inner_macros,
        stability: attr::find_stability(&sess, &def.attrs, def.span),
        deprecation: attr::find_deprecation(&sess, &def.attrs, def.span),
        helper_attrs: Vec::new(),
        edition,
        is_builtin: attr::contains_name(&def.attrs, sym::rustc_builtin_macro),
    }
=======
    }

    // We use CRATE_NODE_ID instead of `def.id` otherwise we may emit buffered lints for a node id
    // that is not lint-checked and trigger the "failed to process buffered lint here" bug.
    valid &= macro_check::check_meta_variables(sess, ast::CRATE_NODE_ID, def.span, &lhses, &rhses);

    let (transparency, transparency_error) = attr::find_transparency(&def.attrs, body.legacy);
    match transparency_error {
        Some(TransparencyError::UnknownTransparency(value, span)) =>
            diag.span_err(span, &format!("unknown macro transparency: `{}`", value)),
        Some(TransparencyError::MultipleTransparencyAttrs(old_span, new_span)) =>
            diag.span_err(vec![old_span, new_span], "multiple macro transparency attributes"),
        None => {}
    }

    let expander: Box<_> = Box::new(MacroRulesMacroExpander {
        name: def.ident, span: def.span, transparency, lhses, rhses, valid
    });

    SyntaxExtension::new(
        sess,
        SyntaxExtensionKind::LegacyBang(expander),
        def.span,
        Vec::new(),
        edition,
        def.ident.name,
        &def.attrs,
    )
>>>>>>> 8cd2c99a
}

fn check_lhs_nt_follows(
    sess: &ParseSess,
    features: &Features,
    attrs: &[ast::Attribute],
    lhs: &quoted::TokenTree,
) -> bool {
    // lhs is going to be like TokenTree::Delimited(...), where the
    // entire lhs is those tts. Or, it can be a "bare sequence", not wrapped in parens.
    if let quoted::TokenTree::Delimited(_, ref tts) = *lhs {
        check_matcher(sess, features, attrs, &tts.tts)
    } else {
        let msg = "invalid macro matcher; matchers must be contained in balanced delimiters";
        sess.span_diagnostic.span_err(lhs.span(), msg);
        false
    }
    // we don't abort on errors on rejection, the driver will do that for us
    // after parsing/expansion. we can report every error in every macro this way.
}

/// Checks that the lhs contains no repetition which could match an empty token
/// tree, because then the matcher would hang indefinitely.
fn check_lhs_no_empty_seq(sess: &ParseSess, tts: &[quoted::TokenTree]) -> bool {
    use quoted::TokenTree;
    for tt in tts {
        match *tt {
            TokenTree::Token(..) | TokenTree::MetaVar(..) | TokenTree::MetaVarDecl(..) => (),
            TokenTree::Delimited(_, ref del) => {
                if !check_lhs_no_empty_seq(sess, &del.tts) {
                    return false;
                }
            }
            TokenTree::Sequence(span, ref seq) => {
                if seq.separator.is_none()
                    && seq.tts.iter().all(|seq_tt| match *seq_tt {
                        TokenTree::MetaVarDecl(_, _, id) => id.name == sym::vis,
                        TokenTree::Sequence(_, ref sub_seq) => {
                            sub_seq.kleene.op == quoted::KleeneOp::ZeroOrMore
                                || sub_seq.kleene.op == quoted::KleeneOp::ZeroOrOne
                        }
                        _ => false,
                    })
                {
                    let sp = span.entire();
                    sess.span_diagnostic.span_err(sp, "repetition matches empty token tree");
                    return false;
                }
                if !check_lhs_no_empty_seq(sess, &seq.tts) {
                    return false;
                }
            }
        }
    }

    true
}

fn check_rhs(sess: &ParseSess, rhs: &quoted::TokenTree) -> bool {
    match *rhs {
        quoted::TokenTree::Delimited(..) => return true,
        _ => sess.span_diagnostic.span_err(rhs.span(), "macro rhs must be delimited"),
    }
    false
}

fn check_matcher(
    sess: &ParseSess,
    features: &Features,
    attrs: &[ast::Attribute],
    matcher: &[quoted::TokenTree],
) -> bool {
    let first_sets = FirstSets::new(matcher);
    let empty_suffix = TokenSet::empty();
    let err = sess.span_diagnostic.err_count();
    check_matcher_core(sess, features, attrs, &first_sets, matcher, &empty_suffix);
    err == sess.span_diagnostic.err_count()
}

// `The FirstSets` for a matcher is a mapping from subsequences in the
// matcher to the FIRST set for that subsequence.
//
// This mapping is partially precomputed via a backwards scan over the
// token trees of the matcher, which provides a mapping from each
// repetition sequence to its *first* set.
//
// (Hypothetically, sequences should be uniquely identifiable via their
// spans, though perhaps that is false, e.g., for macro-generated macros
// that do not try to inject artificial span information. My plan is
// to try to catch such cases ahead of time and not include them in
// the precomputed mapping.)
struct FirstSets {
    // this maps each TokenTree::Sequence `$(tt ...) SEP OP` that is uniquely identified by its
    // span in the original matcher to the First set for the inner sequence `tt ...`.
    //
    // If two sequences have the same span in a matcher, then map that
    // span to None (invalidating the mapping here and forcing the code to
    // use a slow path).
    first: FxHashMap<Span, Option<TokenSet>>,
}

impl FirstSets {
    fn new(tts: &[quoted::TokenTree]) -> FirstSets {
        use quoted::TokenTree;

        let mut sets = FirstSets { first: FxHashMap::default() };
        build_recur(&mut sets, tts);
        return sets;

        // walks backward over `tts`, returning the FIRST for `tts`
        // and updating `sets` at the same time for all sequence
        // substructure we find within `tts`.
        fn build_recur(sets: &mut FirstSets, tts: &[TokenTree]) -> TokenSet {
            let mut first = TokenSet::empty();
            for tt in tts.iter().rev() {
                match *tt {
                    TokenTree::Token(..) | TokenTree::MetaVar(..) | TokenTree::MetaVarDecl(..) => {
                        first.replace_with(tt.clone());
                    }
                    TokenTree::Delimited(span, ref delimited) => {
                        build_recur(sets, &delimited.tts[..]);
                        first.replace_with(delimited.open_tt(span.open));
                    }
                    TokenTree::Sequence(sp, ref seq_rep) => {
                        let subfirst = build_recur(sets, &seq_rep.tts[..]);

                        match sets.first.entry(sp.entire()) {
                            Entry::Vacant(vac) => {
                                vac.insert(Some(subfirst.clone()));
                            }
                            Entry::Occupied(mut occ) => {
                                // if there is already an entry, then a span must have collided.
                                // This should not happen with typical macro_rules macros,
                                // but syntax extensions need not maintain distinct spans,
                                // so distinct syntax trees can be assigned the same span.
                                // In such a case, the map cannot be trusted; so mark this
                                // entry as unusable.
                                occ.insert(None);
                            }
                        }

                        // If the sequence contents can be empty, then the first
                        // token could be the separator token itself.

                        if let (Some(sep), true) = (&seq_rep.separator, subfirst.maybe_empty) {
                            first.add_one_maybe(TokenTree::Token(sep.clone()));
                        }

                        // Reverse scan: Sequence comes before `first`.
                        if subfirst.maybe_empty
                            || seq_rep.kleene.op == quoted::KleeneOp::ZeroOrMore
                            || seq_rep.kleene.op == quoted::KleeneOp::ZeroOrOne
                        {
                            // If sequence is potentially empty, then
                            // union them (preserving first emptiness).
                            first.add_all(&TokenSet { maybe_empty: true, ..subfirst });
                        } else {
                            // Otherwise, sequence guaranteed
                            // non-empty; replace first.
                            first = subfirst;
                        }
                    }
                }
            }

            first
        }
    }

    // walks forward over `tts` until all potential FIRST tokens are
    // identified.
    fn first(&self, tts: &[quoted::TokenTree]) -> TokenSet {
        use quoted::TokenTree;

        let mut first = TokenSet::empty();
        for tt in tts.iter() {
            assert!(first.maybe_empty);
            match *tt {
                TokenTree::Token(..) | TokenTree::MetaVar(..) | TokenTree::MetaVarDecl(..) => {
                    first.add_one(tt.clone());
                    return first;
                }
                TokenTree::Delimited(span, ref delimited) => {
                    first.add_one(delimited.open_tt(span.open));
                    return first;
                }
                TokenTree::Sequence(sp, ref seq_rep) => {
                    let subfirst_owned;
                    let subfirst = match self.first.get(&sp.entire()) {
                        Some(&Some(ref subfirst)) => subfirst,
                        Some(&None) => {
                            subfirst_owned = self.first(&seq_rep.tts[..]);
                            &subfirst_owned
                        }
                        None => {
                            panic!("We missed a sequence during FirstSets construction");
                        }
                    };

                    // If the sequence contents can be empty, then the first
                    // token could be the separator token itself.
                    if let (Some(sep), true) = (&seq_rep.separator, subfirst.maybe_empty) {
                        first.add_one_maybe(TokenTree::Token(sep.clone()));
                    }

                    assert!(first.maybe_empty);
                    first.add_all(subfirst);
                    if subfirst.maybe_empty
                        || seq_rep.kleene.op == quoted::KleeneOp::ZeroOrMore
                        || seq_rep.kleene.op == quoted::KleeneOp::ZeroOrOne
                    {
                        // Continue scanning for more first
                        // tokens, but also make sure we
                        // restore empty-tracking state.
                        first.maybe_empty = true;
                        continue;
                    } else {
                        return first;
                    }
                }
            }
        }

        // we only exit the loop if `tts` was empty or if every
        // element of `tts` matches the empty sequence.
        assert!(first.maybe_empty);
        first
    }
}

// A set of `quoted::TokenTree`s, which may include `TokenTree::Match`s
// (for macro-by-example syntactic variables). It also carries the
// `maybe_empty` flag; that is true if and only if the matcher can
// match an empty token sequence.
//
// The First set is computed on submatchers like `$($a:expr b),* $(c)* d`,
// which has corresponding FIRST = {$a:expr, c, d}.
// Likewise, `$($a:expr b),* $(c)+ d` has FIRST = {$a:expr, c}.
//
// (Notably, we must allow for *-op to occur zero times.)
#[derive(Clone, Debug)]
struct TokenSet {
    tokens: Vec<quoted::TokenTree>,
    maybe_empty: bool,
}

impl TokenSet {
    // Returns a set for the empty sequence.
    fn empty() -> Self {
        TokenSet { tokens: Vec::new(), maybe_empty: true }
    }

    // Returns the set `{ tok }` for the single-token (and thus
    // non-empty) sequence [tok].
    fn singleton(tok: quoted::TokenTree) -> Self {
        TokenSet { tokens: vec![tok], maybe_empty: false }
    }

    // Changes self to be the set `{ tok }`.
    // Since `tok` is always present, marks self as non-empty.
    fn replace_with(&mut self, tok: quoted::TokenTree) {
        self.tokens.clear();
        self.tokens.push(tok);
        self.maybe_empty = false;
    }

    // Changes self to be the empty set `{}`; meant for use when
    // the particular token does not matter, but we want to
    // record that it occurs.
    fn replace_with_irrelevant(&mut self) {
        self.tokens.clear();
        self.maybe_empty = false;
    }

    // Adds `tok` to the set for `self`, marking sequence as non-empy.
    fn add_one(&mut self, tok: quoted::TokenTree) {
        if !self.tokens.contains(&tok) {
            self.tokens.push(tok);
        }
        self.maybe_empty = false;
    }

    // Adds `tok` to the set for `self`. (Leaves `maybe_empty` flag alone.)
    fn add_one_maybe(&mut self, tok: quoted::TokenTree) {
        if !self.tokens.contains(&tok) {
            self.tokens.push(tok);
        }
    }

    // Adds all elements of `other` to this.
    //
    // (Since this is a set, we filter out duplicates.)
    //
    // If `other` is potentially empty, then preserves the previous
    // setting of the empty flag of `self`. If `other` is guaranteed
    // non-empty, then `self` is marked non-empty.
    fn add_all(&mut self, other: &Self) {
        for tok in &other.tokens {
            if !self.tokens.contains(tok) {
                self.tokens.push(tok.clone());
            }
        }
        if !other.maybe_empty {
            self.maybe_empty = false;
        }
    }
}

// Checks that `matcher` is internally consistent and that it
// can legally be followed by a token `N`, for all `N` in `follow`.
// (If `follow` is empty, then it imposes no constraint on
// the `matcher`.)
//
// Returns the set of NT tokens that could possibly come last in
// `matcher`. (If `matcher` matches the empty sequence, then
// `maybe_empty` will be set to true.)
//
// Requires that `first_sets` is pre-computed for `matcher`;
// see `FirstSets::new`.
fn check_matcher_core(
    sess: &ParseSess,
    features: &Features,
    attrs: &[ast::Attribute],
    first_sets: &FirstSets,
    matcher: &[quoted::TokenTree],
    follow: &TokenSet,
) -> TokenSet {
    use quoted::TokenTree;

    let mut last = TokenSet::empty();

    // 2. For each token and suffix  [T, SUFFIX] in M:
    // ensure that T can be followed by SUFFIX, and if SUFFIX may be empty,
    // then ensure T can also be followed by any element of FOLLOW.
    'each_token: for i in 0..matcher.len() {
        let token = &matcher[i];
        let suffix = &matcher[i + 1..];

        let build_suffix_first = || {
            let mut s = first_sets.first(suffix);
            if s.maybe_empty {
                s.add_all(follow);
            }
            s
        };

        // (we build `suffix_first` on demand below; you can tell
        // which cases are supposed to fall through by looking for the
        // initialization of this variable.)
        let suffix_first;

        // First, update `last` so that it corresponds to the set
        // of NT tokens that might end the sequence `... token`.
        match *token {
            TokenTree::Token(..) | TokenTree::MetaVar(..) | TokenTree::MetaVarDecl(..) => {
                let can_be_followed_by_any;
                if let Err(bad_frag) = has_legal_fragment_specifier(sess, features, attrs, token) {
                    let msg = format!("invalid fragment specifier `{}`", bad_frag);
                    sess.span_diagnostic
                        .struct_span_err(token.span(), &msg)
                        .help(VALID_FRAGMENT_NAMES_MSG)
                        .emit();
                    // (This eliminates false positives and duplicates
                    // from error messages.)
                    can_be_followed_by_any = true;
                } else {
                    can_be_followed_by_any = token_can_be_followed_by_any(token);
                }

                if can_be_followed_by_any {
                    // don't need to track tokens that work with any,
                    last.replace_with_irrelevant();
                    // ... and don't need to check tokens that can be
                    // followed by anything against SUFFIX.
                    continue 'each_token;
                } else {
                    last.replace_with(token.clone());
                    suffix_first = build_suffix_first();
                }
            }
            TokenTree::Delimited(span, ref d) => {
                let my_suffix = TokenSet::singleton(d.close_tt(span.close));
                check_matcher_core(sess, features, attrs, first_sets, &d.tts, &my_suffix);
                // don't track non NT tokens
                last.replace_with_irrelevant();

                // also, we don't need to check delimited sequences
                // against SUFFIX
                continue 'each_token;
            }
            TokenTree::Sequence(_, ref seq_rep) => {
                suffix_first = build_suffix_first();
                // The trick here: when we check the interior, we want
                // to include the separator (if any) as a potential
                // (but not guaranteed) element of FOLLOW. So in that
                // case, we make a temp copy of suffix and stuff
                // delimiter in there.
                //
                // FIXME: Should I first scan suffix_first to see if
                // delimiter is already in it before I go through the
                // work of cloning it? But then again, this way I may
                // get a "tighter" span?
                let mut new;
                let my_suffix = if let Some(sep) = &seq_rep.separator {
                    new = suffix_first.clone();
                    new.add_one_maybe(TokenTree::Token(sep.clone()));
                    &new
                } else {
                    &suffix_first
                };

                // At this point, `suffix_first` is built, and
                // `my_suffix` is some TokenSet that we can use
                // for checking the interior of `seq_rep`.
                let next =
                    check_matcher_core(sess, features, attrs, first_sets, &seq_rep.tts, my_suffix);
                if next.maybe_empty {
                    last.add_all(&next);
                } else {
                    last = next;
                }

                // the recursive call to check_matcher_core already ran the 'each_last
                // check below, so we can just keep going forward here.
                continue 'each_token;
            }
        }

        // (`suffix_first` guaranteed initialized once reaching here.)

        // Now `last` holds the complete set of NT tokens that could
        // end the sequence before SUFFIX. Check that every one works with `suffix`.
        'each_last: for token in &last.tokens {
            if let TokenTree::MetaVarDecl(_, ref name, ref frag_spec) = *token {
                for next_token in &suffix_first.tokens {
                    match is_in_follow(next_token, &frag_spec.as_str()) {
                        IsInFollow::Invalid(msg, help) => {
                            sess.span_diagnostic
                                .struct_span_err(next_token.span(), &msg)
                                .help(help)
                                .emit();
                            // don't bother reporting every source of
                            // conflict for a particular element of `last`.
                            continue 'each_last;
                        }
                        IsInFollow::Yes => {}
                        IsInFollow::No(possible) => {
                            let may_be = if last.tokens.len() == 1 && suffix_first.tokens.len() == 1
                            {
                                "is"
                            } else {
                                "may be"
                            };

                            let sp = next_token.span();
                            let mut err = sess.span_diagnostic.struct_span_err(
                                sp,
                                &format!(
                                    "`${name}:{frag}` {may_be} followed by `{next}`, which \
                                     is not allowed for `{frag}` fragments",
                                    name = name,
                                    frag = frag_spec,
                                    next = quoted_tt_to_string(next_token),
                                    may_be = may_be
                                ),
                            );
                            err.span_label(
                                sp,
                                format!("not allowed after `{}` fragments", frag_spec),
                            );
                            let msg = "allowed there are: ";
                            match possible {
                                &[] => {}
                                &[t] => {
                                    err.note(&format!(
                                        "only {} is allowed after `{}` fragments",
                                        t, frag_spec,
                                    ));
                                }
                                ts => {
                                    err.note(&format!(
                                        "{}{} or {}",
                                        msg,
                                        ts[..ts.len() - 1]
                                            .iter()
                                            .map(|s| *s)
                                            .collect::<Vec<_>>()
                                            .join(", "),
                                        ts[ts.len() - 1],
                                    ));
                                }
                            }
                            err.emit();
                        }
                    }
                }
            }
        }
    }
    last
}

fn token_can_be_followed_by_any(tok: &quoted::TokenTree) -> bool {
    if let quoted::TokenTree::MetaVarDecl(_, _, frag_spec) = *tok {
        frag_can_be_followed_by_any(&frag_spec.as_str())
    } else {
        // (Non NT's can always be followed by anthing in matchers.)
        true
    }
}

/// Returns `true` if a fragment of type `frag` can be followed by any sort of
/// token. We use this (among other things) as a useful approximation
/// for when `frag` can be followed by a repetition like `$(...)*` or
/// `$(...)+`. In general, these can be a bit tricky to reason about,
/// so we adopt a conservative position that says that any fragment
/// specifier which consumes at most one token tree can be followed by
/// a fragment specifier (indeed, these fragments can be followed by
/// ANYTHING without fear of future compatibility hazards).
fn frag_can_be_followed_by_any(frag: &str) -> bool {
    match frag {
        "item"     | // always terminated by `}` or `;`
        "block"    | // exactly one token tree
        "ident"    | // exactly one token tree
        "literal"  | // exactly one token tree
        "meta"     | // exactly one token tree
        "lifetime" | // exactly one token tree
        "tt" =>   // exactly one token tree
            true,

        _ =>
            false,
    }
}

enum IsInFollow {
    Yes,
    No(&'static [&'static str]),
    Invalid(String, &'static str),
}

/// Returns `true` if `frag` can legally be followed by the token `tok`. For
/// fragments that can consume an unbounded number of tokens, `tok`
/// must be within a well-defined follow set. This is intended to
/// guarantee future compatibility: for example, without this rule, if
/// we expanded `expr` to include a new binary operator, we might
/// break macros that were relying on that binary operator as a
/// separator.
// when changing this do not forget to update doc/book/macros.md!
fn is_in_follow(tok: &quoted::TokenTree, frag: &str) -> IsInFollow {
    use quoted::TokenTree;

    if let TokenTree::Token(Token { kind: token::CloseDelim(_), .. }) = *tok {
        // closing a token tree can never be matched by any fragment;
        // iow, we always require that `(` and `)` match, etc.
        IsInFollow::Yes
    } else {
        match frag {
            "item" => {
                // since items *must* be followed by either a `;` or a `}`, we can
                // accept anything after them
                IsInFollow::Yes
            }
            "block" => {
                // anything can follow block, the braces provide an easy boundary to
                // maintain
                IsInFollow::Yes
            }
            "stmt" | "expr" => {
                const TOKENS: &[&str] = &["`=>`", "`,`", "`;`"];
                match tok {
                    TokenTree::Token(token) => match token.kind {
                        FatArrow | Comma | Semi => IsInFollow::Yes,
                        _ => IsInFollow::No(TOKENS),
                    },
                    _ => IsInFollow::No(TOKENS),
                }
            }
            "pat" => {
                const TOKENS: &[&str] = &["`=>`", "`,`", "`=`", "`|`", "`if`", "`in`"];
                match tok {
                    TokenTree::Token(token) => match token.kind {
                        FatArrow | Comma | Eq | BinOp(token::Or) => IsInFollow::Yes,
                        Ident(name, false) if name == kw::If || name == kw::In => IsInFollow::Yes,
                        _ => IsInFollow::No(TOKENS),
                    },
                    _ => IsInFollow::No(TOKENS),
                }
            }
            "path" | "ty" => {
                const TOKENS: &[&str] = &[
                    "`{`", "`[`", "`=>`", "`,`", "`>`", "`=`", "`:`", "`;`", "`|`", "`as`",
                    "`where`",
                ];
                match tok {
                    TokenTree::Token(token) => match token.kind {
                        OpenDelim(token::DelimToken::Brace)
                        | OpenDelim(token::DelimToken::Bracket)
                        | Comma
                        | FatArrow
                        | Colon
                        | Eq
                        | Gt
                        | BinOp(token::Shr)
                        | Semi
                        | BinOp(token::Or) => IsInFollow::Yes,
                        Ident(name, false) if name == kw::As || name == kw::Where => {
                            IsInFollow::Yes
                        }
                        _ => IsInFollow::No(TOKENS),
                    },
                    TokenTree::MetaVarDecl(_, _, frag) if frag.name == sym::block => {
                        IsInFollow::Yes
                    }
                    _ => IsInFollow::No(TOKENS),
                }
            }
            "ident" | "lifetime" => {
                // being a single token, idents and lifetimes are harmless
                IsInFollow::Yes
            }
            "literal" => {
                // literals may be of a single token, or two tokens (negative numbers)
                IsInFollow::Yes
            }
            "meta" | "tt" => {
                // being either a single token or a delimited sequence, tt is
                // harmless
                IsInFollow::Yes
            }
            "vis" => {
                // Explicitly disallow `priv`, on the off chance it comes back.
                const TOKENS: &[&str] = &["`,`", "an ident", "a type"];
                match tok {
                    TokenTree::Token(token) => match token.kind {
                        Comma => IsInFollow::Yes,
                        Ident(name, is_raw) if is_raw || name != kw::Priv => IsInFollow::Yes,
                        _ => {
                            if token.can_begin_type() {
                                IsInFollow::Yes
                            } else {
                                IsInFollow::No(TOKENS)
                            }
                        }
                    },
                    TokenTree::MetaVarDecl(_, _, frag)
                        if frag.name == sym::ident
                            || frag.name == sym::ty
                            || frag.name == sym::path =>
                    {
                        IsInFollow::Yes
                    }
                    _ => IsInFollow::No(TOKENS),
                }
            }
            "" => IsInFollow::Yes, // kw::Invalid
            _ => IsInFollow::Invalid(
                format!("invalid fragment specifier `{}`", frag),
                VALID_FRAGMENT_NAMES_MSG,
            ),
        }
    }
}

fn has_legal_fragment_specifier(
    sess: &ParseSess,
    features: &Features,
    attrs: &[ast::Attribute],
    tok: &quoted::TokenTree,
) -> Result<(), String> {
    debug!("has_legal_fragment_specifier({:?})", tok);
    if let quoted::TokenTree::MetaVarDecl(_, _, ref frag_spec) = *tok {
        let frag_span = tok.span();
        if !is_legal_fragment_specifier(sess, features, attrs, frag_spec.name, frag_span) {
            return Err(frag_spec.to_string());
        }
    }
    Ok(())
}

fn is_legal_fragment_specifier(
    _sess: &ParseSess,
    _features: &Features,
    _attrs: &[ast::Attribute],
    frag_name: Symbol,
    _frag_span: Span,
) -> bool {
    /*
     * If new fragment specifiers are invented in nightly, `_sess`,
     * `_features`, `_attrs`, and `_frag_span` will be useful here
     * for checking against feature gates. See past versions of
     * this function.
     */
    match frag_name {
        sym::item
        | sym::block
        | sym::stmt
        | sym::expr
        | sym::pat
        | sym::lifetime
        | sym::path
        | sym::ty
        | sym::ident
        | sym::meta
        | sym::tt
        | sym::vis
        | sym::literal
        | kw::Invalid => true,
        _ => false,
    }
}

fn quoted_tt_to_string(tt: &quoted::TokenTree) -> String {
    match *tt {
        quoted::TokenTree::Token(ref token) => crate::print::pprust::token_to_string(&token),
        quoted::TokenTree::MetaVar(_, name) => format!("${}", name),
        quoted::TokenTree::MetaVarDecl(_, name, kind) => format!("${}:{}", name, kind),
        _ => panic!(
            "unexpected quoted::TokenTree::{{Sequence or Delimited}} \
             in follow set checker"
        ),
    }
}<|MERGE_RESOLUTION|>--- conflicted
+++ resolved
@@ -1,8 +1,5 @@
-<<<<<<< HEAD
-=======
 use crate::ast;
 use crate::attr::{self, TransparencyError};
->>>>>>> 8cd2c99a
 use crate::edition::Edition;
 use crate::ext::base::{DummyResult, ExtCtxt, MacResult, TTMacroExpander};
 use crate::ext::base::{SyntaxExtension, SyntaxExtensionKind};
@@ -20,16 +17,10 @@
 use crate::parse::{Directory, ParseSess};
 use crate::symbol::{kw, sym, Symbol};
 use crate::tokenstream::{DelimSpan, TokenStream, TokenTree};
-use crate::{ast, attr, attr::TransparencyError};
-
-<<<<<<< HEAD
-use errors::FatalError;
-use log::debug;
-=======
+
 use errors::{DiagnosticBuilder, FatalError};
 use log::debug;
 use syntax_pos::hygiene::Transparency;
->>>>>>> 8cd2c99a
 use syntax_pos::Span;
 
 use rustc_data_structures::fx::FxHashMap;
@@ -139,10 +130,7 @@
 struct MacroRulesMacroExpander {
     name: ast::Ident,
     span: Span,
-<<<<<<< HEAD
-=======
     transparency: Transparency,
->>>>>>> 8cd2c99a
     lhses: Vec<quoted::TokenTree>,
     rhses: Vec<quoted::TokenTree>,
     valid: bool,
@@ -158,13 +146,9 @@
         if !self.valid {
             return DummyResult::any(sp);
         }
-<<<<<<< HEAD
-        generic_extension(cx, sp, self.span, self.name, input, &self.lhses, &self.rhses)
-=======
         generic_extension(
             cx, sp, self.span, self.name, self.transparency, input, &self.lhses, &self.rhses
         )
->>>>>>> 8cd2c99a
     }
 }
 
@@ -179,10 +163,7 @@
     sp: Span,
     def_span: Span,
     name: ast::Ident,
-<<<<<<< HEAD
-=======
     transparency: Transparency,
->>>>>>> 8cd2c99a
     arg: TokenStream,
     lhses: &[quoted::TokenTree],
     rhses: &[quoted::TokenTree],
@@ -212,11 +193,7 @@
 
                 let rhs_spans = rhs.iter().map(|t| t.span()).collect::<Vec<_>>();
                 // rhs has holes ( `$id` and `$(...)` that need filled)
-<<<<<<< HEAD
-                let mut tts = transcribe(cx, &named_matches, rhs);
-=======
                 let mut tts = transcribe(cx, &named_matches, rhs, transparency);
->>>>>>> 8cd2c99a
 
                 // Replace all the tokens for the corresponding positions in the macro, to maintain
                 // proper positions in error reporting, while maintaining the macro_backtrace.
@@ -240,10 +217,7 @@
                 let mut p = Parser::new(cx.parse_sess(), tts, Some(directory), true, false, None);
                 p.root_module_name =
                     cx.current_expansion.module.mod_path.last().map(|id| id.as_str().to_string());
-<<<<<<< HEAD
-=======
                 p.last_type_ascription = cx.current_expansion.prior_type_ascription;
->>>>>>> 8cd2c99a
 
                 p.process_potential_macro_variable();
                 // Let the context choose how to interpret the result.
@@ -317,10 +291,7 @@
     def: &ast::Item,
     edition: Edition,
 ) -> SyntaxExtension {
-<<<<<<< HEAD
-=======
     let diag = &sess.span_diagnostic;
->>>>>>> 8cd2c99a
     let lhs_nm = ast::Ident::new(sym::lhs, def.span);
     let rhs_nm = ast::Ident::new(sym::rhs, def.span);
     let tt_spec = ast::Ident::new(sym::tt, def.span);
@@ -357,14 +328,10 @@
         quoted::TokenTree::Sequence(
             DelimSpan::dummy(),
             Lrc::new(quoted::SequenceRepetition {
-<<<<<<< HEAD
-                tts: vec![quoted::TokenTree::token(token::Semi, def.span)],
-=======
                 tts: vec![quoted::TokenTree::token(
                     if body.legacy { token::Semi } else { token::Comma },
                     def.span,
                 )],
->>>>>>> 8cd2c99a
                 separator: None,
                 kleene: quoted::KleeneToken::new(quoted::KleeneOp::ZeroOrMore, def.span),
                 num_captures: 0,
@@ -449,80 +416,6 @@
     // don't abort iteration early, so that errors for multiple lhses can be reported
     for lhs in &lhses {
         valid &= check_lhs_no_empty_seq(sess, slice::from_ref(lhs));
-<<<<<<< HEAD
-    }
-
-    // We use CRATE_NODE_ID instead of `def.id` otherwise we may emit buffered lints for a node id
-    // that is not lint-checked and trigger the "failed to process buffered lint here" bug.
-    valid &= macro_check::check_meta_variables(sess, ast::CRATE_NODE_ID, def.span, &lhses, &rhses);
-
-    let expander: Box<_> =
-        Box::new(MacroRulesMacroExpander { name: def.ident, span: def.span, lhses, rhses, valid });
-
-    let (default_transparency, transparency_error) =
-        attr::find_transparency(&def.attrs, body.legacy);
-    match transparency_error {
-        Some(TransparencyError::UnknownTransparency(value, span)) =>
-            sess.span_diagnostic.span_err(
-                span, &format!("unknown macro transparency: `{}`", value)
-            ),
-        Some(TransparencyError::MultipleTransparencyAttrs(old_span, new_span)) =>
-            sess.span_diagnostic.span_err(
-                vec![old_span, new_span], "multiple macro transparency attributes"
-            ),
-        None => {}
-    }
-
-    let allow_internal_unstable =
-        attr::find_by_name(&def.attrs, sym::allow_internal_unstable).map(|attr| {
-            attr.meta_item_list()
-                .map(|list| {
-                    list.iter()
-                        .filter_map(|it| {
-                            let name = it.ident().map(|ident| ident.name);
-                            if name.is_none() {
-                                sess.span_diagnostic.span_err(
-                                    it.span(),
-                                    "allow internal unstable expects feature names",
-                                )
-                            }
-                            name
-                        })
-                        .collect::<Vec<Symbol>>()
-                        .into()
-                })
-                .unwrap_or_else(|| {
-                    sess.span_diagnostic.span_warn(
-                        attr.span,
-                        "allow_internal_unstable expects list of feature names. In the \
-                         future this will become a hard error. Please use `allow_internal_unstable(\
-                         foo, bar)` to only allow the `foo` and `bar` features",
-                    );
-                    vec![sym::allow_internal_unstable_backcompat_hack].into()
-                })
-        });
-
-    let mut local_inner_macros = false;
-    if let Some(macro_export) = attr::find_by_name(&def.attrs, sym::macro_export) {
-        if let Some(l) = macro_export.meta_item_list() {
-            local_inner_macros = attr::list_contains_name(&l, sym::local_inner_macros);
-        }
-    }
-
-    SyntaxExtension {
-        kind: SyntaxExtensionKind::LegacyBang(expander),
-        span: def.span,
-        default_transparency,
-        allow_internal_unstable,
-        allow_internal_unsafe: attr::contains_name(&def.attrs, sym::allow_internal_unsafe),
-        local_inner_macros,
-        stability: attr::find_stability(&sess, &def.attrs, def.span),
-        deprecation: attr::find_deprecation(&sess, &def.attrs, def.span),
-        helper_attrs: Vec::new(),
-        edition,
-        is_builtin: attr::contains_name(&def.attrs, sym::rustc_builtin_macro),
-    }
-=======
     }
 
     // We use CRATE_NODE_ID instead of `def.id` otherwise we may emit buffered lints for a node id
@@ -551,7 +444,6 @@
         def.ident.name,
         &def.attrs,
     )
->>>>>>> 8cd2c99a
 }
 
 fn check_lhs_nt_follows(
