--- conflicted
+++ resolved
@@ -1,20 +1,12 @@
 use crate::ast::{self, Block, Ident, LitKind, NodeId, PatKind, Path};
 use crate::ast::{MacStmtStyle, StmtKind, ItemKind};
 use crate::attr::{self, HasAttrs};
-<<<<<<< HEAD
-use crate::source_map::{dummy_spanned, respan};
-use crate::config::StripUnconfigured;
-use crate::ext::base::*;
-use crate::ext::proc_macro::{add_derived_markers, collect_derives};
-use crate::ext::hygiene::{ExpnId, SyntaxContext, ExpnInfo, ExpnKind};
-=======
 use crate::source_map::respan;
 use crate::config::StripUnconfigured;
 use crate::ext::base::*;
 use crate::ext::proc_macro::{collect_derives, MarkAttrs};
 use crate::ext::hygiene::{ExpnId, SyntaxContext, ExpnData, ExpnKind};
 use crate::ext::tt::macro_rules::annotate_err_with_kind;
->>>>>>> 8cd2c99a
 use crate::ext::placeholders::{placeholder, PlaceholderExpander};
 use crate::feature_gate::{self, Features, GateIssue, is_builtin_attr, emit_feature_err};
 use crate::mut_visit::*;
@@ -123,21 +115,6 @@
             }
         }
 
-<<<<<<< HEAD
-        impl<'a, 'b> MutVisitor for MacroExpander<'a, 'b> {
-            fn filter_map_expr(&mut self, expr: P<ast::Expr>) -> Option<P<ast::Expr>> {
-                self.expand_fragment(AstFragment::OptExpr(Some(expr))).make_opt_expr()
-            }
-            $($(fn $mut_visit_ast(&mut self, ast: &mut $AstTy) {
-                visit_clobber(ast, |ast| self.expand_fragment(AstFragment::$Kind(ast)).$make_ast());
-            })?)*
-            $($(fn $flat_map_ast_elt(&mut self, ast_elt: <$AstTy as IntoIterator>::Item) -> $AstTy {
-                self.expand_fragment(AstFragment::$Kind(smallvec![ast_elt])).$make_ast()
-            })?)*
-        }
-
-=======
->>>>>>> 8cd2c99a
         impl<'a> MacResult for crate::ext::tt::macro_rules::ParserAnyMacro<'a> {
             $(fn $make_ast(self: Box<crate::ext::tt::macro_rules::ParserAnyMacro<'a>>)
                            -> Option<$AstTy> {
@@ -220,14 +197,6 @@
     Derive {
         path: Path,
         item: Annotatable,
-        item_with_markers: Annotatable,
-    },
-    /// "Invocation" that contains all derives from an item,
-    /// broken into multiple `Derive` invocations when expanded.
-    /// FIXME: Find a way to remove it.
-    DeriveContainer {
-        derives: Vec<Path>,
-        item: Annotatable,
     },
     /// "Invocation" that contains all derives from an item,
     /// broken into multiple `Derive` invocations when expanded.
@@ -322,11 +291,7 @@
         // Unresolved macros produce dummy outputs as a recovery measure.
         invocations.reverse();
         let mut expanded_fragments = Vec::new();
-<<<<<<< HEAD
-        let mut derives: FxHashMap<ExpnId, Vec<_>> = FxHashMap::default();
-=======
         let mut all_derive_placeholders: FxHashMap<ExpnId, Vec<_>> = FxHashMap::default();
->>>>>>> 8cd2c99a
         let mut undetermined_invocations = Vec::new();
         let (mut progress, mut force) = (false, !self.monotonic);
         loop {
@@ -340,19 +305,12 @@
                 continue
             };
 
-<<<<<<< HEAD
-            let scope =
-                if self.monotonic { invoc.expansion_data.id } else { orig_expansion_data.id };
-            let ext = match self.cx.resolver.resolve_macro_invocation(&invoc, scope, force) {
-                Ok(ext) => ext,
-=======
             let eager_expansion_root =
                 if self.monotonic { invoc.expansion_data.id } else { orig_expansion_data.id };
             let res = match self.cx.resolver.resolve_macro_invocation(
                 &invoc, eager_expansion_root, force
             ) {
                 Ok(res) => res,
->>>>>>> 8cd2c99a
                 Err(Indeterminate) => {
                     undetermined_invocations.push(invoc);
                     continue
@@ -362,31 +320,8 @@
             progress = true;
             let ExpansionData { depth, id: expn_id, .. } = invoc.expansion_data;
             self.cx.current_expansion = invoc.expansion_data.clone();
-            self.cx.current_expansion.id = scope;
 
             // FIXME(jseyfried): Refactor out the following logic
-<<<<<<< HEAD
-            let (expanded_fragment, new_invocations) = if let Some(ext) = ext {
-                let fragment = self.expand_invoc(invoc, &ext.kind);
-                self.collect_invocations(fragment, &[])
-            } else if let InvocationKind::DeriveContainer { derives: traits, item } = invoc.kind {
-                if !item.derive_allowed() {
-                    let attr = attr::find_by_name(item.attrs(), sym::derive)
-                        .expect("`derive` attribute should exist");
-                    let span = attr.span;
-                    let mut err = self.cx.mut_span_err(span,
-                                                        "`derive` may only be applied to \
-                                                        structs, enums and unions");
-                    if let ast::AttrStyle::Inner = attr.style {
-                        let trait_list = traits.iter()
-                            .map(|t| t.to_string()).collect::<Vec<_>>();
-                        let suggestion = format!("#[derive({})]", trait_list.join(", "));
-                        err.span_suggestion(
-                            span, "try an outer attribute", suggestion,
-                            // We don't 𝑘𝑛𝑜𝑤 that the following item is an ADT
-                            Applicability::MaybeIncorrect
-                        );
-=======
             let (expanded_fragment, new_invocations) = match res {
                 InvocationRes::Single(ext) => {
                     let fragment = self.expand_invoc(invoc, &ext.kind);
@@ -414,42 +349,8 @@
                             );
                         }
                         err.emit();
->>>>>>> 8cd2c99a
                     }
-                    err.emit();
-                }
-
-<<<<<<< HEAD
-                let mut item = self.fully_configure(item);
-                item.visit_attrs(|attrs| attrs.retain(|a| a.path != sym::derive));
-                let mut item_with_markers = item.clone();
-                add_derived_markers(&mut self.cx, item.span(), &traits, &mut item_with_markers);
-                let derives = derives.entry(invoc.expansion_data.id).or_default();
-
-                derives.reserve(traits.len());
-                invocations.reserve(traits.len());
-                for path in traits {
-                    let expn_id = ExpnId::fresh(self.cx.current_expansion.id, None);
-                    derives.push(expn_id);
-                    invocations.push(Invocation {
-                        kind: InvocationKind::Derive {
-                            path,
-                            item: item.clone(),
-                            item_with_markers: item_with_markers.clone(),
-                        },
-                        fragment_kind: invoc.fragment_kind,
-                        expansion_data: ExpansionData {
-                            id: expn_id,
-                            ..invoc.expansion_data.clone()
-                        },
-                    });
-                }
-                let fragment = invoc.fragment_kind
-                    .expect_from_annotatables(::std::iter::once(item_with_markers));
-                self.collect_invocations(fragment, derives)
-            } else {
-                unreachable!()
-=======
+
                     let mut item = self.fully_configure(item);
                     item.visit_attrs(|attrs| attrs.retain(|a| a.path != sym::derive));
                     let mut helper_attrs = Vec::new();
@@ -487,7 +388,6 @@
                         .expect_from_annotatables(::std::iter::once(item));
                     self.collect_invocations(fragment, derive_placeholders)
                 }
->>>>>>> 8cd2c99a
             };
 
             if expanded_fragments.len() < depth {
@@ -504,18 +404,11 @@
         // Finally incorporate all the expanded macros into the input AST fragment.
         let mut placeholder_expander = PlaceholderExpander::new(self.cx, self.monotonic);
         while let Some(expanded_fragments) = expanded_fragments.pop() {
-<<<<<<< HEAD
-            for (mark, expanded_fragment) in expanded_fragments.into_iter().rev() {
-                let derives = derives.remove(&mark).unwrap_or_else(Vec::new);
-                placeholder_expander.add(NodeId::placeholder_from_expn_id(mark),
-                                         expanded_fragment, derives);
-=======
             for (expn_id, expanded_fragment) in expanded_fragments.into_iter().rev() {
                 let derive_placeholders =
                     all_derive_placeholders.remove(&expn_id).unwrap_or_else(Vec::new);
                 placeholder_expander.add(NodeId::placeholder_from_expn_id(expn_id),
                                          expanded_fragment, derive_placeholders);
->>>>>>> 8cd2c99a
             }
         }
         fragment_with_placeholders.mut_visit_with(&mut placeholder_expander);
@@ -532,11 +425,7 @@
     /// them with "placeholders" - dummy macro invocations with specially crafted `NodeId`s.
     /// Then call into resolver that builds a skeleton ("reduced graph") of the fragment and
     /// prepares data for resolving paths of macro invocations.
-<<<<<<< HEAD
-    fn collect_invocations(&mut self, mut fragment: AstFragment, derives: &[ExpnId])
-=======
     fn collect_invocations(&mut self, mut fragment: AstFragment, extra_placeholders: &[NodeId])
->>>>>>> 8cd2c99a
                            -> (AstFragment, Vec<Invocation>) {
         // Resolve `$crate`s in the fragment for pretty-printing.
         self.cx.resolver.resolve_dollar_crates();
@@ -558,11 +447,7 @@
         // FIXME: Merge `extra_placeholders` into the `fragment` as regular placeholders.
         if self.monotonic {
             self.cx.resolver.visit_ast_fragment_with_placeholders(
-<<<<<<< HEAD
-                self.cx.current_expansion.id, &fragment, derives);
-=======
                 self.cx.current_expansion.id, &fragment, extra_placeholders);
->>>>>>> 8cd2c99a
         }
 
         (fragment, invocations)
@@ -611,19 +496,11 @@
         }
 
         if self.cx.current_expansion.depth > self.cx.ecfg.recursion_limit {
-<<<<<<< HEAD
-            let info = self.cx.current_expansion.id.expn_info().unwrap();
-=======
             let expn_data = self.cx.current_expansion.id.expn_data();
->>>>>>> 8cd2c99a
             let suggested_limit = self.cx.ecfg.recursion_limit * 2;
             let mut err = self.cx.struct_span_err(expn_data.call_site,
                 &format!("recursion limit reached while expanding the macro `{}`",
-<<<<<<< HEAD
-                         info.kind.descr()));
-=======
                          expn_data.kind.descr()));
->>>>>>> 8cd2c99a
             err.help(&format!(
                 "consider adding a `#![recursion_limit=\"{}\"]` attribute to your crate",
                 suggested_limit));
@@ -636,31 +513,13 @@
             InvocationKind::Bang { mac, .. } => match ext {
                 SyntaxExtensionKind::Bang(expander) => {
                     self.gate_proc_macro_expansion_kind(span, fragment_kind);
-<<<<<<< HEAD
-                    let tok_result = expander.expand(self.cx, span, mac.node.stream());
-                    let result =
-                        self.parse_ast_fragment(tok_result, fragment_kind, &mac.node.path, span);
-=======
                     let tok_result = expander.expand(self.cx, span, mac.stream());
                     let result =
                         self.parse_ast_fragment(tok_result, fragment_kind, &mac.path, span);
->>>>>>> 8cd2c99a
                     self.gate_proc_macro_expansion(span, &result);
                     result
                 }
                 SyntaxExtensionKind::LegacyBang(expander) => {
-<<<<<<< HEAD
-                    let tok_result = expander.expand(self.cx, span, mac.node.stream());
-                    if let Some(result) = fragment_kind.make_from(tok_result) {
-                        result
-                    } else {
-                        let msg = format!("non-{kind} macro in {kind} position: {path}",
-                                          kind = fragment_kind.name(), path = mac.node.path);
-                        self.cx.span_err(span, &msg);
-                        self.cx.trace_macros_diag();
-                        fragment_kind.dummy(span)
-                    }
-=======
                     let prev = self.cx.current_expansion.prior_type_ascription;
                     self.cx.current_expansion.prior_type_ascription = mac.prior_type_ascription;
                     let tok_result = expander.expand(self.cx, span, mac.stream());
@@ -675,7 +534,6 @@
                     };
                     self.cx.current_expansion.prior_type_ascription = prev;
                     result
->>>>>>> 8cd2c99a
                 }
                 _ => unreachable!()
             }
@@ -718,27 +576,13 @@
                 }
                 _ => unreachable!()
             }
-<<<<<<< HEAD
-            InvocationKind::Derive { path, item, item_with_markers } => match ext {
-                SyntaxExtensionKind::Derive(expander) |
-                SyntaxExtensionKind::LegacyDerive(expander) => {
-                    let (path, item) = match ext {
-                        SyntaxExtensionKind::LegacyDerive(..) => (path, item_with_markers),
-                        _ => (path, item),
-                    };
-=======
             InvocationKind::Derive { path, item } => match ext {
                 SyntaxExtensionKind::Derive(expander) |
                 SyntaxExtensionKind::LegacyDerive(expander) => {
->>>>>>> 8cd2c99a
                     if !item.derive_allowed() {
                         return fragment_kind.dummy(span);
                     }
                     let meta = ast::MetaItem { node: ast::MetaItemKind::Word, span, path };
-<<<<<<< HEAD
-                    let span = span.with_ctxt(self.cx.backtrace());
-=======
->>>>>>> 8cd2c99a
                     let items = expander.expand(self.cx, span, &meta, item);
                     fragment_kind.expect_from_annotatables(items)
                 }
@@ -850,15 +694,6 @@
         );
     }
 
-<<<<<<< HEAD
-    fn parse_ast_fragment(&mut self,
-                          toks: TokenStream,
-                          kind: AstFragmentKind,
-                          path: &Path,
-                          span: Span)
-                          -> AstFragment {
-        let mut parser = self.cx.new_parser_from_tts(&toks.into_trees().collect::<Vec<_>>());
-=======
     fn parse_ast_fragment(
         &mut self,
         toks: TokenStream,
@@ -867,7 +702,6 @@
         span: Span,
     ) -> AstFragment {
         let mut parser = self.cx.new_parser_from_tts(toks);
->>>>>>> 8cd2c99a
         match parser.parse_ast_fragment(kind, false) {
             Ok(fragment) => {
                 parser.ensure_complete_parse(path, kind.name(), span);
@@ -945,11 +779,7 @@
             let msg = format!("macro expansion ignores token `{}` and any following",
                               self.this_token_to_string());
             // Avoid emitting backtrace info twice.
-<<<<<<< HEAD
-            let def_site_span = self.token.span.with_ctxt(SyntaxContext::empty());
-=======
             let def_site_span = self.token.span.with_ctxt(SyntaxContext::root());
->>>>>>> 8cd2c99a
             let mut err = self.diagnostic().struct_span_err(def_site_span, &msg);
             err.span_label(span, "caused by the macro expansion here");
             let msg = format!(
@@ -986,19 +816,6 @@
 
 impl<'a, 'b> InvocationCollector<'a, 'b> {
     fn collect(&mut self, fragment_kind: AstFragmentKind, kind: InvocationKind) -> AstFragment {
-<<<<<<< HEAD
-        // Expansion info for all the collected invocations is set upon their resolution,
-        // with exception of the derive container case which is not resolved and can get
-        // its expansion info immediately.
-        let expn_info = match &kind {
-            InvocationKind::DeriveContainer { item, .. } => Some(ExpnInfo::default(
-                ExpnKind::Macro(MacroKind::Attr, sym::derive),
-                item.span(), self.cx.parse_sess.edition,
-            )),
-            _ => None,
-        };
-        let expn_id = ExpnId::fresh(self.cx.current_expansion.id, expn_info);
-=======
         // Expansion data for all the collected invocations is set upon their resolution,
         // with exception of the derive container case which is not resolved and can get
         // its expansion data immediately.
@@ -1013,7 +830,6 @@
             _ => None,
         };
         let expn_id = ExpnId::fresh(expn_data);
->>>>>>> 8cd2c99a
         self.invocations.push(Invocation {
             kind,
             fragment_kind,
@@ -1411,11 +1227,6 @@
         }
     }
 
-<<<<<<< HEAD
-    fn visit_generic_params(&mut self, params: &mut Vec<ast::GenericParam>) {
-        self.cfg.configure_generic_params(params);
-        noop_visit_generic_params(params, self);
-=======
    fn flat_map_generic_param(
        &mut self,
        param: ast::GenericParam
@@ -1423,7 +1234,6 @@
     {
         let param = configure!(self, param);
         noop_flat_map_generic_param(param, self)
->>>>>>> 8cd2c99a
     }
 
     fn visit_attribute(&mut self, at: &mut ast::Attribute) {
@@ -1455,47 +1265,22 @@
                     }
 
                     let filename = self.cx.resolve_path(&*file.as_str(), it.span());
-<<<<<<< HEAD
-                    match fs::read_to_string(&filename) {
-                        Ok(src) => {
-                            let src_interned = Symbol::intern(&src);
-
-                            // Add this input file to the code map to make it available as
-                            // dependency information
-                            self.cx.source_map().new_source_file(filename.into(), src);
-=======
                     match self.cx.source_map().load_file(&filename) {
                         Ok(source_file) => {
                             let src = source_file.src.as_ref()
                                 .expect("freshly loaded file should have a source");
                             let src_interned = Symbol::intern(src.as_str());
->>>>>>> 8cd2c99a
 
                             let include_info = vec![
                                 ast::NestedMetaItem::MetaItem(
                                     attr::mk_name_value_item_str(
-<<<<<<< HEAD
-                                        Ident::with_empty_ctxt(sym::file),
-                                        dummy_spanned(file),
-=======
                                         Ident::with_dummy_span(sym::file),
                                         file,
                                         DUMMY_SP,
->>>>>>> 8cd2c99a
                                     ),
                                 ),
                                 ast::NestedMetaItem::MetaItem(
                                     attr::mk_name_value_item_str(
-<<<<<<< HEAD
-                                        Ident::with_empty_ctxt(sym::contents),
-                                        dummy_spanned(src_interned),
-                                    ),
-                                ),
-                            ];
-
-                            let include_ident = Ident::with_empty_ctxt(sym::include);
-                            let item = attr::mk_list_item(DUMMY_SP, include_ident, include_info);
-=======
                                         Ident::with_dummy_span(sym::contents),
                                         src_interned,
                                         DUMMY_SP,
@@ -1505,7 +1290,6 @@
 
                             let include_ident = Ident::with_dummy_span(sym::include);
                             let item = attr::mk_list_item(include_ident, include_info);
->>>>>>> 8cd2c99a
                             items.push(ast::NestedMetaItem::MetaItem(item));
                         }
                         Err(e) => {
@@ -1566,13 +1350,6 @@
                 }
             }
 
-<<<<<<< HEAD
-            let meta = attr::mk_list_item(DUMMY_SP, Ident::with_empty_ctxt(sym::doc), items);
-            match at.style {
-                ast::AttrStyle::Inner => *at = attr::mk_spanned_attr_inner(at.span, at.id, meta),
-                ast::AttrStyle::Outer => *at = attr::mk_spanned_attr_outer(at.span, at.id, meta),
-            }
-=======
             let meta = attr::mk_list_item(Ident::with_dummy_span(sym::doc), items);
             *at = attr::Attribute {
                 span: at.span,
@@ -1582,7 +1359,6 @@
                 tokens: meta.node.tokens(meta.span),
                 is_sugared_doc: false,
             };
->>>>>>> 8cd2c99a
         } else {
             noop_visit_attribute(at, self)
         }
@@ -1626,7 +1402,6 @@
 
     fn macros_in_extern(&self) -> bool {
         self.features.map_or(false, |features| features.macros_in_extern)
-<<<<<<< HEAD
     }
     fn proc_macro_hygiene(&self) -> bool {
         self.features.map_or(false, |features| features.proc_macro_hygiene)
@@ -1634,22 +1409,4 @@
     fn custom_inner_attributes(&self) -> bool {
         self.features.map_or(false, |features| features.custom_inner_attributes)
     }
-}
-
-// A Marker adds the given mark to the syntax context.
-#[derive(Debug)]
-pub struct Marker(pub ExpnId);
-
-impl MutVisitor for Marker {
-    fn visit_span(&mut self, span: &mut Span) {
-        *span = span.apply_mark(self.0)
-=======
-    }
-    fn proc_macro_hygiene(&self) -> bool {
-        self.features.map_or(false, |features| features.proc_macro_hygiene)
->>>>>>> 8cd2c99a
-    }
-    fn custom_inner_attributes(&self) -> bool {
-        self.features.map_or(false, |features| features.custom_inner_attributes)
-    }
 }