--- conflicted
+++ resolved
@@ -8,202 +8,6 @@
 
 use rustc_target::spec::abi::Abi;
 use syntax_pos::{Pos, Span};
-<<<<<<< HEAD
-
-pub trait AstBuilder {
-    // Paths
-    fn path(&self, span: Span, strs: Vec<ast::Ident> ) -> ast::Path;
-    fn path_ident(&self, span: Span, id: ast::Ident) -> ast::Path;
-    fn path_global(&self, span: Span, strs: Vec<ast::Ident> ) -> ast::Path;
-    fn path_all(&self, sp: Span,
-                global: bool,
-                idents: Vec<ast::Ident>,
-                args: Vec<ast::GenericArg>,
-                constraints: Vec<ast::AssocTyConstraint>)
-        -> ast::Path;
-
-    fn qpath(&self, self_type: P<ast::Ty>,
-             trait_path: ast::Path,
-             ident: ast::Ident)
-             -> (ast::QSelf, ast::Path);
-    fn qpath_all(&self, self_type: P<ast::Ty>,
-                trait_path: ast::Path,
-                ident: ast::Ident,
-                args: Vec<ast::GenericArg>,
-                constraints: Vec<ast::AssocTyConstraint>)
-                -> (ast::QSelf, ast::Path);
-
-    // types and consts
-    fn ty_mt(&self, ty: P<ast::Ty>, mutbl: ast::Mutability) -> ast::MutTy;
-
-    fn ty(&self, span: Span, ty: ast::TyKind) -> P<ast::Ty>;
-    fn ty_path(&self, path: ast::Path) -> P<ast::Ty>;
-    fn ty_ident(&self, span: Span, idents: ast::Ident) -> P<ast::Ty>;
-    fn anon_const(&self, span: Span, expr: ast::ExprKind) -> ast::AnonConst;
-    fn const_ident(&self, span: Span, idents: ast::Ident) -> ast::AnonConst;
-
-    fn ty_rptr(&self, span: Span,
-               ty: P<ast::Ty>,
-               lifetime: Option<ast::Lifetime>,
-               mutbl: ast::Mutability) -> P<ast::Ty>;
-    fn ty_ptr(&self, span: Span,
-              ty: P<ast::Ty>,
-              mutbl: ast::Mutability) -> P<ast::Ty>;
-
-    fn ty_infer(&self, sp: Span) -> P<ast::Ty>;
-
-    fn typaram(&self,
-               span: Span,
-               id: ast::Ident,
-               attrs: Vec<ast::Attribute>,
-               bounds: ast::GenericBounds,
-               default: Option<P<ast::Ty>>) -> ast::GenericParam;
-
-    fn trait_ref(&self, path: ast::Path) -> ast::TraitRef;
-    fn poly_trait_ref(&self, span: Span, path: ast::Path) -> ast::PolyTraitRef;
-    fn trait_bound(&self, path: ast::Path) -> ast::GenericBound;
-    fn lifetime(&self, span: Span, ident: ast::Ident) -> ast::Lifetime;
-    fn lifetime_def(&self,
-                    span: Span,
-                    ident: ast::Ident,
-                    attrs: Vec<ast::Attribute>,
-                    bounds: ast::GenericBounds)
-                    -> ast::GenericParam;
-
-    // Statements
-    fn stmt_expr(&self, expr: P<ast::Expr>) -> ast::Stmt;
-    fn stmt_semi(&self, expr: P<ast::Expr>) -> ast::Stmt;
-    fn stmt_let(&self, sp: Span, mutbl: bool, ident: ast::Ident, ex: P<ast::Expr>) -> ast::Stmt;
-    fn stmt_let_typed(&self,
-                      sp: Span,
-                      mutbl: bool,
-                      ident: ast::Ident,
-                      typ: P<ast::Ty>,
-                      ex: P<ast::Expr>)
-                      -> ast::Stmt;
-    fn stmt_let_type_only(&self, span: Span, ty: P<ast::Ty>) -> ast::Stmt;
-    fn stmt_item(&self, sp: Span, item: P<ast::Item>) -> ast::Stmt;
-
-    // Blocks
-    fn block(&self, span: Span, stmts: Vec<ast::Stmt>) -> P<ast::Block>;
-    fn block_expr(&self, expr: P<ast::Expr>) -> P<ast::Block>;
-
-    // Expressions
-    fn expr(&self, span: Span, node: ast::ExprKind) -> P<ast::Expr>;
-    fn expr_path(&self, path: ast::Path) -> P<ast::Expr>;
-    fn expr_qpath(&self, span: Span, qself: ast::QSelf, path: ast::Path) -> P<ast::Expr>;
-    fn expr_ident(&self, span: Span, id: ast::Ident) -> P<ast::Expr>;
-
-    fn expr_self(&self, span: Span) -> P<ast::Expr>;
-    fn expr_binary(&self, sp: Span, op: ast::BinOpKind,
-                   lhs: P<ast::Expr>, rhs: P<ast::Expr>) -> P<ast::Expr>;
-    fn expr_deref(&self, sp: Span, e: P<ast::Expr>) -> P<ast::Expr>;
-    fn expr_unary(&self, sp: Span, op: ast::UnOp, e: P<ast::Expr>) -> P<ast::Expr>;
-
-    fn expr_addr_of(&self, sp: Span, e: P<ast::Expr>) -> P<ast::Expr>;
-    fn expr_mut_addr_of(&self, sp: Span, e: P<ast::Expr>) -> P<ast::Expr>;
-    fn expr_field_access(&self, span: Span, expr: P<ast::Expr>, ident: ast::Ident) -> P<ast::Expr>;
-    fn expr_tup_field_access(&self, sp: Span, expr: P<ast::Expr>,
-                             idx: usize) -> P<ast::Expr>;
-    fn expr_call(&self, span: Span, expr: P<ast::Expr>, args: Vec<P<ast::Expr>>) -> P<ast::Expr>;
-    fn expr_call_ident(&self, span: Span, id: ast::Ident, args: Vec<P<ast::Expr>>) -> P<ast::Expr>;
-    fn expr_call_global(&self, sp: Span, fn_path: Vec<ast::Ident>,
-                        args: Vec<P<ast::Expr>> ) -> P<ast::Expr>;
-    fn expr_method_call(&self, span: Span,
-                        expr: P<ast::Expr>, ident: ast::Ident,
-                        args: Vec<P<ast::Expr>> ) -> P<ast::Expr>;
-    fn expr_block(&self, b: P<ast::Block>) -> P<ast::Expr>;
-    fn expr_cast(&self, sp: Span, expr: P<ast::Expr>, ty: P<ast::Ty>) -> P<ast::Expr>;
-
-    fn field_imm(&self, span: Span, name: Ident, e: P<ast::Expr>) -> ast::Field;
-    fn expr_struct(&self, span: Span, path: ast::Path, fields: Vec<ast::Field>) -> P<ast::Expr>;
-    fn expr_struct_ident(&self, span: Span, id: ast::Ident,
-                         fields: Vec<ast::Field>) -> P<ast::Expr>;
-
-    fn expr_lit(&self, sp: Span, lit: ast::LitKind) -> P<ast::Expr>;
-
-    fn expr_usize(&self, span: Span, i: usize) -> P<ast::Expr>;
-    fn expr_isize(&self, sp: Span, i: isize) -> P<ast::Expr>;
-    fn expr_u8(&self, sp: Span, u: u8) -> P<ast::Expr>;
-    fn expr_u16(&self, sp: Span, u: u16) -> P<ast::Expr>;
-    fn expr_u32(&self, sp: Span, u: u32) -> P<ast::Expr>;
-    fn expr_bool(&self, sp: Span, value: bool) -> P<ast::Expr>;
-
-    fn expr_vec(&self, sp: Span, exprs: Vec<P<ast::Expr>>) -> P<ast::Expr>;
-    fn expr_vec_ng(&self, sp: Span) -> P<ast::Expr>;
-    fn expr_vec_slice(&self, sp: Span, exprs: Vec<P<ast::Expr>>) -> P<ast::Expr>;
-    fn expr_str(&self, sp: Span, s: Symbol) -> P<ast::Expr>;
-
-    fn expr_some(&self, sp: Span, expr: P<ast::Expr>) -> P<ast::Expr>;
-    fn expr_none(&self, sp: Span) -> P<ast::Expr>;
-
-    fn expr_break(&self, sp: Span) -> P<ast::Expr>;
-
-    fn expr_tuple(&self, sp: Span, exprs: Vec<P<ast::Expr>>) -> P<ast::Expr>;
-
-    fn expr_fail(&self, span: Span, msg: Symbol) -> P<ast::Expr>;
-    fn expr_unreachable(&self, span: Span) -> P<ast::Expr>;
-
-    fn expr_ok(&self, span: Span, expr: P<ast::Expr>) -> P<ast::Expr>;
-    fn expr_err(&self, span: Span, expr: P<ast::Expr>) -> P<ast::Expr>;
-    fn expr_try(&self, span: Span, head: P<ast::Expr>) -> P<ast::Expr>;
-
-    fn pat(&self, span: Span, pat: PatKind) -> P<ast::Pat>;
-    fn pat_wild(&self, span: Span) -> P<ast::Pat>;
-    fn pat_lit(&self, span: Span, expr: P<ast::Expr>) -> P<ast::Pat>;
-    fn pat_ident(&self, span: Span, ident: ast::Ident) -> P<ast::Pat>;
-
-    fn pat_ident_binding_mode(&self,
-                              span: Span,
-                              ident: ast::Ident,
-                              bm: ast::BindingMode) -> P<ast::Pat>;
-    fn pat_path(&self, span: Span, path: ast::Path) -> P<ast::Pat>;
-    fn pat_tuple_struct(&self, span: Span, path: ast::Path,
-                        subpats: Vec<P<ast::Pat>>) -> P<ast::Pat>;
-    fn pat_struct(&self, span: Span, path: ast::Path,
-                  field_pats: Vec<Spanned<ast::FieldPat>>) -> P<ast::Pat>;
-    fn pat_tuple(&self, span: Span, pats: Vec<P<ast::Pat>>) -> P<ast::Pat>;
-
-    fn pat_some(&self, span: Span, pat: P<ast::Pat>) -> P<ast::Pat>;
-    fn pat_none(&self, span: Span) -> P<ast::Pat>;
-
-    fn pat_ok(&self, span: Span, pat: P<ast::Pat>) -> P<ast::Pat>;
-    fn pat_err(&self, span: Span, pat: P<ast::Pat>) -> P<ast::Pat>;
-
-    fn arm(&self, span: Span, pats: Vec<P<ast::Pat>>, expr: P<ast::Expr>) -> ast::Arm;
-    fn arm_unreachable(&self, span: Span) -> ast::Arm;
-
-    fn expr_match(&self, span: Span, arg: P<ast::Expr>, arms: Vec<ast::Arm> ) -> P<ast::Expr>;
-    fn expr_if(&self, span: Span,
-               cond: P<ast::Expr>, then: P<ast::Expr>, els: Option<P<ast::Expr>>) -> P<ast::Expr>;
-    fn expr_loop(&self, span: Span, block: P<ast::Block>) -> P<ast::Expr>;
-
-    fn lambda_fn_decl(&self,
-                      span: Span,
-                      fn_decl: P<ast::FnDecl>,
-                      body: P<ast::Expr>,
-                      fn_decl_span: Span)
-                      -> P<ast::Expr>;
-
-    fn lambda(&self, span: Span, ids: Vec<ast::Ident>, body: P<ast::Expr>) -> P<ast::Expr>;
-    fn lambda0(&self, span: Span, body: P<ast::Expr>) -> P<ast::Expr>;
-    fn lambda1(&self, span: Span, body: P<ast::Expr>, ident: ast::Ident) -> P<ast::Expr>;
-
-    fn lambda_stmts(&self, span: Span, ids: Vec<ast::Ident>,
-                    blk: Vec<ast::Stmt>) -> P<ast::Expr>;
-    fn lambda_stmts_0(&self, span: Span, stmts: Vec<ast::Stmt>) -> P<ast::Expr>;
-    fn lambda_stmts_1(&self, span: Span, stmts: Vec<ast::Stmt>,
-                      ident: ast::Ident) -> P<ast::Expr>;
-
-    // Items
-    fn item(&self, span: Span,
-            name: Ident, attrs: Vec<ast::Attribute> , node: ast::ItemKind) -> P<ast::Item>;
-
-    fn arg(&self, span: Span, name: Ident, ty: P<ast::Ty>) -> ast::Arg;
-    // FIXME: unused `self`
-    fn fn_decl(&self, inputs: Vec<ast::Arg> , output: ast::FunctionRetTy) -> P<ast::FnDecl>;
-=======
->>>>>>> 8cd2c99a
 
 // Left so that Cargo tests don't break, this can be removed once those no longer use it
 pub trait AstBuilder {}
@@ -345,11 +149,7 @@
                 ast::TyKind::Ptr(self.ty_mt(ty, mutbl)))
     }
 
-<<<<<<< HEAD
-    fn ty_infer(&self, span: Span) -> P<ast::Ty> {
-=======
     pub fn ty_infer(&self, span: Span) -> P<ast::Ty> {
->>>>>>> 8cd2c99a
         self.ty(span, ast::TyKind::Infer)
     }
 
@@ -478,11 +278,7 @@
     }
 
     // Generates `let _: Type;`, which is usually used for type assertions.
-<<<<<<< HEAD
-    fn stmt_let_type_only(&self, span: Span, ty: P<ast::Ty>) -> ast::Stmt {
-=======
     pub fn stmt_let_type_only(&self, span: Span, ty: P<ast::Ty>) -> ast::Stmt {
->>>>>>> 8cd2c99a
         let local = P(ast::Local {
             pat: self.pat_wild(span),
             ty: Some(ty),
@@ -536,24 +332,15 @@
     }
 
     /// Constructs a `QPath` expression.
-<<<<<<< HEAD
-    fn expr_qpath(&self, span: Span, qself: ast::QSelf, path: ast::Path) -> P<ast::Expr> {
-=======
     pub fn expr_qpath(&self, span: Span, qself: ast::QSelf, path: ast::Path) -> P<ast::Expr> {
->>>>>>> 8cd2c99a
         self.expr(span, ast::ExprKind::Path(Some(qself), path))
     }
 
     pub fn expr_ident(&self, span: Span, id: ast::Ident) -> P<ast::Expr> {
         self.expr_path(self.path_ident(span, id))
     }
-<<<<<<< HEAD
-    fn expr_self(&self, span: Span) -> P<ast::Expr> {
-        self.expr_ident(span, Ident::with_empty_ctxt(kw::SelfLower))
-=======
     pub fn expr_self(&self, span: Span) -> P<ast::Expr> {
         self.expr_ident(span, Ident::with_dummy_span(kw::SelfLower))
->>>>>>> 8cd2c99a
     }
 
     pub fn expr_binary(&self, sp: Span, op: ast::BinOpKind,
@@ -629,11 +416,7 @@
         self.expr_struct(span, self.path_ident(span, id), fields)
     }
 
-<<<<<<< HEAD
-    fn expr_lit(&self, span: Span, lit_kind: ast::LitKind) -> P<ast::Expr> {
-=======
     pub fn expr_lit(&self, span: Span, lit_kind: ast::LitKind) -> P<ast::Expr> {
->>>>>>> 8cd2c99a
         let lit = ast::Lit::from_lit_kind(lit_kind, span);
         self.expr(span, ast::ExprKind::Lit(lit))
     }
@@ -670,11 +453,7 @@
     pub fn expr_vec(&self, sp: Span, exprs: Vec<P<ast::Expr>>) -> P<ast::Expr> {
         self.expr(sp, ast::ExprKind::Array(exprs))
     }
-<<<<<<< HEAD
-    fn expr_vec_ng(&self, sp: Span) -> P<ast::Expr> {
-=======
     pub fn expr_vec_ng(&self, sp: Span) -> P<ast::Expr> {
->>>>>>> 8cd2c99a
         self.expr_call_global(sp, self.std_path(&[sym::vec, sym::Vec, sym::new]),
                               Vec::new())
     }
@@ -689,38 +468,22 @@
         self.expr(sp, ast::ExprKind::Cast(expr, ty))
     }
 
-<<<<<<< HEAD
-    fn expr_some(&self, sp: Span, expr: P<ast::Expr>) -> P<ast::Expr> {
-=======
     pub fn expr_some(&self, sp: Span, expr: P<ast::Expr>) -> P<ast::Expr> {
->>>>>>> 8cd2c99a
         let some = self.std_path(&[sym::option, sym::Option, sym::Some]);
         self.expr_call_global(sp, some, vec![expr])
     }
 
-<<<<<<< HEAD
-    fn expr_none(&self, sp: Span) -> P<ast::Expr> {
-=======
     pub fn expr_none(&self, sp: Span) -> P<ast::Expr> {
->>>>>>> 8cd2c99a
         let none = self.std_path(&[sym::option, sym::Option, sym::None]);
         let none = self.path_global(sp, none);
         self.expr_path(none)
     }
 
-<<<<<<< HEAD
-    fn expr_break(&self, sp: Span) -> P<ast::Expr> {
-        self.expr(sp, ast::ExprKind::Break(None, None))
-    }
-
-    fn expr_tuple(&self, sp: Span, exprs: Vec<P<ast::Expr>>) -> P<ast::Expr> {
-=======
     pub fn expr_break(&self, sp: Span) -> P<ast::Expr> {
         self.expr(sp, ast::ExprKind::Break(None, None))
     }
 
     pub fn expr_tuple(&self, sp: Span, exprs: Vec<P<ast::Expr>>) -> P<ast::Expr> {
->>>>>>> 8cd2c99a
         self.expr(sp, ast::ExprKind::Tup(exprs))
     }
 
@@ -733,11 +496,7 @@
         let expr_loc_ptr = self.expr_addr_of(span, expr_loc_tuple);
         self.expr_call_global(
             span,
-<<<<<<< HEAD
-            self.std_path(&[sym::rt, sym::begin_panic]),
-=======
             [sym::std, sym::rt, sym::begin_panic].iter().map(|s| Ident::new(*s, span)).collect(),
->>>>>>> 8cd2c99a
             vec![
                 self.expr_str(span, msg),
                 expr_loc_ptr])
@@ -747,29 +506,17 @@
         self.expr_fail(span, Symbol::intern("internal error: entered unreachable code"))
     }
 
-<<<<<<< HEAD
-    fn expr_ok(&self, sp: Span, expr: P<ast::Expr>) -> P<ast::Expr> {
-=======
     pub fn expr_ok(&self, sp: Span, expr: P<ast::Expr>) -> P<ast::Expr> {
->>>>>>> 8cd2c99a
         let ok = self.std_path(&[sym::result, sym::Result, sym::Ok]);
         self.expr_call_global(sp, ok, vec![expr])
     }
 
-<<<<<<< HEAD
-    fn expr_err(&self, sp: Span, expr: P<ast::Expr>) -> P<ast::Expr> {
-=======
     pub fn expr_err(&self, sp: Span, expr: P<ast::Expr>) -> P<ast::Expr> {
->>>>>>> 8cd2c99a
         let err = self.std_path(&[sym::result, sym::Result, sym::Err]);
         self.expr_call_global(sp, err, vec![expr])
     }
 
-<<<<<<< HEAD
-    fn expr_try(&self, sp: Span, head: P<ast::Expr>) -> P<ast::Expr> {
-=======
     pub fn expr_try(&self, sp: Span, head: P<ast::Expr>) -> P<ast::Expr> {
->>>>>>> 8cd2c99a
         let ok = self.std_path(&[sym::result, sym::Result, sym::Ok]);
         let ok_path = self.path_global(sp, ok);
         let err = self.std_path(&[sym::result, sym::Result, sym::Err]);
@@ -790,26 +537,16 @@
         let err_expr = self.expr(sp, ast::ExprKind::Ret(Some(err_inner_expr)));
 
         // `Ok(__try_var) => __try_var`
-<<<<<<< HEAD
-        let ok_arm = self.arm(sp, vec![ok_pat], binding_expr);
-        // `Err(__try_var) => return Err(__try_var)`
-        let err_arm = self.arm(sp, vec![err_pat], err_expr);
-=======
         let ok_arm = self.arm(sp, ok_pat, binding_expr);
         // `Err(__try_var) => return Err(__try_var)`
         let err_arm = self.arm(sp, err_pat, err_expr);
->>>>>>> 8cd2c99a
 
         // `match head { Ok() => ..., Err() => ... }`
         self.expr_match(sp, head, vec![ok_arm, err_arm])
     }
 
 
-<<<<<<< HEAD
-    fn pat(&self, span: Span, pat: PatKind) -> P<ast::Pat> {
-=======
     pub fn pat(&self, span: Span, pat: PatKind) -> P<ast::Pat> {
->>>>>>> 8cd2c99a
         P(ast::Pat { id: ast::DUMMY_NODE_ID, node: pat, span })
     }
     pub fn pat_wild(&self, span: Span) -> P<ast::Pat> {
@@ -841,69 +578,42 @@
                       field_pats: Vec<ast::FieldPat>) -> P<ast::Pat> {
         self.pat(span, PatKind::Struct(path, field_pats, false))
     }
-<<<<<<< HEAD
-    fn pat_tuple(&self, span: Span, pats: Vec<P<ast::Pat>>) -> P<ast::Pat> {
-        self.pat(span, PatKind::Tuple(pats))
-    }
-
-    fn pat_some(&self, span: Span, pat: P<ast::Pat>) -> P<ast::Pat> {
-=======
     pub fn pat_tuple(&self, span: Span, pats: Vec<P<ast::Pat>>) -> P<ast::Pat> {
         self.pat(span, PatKind::Tuple(pats))
     }
 
     pub fn pat_some(&self, span: Span, pat: P<ast::Pat>) -> P<ast::Pat> {
->>>>>>> 8cd2c99a
         let some = self.std_path(&[sym::option, sym::Option, sym::Some]);
         let path = self.path_global(span, some);
         self.pat_tuple_struct(span, path, vec![pat])
     }
 
-<<<<<<< HEAD
-    fn pat_none(&self, span: Span) -> P<ast::Pat> {
-=======
     pub fn pat_none(&self, span: Span) -> P<ast::Pat> {
->>>>>>> 8cd2c99a
         let some = self.std_path(&[sym::option, sym::Option, sym::None]);
         let path = self.path_global(span, some);
         self.pat_path(span, path)
     }
 
-<<<<<<< HEAD
-    fn pat_ok(&self, span: Span, pat: P<ast::Pat>) -> P<ast::Pat> {
-=======
     pub fn pat_ok(&self, span: Span, pat: P<ast::Pat>) -> P<ast::Pat> {
->>>>>>> 8cd2c99a
         let some = self.std_path(&[sym::result, sym::Result, sym::Ok]);
         let path = self.path_global(span, some);
         self.pat_tuple_struct(span, path, vec![pat])
     }
 
-<<<<<<< HEAD
-    fn pat_err(&self, span: Span, pat: P<ast::Pat>) -> P<ast::Pat> {
-=======
     pub fn pat_err(&self, span: Span, pat: P<ast::Pat>) -> P<ast::Pat> {
->>>>>>> 8cd2c99a
         let some = self.std_path(&[sym::result, sym::Result, sym::Err]);
         let path = self.path_global(span, some);
         self.pat_tuple_struct(span, path, vec![pat])
     }
 
-<<<<<<< HEAD
-    fn arm(&self, span: Span, pats: Vec<P<ast::Pat>>, expr: P<ast::Expr>) -> ast::Arm {
-=======
     pub fn arm(&self, span: Span, pat: P<ast::Pat>, expr: P<ast::Expr>) -> ast::Arm {
->>>>>>> 8cd2c99a
         ast::Arm {
             attrs: vec![],
             pat,
             guard: None,
             body: expr,
             span,
-<<<<<<< HEAD
-=======
-            id: ast::DUMMY_NODE_ID,
->>>>>>> 8cd2c99a
+            id: ast::DUMMY_NODE_ID,
         }
     }
 
@@ -985,11 +695,7 @@
 
     pub fn param(&self, span: Span, ident: ast::Ident, ty: P<ast::Ty>) -> ast::Param {
         let arg_pat = self.pat_ident(span, ident);
-<<<<<<< HEAD
-        ast::Arg {
-=======
         ast::Param {
->>>>>>> 8cd2c99a
             attrs: ThinVec::default(),
             id: ast::DUMMY_NODE_ID,
             pat: arg_pat,
@@ -999,11 +705,7 @@
     }
 
     // FIXME: unused `self`
-<<<<<<< HEAD
-    fn fn_decl(&self, inputs: Vec<ast::Arg>, output: ast::FunctionRetTy) -> P<ast::FnDecl> {
-=======
     pub fn fn_decl(&self, inputs: Vec<ast::Param>, output: ast::FunctionRetTy) -> P<ast::FnDecl> {
->>>>>>> 8cd2c99a
         P(ast::FnDecl {
             inputs,
             output,
@@ -1081,16 +783,6 @@
             ast::VariantData::Tuple(fields, ast::DUMMY_NODE_ID)
         };
 
-<<<<<<< HEAD
-        respan(span,
-               ast::Variant_ {
-                   ident,
-                   id: ast::DUMMY_NODE_ID,
-                   attrs: Vec::new(),
-                   data: vdata,
-                   disr_expr: None,
-               })
-=======
         ast::Variant {
             attrs: Vec::new(),
             data: vdata,
@@ -1099,7 +791,6 @@
             ident,
             span,
         }
->>>>>>> 8cd2c99a
     }
 
     pub fn item_enum_poly(&self, span: Span, name: Ident,
@@ -1193,16 +884,9 @@
         attr::mk_list_item(Ident::new(name, sp), mis)
     }
 
-<<<<<<< HEAD
-    fn meta_name_value(&self, span: Span, name: ast::Name, lit_kind: ast::LitKind)
-                       -> ast::MetaItem {
-        attr::mk_name_value_item(span, Ident::with_empty_ctxt(name).with_span_pos(span),
-                                 lit_kind, span)
-=======
     pub fn meta_name_value(&self, span: Span, name: ast::Name, lit_kind: ast::LitKind)
                        -> ast::MetaItem {
         attr::mk_name_value_item(Ident::new(name, span), lit_kind, span)
->>>>>>> 8cd2c99a
     }
 
     pub fn item_use(&self, sp: Span,
