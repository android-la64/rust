// The Rust abstract syntax tree.

pub use GenericArgs::*;
pub use UnsafeSource::*;
pub use crate::symbol::{Ident, Symbol as Name};
pub use crate::util::parser::ExprPrecedence;

<<<<<<< HEAD
use crate::ext::hygiene::{ExpnId, SyntaxContext};
=======
use crate::ext::hygiene::ExpnId;
>>>>>>> 8cd2c99a
use crate::parse::token::{self, DelimToken};
use crate::print::pprust;
use crate::ptr::P;
use crate::source_map::{dummy_spanned, respan, Spanned};
use crate::symbol::{kw, sym, Symbol};
use crate::tokenstream::TokenStream;
use crate::ThinVec;

use rustc_data_structures::indexed_vec::Idx;
#[cfg(target_arch = "x86_64")]
use rustc_data_structures::static_assert_size;
use rustc_target::spec::abi::Abi;
use syntax_pos::{Span, DUMMY_SP};

use rustc_data_structures::fx::FxHashSet;
use rustc_data_structures::sync::Lrc;
use rustc_serialize::{self, Decoder, Encoder};
use std::fmt;

pub use rustc_target::abi::FloatTy;

#[cfg(test)]
mod tests;

#[derive(Clone, RustcEncodable, RustcDecodable, Copy)]
pub struct Label {
    pub ident: Ident,
}

impl fmt::Debug for Label {
    fn fmt(&self, f: &mut fmt::Formatter<'_>) -> fmt::Result {
        write!(f, "label({:?})", self.ident)
    }
}

#[derive(Clone, RustcEncodable, RustcDecodable, Copy)]
pub struct Lifetime {
    pub id: NodeId,
    pub ident: Ident,
}

impl fmt::Debug for Lifetime {
    fn fmt(&self, f: &mut fmt::Formatter<'_>) -> fmt::Result {
        write!(
            f,
            "lifetime({}: {})",
            self.id,
            self
        )
    }
}

impl fmt::Display for Lifetime {
    fn fmt(&self, f: &mut fmt::Formatter<'_>) -> fmt::Result {
        write!(f, "{}", self.ident.name.as_str())
    }
}

/// A "Path" is essentially Rust's notion of a name.
///
/// It's represented as a sequence of identifiers,
/// along with a bunch of supporting information.
///
/// E.g., `std::cmp::PartialEq`.
#[derive(Clone, RustcEncodable, RustcDecodable)]
pub struct Path {
    pub span: Span,
    /// The segments in the path: the things separated by `::`.
    /// Global paths begin with `kw::PathRoot`.
    pub segments: Vec<PathSegment>,
}

impl PartialEq<Symbol> for Path {
    fn eq(&self, symbol: &Symbol) -> bool {
        self.segments.len() == 1 && {
            self.segments[0].ident.name == *symbol
        }
    }
}

impl fmt::Debug for Path {
    fn fmt(&self, f: &mut fmt::Formatter<'_>) -> fmt::Result {
        write!(f, "path({})", pprust::path_to_string(self))
    }
}

impl fmt::Display for Path {
    fn fmt(&self, f: &mut fmt::Formatter<'_>) -> fmt::Result {
        write!(f, "{}", pprust::path_to_string(self))
    }
}

impl Path {
    // Convert a span and an identifier to the corresponding
    // one-segment path.
    pub fn from_ident(ident: Ident) -> Path {
        Path {
            segments: vec![PathSegment::from_ident(ident)],
            span: ident.span,
        }
    }

    pub fn is_global(&self) -> bool {
        !self.segments.is_empty() && self.segments[0].ident.name == kw::PathRoot
    }
}

/// A segment of a path: an identifier, an optional lifetime, and a set of types.
///
/// E.g., `std`, `String` or `Box<T>`.
#[derive(Clone, RustcEncodable, RustcDecodable, Debug)]
pub struct PathSegment {
    /// The identifier portion of this path segment.
    pub ident: Ident,

    pub id: NodeId,

    /// Type/lifetime parameters attached to this path. They come in
    /// two flavors: `Path<A,B,C>` and `Path(A,B) -> C`.
    /// `None` means that no parameter list is supplied (`Path`),
    /// `Some` means that parameter list is supplied (`Path<X, Y>`)
    /// but it can be empty (`Path<>`).
    /// `P` is used as a size optimization for the common case with no parameters.
    pub args: Option<P<GenericArgs>>,
}

impl PathSegment {
    pub fn from_ident(ident: Ident) -> Self {
        PathSegment { ident, id: DUMMY_NODE_ID, args: None }
    }
    pub fn path_root(span: Span) -> Self {
        PathSegment::from_ident(Ident::new(kw::PathRoot, span))
    }
}

/// The arguments of a path segment.
///
/// E.g., `<A, B>` as in `Foo<A, B>` or `(A, B)` as in `Foo(A, B)`.
#[derive(Clone, RustcEncodable, RustcDecodable, Debug)]
pub enum GenericArgs {
    /// The `<'a, A, B, C>` in `foo::bar::baz::<'a, A, B, C>`.
    AngleBracketed(AngleBracketedArgs),
    /// The `(A, B)` and `C` in `Foo(A, B) -> C`.
    Parenthesized(ParenthesizedArgs),
}

impl GenericArgs {
    pub fn is_parenthesized(&self) -> bool {
        match *self {
            Parenthesized(..) => true,
            _ => false,
        }
    }

    pub fn is_angle_bracketed(&self) -> bool {
        match *self {
            AngleBracketed(..) => true,
            _ => false,
        }
    }

    pub fn span(&self) -> Span {
        match *self {
            AngleBracketed(ref data) => data.span,
            Parenthesized(ref data) => data.span,
        }
    }
}

#[derive(Clone, RustcEncodable, RustcDecodable, Debug)]
pub enum GenericArg {
    Lifetime(Lifetime),
    Type(P<Ty>),
    Const(AnonConst),
}

impl GenericArg {
    pub fn span(&self) -> Span {
        match self {
            GenericArg::Lifetime(lt) => lt.ident.span,
            GenericArg::Type(ty) => ty.span,
            GenericArg::Const(ct) => ct.value.span,
        }
    }
}

/// A path like `Foo<'a, T>`.
#[derive(Clone, RustcEncodable, RustcDecodable, Debug, Default)]
pub struct AngleBracketedArgs {
    /// The overall span.
    pub span: Span,
    /// The arguments for this path segment.
    pub args: Vec<GenericArg>,
    /// Constraints on associated types, if any.
    /// E.g., `Foo<A = Bar, B: Baz>`.
    pub constraints: Vec<AssocTyConstraint>,
}

impl Into<Option<P<GenericArgs>>> for AngleBracketedArgs {
    fn into(self) -> Option<P<GenericArgs>> {
        Some(P(GenericArgs::AngleBracketed(self)))
    }
}

impl Into<Option<P<GenericArgs>>> for ParenthesizedArgs {
    fn into(self) -> Option<P<GenericArgs>> {
        Some(P(GenericArgs::Parenthesized(self)))
    }
}

/// A path like `Foo(A, B) -> C`.
#[derive(Clone, RustcEncodable, RustcDecodable, Debug)]
pub struct ParenthesizedArgs {
    /// Overall span
    pub span: Span,

    /// `(A, B)`
    pub inputs: Vec<P<Ty>>,

    /// `C`
    pub output: Option<P<Ty>>,
}

impl ParenthesizedArgs {
    pub fn as_angle_bracketed_args(&self) -> AngleBracketedArgs {
        AngleBracketedArgs {
            span: self.span,
            args: self.inputs.iter().cloned().map(|input| GenericArg::Type(input)).collect(),
            constraints: vec![],
        }
    }
}

// hack to ensure that we don't try to access the private parts of `NodeId` in this module
mod node_id_inner {
    use rustc_data_structures::indexed_vec::Idx;
    use rustc_data_structures::newtype_index;
    newtype_index! {
        pub struct NodeId {
            ENCODABLE = custom
            DEBUG_FORMAT = "NodeId({})"
        }
    }
}

pub use node_id_inner::NodeId;

impl NodeId {
    pub fn placeholder_from_expn_id(expn_id: ExpnId) -> Self {
        NodeId::from_u32(expn_id.as_u32())
    }

    pub fn placeholder_to_expn_id(self) -> ExpnId {
        ExpnId::from_u32(self.as_u32())
    }
}

impl fmt::Display for NodeId {
    fn fmt(&self, f: &mut fmt::Formatter<'_>) -> fmt::Result {
        fmt::Display::fmt(&self.as_u32(), f)
    }
}

impl rustc_serialize::UseSpecializedEncodable for NodeId {
    fn default_encode<S: Encoder>(&self, s: &mut S) -> Result<(), S::Error> {
        s.emit_u32(self.as_u32())
    }
}

impl rustc_serialize::UseSpecializedDecodable for NodeId {
    fn default_decode<D: Decoder>(d: &mut D) -> Result<NodeId, D::Error> {
        d.read_u32().map(NodeId::from_u32)
    }
}

/// `NodeId` used to represent the root of the crate.
pub const CRATE_NODE_ID: NodeId = NodeId::from_u32_const(0);

/// When parsing and doing expansions, we initially give all AST nodes this AST
/// node value. Then later, in the renumber pass, we renumber them to have
/// small, positive ids.
pub const DUMMY_NODE_ID: NodeId = NodeId::MAX;

/// A modifier on a bound, currently this is only used for `?Sized`, where the
/// modifier is `Maybe`. Negative bounds should also be handled here.
#[derive(Copy, Clone, PartialEq, Eq, RustcEncodable, RustcDecodable, Debug)]
pub enum TraitBoundModifier {
    None,
    Maybe,
}

/// The AST represents all type param bounds as types.
/// `typeck::collect::compute_bounds` matches these against
/// the "special" built-in traits (see `middle::lang_items`) and
/// detects `Copy`, `Send` and `Sync`.
#[derive(Clone, RustcEncodable, RustcDecodable, Debug)]
pub enum GenericBound {
    Trait(PolyTraitRef, TraitBoundModifier),
    Outlives(Lifetime),
}

impl GenericBound {
    pub fn span(&self) -> Span {
        match self {
            &GenericBound::Trait(ref t, ..) => t.span,
            &GenericBound::Outlives(ref l) => l.ident.span,
        }
    }
}

pub type GenericBounds = Vec<GenericBound>;

/// Specifies the enforced ordering for generic parameters. In the future,
/// if we wanted to relax this order, we could override `PartialEq` and
/// `PartialOrd`, to allow the kinds to be unordered.
#[derive(PartialEq, Eq, PartialOrd, Ord, Hash, Clone, Copy)]
pub enum ParamKindOrd {
    Lifetime,
    Type,
    Const,
}

impl fmt::Display for ParamKindOrd {
    fn fmt(&self, f: &mut fmt::Formatter<'_>) -> fmt::Result {
        match self {
            ParamKindOrd::Lifetime => "lifetime".fmt(f),
            ParamKindOrd::Type => "type".fmt(f),
            ParamKindOrd::Const => "const".fmt(f),
        }
    }
}

#[derive(Clone, RustcEncodable, RustcDecodable, Debug)]
pub enum GenericParamKind {
    /// A lifetime definition (e.g., `'a: 'b + 'c + 'd`).
    Lifetime,
    Type { default: Option<P<Ty>> },
    Const { ty: P<Ty> },
}

#[derive(Clone, RustcEncodable, RustcDecodable, Debug)]
pub struct GenericParam {
    pub id: NodeId,
    pub ident: Ident,
    pub attrs: ThinVec<Attribute>,
    pub bounds: GenericBounds,

    pub kind: GenericParamKind,
}

/// Represents lifetime, type and const parameters attached to a declaration of
/// a function, enum, trait, etc.
#[derive(Clone, RustcEncodable, RustcDecodable, Debug)]
pub struct Generics {
    pub params: Vec<GenericParam>,
    pub where_clause: WhereClause,
    pub span: Span,
}

impl Default for Generics {
    /// Creates an instance of `Generics`.
    fn default() -> Generics {
        Generics {
            params: Vec::new(),
            where_clause: WhereClause {
                predicates: Vec::new(),
                span: DUMMY_SP,
            },
            span: DUMMY_SP,
        }
    }
}

/// A where-clause in a definition.
#[derive(Clone, RustcEncodable, RustcDecodable, Debug)]
pub struct WhereClause {
    pub predicates: Vec<WherePredicate>,
    pub span: Span,
}

/// A single predicate in a where-clause.
#[derive(Clone, RustcEncodable, RustcDecodable, Debug)]
pub enum WherePredicate {
    /// A type binding (e.g., `for<'c> Foo: Send + Clone + 'c`).
    BoundPredicate(WhereBoundPredicate),
    /// A lifetime predicate (e.g., `'a: 'b + 'c`).
    RegionPredicate(WhereRegionPredicate),
    /// An equality predicate (unsupported).
    EqPredicate(WhereEqPredicate),
}

impl WherePredicate {
    pub fn span(&self) -> Span {
        match self {
            &WherePredicate::BoundPredicate(ref p) => p.span,
            &WherePredicate::RegionPredicate(ref p) => p.span,
            &WherePredicate::EqPredicate(ref p) => p.span,
        }
    }
}

/// A type bound.
///
/// E.g., `for<'c> Foo: Send + Clone + 'c`.
#[derive(Clone, RustcEncodable, RustcDecodable, Debug)]
pub struct WhereBoundPredicate {
    pub span: Span,
    /// Any generics from a `for` binding.
    pub bound_generic_params: Vec<GenericParam>,
    /// The type being bounded.
    pub bounded_ty: P<Ty>,
    /// Trait and lifetime bounds (`Clone + Send + 'static`).
    pub bounds: GenericBounds,
}

/// A lifetime predicate.
///
/// E.g., `'a: 'b + 'c`.
#[derive(Clone, RustcEncodable, RustcDecodable, Debug)]
pub struct WhereRegionPredicate {
    pub span: Span,
    pub lifetime: Lifetime,
    pub bounds: GenericBounds,
}

/// An equality predicate (unsupported).
///
/// E.g., `T = int`.
#[derive(Clone, RustcEncodable, RustcDecodable, Debug)]
pub struct WhereEqPredicate {
    pub id: NodeId,
    pub span: Span,
    pub lhs_ty: P<Ty>,
    pub rhs_ty: P<Ty>,
}

/// The set of `MetaItem`s that define the compilation environment of the crate,
/// used to drive conditional compilation.
pub type CrateConfig = FxHashSet<(Name, Option<Symbol>)>;

#[derive(Clone, RustcEncodable, RustcDecodable, Debug)]
pub struct Crate {
    pub module: Mod,
    pub attrs: Vec<Attribute>,
    pub span: Span,
}

/// Possible values inside of compile-time attribute lists.
///
/// E.g., the '..' in `#[name(..)]`.
#[derive(Clone, RustcEncodable, RustcDecodable, Debug)]
pub enum NestedMetaItem {
    /// A full MetaItem, for recursive meta items.
    MetaItem(MetaItem),
    /// A literal.
    ///
    /// E.g., `"foo"`, `64`, `true`.
    Literal(Lit),
}

/// A spanned compile-time attribute item.
///
/// E.g., `#[test]`, `#[derive(..)]`, `#[rustfmt::skip]` or `#[feature = "foo"]`.
#[derive(Clone, RustcEncodable, RustcDecodable, Debug)]
pub struct MetaItem {
    pub path: Path,
    pub node: MetaItemKind,
    pub span: Span,
}

/// A compile-time attribute item.
///
/// E.g., `#[test]`, `#[derive(..)]` or `#[feature = "foo"]`.
#[derive(Clone, RustcEncodable, RustcDecodable, Debug)]
pub enum MetaItemKind {
    /// Word meta item.
    ///
    /// E.g., `test` as in `#[test]`.
    Word,
    /// List meta item.
    ///
    /// E.g., `derive(..)` as in `#[derive(..)]`.
    List(Vec<NestedMetaItem>),
    /// Name value meta item.
    ///
    /// E.g., `feature = "foo"` as in `#[feature = "foo"]`.
    NameValue(Lit),
}

/// A block (`{ .. }`).
///
/// E.g., `{ .. }` as in `fn foo() { .. }`.
#[derive(Clone, RustcEncodable, RustcDecodable, Debug)]
pub struct Block {
    /// The statements in the block.
    pub stmts: Vec<Stmt>,
    pub id: NodeId,
    /// Distinguishes between `unsafe { ... }` and `{ ... }`.
    pub rules: BlockCheckMode,
    pub span: Span,
}

#[derive(Clone, RustcEncodable, RustcDecodable)]
pub struct Pat {
    pub id: NodeId,
    pub node: PatKind,
    pub span: Span,
}

impl fmt::Debug for Pat {
    fn fmt(&self, f: &mut fmt::Formatter<'_>) -> fmt::Result {
        write!(f, "pat({}: {})", self.id, pprust::pat_to_string(self))
    }
}

impl Pat {
    /// Attempt reparsing the pattern as a type.
    /// This is intended for use by diagnostics.
    pub(super) fn to_ty(&self) -> Option<P<Ty>> {
        let node = match &self.node {
            // In a type expression `_` is an inference variable.
            PatKind::Wild => TyKind::Infer,
            // An IDENT pattern with no binding mode would be valid as path to a type. E.g. `u32`.
            PatKind::Ident(BindingMode::ByValue(Mutability::Immutable), ident, None) => {
                TyKind::Path(None, Path::from_ident(*ident))
            }
            PatKind::Path(qself, path) => TyKind::Path(qself.clone(), path.clone()),
            PatKind::Mac(mac) => TyKind::Mac(mac.clone()),
            // `&mut? P` can be reinterpreted as `&mut? T` where `T` is `P` reparsed as a type.
            PatKind::Ref(pat, mutbl) => pat
                .to_ty()
                .map(|ty| TyKind::Rptr(None, MutTy { ty, mutbl: *mutbl }))?,
            // A slice/array pattern `[P]` can be reparsed as `[T]`, an unsized array,
            // when `P` can be reparsed as a type `T`.
            PatKind::Slice(pats) if pats.len() == 1 => pats[0].to_ty().map(TyKind::Slice)?,
            // A tuple pattern `(P0, .., Pn)` can be reparsed as `(T0, .., Tn)`
            // assuming `T0` to `Tn` are all syntactically valid as types.
            PatKind::Tuple(pats) => {
                let mut tys = Vec::with_capacity(pats.len());
                // FIXME(#48994) - could just be collected into an Option<Vec>
                for pat in pats {
                    tys.push(pat.to_ty()?);
                }
                TyKind::Tup(tys)
            }
            _ => return None,
        };

        Some(P(Ty {
            node,
            id: self.id,
            span: self.span,
        }))
    }

    /// Walk top-down and call `it` in each place where a pattern occurs
    /// starting with the root pattern `walk` is called on. If `it` returns
    /// false then we will descend no further but siblings will be processed.
    pub fn walk(&self, it: &mut impl FnMut(&Pat) -> bool) {
        if !it(self) {
            return;
        }

        match &self.node {
            PatKind::Ident(_, _, Some(p)) => p.walk(it),
<<<<<<< HEAD
            PatKind::Struct(_, fields, _) => fields.iter().all(|field| field.node.pat.walk(it)),
            PatKind::TupleStruct(_, s) | PatKind::Tuple(s) | PatKind::Slice(s) => {
                s.iter().all(|p| p.walk(it))
            }
            PatKind::Box(s) | PatKind::Ref(s, _) | PatKind::Paren(s) => s.walk(it),
=======
            PatKind::Struct(_, fields, _) => fields.iter().for_each(|field| field.pat.walk(it)),
            PatKind::TupleStruct(_, s)
            | PatKind::Tuple(s)
            | PatKind::Slice(s)
            | PatKind::Or(s) => s.iter().for_each(|p| p.walk(it)),
            PatKind::Box(s)
            | PatKind::Ref(s, _)
            | PatKind::Paren(s) => s.walk(it),
>>>>>>> 8cd2c99a
            PatKind::Wild
            | PatKind::Rest
            | PatKind::Lit(_)
            | PatKind::Range(..)
            | PatKind::Ident(..)
            | PatKind::Path(..)
            | PatKind::Mac(_) => {},
        }
    }

    /// Is this a `..` pattern?
    pub fn is_rest(&self) -> bool {
        match self.node {
            PatKind::Rest => true,
            _ => false,
        }
    }

    /// Is this a `..` pattern?
    pub fn is_rest(&self) -> bool {
        match self.node {
            PatKind::Rest => true,
            _ => false,
        }
    }
}

/// A single field in a struct pattern
///
/// Patterns like the fields of Foo `{ x, ref y, ref mut z }`
/// are treated the same as` x: x, y: ref y, z: ref mut z`,
/// except is_shorthand is true
#[derive(Clone, RustcEncodable, RustcDecodable, Debug)]
pub struct FieldPat {
    /// The identifier for the field
    pub ident: Ident,
    /// The pattern the field is destructured to
    pub pat: P<Pat>,
    pub is_shorthand: bool,
    pub attrs: ThinVec<Attribute>,
    pub id: NodeId,
    pub span: Span,
}

#[derive(Clone, PartialEq, RustcEncodable, RustcDecodable, Debug, Copy)]
pub enum BindingMode {
    ByRef(Mutability),
    ByValue(Mutability),
}

#[derive(Clone, RustcEncodable, RustcDecodable, Debug)]
pub enum RangeEnd {
    Included(RangeSyntax),
    Excluded,
}

#[derive(Clone, RustcEncodable, RustcDecodable, Debug)]
pub enum RangeSyntax {
    DotDotDot,
    DotDotEq,
}

#[derive(Clone, RustcEncodable, RustcDecodable, Debug)]
pub enum PatKind {
    /// Represents a wildcard pattern (`_`).
    Wild,

    /// A `PatKind::Ident` may either be a new bound variable (`ref mut binding @ OPT_SUBPATTERN`),
    /// or a unit struct/variant pattern, or a const pattern (in the last two cases the third
    /// field must be `None`). Disambiguation cannot be done with parser alone, so it happens
    /// during name resolution.
    Ident(BindingMode, Ident, Option<P<Pat>>),

    /// A struct or struct variant pattern (e.g., `Variant {x, y, ..}`).
    /// The `bool` is `true` in the presence of a `..`.
<<<<<<< HEAD
    Struct(Path, Vec<Spanned<FieldPat>>, /* recovered */ bool),

    /// A tuple struct/variant pattern (`Variant(x, y, .., z)`).
    TupleStruct(Path, Vec<P<Pat>>),
=======
    Struct(Path, Vec<FieldPat>, /* recovered */ bool),

    /// A tuple struct/variant pattern (`Variant(x, y, .., z)`).
    TupleStruct(Path, Vec<P<Pat>>),

    /// An or-pattern `A | B | C`.
    /// Invariant: `pats.len() >= 2`.
    Or(Vec<P<Pat>>),
>>>>>>> 8cd2c99a

    /// A possibly qualified path pattern.
    /// Unqualified path patterns `A::B::C` can legally refer to variants, structs, constants
    /// or associated constants. Qualified path patterns `<A>::B::C`/`<A as Trait>::B::C` can
    /// only legally refer to associated constants.
    Path(Option<QSelf>, Path),

    /// A tuple pattern (`(a, b)`).
    Tuple(Vec<P<Pat>>),

    /// A `box` pattern.
    Box(P<Pat>),

    /// A reference pattern (e.g., `&mut (a, b)`).
    Ref(P<Pat>, Mutability),

    /// A literal.
    Lit(P<Expr>),

    /// A range pattern (e.g., `1...2`, `1..=2` or `1..2`).
    Range(P<Expr>, P<Expr>, Spanned<RangeEnd>),

    /// A slice pattern `[a, b, c]`.
    Slice(Vec<P<Pat>>),

    /// A rest pattern `..`.
    ///
    /// Syntactically it is valid anywhere.
    ///
    /// Semantically however, it only has meaning immediately inside:
    /// - a slice pattern: `[a, .., b]`,
    /// - a binding pattern immediately inside a slice pattern: `[a, r @ ..]`,
    /// - a tuple pattern: `(a, .., b)`,
    /// - a tuple struct/variant pattern: `$path(a, .., b)`.
    ///
    /// In all of these cases, an additional restriction applies,
    /// only one rest pattern may occur in the pattern sequences.
    Rest,

    /// Parentheses in patterns used for grouping (i.e., `(PAT)`).
    Paren(P<Pat>),

    /// A macro pattern; pre-expansion.
    Mac(Mac),
}

#[derive(
    Clone, PartialEq, Eq, PartialOrd, Ord, Hash, RustcEncodable, RustcDecodable, Debug, Copy,
)]
pub enum Mutability {
    Mutable,
    Immutable,
}

#[derive(Clone, PartialEq, RustcEncodable, RustcDecodable, Debug, Copy)]
pub enum BinOpKind {
    /// The `+` operator (addition)
    Add,
    /// The `-` operator (subtraction)
    Sub,
    /// The `*` operator (multiplication)
    Mul,
    /// The `/` operator (division)
    Div,
    /// The `%` operator (modulus)
    Rem,
    /// The `&&` operator (logical and)
    And,
    /// The `||` operator (logical or)
    Or,
    /// The `^` operator (bitwise xor)
    BitXor,
    /// The `&` operator (bitwise and)
    BitAnd,
    /// The `|` operator (bitwise or)
    BitOr,
    /// The `<<` operator (shift left)
    Shl,
    /// The `>>` operator (shift right)
    Shr,
    /// The `==` operator (equality)
    Eq,
    /// The `<` operator (less than)
    Lt,
    /// The `<=` operator (less than or equal to)
    Le,
    /// The `!=` operator (not equal to)
    Ne,
    /// The `>=` operator (greater than or equal to)
    Ge,
    /// The `>` operator (greater than)
    Gt,
}

impl BinOpKind {
    pub fn to_string(&self) -> &'static str {
        use BinOpKind::*;
        match *self {
            Add => "+",
            Sub => "-",
            Mul => "*",
            Div => "/",
            Rem => "%",
            And => "&&",
            Or => "||",
            BitXor => "^",
            BitAnd => "&",
            BitOr => "|",
            Shl => "<<",
            Shr => ">>",
            Eq => "==",
            Lt => "<",
            Le => "<=",
            Ne => "!=",
            Ge => ">=",
            Gt => ">",
        }
    }
    pub fn lazy(&self) -> bool {
        match *self {
            BinOpKind::And | BinOpKind::Or => true,
            _ => false,
        }
    }

    pub fn is_shift(&self) -> bool {
        match *self {
            BinOpKind::Shl | BinOpKind::Shr => true,
            _ => false,
        }
    }

    pub fn is_comparison(&self) -> bool {
        use BinOpKind::*;
        match *self {
            Eq | Lt | Le | Ne | Gt | Ge => true,
            And | Or | Add | Sub | Mul | Div | Rem | BitXor | BitAnd | BitOr | Shl | Shr => false,
        }
    }

    /// Returns `true` if the binary operator takes its arguments by value
    pub fn is_by_value(&self) -> bool {
        !self.is_comparison()
    }
}

pub type BinOp = Spanned<BinOpKind>;

#[derive(Clone, RustcEncodable, RustcDecodable, Debug, Copy)]
pub enum UnOp {
    /// The `*` operator for dereferencing
    Deref,
    /// The `!` operator for logical inversion
    Not,
    /// The `-` operator for negation
    Neg,
}

impl UnOp {
    /// Returns `true` if the unary operator takes its argument by value
    pub fn is_by_value(u: UnOp) -> bool {
        match u {
            UnOp::Neg | UnOp::Not => true,
            _ => false,
        }
    }

    pub fn to_string(op: UnOp) -> &'static str {
        match op {
            UnOp::Deref => "*",
            UnOp::Not => "!",
            UnOp::Neg => "-",
        }
    }
}

/// A statement
#[derive(Clone, RustcEncodable, RustcDecodable)]
pub struct Stmt {
    pub id: NodeId,
    pub node: StmtKind,
    pub span: Span,
}

impl Stmt {
    pub fn add_trailing_semicolon(mut self) -> Self {
        self.node = match self.node {
            StmtKind::Expr(expr) => StmtKind::Semi(expr),
            StmtKind::Mac(mac) => {
                StmtKind::Mac(mac.map(|(mac, _style, attrs)| (mac, MacStmtStyle::Semicolon, attrs)))
            }
            node => node,
        };
        self
    }

    pub fn is_item(&self) -> bool {
        match self.node {
            StmtKind::Item(_) => true,
            _ => false,
        }
    }

    pub fn is_expr(&self) -> bool {
        match self.node {
            StmtKind::Expr(_) => true,
            _ => false,
        }
    }
}

impl fmt::Debug for Stmt {
    fn fmt(&self, f: &mut fmt::Formatter<'_>) -> fmt::Result {
        write!(
            f,
            "stmt({}: {})",
            self.id.to_string(),
            pprust::stmt_to_string(self)
        )
    }
}

#[derive(Clone, RustcEncodable, RustcDecodable)]
pub enum StmtKind {
    /// A local (let) binding.
    Local(P<Local>),

    /// An item definition.
    Item(P<Item>),

    /// Expr without trailing semi-colon.
    Expr(P<Expr>),
    /// Expr with a trailing semi-colon.
    Semi(P<Expr>),
    /// Macro.
    Mac(P<(Mac, MacStmtStyle, ThinVec<Attribute>)>),
}

#[derive(Clone, Copy, PartialEq, RustcEncodable, RustcDecodable, Debug)]
pub enum MacStmtStyle {
    /// The macro statement had a trailing semicolon (e.g., `foo! { ... };`
    /// `foo!(...);`, `foo![...];`).
    Semicolon,
    /// The macro statement had braces (e.g., `foo! { ... }`).
    Braces,
    /// The macro statement had parentheses or brackets and no semicolon (e.g.,
    /// `foo!(...)`). All of these will end up being converted into macro
    /// expressions.
    NoBraces,
}

/// Local represents a `let` statement, e.g., `let <pat>:<ty> = <expr>;`.
#[derive(Clone, RustcEncodable, RustcDecodable, Debug)]
pub struct Local {
    pub id: NodeId,
    pub pat: P<Pat>,
    pub ty: Option<P<Ty>>,
    /// Initializer expression to set the value, if any.
    pub init: Option<P<Expr>>,
    pub span: Span,
    pub attrs: ThinVec<Attribute>,
}

/// An arm of a 'match'.
///
/// E.g., `0..=10 => { println!("match!") }` as in
///
/// ```
/// match 123 {
///     0..=10 => { println!("match!") },
///     _ => { println!("no match!") },
/// }
/// ```
#[derive(Clone, RustcEncodable, RustcDecodable, Debug)]
pub struct Arm {
    pub attrs: Vec<Attribute>,
<<<<<<< HEAD
    pub pats: Vec<P<Pat>>,
    pub guard: Option<P<Expr>>,
    pub body: P<Expr>,
    pub span: Span,
=======
    pub pat: P<Pat>,
    pub guard: Option<P<Expr>>,
    pub body: P<Expr>,
    pub span: Span,
    pub id: NodeId,
>>>>>>> 8cd2c99a
}

#[derive(Clone, RustcEncodable, RustcDecodable, Debug)]
pub struct Field {
    pub ident: Ident,
    pub expr: P<Expr>,
    pub span: Span,
    pub is_shorthand: bool,
    pub attrs: ThinVec<Attribute>,
    pub id: NodeId,
}

#[derive(Clone, PartialEq, RustcEncodable, RustcDecodable, Debug, Copy)]
pub enum BlockCheckMode {
    Default,
    Unsafe(UnsafeSource),
}

#[derive(Clone, PartialEq, RustcEncodable, RustcDecodable, Debug, Copy)]
pub enum UnsafeSource {
    CompilerGenerated,
    UserProvided,
}

/// A constant (expression) that's not an item or associated item,
/// but needs its own `DefId` for type-checking, const-eval, etc.
/// These are usually found nested inside types (e.g., array lengths)
/// or expressions (e.g., repeat counts), and also used to define
/// explicit discriminant values for enum variants.
#[derive(Clone, RustcEncodable, RustcDecodable, Debug)]
pub struct AnonConst {
    pub id: NodeId,
    pub value: P<Expr>,
}

/// An expression.
#[derive(Clone, RustcEncodable, RustcDecodable)]
pub struct Expr {
    pub id: NodeId,
    pub node: ExprKind,
    pub span: Span,
    pub attrs: ThinVec<Attribute>,
}

// `Expr` is used a lot. Make sure it doesn't unintentionally get bigger.
#[cfg(target_arch = "x86_64")]
static_assert_size!(Expr, 96);

impl Expr {
    /// Returns `true` if this expression would be valid somewhere that expects a value;
    /// for example, an `if` condition.
    pub fn returns(&self) -> bool {
        if let ExprKind::Block(ref block, _) = self.node {
            match block.stmts.last().map(|last_stmt| &last_stmt.node) {
                // Implicit return
                Some(&StmtKind::Expr(_)) => true,
                Some(&StmtKind::Semi(ref expr)) => {
                    if let ExprKind::Ret(_) = expr.node {
                        // Last statement is explicit return.
                        true
                    } else {
                        false
                    }
                }
                // This is a block that doesn't end in either an implicit or explicit return.
                _ => false,
            }
        } else {
            // This is not a block, it is a value.
            true
        }
    }

    fn to_bound(&self) -> Option<GenericBound> {
        match &self.node {
            ExprKind::Path(None, path) => Some(GenericBound::Trait(
                PolyTraitRef::new(Vec::new(), path.clone(), self.span),
                TraitBoundModifier::None,
            )),
            _ => None,
        }
    }

    pub(super) fn to_ty(&self) -> Option<P<Ty>> {
        let node = match &self.node {
            ExprKind::Path(qself, path) => TyKind::Path(qself.clone(), path.clone()),
            ExprKind::Mac(mac) => TyKind::Mac(mac.clone()),
            ExprKind::Paren(expr) => expr.to_ty().map(TyKind::Paren)?,
            ExprKind::AddrOf(mutbl, expr) => expr
                .to_ty()
                .map(|ty| TyKind::Rptr(None, MutTy { ty, mutbl: *mutbl }))?,
            ExprKind::Repeat(expr, expr_len) => {
                expr.to_ty().map(|ty| TyKind::Array(ty, expr_len.clone()))?
            }
            ExprKind::Array(exprs) if exprs.len() == 1 => exprs[0].to_ty().map(TyKind::Slice)?,
            ExprKind::Tup(exprs) => {
                let tys = exprs
                    .iter()
                    .map(|expr| expr.to_ty())
                    .collect::<Option<Vec<_>>>()?;
                TyKind::Tup(tys)
            }
            ExprKind::Binary(binop, lhs, rhs) if binop.node == BinOpKind::Add => {
                if let (Some(lhs), Some(rhs)) = (lhs.to_bound(), rhs.to_bound()) {
                    TyKind::TraitObject(vec![lhs, rhs], TraitObjectSyntax::None)
                } else {
                    return None;
                }
            }
            _ => return None,
        };

        Some(P(Ty {
            node,
            id: self.id,
            span: self.span,
        }))
    }

    pub fn precedence(&self) -> ExprPrecedence {
        match self.node {
            ExprKind::Box(_) => ExprPrecedence::Box,
            ExprKind::Array(_) => ExprPrecedence::Array,
            ExprKind::Call(..) => ExprPrecedence::Call,
            ExprKind::MethodCall(..) => ExprPrecedence::MethodCall,
            ExprKind::Tup(_) => ExprPrecedence::Tup,
            ExprKind::Binary(op, ..) => ExprPrecedence::Binary(op.node),
            ExprKind::Unary(..) => ExprPrecedence::Unary,
            ExprKind::Lit(_) => ExprPrecedence::Lit,
            ExprKind::Type(..) | ExprKind::Cast(..) => ExprPrecedence::Cast,
            ExprKind::Let(..) => ExprPrecedence::Let,
            ExprKind::If(..) => ExprPrecedence::If,
            ExprKind::While(..) => ExprPrecedence::While,
            ExprKind::ForLoop(..) => ExprPrecedence::ForLoop,
            ExprKind::Loop(..) => ExprPrecedence::Loop,
            ExprKind::Match(..) => ExprPrecedence::Match,
            ExprKind::Closure(..) => ExprPrecedence::Closure,
            ExprKind::Block(..) => ExprPrecedence::Block,
            ExprKind::TryBlock(..) => ExprPrecedence::TryBlock,
            ExprKind::Async(..) => ExprPrecedence::Async,
            ExprKind::Await(..) => ExprPrecedence::Await,
            ExprKind::Assign(..) => ExprPrecedence::Assign,
            ExprKind::AssignOp(..) => ExprPrecedence::AssignOp,
            ExprKind::Field(..) => ExprPrecedence::Field,
            ExprKind::Index(..) => ExprPrecedence::Index,
            ExprKind::Range(..) => ExprPrecedence::Range,
            ExprKind::Path(..) => ExprPrecedence::Path,
            ExprKind::AddrOf(..) => ExprPrecedence::AddrOf,
            ExprKind::Break(..) => ExprPrecedence::Break,
            ExprKind::Continue(..) => ExprPrecedence::Continue,
            ExprKind::Ret(..) => ExprPrecedence::Ret,
            ExprKind::InlineAsm(..) => ExprPrecedence::InlineAsm,
            ExprKind::Mac(..) => ExprPrecedence::Mac,
            ExprKind::Struct(..) => ExprPrecedence::Struct,
            ExprKind::Repeat(..) => ExprPrecedence::Repeat,
            ExprKind::Paren(..) => ExprPrecedence::Paren,
            ExprKind::Try(..) => ExprPrecedence::Try,
            ExprKind::Yield(..) => ExprPrecedence::Yield,
            ExprKind::Err => ExprPrecedence::Err,
        }
    }
}

impl fmt::Debug for Expr {
    fn fmt(&self, f: &mut fmt::Formatter<'_>) -> fmt::Result {
        write!(f, "expr({}: {})", self.id, pprust::expr_to_string(self))
    }
}

/// Limit types of a range (inclusive or exclusive)
#[derive(Copy, Clone, PartialEq, RustcEncodable, RustcDecodable, Debug)]
pub enum RangeLimits {
    /// Inclusive at the beginning, exclusive at the end
    HalfOpen,
    /// Inclusive at the beginning and end
    Closed,
}

#[derive(Clone, RustcEncodable, RustcDecodable, Debug)]
pub enum ExprKind {
    /// A `box x` expression.
    Box(P<Expr>),
    /// An array (`[a, b, c, d]`)
    Array(Vec<P<Expr>>),
    /// A function call
    ///
    /// The first field resolves to the function itself,
    /// and the second field is the list of arguments.
    /// This also represents calling the constructor of
    /// tuple-like ADTs such as tuple structs and enum variants.
    Call(P<Expr>, Vec<P<Expr>>),
    /// A method call (`x.foo::<'static, Bar, Baz>(a, b, c, d)`)
    ///
    /// The `PathSegment` represents the method name and its generic arguments
    /// (within the angle brackets).
    /// The first element of the vector of an `Expr` is the expression that evaluates
    /// to the object on which the method is being called on (the receiver),
    /// and the remaining elements are the rest of the arguments.
    /// Thus, `x.foo::<Bar, Baz>(a, b, c, d)` is represented as
    /// `ExprKind::MethodCall(PathSegment { foo, [Bar, Baz] }, [x, a, b, c, d])`.
    MethodCall(PathSegment, Vec<P<Expr>>),
    /// A tuple (e.g., `(a, b, c, d)`).
    Tup(Vec<P<Expr>>),
    /// A binary operation (e.g., `a + b`, `a * b`).
    Binary(BinOp, P<Expr>, P<Expr>),
    /// A unary operation (e.g., `!x`, `*x`).
    Unary(UnOp, P<Expr>),
    /// A literal (e.g., `1`, `"foo"`).
    Lit(Lit),
    /// A cast (e.g., `foo as f64`).
    Cast(P<Expr>, P<Ty>),
    /// A type ascription (e.g., `42: usize`).
    Type(P<Expr>, P<Ty>),
<<<<<<< HEAD
    /// A `let pats = expr` expression that is only semantically allowed in the condition
    /// of `if` / `while` expressions. (e.g., `if let 0 = x { .. }`).
    ///
    /// The `Vec<P<Pat>>` is for or-patterns at the top level.
    /// FIXME(54883): Change this to just `P<Pat>`.
    Let(Vec<P<Pat>>, P<Expr>),
=======
    /// A `let pat = expr` expression that is only semantically allowed in the condition
    /// of `if` / `while` expressions. (e.g., `if let 0 = x { .. }`).
    Let(P<Pat>, P<Expr>),
>>>>>>> 8cd2c99a
    /// An `if` block, with an optional `else` block.
    ///
    /// `if expr { block } else { expr }`
    If(P<Expr>, P<Block>, Option<P<Expr>>),
    /// A while loop, with an optional label.
    ///
    /// `'label: while expr { block }`
    While(P<Expr>, P<Block>, Option<Label>),
    /// A `for` loop, with an optional label.
    ///
    /// `'label: for pat in expr { block }`
    ///
    /// This is desugared to a combination of `loop` and `match` expressions.
    ForLoop(P<Pat>, P<Expr>, P<Block>, Option<Label>),
    /// Conditionless loop (can be exited with `break`, `continue`, or `return`).
    ///
    /// `'label: loop { block }`
    Loop(P<Block>, Option<Label>),
    /// A `match` block.
    Match(P<Expr>, Vec<Arm>),
    /// A closure (e.g., `move |a, b, c| a + b + c`).
    ///
    /// The final span is the span of the argument block `|...|`.
    Closure(CaptureBy, IsAsync, Movability, P<FnDecl>, P<Expr>, Span),
    /// A block (`'label: { ... }`).
    Block(P<Block>, Option<Label>),
    /// An async block (`async move { ... }`).
    ///
    /// The `NodeId` is the `NodeId` for the closure that results from
    /// desugaring an async block, just like the NodeId field in the
    /// `IsAsync` enum. This is necessary in order to create a def for the
    /// closure which can be used as a parent of any child defs. Defs
    /// created during lowering cannot be made the parent of any other
    /// preexisting defs.
    Async(CaptureBy, NodeId, P<Block>),
    /// An await expression (`my_future.await`).
    Await(P<Expr>),

    /// A try block (`try { ... }`).
    TryBlock(P<Block>),

    /// An assignment (`a = foo()`).
    Assign(P<Expr>, P<Expr>),
    /// An assignment with an operator.
    ///
    /// E.g., `a += 1`.
    AssignOp(BinOp, P<Expr>, P<Expr>),
    /// Access of a named (e.g., `obj.foo`) or unnamed (e.g., `obj.0`) struct field.
    Field(P<Expr>, Ident),
    /// An indexing operation (e.g., `foo[2]`).
    Index(P<Expr>, P<Expr>),
    /// A range (e.g., `1..2`, `1..`, `..2`, `1..=2`, `..=2`).
    Range(Option<P<Expr>>, Option<P<Expr>>, RangeLimits),

    /// Variable reference, possibly containing `::` and/or type
    /// parameters (e.g., `foo::bar::<baz>`).
    ///
    /// Optionally "qualified" (e.g., `<Vec<T> as SomeTrait>::SomeType`).
    Path(Option<QSelf>, Path),

    /// A referencing operation (`&a` or `&mut a`).
    AddrOf(Mutability, P<Expr>),
    /// A `break`, with an optional label to break, and an optional expression.
    Break(Option<Label>, Option<P<Expr>>),
    /// A `continue`, with an optional label.
    Continue(Option<Label>),
    /// A `return`, with an optional value to be returned.
    Ret(Option<P<Expr>>),

    /// Output of the `asm!()` macro.
    InlineAsm(P<InlineAsm>),

    /// A macro invocation; pre-expansion.
    Mac(Mac),

    /// A struct literal expression.
    ///
    /// E.g., `Foo {x: 1, y: 2}`, or `Foo {x: 1, .. base}`,
    /// where `base` is the `Option<Expr>`.
    Struct(Path, Vec<Field>, Option<P<Expr>>),

    /// An array literal constructed from one repeated element.
    ///
    /// E.g., `[1; 5]`. The expression is the element to be
    /// repeated; the constant is the number of times to repeat it.
    Repeat(P<Expr>, AnonConst),

    /// No-op: used solely so we can pretty-print faithfully.
    Paren(P<Expr>),

    /// A try expression (`expr?`).
    Try(P<Expr>),

    /// A `yield`, with an optional value to be yielded.
    Yield(Option<P<Expr>>),

    /// Placeholder for an expression that wasn't syntactically well formed in some way.
    Err,
}

/// The explicit `Self` type in a "qualified path". The actual
/// path, including the trait and the associated item, is stored
/// separately. `position` represents the index of the associated
/// item qualified with this `Self` type.
///
/// ```ignore (only-for-syntax-highlight)
/// <Vec<T> as a::b::Trait>::AssociatedItem
///  ^~~~~     ~~~~~~~~~~~~~~^
///  ty        position = 3
///
/// <Vec<T>>::AssociatedItem
///  ^~~~~    ^
///  ty       position = 0
/// ```
#[derive(Clone, RustcEncodable, RustcDecodable, Debug)]
pub struct QSelf {
    pub ty: P<Ty>,

    /// The span of `a::b::Trait` in a path like `<Vec<T> as
    /// a::b::Trait>::AssociatedItem`; in the case where `position ==
    /// 0`, this is an empty span.
    pub path_span: Span,
    pub position: usize,
}

/// A capture clause.
#[derive(Clone, Copy, PartialEq, RustcEncodable, RustcDecodable, Debug)]
pub enum CaptureBy {
    Value,
    Ref,
}

/// The movability of a generator / closure literal.
#[derive(Clone, PartialEq, RustcEncodable, RustcDecodable, Debug, Copy)]
pub enum Movability {
    Static,
    Movable,
}

<<<<<<< HEAD
/// Whether an `await` comes from `await!` or `.await` syntax.
/// FIXME: this should be removed when support for legacy `await!` is removed.
/// https://github.com/rust-lang/rust/issues/60610
#[derive(Clone, PartialEq, RustcEncodable, RustcDecodable, Debug, Copy)]
pub enum AwaitOrigin {
    FieldLike,
    MacroLike,
}

pub type Mac = Spanned<Mac_>;

=======
>>>>>>> 8cd2c99a
/// Represents a macro invocation. The `Path` indicates which macro
/// is being invoked, and the vector of token-trees contains the source
/// of the macro invocation.
///
/// N.B., the additional ident for a `macro_rules`-style macro is actually
/// stored in the enclosing item.
#[derive(Clone, RustcEncodable, RustcDecodable, Debug)]
pub struct Mac {
    pub path: Path,
    pub delim: MacDelimiter,
    pub tts: TokenStream,
    pub span: Span,
    pub prior_type_ascription: Option<(Span, bool)>,
}

#[derive(Copy, Clone, PartialEq, Eq, RustcEncodable, RustcDecodable, Debug)]
pub enum MacDelimiter {
    Parenthesis,
    Bracket,
    Brace,
}

impl Mac {
    pub fn stream(&self) -> TokenStream {
        self.tts.clone()
    }
}

impl MacDelimiter {
    crate fn to_token(self) -> DelimToken {
        match self {
            MacDelimiter::Parenthesis => DelimToken::Paren,
            MacDelimiter::Bracket => DelimToken::Bracket,
            MacDelimiter::Brace => DelimToken::Brace,
        }
    }
}

#[derive(Clone, RustcEncodable, RustcDecodable, Debug)]
pub struct MacroDef {
    pub tokens: TokenStream,
    pub legacy: bool,
}

impl MacroDef {
    pub fn stream(&self) -> TokenStream {
        self.tokens.clone().into()
    }
}

#[derive(Clone, RustcEncodable, RustcDecodable, Debug, Copy, Hash, PartialEq)]
pub enum StrStyle {
    /// A regular string, like `"foo"`.
    Cooked,
    /// A raw string, like `r##"foo"##`.
    ///
    /// The value is the number of `#` symbols used.
    Raw(u16),
}

/// An AST literal.
#[derive(Clone, RustcEncodable, RustcDecodable, Debug)]
pub struct Lit {
    /// The original literal token as written in source code.
    pub token: token::Lit,
    /// The "semantic" representation of the literal lowered from the original tokens.
    /// Strings are unescaped, hexadecimal forms are eliminated, etc.
    /// FIXME: Remove this and only create the semantic representation during lowering to HIR.
    pub node: LitKind,
    pub span: Span,
}

#[derive(Clone, RustcEncodable, RustcDecodable, Debug, Copy, Hash, PartialEq)]
pub enum LitIntType {
    Signed(IntTy),
    Unsigned(UintTy),
    Unsuffixed,
}

/// Literal kind.
///
/// E.g., `"foo"`, `42`, `12.34`, or `bool`.
#[derive(Clone, RustcEncodable, RustcDecodable, Debug, Hash, PartialEq)]
pub enum LitKind {
    /// A string literal (`"foo"`).
    Str(Symbol, StrStyle),
    /// A byte string (`b"foo"`).
    ByteStr(Lrc<Vec<u8>>),
    /// A byte char (`b'f'`).
    Byte(u8),
    /// A character literal (`'a'`).
    Char(char),
    /// An integer literal (`1`).
    Int(u128, LitIntType),
    /// A float literal (`1f64` or `1E10f64`).
    Float(Symbol, FloatTy),
    /// A float literal without a suffix (`1.0 or 1.0E10`).
    FloatUnsuffixed(Symbol),
    /// A boolean literal.
    Bool(bool),
    /// Placeholder for a literal that wasn't well-formed in some way.
    Err(Symbol),
}

impl LitKind {
    /// Returns `true` if this literal is a string.
    pub fn is_str(&self) -> bool {
        match *self {
            LitKind::Str(..) => true,
            _ => false,
        }
    }

    /// Returns `true` if this literal is byte literal string.
    pub fn is_bytestr(&self) -> bool {
        match self {
            LitKind::ByteStr(_) => true,
            _ => false,
        }
    }

    /// Returns `true` if this is a numeric literal.
    pub fn is_numeric(&self) -> bool {
        match *self {
            LitKind::Int(..) | LitKind::Float(..) | LitKind::FloatUnsuffixed(..) => true,
            _ => false,
        }
    }

    /// Returns `true` if this literal has no suffix.
    /// Note: this will return true for literals with prefixes such as raw strings and byte strings.
    pub fn is_unsuffixed(&self) -> bool {
        match *self {
            // unsuffixed variants
            LitKind::Str(..)
            | LitKind::ByteStr(..)
            | LitKind::Byte(..)
            | LitKind::Char(..)
            | LitKind::Int(_, LitIntType::Unsuffixed)
            | LitKind::FloatUnsuffixed(..)
            | LitKind::Bool(..)
            | LitKind::Err(..) => true,
            // suffixed variants
            LitKind::Int(_, LitIntType::Signed(..))
            | LitKind::Int(_, LitIntType::Unsigned(..))
            | LitKind::Float(..) => false,
        }
    }

    /// Returns `true` if this literal has a suffix.
    pub fn is_suffixed(&self) -> bool {
        !self.is_unsuffixed()
    }
}

// N.B., If you change this, you'll probably want to change the corresponding
// type structure in `middle/ty.rs` as well.
#[derive(Clone, RustcEncodable, RustcDecodable, Debug)]
pub struct MutTy {
    pub ty: P<Ty>,
    pub mutbl: Mutability,
}

/// Represents a method's signature in a trait declaration,
/// or in an implementation.
#[derive(Clone, RustcEncodable, RustcDecodable, Debug)]
pub struct MethodSig {
    pub header: FnHeader,
    pub decl: P<FnDecl>,
}

/// Represents an item declaration within a trait declaration,
/// possibly including a default implementation. A trait item is
/// either required (meaning it doesn't have an implementation, just a
/// signature) or provided (meaning it has a default implementation).
#[derive(Clone, RustcEncodable, RustcDecodable, Debug)]
pub struct TraitItem {
    pub id: NodeId,
    pub ident: Ident,
    pub attrs: Vec<Attribute>,
    pub generics: Generics,
    pub node: TraitItemKind,
    pub span: Span,
    /// See `Item::tokens` for what this is.
    pub tokens: Option<TokenStream>,
}

#[derive(Clone, RustcEncodable, RustcDecodable, Debug)]
pub enum TraitItemKind {
    Const(P<Ty>, Option<P<Expr>>),
    Method(MethodSig, Option<P<Block>>),
    Type(GenericBounds, Option<P<Ty>>),
    Macro(Mac),
}

/// Represents anything within an `impl` block.
#[derive(Clone, RustcEncodable, RustcDecodable, Debug)]
pub struct ImplItem {
    pub id: NodeId,
    pub ident: Ident,
    pub vis: Visibility,
    pub defaultness: Defaultness,
    pub attrs: Vec<Attribute>,
    pub generics: Generics,
    pub node: ImplItemKind,
    pub span: Span,
    /// See `Item::tokens` for what this is.
    pub tokens: Option<TokenStream>,
}

/// Represents various kinds of content within an `impl`.
#[derive(Clone, RustcEncodable, RustcDecodable, Debug)]
pub enum ImplItemKind {
    Const(P<Ty>, P<Expr>),
    Method(MethodSig, P<Block>),
    TyAlias(P<Ty>),
    OpaqueTy(GenericBounds),
    Macro(Mac),
}

#[derive(Clone, PartialEq, Eq, PartialOrd, Ord, Hash, RustcEncodable, RustcDecodable, Copy)]
pub enum IntTy {
    Isize,
    I8,
    I16,
    I32,
    I64,
    I128,
}

impl fmt::Debug for IntTy {
    fn fmt(&self, f: &mut fmt::Formatter<'_>) -> fmt::Result {
        fmt::Display::fmt(self, f)
    }
}

impl fmt::Display for IntTy {
    fn fmt(&self, f: &mut fmt::Formatter<'_>) -> fmt::Result {
        write!(f, "{}", self.ty_to_string())
    }
}

impl IntTy {
    pub fn ty_to_string(&self) -> &'static str {
        match *self {
            IntTy::Isize => "isize",
            IntTy::I8 => "i8",
            IntTy::I16 => "i16",
            IntTy::I32 => "i32",
            IntTy::I64 => "i64",
            IntTy::I128 => "i128",
        }
    }

    pub fn to_symbol(&self) -> Symbol {
        match *self {
            IntTy::Isize => sym::isize,
            IntTy::I8 => sym::i8,
            IntTy::I16 => sym::i16,
            IntTy::I32 => sym::i32,
            IntTy::I64 => sym::i64,
            IntTy::I128 => sym::i128,
        }
    }

    pub fn val_to_string(&self, val: i128) -> String {
        // Cast to a `u128` so we can correctly print `INT128_MIN`. All integral types
        // are parsed as `u128`, so we wouldn't want to print an extra negative
        // sign.
        format!("{}{}", val as u128, self.ty_to_string())
    }

    pub fn bit_width(&self) -> Option<usize> {
        Some(match *self {
            IntTy::Isize => return None,
            IntTy::I8 => 8,
            IntTy::I16 => 16,
            IntTy::I32 => 32,
            IntTy::I64 => 64,
            IntTy::I128 => 128,
        })
    }
}

#[derive(Clone, PartialEq, Eq, PartialOrd, Ord, Hash, RustcEncodable, RustcDecodable, Copy)]
pub enum UintTy {
    Usize,
    U8,
    U16,
    U32,
    U64,
    U128,
}

impl UintTy {
    pub fn ty_to_string(&self) -> &'static str {
        match *self {
            UintTy::Usize => "usize",
            UintTy::U8 => "u8",
            UintTy::U16 => "u16",
            UintTy::U32 => "u32",
            UintTy::U64 => "u64",
            UintTy::U128 => "u128",
        }
    }

    pub fn to_symbol(&self) -> Symbol {
        match *self {
            UintTy::Usize => sym::usize,
            UintTy::U8 => sym::u8,
            UintTy::U16 => sym::u16,
            UintTy::U32 => sym::u32,
            UintTy::U64 => sym::u64,
            UintTy::U128 => sym::u128,
        }
    }

    pub fn val_to_string(&self, val: u128) -> String {
        format!("{}{}", val, self.ty_to_string())
    }

    pub fn bit_width(&self) -> Option<usize> {
        Some(match *self {
            UintTy::Usize => return None,
            UintTy::U8 => 8,
            UintTy::U16 => 16,
            UintTy::U32 => 32,
            UintTy::U64 => 64,
            UintTy::U128 => 128,
        })
    }
}

impl fmt::Debug for UintTy {
    fn fmt(&self, f: &mut fmt::Formatter<'_>) -> fmt::Result {
        fmt::Display::fmt(self, f)
    }
}

impl fmt::Display for UintTy {
    fn fmt(&self, f: &mut fmt::Formatter<'_>) -> fmt::Result {
        write!(f, "{}", self.ty_to_string())
    }
}

/// A constraint on an associated type (e.g., `A = Bar` in `Foo<A = Bar>` or
/// `A: TraitA + TraitB` in `Foo<A: TraitA + TraitB>`).
#[derive(Clone, RustcEncodable, RustcDecodable, Debug)]
pub struct AssocTyConstraint {
    pub id: NodeId,
    pub ident: Ident,
    pub kind: AssocTyConstraintKind,
    pub span: Span,
}

/// The kinds of an `AssocTyConstraint`.
#[derive(Clone, RustcEncodable, RustcDecodable, Debug)]
pub enum AssocTyConstraintKind {
    /// E.g., `A = Bar` in `Foo<A = Bar>`.
    Equality {
        ty: P<Ty>,
    },
    /// E.g. `A: TraitA + TraitB` in `Foo<A: TraitA + TraitB>`.
    Bound {
        bounds: GenericBounds,
    },
}

#[derive(Clone, RustcEncodable, RustcDecodable)]
pub struct Ty {
    pub id: NodeId,
    pub node: TyKind,
    pub span: Span,
}

impl fmt::Debug for Ty {
    fn fmt(&self, f: &mut fmt::Formatter<'_>) -> fmt::Result {
        write!(f, "type({})", pprust::ty_to_string(self))
    }
}

#[derive(Clone, RustcEncodable, RustcDecodable, Debug)]
pub struct BareFnTy {
    pub unsafety: Unsafety,
    pub abi: Abi,
    pub generic_params: Vec<GenericParam>,
    pub decl: P<FnDecl>,
}

/// The various kinds of type recognized by the compiler.
#[derive(Clone, RustcEncodable, RustcDecodable, Debug)]
pub enum TyKind {
    /// A variable-length slice (`[T]`).
    Slice(P<Ty>),
    /// A fixed length array (`[T; n]`).
    Array(P<Ty>, AnonConst),
    /// A raw pointer (`*const T` or `*mut T`).
    Ptr(MutTy),
    /// A reference (`&'a T` or `&'a mut T`).
    Rptr(Option<Lifetime>, MutTy),
    /// A bare function (e.g., `fn(usize) -> bool`).
    BareFn(P<BareFnTy>),
    /// The never type (`!`).
    Never,
    /// A tuple (`(A, B, C, D,...)`).
    Tup(Vec<P<Ty>>),
    /// A path (`module::module::...::Type`), optionally
    /// "qualified", e.g., `<Vec<T> as SomeTrait>::SomeType`.
    ///
    /// Type parameters are stored in the `Path` itself.
    Path(Option<QSelf>, Path),
    /// A trait object type `Bound1 + Bound2 + Bound3`
    /// where `Bound` is a trait or a lifetime.
    TraitObject(GenericBounds, TraitObjectSyntax),
    /// An `impl Bound1 + Bound2 + Bound3` type
    /// where `Bound` is a trait or a lifetime.
    ///
    /// The `NodeId` exists to prevent lowering from having to
    /// generate `NodeId`s on the fly, which would complicate
    /// the generation of opaque `type Foo = impl Trait` items significantly.
    ImplTrait(NodeId, GenericBounds),
    /// No-op; kept solely so that we can pretty-print faithfully.
    Paren(P<Ty>),
    /// Unused for now.
    Typeof(AnonConst),
    /// This means the type should be inferred instead of it having been
    /// specified. This can appear anywhere in a type.
    Infer,
    /// Inferred type of a `self` or `&self` argument in a method.
    ImplicitSelf,
    /// A macro in the type position.
    Mac(Mac),
    /// Placeholder for a kind that has failed to be defined.
    Err,
    /// Placeholder for a `va_list`.
    CVarArgs,
}

impl TyKind {
    pub fn is_implicit_self(&self) -> bool {
        if let TyKind::ImplicitSelf = *self {
            true
        } else {
            false
        }
    }

    pub fn is_unit(&self) -> bool {
        if let TyKind::Tup(ref tys) = *self {
            tys.is_empty()
        } else {
            false
        }
    }
}

/// Syntax used to declare a trait object.
#[derive(Clone, Copy, PartialEq, RustcEncodable, RustcDecodable, Debug)]
pub enum TraitObjectSyntax {
    Dyn,
    None,
}

/// Inline assembly dialect.
///
/// E.g., `"intel"` as in `asm!("mov eax, 2" : "={eax}"(result) : : : "intel")`.
#[derive(Clone, PartialEq, RustcEncodable, RustcDecodable, Debug, Copy)]
pub enum AsmDialect {
    Att,
    Intel,
}

/// Inline assembly.
///
/// E.g., `"={eax}"(result)` as in `asm!("mov eax, 2" : "={eax}"(result) : : : "intel")`.
#[derive(Clone, RustcEncodable, RustcDecodable, Debug)]
pub struct InlineAsmOutput {
    pub constraint: Symbol,
    pub expr: P<Expr>,
    pub is_rw: bool,
    pub is_indirect: bool,
}

/// Inline assembly.
///
/// E.g., `asm!("NOP");`.
#[derive(Clone, RustcEncodable, RustcDecodable, Debug)]
pub struct InlineAsm {
    pub asm: Symbol,
    pub asm_str_style: StrStyle,
    pub outputs: Vec<InlineAsmOutput>,
    pub inputs: Vec<(Symbol, P<Expr>)>,
    pub clobbers: Vec<Symbol>,
    pub volatile: bool,
    pub alignstack: bool,
    pub dialect: AsmDialect,
}

/// A parameter in a function header.
///
/// E.g., `bar: usize` as in `fn foo(bar: usize)`.
#[derive(Clone, RustcEncodable, RustcDecodable, Debug)]
<<<<<<< HEAD
pub struct Arg {
=======
pub struct Param {
>>>>>>> 8cd2c99a
    pub attrs: ThinVec<Attribute>,
    pub ty: P<Ty>,
    pub pat: P<Pat>,
    pub id: NodeId,
    pub span: Span,
}

/// Alternative representation for `Arg`s describing `self` parameter of methods.
///
/// E.g., `&mut self` as in `fn foo(&mut self)`.
#[derive(Clone, RustcEncodable, RustcDecodable, Debug)]
pub enum SelfKind {
    /// `self`, `mut self`
    Value(Mutability),
    /// `&'lt self`, `&'lt mut self`
    Region(Option<Lifetime>, Mutability),
    /// `self: TYPE`, `mut self: TYPE`
    Explicit(P<Ty>, Mutability),
}

pub type ExplicitSelf = Spanned<SelfKind>;

impl Param {
    pub fn to_self(&self) -> Option<ExplicitSelf> {
        if let PatKind::Ident(BindingMode::ByValue(mutbl), ident, _) = self.pat.node {
            if ident.name == kw::SelfLower {
                return match self.ty.node {
                    TyKind::ImplicitSelf => Some(respan(self.pat.span, SelfKind::Value(mutbl))),
                    TyKind::Rptr(lt, MutTy { ref ty, mutbl }) if ty.node.is_implicit_self() => {
                        Some(respan(self.pat.span, SelfKind::Region(lt, mutbl)))
                    }
                    _ => Some(respan(
                        self.pat.span.to(self.ty.span),
                        SelfKind::Explicit(self.ty.clone(), mutbl),
                    )),
                };
            }
        }
        None
    }

    pub fn is_self(&self) -> bool {
        if let PatKind::Ident(_, ident, _) = self.pat.node {
            ident.name == kw::SelfLower
        } else {
            false
        }
    }

<<<<<<< HEAD
    pub fn from_self(attrs: ThinVec<Attribute>, eself: ExplicitSelf, eself_ident: Ident) -> Arg {
=======
    pub fn from_self(attrs: ThinVec<Attribute>, eself: ExplicitSelf, eself_ident: Ident) -> Param {
>>>>>>> 8cd2c99a
        let span = eself.span.to(eself_ident.span);
        let infer_ty = P(Ty {
            id: DUMMY_NODE_ID,
            node: TyKind::ImplicitSelf,
            span,
        });
<<<<<<< HEAD
        let arg = |mutbl, ty| Arg {
=======
        let param = |mutbl, ty| Param {
>>>>>>> 8cd2c99a
            attrs,
            pat: P(Pat {
                id: DUMMY_NODE_ID,
                node: PatKind::Ident(BindingMode::ByValue(mutbl), eself_ident, None),
                span,
            }),
            span,
            ty,
            id: DUMMY_NODE_ID,
        };
        match eself.node {
            SelfKind::Explicit(ty, mutbl) => param(mutbl, ty),
            SelfKind::Value(mutbl) => param(mutbl, infer_ty),
            SelfKind::Region(lt, mutbl) => param(
                Mutability::Immutable,
                P(Ty {
                    id: DUMMY_NODE_ID,
                    node: TyKind::Rptr(
                        lt,
                        MutTy {
                            ty: infer_ty,
                            mutbl,
                        },
                    ),
                    span,
                }),
            ),
        }
    }
}

/// A header (not the body) of a function declaration.
///
/// E.g., `fn foo(bar: baz)`.
#[derive(Clone, RustcEncodable, RustcDecodable, Debug)]
pub struct FnDecl {
    pub inputs: Vec<Param>,
    pub output: FunctionRetTy,
    pub c_variadic: bool,
}

impl FnDecl {
    pub fn get_self(&self) -> Option<ExplicitSelf> {
        self.inputs.get(0).and_then(Param::to_self)
    }
    pub fn has_self(&self) -> bool {
        self.inputs.get(0).map(Param::is_self).unwrap_or(false)
    }
}

/// Is the trait definition an auto trait?
#[derive(Copy, Clone, PartialEq, RustcEncodable, RustcDecodable, Debug)]
pub enum IsAuto {
    Yes,
    No,
}

#[derive(Copy, Clone, PartialEq, RustcEncodable, RustcDecodable, Debug)]
pub enum Unsafety {
    Unsafe,
    Normal,
}

#[derive(Copy, Clone, RustcEncodable, RustcDecodable, Debug)]
pub enum IsAsync {
    Async {
        closure_id: NodeId,
        return_impl_trait_id: NodeId,
    },
    NotAsync,
}

impl IsAsync {
    pub fn is_async(self) -> bool {
        if let IsAsync::Async { .. } = self {
            true
        } else {
            false
        }
    }

    /// In ths case this is an `async` return, the `NodeId` for the generated `impl Trait` item.
    pub fn opt_return_id(self) -> Option<NodeId> {
        match self {
            IsAsync::Async {
                return_impl_trait_id,
                ..
            } => Some(return_impl_trait_id),
            IsAsync::NotAsync => None,
        }
    }
}

#[derive(Copy, Clone, PartialEq, RustcEncodable, RustcDecodable, Debug)]
pub enum Constness {
    Const,
    NotConst,
}

#[derive(Copy, Clone, PartialEq, RustcEncodable, RustcDecodable, Debug)]
pub enum Defaultness {
    Default,
    Final,
}

impl fmt::Display for Unsafety {
    fn fmt(&self, f: &mut fmt::Formatter<'_>) -> fmt::Result {
        fmt::Display::fmt(
            match *self {
                Unsafety::Normal => "normal",
                Unsafety::Unsafe => "unsafe",
            },
            f,
        )
    }
}

#[derive(Copy, Clone, PartialEq, RustcEncodable, RustcDecodable)]
pub enum ImplPolarity {
    /// `impl Trait for Type`
    Positive,
    /// `impl !Trait for Type`
    Negative,
}

impl fmt::Debug for ImplPolarity {
    fn fmt(&self, f: &mut fmt::Formatter<'_>) -> fmt::Result {
        match *self {
            ImplPolarity::Positive => "positive".fmt(f),
            ImplPolarity::Negative => "negative".fmt(f),
        }
    }
}

#[derive(Clone, RustcEncodable, RustcDecodable, Debug)]
pub enum FunctionRetTy {
    /// Returns type is not specified.
    ///
    /// Functions default to `()` and closures default to inference.
    /// Span points to where return type would be inserted.
    Default(Span),
    /// Everything else.
    Ty(P<Ty>),
}

impl FunctionRetTy {
    pub fn span(&self) -> Span {
        match *self {
            FunctionRetTy::Default(span) => span,
            FunctionRetTy::Ty(ref ty) => ty.span,
        }
    }
}

/// Module declaration.
///
/// E.g., `mod foo;` or `mod foo { .. }`.
#[derive(Clone, RustcEncodable, RustcDecodable, Debug)]
pub struct Mod {
    /// A span from the first token past `{` to the last token until `}`.
    /// For `mod foo;`, the inner span ranges from the first token
    /// to the last token in the external file.
    pub inner: Span,
    pub items: Vec<P<Item>>,
    /// `true` for `mod foo { .. }`; `false` for `mod foo;`.
    pub inline: bool,
}

/// Foreign module declaration.
///
/// E.g., `extern { .. }` or `extern C { .. }`.
#[derive(Clone, RustcEncodable, RustcDecodable, Debug)]
pub struct ForeignMod {
    pub abi: Abi,
    pub items: Vec<ForeignItem>,
}

/// Global inline assembly.
///
/// Also known as "module-level assembly" or "file-scoped assembly".
#[derive(Clone, RustcEncodable, RustcDecodable, Debug, Copy)]
pub struct GlobalAsm {
    pub asm: Symbol,
}

#[derive(Clone, RustcEncodable, RustcDecodable, Debug)]
pub struct EnumDef {
    pub variants: Vec<Variant>,
}

#[derive(Clone, RustcEncodable, RustcDecodable, Debug)]
<<<<<<< HEAD
pub struct Variant_ {
=======
pub struct Variant {
>>>>>>> 8cd2c99a
    /// Name of the variant.
    pub ident: Ident,
    /// Attributes of the variant.
    pub attrs: Vec<Attribute>,
    /// Id of the variant (not the constructor, see `VariantData::ctor_id()`).
    pub id: NodeId,
    /// Fields and constructor id of the variant.
    pub data: VariantData,
    /// Explicit discriminant, e.g., `Foo = 1`.
    pub disr_expr: Option<AnonConst>,
    /// Span
    pub span: Span,
}

/// Part of `use` item to the right of its prefix.
#[derive(Clone, RustcEncodable, RustcDecodable, Debug)]
pub enum UseTreeKind {
    /// `use prefix` or `use prefix as rename`
    ///
    /// The extra `NodeId`s are for HIR lowering, when additional statements are created for each
    /// namespace.
    Simple(Option<Ident>, NodeId, NodeId),
    /// `use prefix::{...}`
    Nested(Vec<(UseTree, NodeId)>),
    /// `use prefix::*`
    Glob,
}

/// A tree of paths sharing common prefixes.
/// Used in `use` items both at top-level and inside of braces in import groups.
#[derive(Clone, RustcEncodable, RustcDecodable, Debug)]
pub struct UseTree {
    pub prefix: Path,
    pub kind: UseTreeKind,
    pub span: Span,
}

impl UseTree {
    pub fn ident(&self) -> Ident {
        match self.kind {
            UseTreeKind::Simple(Some(rename), ..) => rename,
            UseTreeKind::Simple(None, ..) => {
                self.prefix
                    .segments
                    .last()
                    .expect("empty prefix in a simple import")
                    .ident
            }
            _ => panic!("`UseTree::ident` can only be used on a simple import"),
        }
    }
}

/// Distinguishes between `Attribute`s that decorate items and Attributes that
/// are contained as statements within items. These two cases need to be
/// distinguished for pretty-printing.
#[derive(Clone, PartialEq, RustcEncodable, RustcDecodable, Debug, Copy)]
pub enum AttrStyle {
    Outer,
    Inner,
}

#[derive(Clone, PartialEq, Eq, Hash, Debug, PartialOrd, Ord, Copy)]
pub struct AttrId(pub usize);

impl Idx for AttrId {
    fn new(idx: usize) -> Self {
        AttrId(idx)
    }
    fn index(self) -> usize {
        self.0
    }
}

impl rustc_serialize::Encodable for AttrId {
    fn encode<S: Encoder>(&self, s: &mut S) -> Result<(), S::Error> {
        s.emit_unit()
    }
}

impl rustc_serialize::Decodable for AttrId {
    fn decode<D: Decoder>(d: &mut D) -> Result<AttrId, D::Error> {
        d.read_nil().map(|_| crate::attr::mk_attr_id())
    }
}

/// Metadata associated with an item.
/// Doc-comments are promoted to attributes that have `is_sugared_doc = true`.
#[derive(Clone, RustcEncodable, RustcDecodable, Debug)]
pub struct Attribute {
    pub id: AttrId,
    pub style: AttrStyle,
    pub path: Path,
    pub tokens: TokenStream,
    pub is_sugared_doc: bool,
    pub span: Span,
}

/// `TraitRef`s appear in impls.
///
/// Resolution maps each `TraitRef`'s `ref_id` to its defining trait; that's all
/// that the `ref_id` is for. The `impl_id` maps to the "self type" of this impl.
/// If this impl is an `ItemKind::Impl`, the `impl_id` is redundant (it could be the
/// same as the impl's `NodeId`).
#[derive(Clone, RustcEncodable, RustcDecodable, Debug)]
pub struct TraitRef {
    pub path: Path,
    pub ref_id: NodeId,
}

#[derive(Clone, RustcEncodable, RustcDecodable, Debug)]
pub struct PolyTraitRef {
    /// The `'a` in `<'a> Foo<&'a T>`.
    pub bound_generic_params: Vec<GenericParam>,

    /// The `Foo<&'a T>` in `<'a> Foo<&'a T>`.
    pub trait_ref: TraitRef,

    pub span: Span,
}

impl PolyTraitRef {
    pub fn new(generic_params: Vec<GenericParam>, path: Path, span: Span) -> Self {
        PolyTraitRef {
            bound_generic_params: generic_params,
            trait_ref: TraitRef {
                path,
                ref_id: DUMMY_NODE_ID,
            },
            span,
        }
    }
}

#[derive(Copy, Clone, RustcEncodable, RustcDecodable, Debug)]
pub enum CrateSugar {
    /// Source is `pub(crate)`.
    PubCrate,

    /// Source is (just) `crate`.
    JustCrate,
}

pub type Visibility = Spanned<VisibilityKind>;

#[derive(Clone, RustcEncodable, RustcDecodable, Debug)]
pub enum VisibilityKind {
    Public,
    Crate(CrateSugar),
    Restricted { path: P<Path>, id: NodeId },
    Inherited,
}

impl VisibilityKind {
    pub fn is_pub(&self) -> bool {
        if let VisibilityKind::Public = *self {
            true
        } else {
            false
        }
    }
}

/// Field of a struct.
///
/// E.g., `bar: usize` as in `struct Foo { bar: usize }`.
#[derive(Clone, RustcEncodable, RustcDecodable, Debug)]
pub struct StructField {
    pub span: Span,
    pub ident: Option<Ident>,
    pub vis: Visibility,
    pub id: NodeId,
    pub ty: P<Ty>,
    pub attrs: Vec<Attribute>,
}

/// Fields and constructor ids of enum variants and structs.
#[derive(Clone, RustcEncodable, RustcDecodable, Debug)]
pub enum VariantData {
    /// Struct variant.
    ///
    /// E.g., `Bar { .. }` as in `enum Foo { Bar { .. } }`.
    Struct(Vec<StructField>, bool),
    /// Tuple variant.
    ///
    /// E.g., `Bar(..)` as in `enum Foo { Bar(..) }`.
    Tuple(Vec<StructField>, NodeId),
    /// Unit variant.
    ///
    /// E.g., `Bar = ..` as in `enum Foo { Bar = .. }`.
    Unit(NodeId),
}

impl VariantData {
    /// Return the fields of this variant.
    pub fn fields(&self) -> &[StructField] {
        match *self {
            VariantData::Struct(ref fields, ..) | VariantData::Tuple(ref fields, _) => fields,
            _ => &[],
        }
    }

    /// Return the `NodeId` of this variant's constructor, if it has one.
    pub fn ctor_id(&self) -> Option<NodeId> {
        match *self {
            VariantData::Struct(..) => None,
            VariantData::Tuple(_, id) | VariantData::Unit(id) => Some(id),
        }
    }
}

/// An item.
///
/// The name might be a dummy name in case of anonymous items.
#[derive(Clone, RustcEncodable, RustcDecodable, Debug)]
pub struct Item {
    pub ident: Ident,
    pub attrs: Vec<Attribute>,
    pub id: NodeId,
    pub node: ItemKind,
    pub vis: Visibility,
    pub span: Span,

    /// Original tokens this item was parsed from. This isn't necessarily
    /// available for all items, although over time more and more items should
    /// have this be `Some`. Right now this is primarily used for procedural
    /// macros, notably custom attributes.
    ///
    /// Note that the tokens here do not include the outer attributes, but will
    /// include inner attributes.
    pub tokens: Option<TokenStream>,
}

impl Item {
    /// Return the span that encompasses the attributes.
    pub fn span_with_attributes(&self) -> Span {
        self.attrs.iter().fold(self.span, |acc, attr| acc.to(attr.span))
    }
}

/// A function header.
///
/// All the information between the visibility and the name of the function is
/// included in this struct (e.g., `async unsafe fn` or `const extern "C" fn`).
#[derive(Clone, Copy, RustcEncodable, RustcDecodable, Debug)]
pub struct FnHeader {
    pub unsafety: Unsafety,
    pub asyncness: Spanned<IsAsync>,
    pub constness: Spanned<Constness>,
    pub abi: Abi,
}

impl Default for FnHeader {
    fn default() -> FnHeader {
        FnHeader {
            unsafety: Unsafety::Normal,
            asyncness: dummy_spanned(IsAsync::NotAsync),
            constness: dummy_spanned(Constness::NotConst),
            abi: Abi::Rust,
        }
    }
}

#[derive(Clone, RustcEncodable, RustcDecodable, Debug)]
pub enum ItemKind {
    /// An `extern crate` item, with the optional *original* crate name if the crate was renamed.
    ///
    /// E.g., `extern crate foo` or `extern crate foo_bar as foo`.
    ExternCrate(Option<Name>),
    /// A use declaration item (`use`).
    ///
    /// E.g., `use foo;`, `use foo::bar;` or `use foo::bar as FooBar;`.
    Use(P<UseTree>),
    /// A static item (`static`).
    ///
    /// E.g., `static FOO: i32 = 42;` or `static FOO: &'static str = "bar";`.
    Static(P<Ty>, Mutability, P<Expr>),
    /// A constant item (`const`).
    ///
    /// E.g., `const FOO: i32 = 42;`.
    Const(P<Ty>, P<Expr>),
    /// A function declaration (`fn`).
    ///
    /// E.g., `fn foo(bar: usize) -> usize { .. }`.
    Fn(P<FnDecl>, FnHeader, Generics, P<Block>),
    /// A module declaration (`mod`).
    ///
    /// E.g., `mod foo;` or `mod foo { .. }`.
    Mod(Mod),
    /// An external module (`extern`).
    ///
    /// E.g., `extern {}` or `extern "C" {}`.
    ForeignMod(ForeignMod),
    /// Module-level inline assembly (from `global_asm!()`).
    GlobalAsm(P<GlobalAsm>),
    /// A type alias (`type`).
    ///
    /// E.g., `type Foo = Bar<u8>;`.
    TyAlias(P<Ty>, Generics),
    /// An opaque `impl Trait` type alias.
    ///
    /// E.g., `type Foo = impl Bar + Boo;`.
    OpaqueTy(GenericBounds, Generics),
    /// An enum definition (`enum`).
    ///
    /// E.g., `enum Foo<A, B> { C<A>, D<B> }`.
    Enum(EnumDef, Generics),
    /// A struct definition (`struct`).
    ///
    /// E.g., `struct Foo<A> { x: A }`.
    Struct(VariantData, Generics),
    /// A union definition (`union`).
    ///
    /// E.g., `union Foo<A, B> { x: A, y: B }`.
    Union(VariantData, Generics),
    /// A trait declaration (`trait`).
    ///
    /// E.g., `trait Foo { .. }`, `trait Foo<T> { .. }` or `auto trait Foo {}`.
    Trait(IsAuto, Unsafety, Generics, GenericBounds, Vec<TraitItem>),
    /// Trait alias
    ///
    /// E.g., `trait Foo = Bar + Quux;`.
    TraitAlias(Generics, GenericBounds),
    /// An implementation.
    ///
    /// E.g., `impl<A> Foo<A> { .. }` or `impl<A> Trait for Foo<A> { .. }`.
    Impl(
        Unsafety,
        ImplPolarity,
        Defaultness,
        Generics,
        Option<TraitRef>, // (optional) trait this impl implements
        P<Ty>,            // self
        Vec<ImplItem>,
    ),
    /// A macro invocation.
    ///
    /// E.g., `macro_rules! foo { .. }` or `foo!(..)`.
    Mac(Mac),

    /// A macro definition.
    MacroDef(MacroDef),
}

impl ItemKind {
    pub fn descriptive_variant(&self) -> &str {
        match *self {
            ItemKind::ExternCrate(..) => "extern crate",
            ItemKind::Use(..) => "use",
            ItemKind::Static(..) => "static item",
            ItemKind::Const(..) => "constant item",
            ItemKind::Fn(..) => "function",
            ItemKind::Mod(..) => "module",
            ItemKind::ForeignMod(..) => "foreign module",
            ItemKind::GlobalAsm(..) => "global asm",
            ItemKind::TyAlias(..) => "type alias",
            ItemKind::OpaqueTy(..) => "opaque type",
            ItemKind::Enum(..) => "enum",
            ItemKind::Struct(..) => "struct",
            ItemKind::Union(..) => "union",
            ItemKind::Trait(..) => "trait",
            ItemKind::TraitAlias(..) => "trait alias",
            ItemKind::Mac(..) | ItemKind::MacroDef(..) | ItemKind::Impl(..) => "item",
        }
    }
}

#[derive(Clone, RustcEncodable, RustcDecodable, Debug)]
pub struct ForeignItem {
    pub ident: Ident,
    pub attrs: Vec<Attribute>,
    pub node: ForeignItemKind,
    pub id: NodeId,
    pub span: Span,
    pub vis: Visibility,
}

/// An item within an `extern` block.
#[derive(Clone, RustcEncodable, RustcDecodable, Debug)]
pub enum ForeignItemKind {
    /// A foreign function.
    Fn(P<FnDecl>, Generics),
    /// A foreign static item (`static ext: u8`).
    Static(P<Ty>, Mutability),
    /// A foreign type.
    Ty,
    /// A macro invocation.
    Macro(Mac),
}

impl ForeignItemKind {
    pub fn descriptive_variant(&self) -> &str {
        match *self {
            ForeignItemKind::Fn(..) => "foreign function",
            ForeignItemKind::Static(..) => "foreign static item",
            ForeignItemKind::Ty => "foreign type",
            ForeignItemKind::Macro(..) => "macro in foreign module",
        }
    }
<<<<<<< HEAD
}

#[cfg(test)]
mod tests {
    use super::*;

    // Are ASTs encodable?
    #[test]
    fn check_asts_encodable() {
        fn assert_encodable<T: rustc_serialize::Encodable>() {}
        assert_encodable::<Crate>();
    }
=======
>>>>>>> 8cd2c99a
}<|MERGE_RESOLUTION|>--- conflicted
+++ resolved
@@ -5,11 +5,7 @@
 pub use crate::symbol::{Ident, Symbol as Name};
 pub use crate::util::parser::ExprPrecedence;
 
-<<<<<<< HEAD
-use crate::ext::hygiene::{ExpnId, SyntaxContext};
-=======
 use crate::ext::hygiene::ExpnId;
->>>>>>> 8cd2c99a
 use crate::parse::token::{self, DelimToken};
 use crate::print::pprust;
 use crate::ptr::P;
@@ -575,13 +571,6 @@
 
         match &self.node {
             PatKind::Ident(_, _, Some(p)) => p.walk(it),
-<<<<<<< HEAD
-            PatKind::Struct(_, fields, _) => fields.iter().all(|field| field.node.pat.walk(it)),
-            PatKind::TupleStruct(_, s) | PatKind::Tuple(s) | PatKind::Slice(s) => {
-                s.iter().all(|p| p.walk(it))
-            }
-            PatKind::Box(s) | PatKind::Ref(s, _) | PatKind::Paren(s) => s.walk(it),
-=======
             PatKind::Struct(_, fields, _) => fields.iter().for_each(|field| field.pat.walk(it)),
             PatKind::TupleStruct(_, s)
             | PatKind::Tuple(s)
@@ -590,7 +579,6 @@
             PatKind::Box(s)
             | PatKind::Ref(s, _)
             | PatKind::Paren(s) => s.walk(it),
->>>>>>> 8cd2c99a
             PatKind::Wild
             | PatKind::Rest
             | PatKind::Lit(_)
@@ -598,14 +586,6 @@
             | PatKind::Ident(..)
             | PatKind::Path(..)
             | PatKind::Mac(_) => {},
-        }
-    }
-
-    /// Is this a `..` pattern?
-    pub fn is_rest(&self) -> bool {
-        match self.node {
-            PatKind::Rest => true,
-            _ => false,
         }
     }
 
@@ -666,12 +646,6 @@
 
     /// A struct or struct variant pattern (e.g., `Variant {x, y, ..}`).
     /// The `bool` is `true` in the presence of a `..`.
-<<<<<<< HEAD
-    Struct(Path, Vec<Spanned<FieldPat>>, /* recovered */ bool),
-
-    /// A tuple struct/variant pattern (`Variant(x, y, .., z)`).
-    TupleStruct(Path, Vec<P<Pat>>),
-=======
     Struct(Path, Vec<FieldPat>, /* recovered */ bool),
 
     /// A tuple struct/variant pattern (`Variant(x, y, .., z)`).
@@ -680,7 +654,6 @@
     /// An or-pattern `A | B | C`.
     /// Invariant: `pats.len() >= 2`.
     Or(Vec<P<Pat>>),
->>>>>>> 8cd2c99a
 
     /// A possibly qualified path pattern.
     /// Unqualified path patterns `A::B::C` can legally refer to variants, structs, constants
@@ -957,18 +930,11 @@
 #[derive(Clone, RustcEncodable, RustcDecodable, Debug)]
 pub struct Arm {
     pub attrs: Vec<Attribute>,
-<<<<<<< HEAD
-    pub pats: Vec<P<Pat>>,
-    pub guard: Option<P<Expr>>,
-    pub body: P<Expr>,
-    pub span: Span,
-=======
     pub pat: P<Pat>,
     pub guard: Option<P<Expr>>,
     pub body: P<Expr>,
     pub span: Span,
     pub id: NodeId,
->>>>>>> 8cd2c99a
 }
 
 #[derive(Clone, RustcEncodable, RustcDecodable, Debug)]
@@ -1182,18 +1148,9 @@
     Cast(P<Expr>, P<Ty>),
     /// A type ascription (e.g., `42: usize`).
     Type(P<Expr>, P<Ty>),
-<<<<<<< HEAD
-    /// A `let pats = expr` expression that is only semantically allowed in the condition
-    /// of `if` / `while` expressions. (e.g., `if let 0 = x { .. }`).
-    ///
-    /// The `Vec<P<Pat>>` is for or-patterns at the top level.
-    /// FIXME(54883): Change this to just `P<Pat>`.
-    Let(Vec<P<Pat>>, P<Expr>),
-=======
     /// A `let pat = expr` expression that is only semantically allowed in the condition
     /// of `if` / `while` expressions. (e.g., `if let 0 = x { .. }`).
     Let(P<Pat>, P<Expr>),
->>>>>>> 8cd2c99a
     /// An `if` block, with an optional `else` block.
     ///
     /// `if expr { block } else { expr }`
@@ -1333,20 +1290,6 @@
     Movable,
 }
 
-<<<<<<< HEAD
-/// Whether an `await` comes from `await!` or `.await` syntax.
-/// FIXME: this should be removed when support for legacy `await!` is removed.
-/// https://github.com/rust-lang/rust/issues/60610
-#[derive(Clone, PartialEq, RustcEncodable, RustcDecodable, Debug, Copy)]
-pub enum AwaitOrigin {
-    FieldLike,
-    MacroLike,
-}
-
-pub type Mac = Spanned<Mac_>;
-
-=======
->>>>>>> 8cd2c99a
 /// Represents a macro invocation. The `Path` indicates which macro
 /// is being invoked, and the vector of token-trees contains the source
 /// of the macro invocation.
@@ -1849,11 +1792,7 @@
 ///
 /// E.g., `bar: usize` as in `fn foo(bar: usize)`.
 #[derive(Clone, RustcEncodable, RustcDecodable, Debug)]
-<<<<<<< HEAD
-pub struct Arg {
-=======
 pub struct Param {
->>>>>>> 8cd2c99a
     pub attrs: ThinVec<Attribute>,
     pub ty: P<Ty>,
     pub pat: P<Pat>,
@@ -1903,22 +1842,14 @@
         }
     }
 
-<<<<<<< HEAD
-    pub fn from_self(attrs: ThinVec<Attribute>, eself: ExplicitSelf, eself_ident: Ident) -> Arg {
-=======
     pub fn from_self(attrs: ThinVec<Attribute>, eself: ExplicitSelf, eself_ident: Ident) -> Param {
->>>>>>> 8cd2c99a
         let span = eself.span.to(eself_ident.span);
         let infer_ty = P(Ty {
             id: DUMMY_NODE_ID,
             node: TyKind::ImplicitSelf,
             span,
         });
-<<<<<<< HEAD
-        let arg = |mutbl, ty| Arg {
-=======
         let param = |mutbl, ty| Param {
->>>>>>> 8cd2c99a
             attrs,
             pat: P(Pat {
                 id: DUMMY_NODE_ID,
@@ -2110,11 +2041,7 @@
 }
 
 #[derive(Clone, RustcEncodable, RustcDecodable, Debug)]
-<<<<<<< HEAD
-pub struct Variant_ {
-=======
 pub struct Variant {
->>>>>>> 8cd2c99a
     /// Name of the variant.
     pub ident: Ident,
     /// Attributes of the variant.
@@ -2514,19 +2441,4 @@
             ForeignItemKind::Macro(..) => "macro in foreign module",
         }
     }
-<<<<<<< HEAD
-}
-
-#[cfg(test)]
-mod tests {
-    use super::*;
-
-    // Are ASTs encodable?
-    #[test]
-    fn check_asts_encodable() {
-        fn assert_encodable<T: rustc_serialize::Encodable>() {}
-        assert_encodable::<Crate>();
-    }
-=======
->>>>>>> 8cd2c99a
 }