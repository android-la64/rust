//! # Token Streams
//!
//! `TokenStream`s represent syntactic objects before they are converted into ASTs.
//! A `TokenStream` is, roughly speaking, a sequence (eg stream) of `TokenTree`s,
//! which are themselves a single `Token` or a `Delimited` subsequence of tokens.
//!
//! ## Ownership
//!
//! `TokenStream`s are persistent data structures constructed as ropes with reference
//! counted-children. In general, this means that calling an operation on a `TokenStream`
//! (such as `slice`) produces an entirely new `TokenStream` from the borrowed reference to
//! the original. This essentially coerces `TokenStream`s into 'views' of their subparts,
//! and a borrowed `TokenStream` is sufficient to build an owned `TokenStream` without taking
//! ownership of the original.

use crate::ext::base;
use crate::ext::tt::{macro_parser, quoted};
use crate::parse::Directory;
use crate::parse::token::{self, DelimToken, Token, TokenKind};
use crate::print::pprust;

<<<<<<< HEAD
use syntax_pos::{BytePos, ExpnId, Span, DUMMY_SP};
=======
use syntax_pos::{BytePos, Span, DUMMY_SP};
>>>>>>> 8cd2c99a
#[cfg(target_arch = "x86_64")]
use rustc_data_structures::static_assert_size;
use rustc_data_structures::sync::Lrc;
use rustc_serialize::{Decoder, Decodable, Encoder, Encodable};
use smallvec::{SmallVec, smallvec};

use std::borrow::Cow;
use std::{fmt, iter, mem};

#[cfg(test)]
mod tests;

/// When the main rust parser encounters a syntax-extension invocation, it
/// parses the arguments to the invocation as a token-tree. This is a very
/// loose structure, such that all sorts of different AST-fragments can
/// be passed to syntax extensions using a uniform type.
///
/// If the syntax extension is an MBE macro, it will attempt to match its
/// LHS token tree against the provided token tree, and if it finds a
/// match, will transcribe the RHS token tree, splicing in any captured
/// `macro_parser::matched_nonterminals` into the `SubstNt`s it finds.
///
/// The RHS of an MBE macro is the only place `SubstNt`s are substituted.
/// Nothing special happens to misnamed or misplaced `SubstNt`s.
#[derive(Debug, Clone, PartialEq, RustcEncodable, RustcDecodable)]
pub enum TokenTree {
    /// A single token
    Token(Token),
    /// A delimited sequence of token trees
    Delimited(DelimSpan, DelimToken, TokenStream),
}

// Ensure all fields of `TokenTree` is `Send` and `Sync`.
#[cfg(parallel_compiler)]
fn _dummy()
where
    Token: Send + Sync,
    DelimSpan: Send + Sync,
    DelimToken: Send + Sync,
    TokenStream: Send + Sync,
{}

impl TokenTree {
    /// Use this token tree as a matcher to parse given tts.
    pub fn parse(cx: &base::ExtCtxt<'_>, mtch: &[quoted::TokenTree], tts: TokenStream)
                 -> macro_parser::NamedParseResult {
        // `None` is because we're not interpolating
        let directory = Directory {
            path: Cow::from(cx.current_expansion.module.directory.as_path()),
            ownership: cx.current_expansion.directory_ownership,
        };
        macro_parser::parse(cx.parse_sess(), tts, mtch, Some(directory), true)
    }

    /// Checks if this TokenTree is equal to the other, regardless of span information.
    pub fn eq_unspanned(&self, other: &TokenTree) -> bool {
        match (self, other) {
            (TokenTree::Token(token), TokenTree::Token(token2)) => token.kind == token2.kind,
            (TokenTree::Delimited(_, delim, tts), TokenTree::Delimited(_, delim2, tts2)) => {
                delim == delim2 && tts.eq_unspanned(&tts2)
            }
            _ => false,
        }
    }

    // See comments in `Nonterminal::to_tokenstream` for why we care about
    // *probably* equal here rather than actual equality
    //
    // This is otherwise the same as `eq_unspanned`, only recursing with a
    // different method.
    pub fn probably_equal_for_proc_macro(&self, other: &TokenTree) -> bool {
        match (self, other) {
            (TokenTree::Token(token), TokenTree::Token(token2)) => {
                token.probably_equal_for_proc_macro(token2)
            }
            (TokenTree::Delimited(_, delim, tts), TokenTree::Delimited(_, delim2, tts2)) => {
                delim == delim2 && tts.probably_equal_for_proc_macro(&tts2)
            }
            _ => false,
        }
    }

    /// Retrieves the TokenTree's span.
    pub fn span(&self) -> Span {
        match self {
            TokenTree::Token(token) => token.span,
            TokenTree::Delimited(sp, ..) => sp.entire(),
        }
    }

    /// Modify the `TokenTree`'s span in-place.
    pub fn set_span(&mut self, span: Span) {
        match self {
            TokenTree::Token(token) => token.span = span,
            TokenTree::Delimited(dspan, ..) => *dspan = DelimSpan::from_single(span),
        }
    }

    pub fn joint(self) -> TokenStream {
        TokenStream::new(vec![(self, Joint)])
    }

    pub fn token(kind: TokenKind, span: Span) -> TokenTree {
        TokenTree::Token(Token::new(kind, span))
    }

    /// Returns the opening delimiter as a token tree.
    pub fn open_tt(span: Span, delim: DelimToken) -> TokenTree {
        let open_span = if span.is_dummy() {
            span
        } else {
            span.with_hi(span.lo() + BytePos(delim.len() as u32))
        };
        TokenTree::token(token::OpenDelim(delim), open_span)
    }

    /// Returns the closing delimiter as a token tree.
    pub fn close_tt(span: Span, delim: DelimToken) -> TokenTree {
        let close_span = if span.is_dummy() {
            span
        } else {
            span.with_lo(span.hi() - BytePos(delim.len() as u32))
        };
        TokenTree::token(token::CloseDelim(delim), close_span)
    }
}

/// A `TokenStream` is an abstract sequence of tokens, organized into `TokenTree`s.
///
/// The goal is for procedural macros to work with `TokenStream`s and `TokenTree`s
/// instead of a representation of the abstract syntax tree.
/// Today's `TokenTree`s can still contain AST via `token::Interpolated` for back-compat.
///
/// The use of `Option` is an optimization that avoids the need for an
/// allocation when the stream is empty. However, it is not guaranteed that an
/// empty stream is represented with `None`; it may be represented as a `Some`
/// around an empty `Vec`.
#[derive(Clone, Debug)]
pub struct TokenStream(pub Option<Lrc<Vec<TreeAndJoint>>>);

pub type TreeAndJoint = (TokenTree, IsJoint);

// `TokenStream` is used a lot. Make sure it doesn't unintentionally get bigger.
#[cfg(target_arch = "x86_64")]
static_assert_size!(TokenStream, 8);

#[derive(Clone, Copy, Debug, PartialEq)]
pub enum IsJoint {
    Joint,
    NonJoint
}

use IsJoint::*;

impl TokenStream {
    /// Given a `TokenStream` with a `Stream` of only two arguments, return a new `TokenStream`
    /// separating the two arguments with a comma for diagnostic suggestions.
    pub(crate) fn add_comma(&self) -> Option<(TokenStream, Span)> {
        // Used to suggest if a user writes `foo!(a b);`
        if let Some(ref stream) = self.0 {
            let mut suggestion = None;
            let mut iter = stream.iter().enumerate().peekable();
            while let Some((pos, ts)) = iter.next() {
                if let Some((_, next)) = iter.peek() {
                    let sp = match (&ts, &next) {
                        (_, (TokenTree::Token(Token { kind: token::Comma, .. }), _)) => continue,
                        ((TokenTree::Token(token_left), NonJoint),
                         (TokenTree::Token(token_right), _))
                        if ((token_left.is_ident() && !token_left.is_reserved_ident())
                            || token_left.is_lit()) &&
                            ((token_right.is_ident() && !token_right.is_reserved_ident())
                            || token_right.is_lit()) => token_left.span,
                        ((TokenTree::Delimited(sp, ..), NonJoint), _) => sp.entire(),
                        _ => continue,
                    };
                    let sp = sp.shrink_to_hi();
                    let comma = (TokenTree::token(token::Comma, sp), NonJoint);
                    suggestion = Some((pos, comma, sp));
                }
            }
            if let Some((pos, comma, sp)) = suggestion {
                let mut new_stream = vec![];
                let parts = stream.split_at(pos + 1);
                new_stream.extend_from_slice(parts.0);
                new_stream.push(comma);
                new_stream.extend_from_slice(parts.1);
                return Some((TokenStream::new(new_stream), sp));
            }
        }
        None
    }
}

impl From<TokenTree> for TokenStream {
    fn from(tree: TokenTree) -> TokenStream {
        TokenStream::new(vec![(tree, NonJoint)])
    }
}

impl From<TokenTree> for TreeAndJoint {
    fn from(tree: TokenTree) -> TreeAndJoint {
        (tree, NonJoint)
    }
}

impl<T: Into<TokenStream>> iter::FromIterator<T> for TokenStream {
    fn from_iter<I: IntoIterator<Item = T>>(iter: I) -> Self {
        TokenStream::from_streams(iter.into_iter().map(Into::into).collect::<SmallVec<_>>())
    }
}

impl Eq for TokenStream {}

impl PartialEq<TokenStream> for TokenStream {
    fn eq(&self, other: &TokenStream) -> bool {
        self.trees().eq(other.trees())
    }
}

impl TokenStream {
    pub fn len(&self) -> usize {
        if let Some(ref slice) = self.0 {
            slice.len()
        } else {
            0
        }
    }

    pub fn empty() -> TokenStream {
        TokenStream(None)
    }

    pub fn is_empty(&self) -> bool {
        match self.0 {
            None => true,
            Some(ref stream) => stream.is_empty(),
        }
    }

    pub(crate) fn from_streams(mut streams: SmallVec<[TokenStream; 2]>) -> TokenStream {
        match streams.len() {
            0 => TokenStream::empty(),
            1 => streams.pop().unwrap(),
            _ => {
                // rust-lang/rust#57735: pre-allocate vector to avoid
                // quadratic blow-up due to on-the-fly reallocations.
                let tree_count = streams.iter()
                    .map(|ts| match &ts.0 { None => 0, Some(s) => s.len() })
                    .sum();
                let mut vec = Vec::with_capacity(tree_count);

                for stream in streams {
                    match stream.0 {
                        None => {},
                        Some(stream2) => vec.extend(stream2.iter().cloned()),
                    }
                }
                TokenStream::new(vec)
            }
        }
    }

    pub fn new(streams: Vec<TreeAndJoint>) -> TokenStream {
        match streams.len() {
            0 => TokenStream(None),
            _ => TokenStream(Some(Lrc::new(streams))),
        }
    }

    pub fn append_to_tree_and_joint_vec(self, vec: &mut Vec<TreeAndJoint>) {
        if let Some(stream) = self.0 {
            vec.extend(stream.iter().cloned());
        }
    }

    pub fn trees(&self) -> Cursor {
        self.clone().into_trees()
    }

    pub fn into_trees(self) -> Cursor {
        Cursor::new(self)
    }

    /// Compares two `TokenStream`s, checking equality without regarding span information.
    pub fn eq_unspanned(&self, other: &TokenStream) -> bool {
        let mut t1 = self.trees();
        let mut t2 = other.trees();
        for (t1, t2) in t1.by_ref().zip(t2.by_ref()) {
            if !t1.eq_unspanned(&t2) {
                return false;
            }
        }
        t1.next().is_none() && t2.next().is_none()
    }

    // See comments in `Nonterminal::to_tokenstream` for why we care about
    // *probably* equal here rather than actual equality
    //
    // This is otherwise the same as `eq_unspanned`, only recursing with a
    // different method.
    pub fn probably_equal_for_proc_macro(&self, other: &TokenStream) -> bool {
        // When checking for `probably_eq`, we ignore certain tokens that aren't
        // preserved in the AST. Because they are not preserved, the pretty
        // printer arbitrarily adds or removes them when printing as token
        // streams, making a comparison between a token stream generated from an
        // AST and a token stream which was parsed into an AST more reliable.
        fn semantic_tree(tree: &TokenTree) -> bool {
            if let TokenTree::Token(token) = tree {
                if let
                    // The pretty printer tends to add trailing commas to
                    // everything, and in particular, after struct fields.
                    | token::Comma
                    // The pretty printer emits `NoDelim` as whitespace.
                    | token::OpenDelim(DelimToken::NoDelim)
                    | token::CloseDelim(DelimToken::NoDelim)
                    // The pretty printer collapses many semicolons into one.
                    | token::Semi
                    // The pretty printer collapses whitespace arbitrarily and can
                    // introduce whitespace from `NoDelim`.
                    | token::Whitespace
                    // The pretty printer can turn `$crate` into `::crate_name`
                    | token::ModSep = token.kind {
                    return false;
                }
            }
            true
        }

        let mut t1 = self.trees().filter(semantic_tree);
        let mut t2 = other.trees().filter(semantic_tree);
        for (t1, t2) in t1.by_ref().zip(t2.by_ref()) {
            if !t1.probably_equal_for_proc_macro(&t2) {
                return false;
            }
        }
        t1.next().is_none() && t2.next().is_none()
    }

    pub fn map_enumerated<F: FnMut(usize, TokenTree) -> TokenTree>(self, mut f: F) -> TokenStream {
        TokenStream(self.0.map(|stream| {
            Lrc::new(
                stream
                    .iter()
                    .enumerate()
                    .map(|(i, (tree, is_joint))| (f(i, tree.clone()), *is_joint))
                    .collect())
        }))
    }

    pub fn map<F: FnMut(TokenTree) -> TokenTree>(self, mut f: F) -> TokenStream {
        TokenStream(self.0.map(|stream| {
            Lrc::new(
                stream
                    .iter()
                    .map(|(tree, is_joint)| (f(tree.clone()), *is_joint))
                    .collect())
        }))
    }

    fn first_tree_and_joint(&self) -> Option<TreeAndJoint> {
        self.0.as_ref().map(|stream| {
            stream.first().unwrap().clone()
        })
    }

    fn last_tree_if_joint(&self) -> Option<TokenTree> {
        match self.0 {
            None => None,
            Some(ref stream) => {
                if let (tree, Joint) = stream.last().unwrap() {
                    Some(tree.clone())
                } else {
                    None
                }
            }
        }
    }
}

// 99.5%+ of the time we have 1 or 2 elements in this vector.
#[derive(Clone)]
pub struct TokenStreamBuilder(SmallVec<[TokenStream; 2]>);

impl TokenStreamBuilder {
    pub fn new() -> TokenStreamBuilder {
        TokenStreamBuilder(SmallVec::new())
    }

    pub fn push<T: Into<TokenStream>>(&mut self, stream: T) {
        let stream = stream.into();
        let last_tree_if_joint = self.0.last().and_then(TokenStream::last_tree_if_joint);
        if let Some(TokenTree::Token(last_token)) = last_tree_if_joint {
            if let Some((TokenTree::Token(token), is_joint)) = stream.first_tree_and_joint() {
<<<<<<< HEAD
                if let Some(glued_tok) = last_token.glue(token) {
=======
                if let Some(glued_tok) = last_token.glue(&token) {
>>>>>>> 8cd2c99a
                    let last_stream = self.0.pop().unwrap();
                    self.push_all_but_last_tree(&last_stream);
                    let glued_tt = TokenTree::Token(glued_tok);
                    let glued_tokenstream = TokenStream::new(vec![(glued_tt, is_joint)]);
                    self.0.push(glued_tokenstream);
                    self.push_all_but_first_tree(&stream);
                    return
                }
            }
        }
        self.0.push(stream);
    }

    pub fn build(self) -> TokenStream {
        TokenStream::from_streams(self.0)
    }

    fn push_all_but_last_tree(&mut self, stream: &TokenStream) {
        if let Some(ref streams) = stream.0 {
            let len = streams.len();
            match len {
                1 => {}
                _ => self.0.push(TokenStream(Some(Lrc::new(streams[0 .. len - 1].to_vec())))),
            }
        }
    }

    fn push_all_but_first_tree(&mut self, stream: &TokenStream) {
        if let Some(ref streams) = stream.0 {
            let len = streams.len();
            match len {
                1 => {}
                _ => self.0.push(TokenStream(Some(Lrc::new(streams[1 .. len].to_vec())))),
            }
        }
    }
}

#[derive(Clone)]
pub struct Cursor {
    pub stream: TokenStream,
    index: usize,
}

impl Iterator for Cursor {
    type Item = TokenTree;

    fn next(&mut self) -> Option<TokenTree> {
        self.next_with_joint().map(|(tree, _)| tree)
    }
}

impl Cursor {
    fn new(stream: TokenStream) -> Self {
        Cursor { stream, index: 0 }
    }

    pub fn next_with_joint(&mut self) -> Option<TreeAndJoint> {
        match self.stream.0 {
            None => None,
            Some(ref stream) => {
                if self.index < stream.len() {
                    self.index += 1;
                    Some(stream[self.index - 1].clone())
                } else {
                    None
                }
            }
        }
    }

    pub fn append(&mut self, new_stream: TokenStream) {
        if new_stream.is_empty() {
            return;
        }
        let index = self.index;
        let stream = mem::replace(&mut self.stream, TokenStream(None));
        *self = TokenStream::from_streams(smallvec![stream, new_stream]).into_trees();
        self.index = index;
    }

    pub fn look_ahead(&self, n: usize) -> Option<TokenTree> {
        match self.stream.0 {
            None => None,
            Some(ref stream) => stream[self.index ..].get(n).map(|(tree, _)| tree.clone()),
        }
    }
}

impl fmt::Display for TokenStream {
    fn fmt(&self, f: &mut fmt::Formatter<'_>) -> fmt::Result {
        f.write_str(&pprust::tts_to_string(self.clone()))
    }
}

impl Encodable for TokenStream {
    fn encode<E: Encoder>(&self, encoder: &mut E) -> Result<(), E::Error> {
        self.trees().collect::<Vec<_>>().encode(encoder)
    }
}

impl Decodable for TokenStream {
    fn decode<D: Decoder>(decoder: &mut D) -> Result<TokenStream, D::Error> {
        Vec::<TokenTree>::decode(decoder).map(|vec| vec.into_iter().collect())
    }
}

#[derive(Debug, Copy, Clone, PartialEq, RustcEncodable, RustcDecodable)]
pub struct DelimSpan {
    pub open: Span,
    pub close: Span,
}

impl DelimSpan {
    pub fn from_single(sp: Span) -> Self {
        DelimSpan {
            open: sp,
            close: sp,
        }
    }

    pub fn from_pair(open: Span, close: Span) -> Self {
        DelimSpan { open, close }
    }

    pub fn dummy() -> Self {
        Self::from_single(DUMMY_SP)
    }

    pub fn entire(self) -> Span {
        self.open.with_hi(self.close.hi())
    }
<<<<<<< HEAD

    pub fn apply_mark(self, expn_id: ExpnId) -> Self {
        DelimSpan {
            open: self.open.apply_mark(expn_id),
            close: self.close.apply_mark(expn_id),
        }
    }
}

#[cfg(test)]
mod tests {
    use super::*;
    use crate::ast::Name;
    use crate::with_default_globals;
    use crate::util::parser_testing::string_to_stream;
    use syntax_pos::{Span, BytePos, NO_EXPANSION};

    fn string_to_ts(string: &str) -> TokenStream {
        string_to_stream(string.to_owned())
    }

    fn sp(a: u32, b: u32) -> Span {
        Span::new(BytePos(a), BytePos(b), NO_EXPANSION)
    }

    #[test]
    fn test_concat() {
        with_default_globals(|| {
            let test_res = string_to_ts("foo::bar::baz");
            let test_fst = string_to_ts("foo::bar");
            let test_snd = string_to_ts("::baz");
            let eq_res = TokenStream::from_streams(smallvec![test_fst, test_snd]);
            assert_eq!(test_res.trees().count(), 5);
            assert_eq!(eq_res.trees().count(), 5);
            assert_eq!(test_res.eq_unspanned(&eq_res), true);
        })
    }

    #[test]
    fn test_to_from_bijection() {
        with_default_globals(|| {
            let test_start = string_to_ts("foo::bar(baz)");
            let test_end = test_start.trees().collect();
            assert_eq!(test_start, test_end)
        })
    }

    #[test]
    fn test_eq_0() {
        with_default_globals(|| {
            let test_res = string_to_ts("foo");
            let test_eqs = string_to_ts("foo");
            assert_eq!(test_res, test_eqs)
        })
    }

    #[test]
    fn test_eq_1() {
        with_default_globals(|| {
            let test_res = string_to_ts("::bar::baz");
            let test_eqs = string_to_ts("::bar::baz");
            assert_eq!(test_res, test_eqs)
        })
    }

    #[test]
    fn test_eq_3() {
        with_default_globals(|| {
            let test_res = string_to_ts("");
            let test_eqs = string_to_ts("");
            assert_eq!(test_res, test_eqs)
        })
    }

    #[test]
    fn test_diseq_0() {
        with_default_globals(|| {
            let test_res = string_to_ts("::bar::baz");
            let test_eqs = string_to_ts("bar::baz");
            assert_eq!(test_res == test_eqs, false)
        })
    }

    #[test]
    fn test_diseq_1() {
        with_default_globals(|| {
            let test_res = string_to_ts("(bar,baz)");
            let test_eqs = string_to_ts("bar,baz");
            assert_eq!(test_res == test_eqs, false)
        })
    }

    #[test]
    fn test_is_empty() {
        with_default_globals(|| {
            let test0: TokenStream = Vec::<TokenTree>::new().into_iter().collect();
            let test1: TokenStream =
                TokenTree::token(token::Ident(Name::intern("a"), false), sp(0, 1)).into();
            let test2 = string_to_ts("foo(bar::baz)");

            assert_eq!(test0.is_empty(), true);
            assert_eq!(test1.is_empty(), false);
            assert_eq!(test2.is_empty(), false);
        })
    }

    #[test]
    fn test_dotdotdot() {
        with_default_globals(|| {
            let mut builder = TokenStreamBuilder::new();
            builder.push(TokenTree::token(token::Dot, sp(0, 1)).joint());
            builder.push(TokenTree::token(token::Dot, sp(1, 2)).joint());
            builder.push(TokenTree::token(token::Dot, sp(2, 3)));
            let stream = builder.build();
            assert!(stream.eq_unspanned(&string_to_ts("...")));
            assert_eq!(stream.trees().count(), 1);
        })
    }
=======
>>>>>>> 8cd2c99a
}<|MERGE_RESOLUTION|>--- conflicted
+++ resolved
@@ -19,11 +19,7 @@
 use crate::parse::token::{self, DelimToken, Token, TokenKind};
 use crate::print::pprust;
 
-<<<<<<< HEAD
-use syntax_pos::{BytePos, ExpnId, Span, DUMMY_SP};
-=======
 use syntax_pos::{BytePos, Span, DUMMY_SP};
->>>>>>> 8cd2c99a
 #[cfg(target_arch = "x86_64")]
 use rustc_data_structures::static_assert_size;
 use rustc_data_structures::sync::Lrc;
@@ -417,11 +413,7 @@
         let last_tree_if_joint = self.0.last().and_then(TokenStream::last_tree_if_joint);
         if let Some(TokenTree::Token(last_token)) = last_tree_if_joint {
             if let Some((TokenTree::Token(token), is_joint)) = stream.first_tree_and_joint() {
-<<<<<<< HEAD
-                if let Some(glued_tok) = last_token.glue(token) {
-=======
                 if let Some(glued_tok) = last_token.glue(&token) {
->>>>>>> 8cd2c99a
                     let last_stream = self.0.pop().unwrap();
                     self.push_all_but_last_tree(&last_stream);
                     let glued_tt = TokenTree::Token(glued_tok);
@@ -554,125 +546,4 @@
     pub fn entire(self) -> Span {
         self.open.with_hi(self.close.hi())
     }
-<<<<<<< HEAD
-
-    pub fn apply_mark(self, expn_id: ExpnId) -> Self {
-        DelimSpan {
-            open: self.open.apply_mark(expn_id),
-            close: self.close.apply_mark(expn_id),
-        }
-    }
-}
-
-#[cfg(test)]
-mod tests {
-    use super::*;
-    use crate::ast::Name;
-    use crate::with_default_globals;
-    use crate::util::parser_testing::string_to_stream;
-    use syntax_pos::{Span, BytePos, NO_EXPANSION};
-
-    fn string_to_ts(string: &str) -> TokenStream {
-        string_to_stream(string.to_owned())
-    }
-
-    fn sp(a: u32, b: u32) -> Span {
-        Span::new(BytePos(a), BytePos(b), NO_EXPANSION)
-    }
-
-    #[test]
-    fn test_concat() {
-        with_default_globals(|| {
-            let test_res = string_to_ts("foo::bar::baz");
-            let test_fst = string_to_ts("foo::bar");
-            let test_snd = string_to_ts("::baz");
-            let eq_res = TokenStream::from_streams(smallvec![test_fst, test_snd]);
-            assert_eq!(test_res.trees().count(), 5);
-            assert_eq!(eq_res.trees().count(), 5);
-            assert_eq!(test_res.eq_unspanned(&eq_res), true);
-        })
-    }
-
-    #[test]
-    fn test_to_from_bijection() {
-        with_default_globals(|| {
-            let test_start = string_to_ts("foo::bar(baz)");
-            let test_end = test_start.trees().collect();
-            assert_eq!(test_start, test_end)
-        })
-    }
-
-    #[test]
-    fn test_eq_0() {
-        with_default_globals(|| {
-            let test_res = string_to_ts("foo");
-            let test_eqs = string_to_ts("foo");
-            assert_eq!(test_res, test_eqs)
-        })
-    }
-
-    #[test]
-    fn test_eq_1() {
-        with_default_globals(|| {
-            let test_res = string_to_ts("::bar::baz");
-            let test_eqs = string_to_ts("::bar::baz");
-            assert_eq!(test_res, test_eqs)
-        })
-    }
-
-    #[test]
-    fn test_eq_3() {
-        with_default_globals(|| {
-            let test_res = string_to_ts("");
-            let test_eqs = string_to_ts("");
-            assert_eq!(test_res, test_eqs)
-        })
-    }
-
-    #[test]
-    fn test_diseq_0() {
-        with_default_globals(|| {
-            let test_res = string_to_ts("::bar::baz");
-            let test_eqs = string_to_ts("bar::baz");
-            assert_eq!(test_res == test_eqs, false)
-        })
-    }
-
-    #[test]
-    fn test_diseq_1() {
-        with_default_globals(|| {
-            let test_res = string_to_ts("(bar,baz)");
-            let test_eqs = string_to_ts("bar,baz");
-            assert_eq!(test_res == test_eqs, false)
-        })
-    }
-
-    #[test]
-    fn test_is_empty() {
-        with_default_globals(|| {
-            let test0: TokenStream = Vec::<TokenTree>::new().into_iter().collect();
-            let test1: TokenStream =
-                TokenTree::token(token::Ident(Name::intern("a"), false), sp(0, 1)).into();
-            let test2 = string_to_ts("foo(bar::baz)");
-
-            assert_eq!(test0.is_empty(), true);
-            assert_eq!(test1.is_empty(), false);
-            assert_eq!(test2.is_empty(), false);
-        })
-    }
-
-    #[test]
-    fn test_dotdotdot() {
-        with_default_globals(|| {
-            let mut builder = TokenStreamBuilder::new();
-            builder.push(TokenTree::token(token::Dot, sp(0, 1)).joint());
-            builder.push(TokenTree::token(token::Dot, sp(1, 2)).joint());
-            builder.push(TokenTree::token(token::Dot, sp(2, 3)));
-            let stream = builder.build();
-            assert!(stream.eq_unspanned(&string_to_ts("...")));
-            assert_eq!(stream.trees().count(), 1);
-        })
-    }
-=======
->>>>>>> 8cd2c99a
 }