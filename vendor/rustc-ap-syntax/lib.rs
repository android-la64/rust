--- conflicted
+++ resolved
@@ -18,10 +18,6 @@
 #![feature(proc_macro_diagnostic)]
 #![feature(proc_macro_internals)]
 #![feature(proc_macro_span)]
-<<<<<<< HEAD
-#![feature(rustc_diagnostic_macros)]
-=======
->>>>>>> 8cd2c99a
 #![feature(try_trait)]
 #![feature(unicode_internals)]
 
@@ -36,12 +32,9 @@
 use ast::AttrId;
 use syntax_pos::edition::Edition;
 
-<<<<<<< HEAD
-=======
 #[cfg(test)]
 mod tests;
 
->>>>>>> 8cd2c99a
 const MACRO_ARGUMENTS: Option<&'static str> = Some("macro arguments");
 
 // A variant of 'try!' that panics on an Err. This is used as a crutch on the
@@ -131,11 +124,6 @@
     pub mod macros;
 }
 
-<<<<<<< HEAD
-// N.B., this module needs to be declared first so diagnostics are
-// registered before they are used.
-=======
->>>>>>> 8cd2c99a
 pub mod error_codes;
 
 pub mod util {
