--- conflicted
+++ resolved
@@ -170,23 +170,6 @@
 
 #[macro_export]
 macro_rules! register_diagnostics {
-<<<<<<< HEAD
-    ($($code:tt),*) => (
-        $($crate::register_diagnostic! { $code })*
-    );
-    ($($code:tt),*,) => (
-        $($crate::register_diagnostic! { $code })*
-    )
-}
-
-#[macro_export]
-macro_rules! register_long_diagnostics {
-    ($($code:tt: $description:tt),*) => (
-        $($crate::register_diagnostic! { $code, $description })*
-    );
-    ($($code:tt: $description:tt),*,) => (
-        $($crate::register_diagnostic! { $code, $description })*
-=======
     ($($ecode:ident: $message:expr,)*) => (
         $crate::register_diagnostics!{$($ecode:$message,)* ;}
     );
@@ -204,6 +187,5 @@
             #[deny(unused)]
             pub(crate) const $code: () = ();
         )*
->>>>>>> 8cd2c99a
     )
 }