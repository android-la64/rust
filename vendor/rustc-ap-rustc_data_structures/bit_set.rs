use crate::indexed_vec::{Idx, IndexVec};
use smallvec::SmallVec;
use std::fmt;
use std::iter;
use std::marker::PhantomData;
use std::mem;
use std::slice;
#[cfg(test)]
extern crate test;
#[cfg(test)]
use test::Bencher;

#[cfg(test)]
mod tests;

pub type Word = u64;
pub const WORD_BYTES: usize = mem::size_of::<Word>();
pub const WORD_BITS: usize = WORD_BYTES * 8;

/// A fixed-size bitset type with a dense representation. It does not support
/// resizing after creation; use `GrowableBitSet` for that.
///
/// `T` is an index type, typically a newtyped `usize` wrapper, but it can also
/// just be `usize`.
///
/// All operations that involve an element will panic if the element is equal
/// to or greater than the domain size. All operations that involve two bitsets
/// will panic if the bitsets have differing domain sizes.
#[derive(Clone, Eq, PartialEq, RustcDecodable, RustcEncodable)]
pub struct BitSet<T: Idx> {
    domain_size: usize,
    words: Vec<Word>,
    marker: PhantomData<T>,
}

impl<T: Idx> BitSet<T> {
    /// Creates a new, empty bitset with a given `domain_size`.
    #[inline]
    pub fn new_empty(domain_size: usize) -> BitSet<T> {
        let num_words = num_words(domain_size);
        BitSet {
            domain_size,
            words: vec![0; num_words],
            marker: PhantomData,
        }
    }

    /// Creates a new, filled bitset with a given `domain_size`.
    #[inline]
    pub fn new_filled(domain_size: usize) -> BitSet<T> {
        let num_words = num_words(domain_size);
        let mut result = BitSet {
            domain_size,
            words: vec![!0; num_words],
            marker: PhantomData,
        };
        result.clear_excess_bits();
        result
    }

    /// Gets the domain size.
    pub fn domain_size(&self) -> usize {
        self.domain_size
    }

    /// Clear all elements.
    #[inline]
    pub fn clear(&mut self) {
        for word in &mut self.words {
            *word = 0;
        }
    }

    /// Clear excess bits in the final word.
    fn clear_excess_bits(&mut self) {
        let num_bits_in_final_word = self.domain_size % WORD_BITS;
        if num_bits_in_final_word > 0 {
            let mask = (1 << num_bits_in_final_word) - 1;
            let final_word_idx = self.words.len() - 1;
            self.words[final_word_idx] &= mask;
        }
    }

    /// Efficiently overwrite `self` with `other`.
    pub fn overwrite(&mut self, other: &BitSet<T>) {
        assert!(self.domain_size == other.domain_size);
        self.words.clone_from_slice(&other.words);
    }

    /// Count the number of set bits in the set.
    pub fn count(&self) -> usize {
        self.words.iter().map(|e| e.count_ones() as usize).sum()
    }

    /// Returns `true` if `self` contains `elem`.
    #[inline]
    pub fn contains(&self, elem: T) -> bool {
        assert!(elem.index() < self.domain_size);
        let (word_index, mask) = word_index_and_mask(elem);
        (self.words[word_index] & mask) != 0
    }

    /// Is `self` is a (non-strict) superset of `other`?
    #[inline]
    pub fn superset(&self, other: &BitSet<T>) -> bool {
        assert_eq!(self.domain_size, other.domain_size);
        self.words.iter().zip(&other.words).all(|(a, b)| (a & b) == *b)
    }

    /// Is the set empty?
    #[inline]
    pub fn is_empty(&self) -> bool {
        self.words.iter().all(|a| *a == 0)
    }

    /// Insert `elem`. Returns whether the set has changed.
    #[inline]
    pub fn insert(&mut self, elem: T) -> bool {
        assert!(elem.index() < self.domain_size);
        let (word_index, mask) = word_index_and_mask(elem);
        let word_ref = &mut self.words[word_index];
        let word = *word_ref;
        let new_word = word | mask;
        *word_ref = new_word;
        new_word != word
    }

    /// Sets all bits to true.
    pub fn insert_all(&mut self) {
        for word in &mut self.words {
            *word = !0;
        }
        self.clear_excess_bits();
    }

    /// Returns `true` if the set has changed.
    #[inline]
    pub fn remove(&mut self, elem: T) -> bool {
        assert!(elem.index() < self.domain_size);
        let (word_index, mask) = word_index_and_mask(elem);
        let word_ref = &mut self.words[word_index];
        let word = *word_ref;
        let new_word = word & !mask;
        *word_ref = new_word;
        new_word != word
    }

    /// Sets `self = self | other` and returns `true` if `self` changed
    /// (i.e., if new bits were added).
    pub fn union(&mut self, other: &impl UnionIntoBitSet<T>) -> bool {
        other.union_into(self)
    }

    /// Sets `self = self - other` and returns `true` if `self` changed.
    /// (i.e., if any bits were removed).
    pub fn subtract(&mut self, other: &impl SubtractFromBitSet<T>) -> bool {
        other.subtract_from(self)
    }

    /// Sets `self = self & other` and return `true` if `self` changed.
    /// (i.e., if any bits were removed).
    pub fn intersect(&mut self, other: &BitSet<T>) -> bool {
        assert_eq!(self.domain_size, other.domain_size);
        bitwise(&mut self.words, &other.words, |a, b| { a & b })
    }

    /// Gets a slice of the underlying words.
    pub fn words(&self) -> &[Word] {
        &self.words
    }

    /// Iterates over the indices of set bits in a sorted order.
    #[inline]
    pub fn iter(&self) -> BitIter<'_, T> {
        BitIter {
            cur: None,
            iter: self.words.iter().enumerate(),
            marker: PhantomData,
        }
    }

    /// Duplicates the set as a hybrid set.
    pub fn to_hybrid(&self) -> HybridBitSet<T> {
        // Note: we currently don't bother trying to make a Sparse set.
        HybridBitSet::Dense(self.to_owned())
    }

    /// Set `self = self | other`. In contrast to `union` returns `true` if the set contains at
    /// least one bit that is not in `other` (i.e. `other` is not a superset of `self`).
    ///
    /// This is an optimization for union of a hybrid bitset.
    fn reverse_union_sparse(&mut self, sparse: &SparseBitSet<T>) -> bool {
        assert!(sparse.domain_size == self.domain_size);
        self.clear_excess_bits();

        let mut not_already = false;
        // Index of the current word not yet merged.
        let mut current_index = 0;
        // Mask of bits that came from the sparse set in the current word.
        let mut new_bit_mask = 0;
        for (word_index, mask) in sparse.iter().map(|x| word_index_and_mask(*x)) {
            // Next bit is in a word not inspected yet.
            if word_index > current_index {
                self.words[current_index] |= new_bit_mask;
                // Were there any bits in the old word that did not occur in the sparse set?
                not_already |= (self.words[current_index] ^ new_bit_mask) != 0;
                // Check all words we skipped for any set bit.
                not_already |= self.words[current_index+1..word_index].iter().any(|&x| x != 0);
                // Update next word.
                current_index = word_index;
                // Reset bit mask, no bits have been merged yet.
                new_bit_mask = 0;
            }
            // Add bit and mark it as coming from the sparse set.
            // self.words[word_index] |= mask;
            new_bit_mask |= mask;
        }
        self.words[current_index] |= new_bit_mask;
        // Any bits in the last inspected word that were not in the sparse set?
        not_already |= (self.words[current_index] ^ new_bit_mask) != 0;
        // Any bits in the tail? Note `clear_excess_bits` before.
        not_already |= self.words[current_index+1..].iter().any(|&x| x != 0);

        not_already
    }
}

/// This is implemented by all the bitsets so that BitSet::union() can be
/// passed any type of bitset.
pub trait UnionIntoBitSet<T: Idx> {
    // Performs `other = other | self`.
    fn union_into(&self, other: &mut BitSet<T>) -> bool;
}

/// This is implemented by all the bitsets so that BitSet::subtract() can be
/// passed any type of bitset.
pub trait SubtractFromBitSet<T: Idx> {
    // Performs `other = other - self`.
    fn subtract_from(&self, other: &mut BitSet<T>) -> bool;
}

impl<T: Idx> UnionIntoBitSet<T> for BitSet<T> {
    fn union_into(&self, other: &mut BitSet<T>) -> bool {
        assert_eq!(self.domain_size, other.domain_size);
        bitwise(&mut other.words, &self.words, |a, b| { a | b })
    }
}

impl<T: Idx> SubtractFromBitSet<T> for BitSet<T> {
    fn subtract_from(&self, other: &mut BitSet<T>) -> bool {
        assert_eq!(self.domain_size, other.domain_size);
        bitwise(&mut other.words, &self.words, |a, b| { a & !b })
    }
}

impl<T: Idx> fmt::Debug for BitSet<T> {
    fn fmt(&self, w: &mut fmt::Formatter<'_>) -> fmt::Result {
        w.debug_list()
         .entries(self.iter())
         .finish()
    }
}

impl<T: Idx> ToString for BitSet<T> {
    fn to_string(&self) -> String {
        let mut result = String::new();
        let mut sep = '[';

        // Note: this is a little endian printout of bytes.

        // i tracks how many bits we have printed so far.
        let mut i = 0;
        for word in &self.words {
            let mut word = *word;
            for _ in 0..WORD_BYTES { // for each byte in `word`:
                let remain = self.domain_size - i;
                // If less than a byte remains, then mask just that many bits.
                let mask = if remain <= 8 { (1 << remain) - 1 } else { 0xFF };
                assert!(mask <= 0xFF);
                let byte = word & mask;

                result.push_str(&format!("{}{:02x}", sep, byte));

                if remain <= 8 { break; }
                word >>= 8;
                i += 8;
                sep = '-';
            }
            sep = '|';
        }
        result.push(']');

        result
    }
}

pub struct BitIter<'a, T: Idx> {
    cur: Option<(Word, usize)>,
    iter: iter::Enumerate<slice::Iter<'a, Word>>,
    marker: PhantomData<T>
}

impl<'a, T: Idx> Iterator for BitIter<'a, T> {
    type Item = T;
    fn next(&mut self) -> Option<T> {
        loop {
            if let Some((ref mut word, offset)) = self.cur {
                let bit_pos = word.trailing_zeros() as usize;
                if bit_pos != WORD_BITS {
                    let bit = 1 << bit_pos;
                    *word ^= bit;
                    return Some(T::new(bit_pos + offset))
                }
            }

            let (i, word) = self.iter.next()?;
            self.cur = Some((*word, WORD_BITS * i));
        }
    }
}

#[inline]
fn bitwise<Op>(out_vec: &mut [Word], in_vec: &[Word], op: Op) -> bool
    where Op: Fn(Word, Word) -> Word
{
    assert_eq!(out_vec.len(), in_vec.len());
    let mut changed = false;
    for (out_elem, in_elem) in out_vec.iter_mut().zip(in_vec.iter()) {
        let old_val = *out_elem;
        let new_val = op(old_val, *in_elem);
        *out_elem = new_val;
        changed |= old_val != new_val;
    }
    changed
}

const SPARSE_MAX: usize = 8;

/// A fixed-size bitset type with a sparse representation and a maximum of
/// `SPARSE_MAX` elements. The elements are stored as a sorted `SmallVec` with
/// no duplicates; although `SmallVec` can spill its elements to the heap, that
/// never happens within this type because of the `SPARSE_MAX` limit.
///
/// This type is used by `HybridBitSet`; do not use directly.
#[derive(Clone, Debug)]
pub struct SparseBitSet<T: Idx> {
    domain_size: usize,
    elems: SmallVec<[T; SPARSE_MAX]>,
}

impl<T: Idx> SparseBitSet<T> {
    fn new_empty(domain_size: usize) -> Self {
        SparseBitSet {
            domain_size,
            elems: SmallVec::new()
        }
    }

    fn len(&self) -> usize {
        self.elems.len()
    }

    fn is_empty(&self) -> bool {
        self.elems.len() == 0
    }

    fn contains(&self, elem: T) -> bool {
        assert!(elem.index() < self.domain_size);
        self.elems.contains(&elem)
    }

    fn insert(&mut self, elem: T) -> bool {
        assert!(elem.index() < self.domain_size);
        let changed = if let Some(i) = self.elems.iter().position(|&e| e >= elem) {
            if self.elems[i] == elem {
                // `elem` is already in the set.
                false
            } else {
                // `elem` is smaller than one or more existing elements.
                self.elems.insert(i, elem);
                true
            }
        } else {
            // `elem` is larger than all existing elements.
            self.elems.push(elem);
            true
        };
        assert!(self.len() <= SPARSE_MAX);
        changed
    }

    fn remove(&mut self, elem: T) -> bool {
        assert!(elem.index() < self.domain_size);
        if let Some(i) = self.elems.iter().position(|&e| e == elem) {
            self.elems.remove(i);
            true
        } else {
            false
        }
    }

    fn to_dense(&self) -> BitSet<T> {
        let mut dense = BitSet::new_empty(self.domain_size);
        for elem in self.elems.iter() {
            dense.insert(*elem);
        }
        dense
    }

    fn iter(&self) -> slice::Iter<'_, T> {
        self.elems.iter()
    }
}

impl<T: Idx> UnionIntoBitSet<T> for SparseBitSet<T> {
    fn union_into(&self, other: &mut BitSet<T>) -> bool {
        assert_eq!(self.domain_size, other.domain_size);
        let mut changed = false;
        for elem in self.iter() {
            changed |= other.insert(*elem);
        }
        changed
    }
}

impl<T: Idx> SubtractFromBitSet<T> for SparseBitSet<T> {
    fn subtract_from(&self, other: &mut BitSet<T>) -> bool {
        assert_eq!(self.domain_size, other.domain_size);
        let mut changed = false;
        for elem in self.iter() {
            changed |= other.remove(*elem);
        }
        changed
    }
}

/// A fixed-size bitset type with a hybrid representation: sparse when there
/// are up to a `SPARSE_MAX` elements in the set, but dense when there are more
/// than `SPARSE_MAX`.
///
/// This type is especially efficient for sets that typically have a small
/// number of elements, but a large `domain_size`, and are cleared frequently.
///
/// `T` is an index type, typically a newtyped `usize` wrapper, but it can also
/// just be `usize`.
///
/// All operations that involve an element will panic if the element is equal
/// to or greater than the domain size. All operations that involve two bitsets
/// will panic if the bitsets have differing domain sizes.
#[derive(Clone, Debug)]
pub enum HybridBitSet<T: Idx> {
    Sparse(SparseBitSet<T>),
    Dense(BitSet<T>),
}

impl<T: Idx> HybridBitSet<T> {
    pub fn new_empty(domain_size: usize) -> Self {
        HybridBitSet::Sparse(SparseBitSet::new_empty(domain_size))
    }

    fn domain_size(&self) -> usize {
        match self {
            HybridBitSet::Sparse(sparse) => sparse.domain_size,
            HybridBitSet::Dense(dense) => dense.domain_size,
        }
    }

    pub fn clear(&mut self) {
        let domain_size = self.domain_size();
        *self = HybridBitSet::new_empty(domain_size);
    }

    pub fn contains(&self, elem: T) -> bool {
        match self {
            HybridBitSet::Sparse(sparse) => sparse.contains(elem),
            HybridBitSet::Dense(dense) => dense.contains(elem),
        }
    }

    pub fn superset(&self, other: &HybridBitSet<T>) -> bool {
        match (self, other) {
            (HybridBitSet::Dense(self_dense), HybridBitSet::Dense(other_dense)) => {
                self_dense.superset(other_dense)
            }
            _ => {
                assert!(self.domain_size() == other.domain_size());
                other.iter().all(|elem| self.contains(elem))
            }
        }
    }

    pub fn is_empty(&self) -> bool {
        match self {
            HybridBitSet::Sparse(sparse) => sparse.is_empty(),
            HybridBitSet::Dense(dense) => dense.is_empty(),
        }
    }

    pub fn insert(&mut self, elem: T) -> bool {
        // No need to check `elem` against `self.domain_size` here because all
        // the match cases check it, one way or another.
        match self {
            HybridBitSet::Sparse(sparse) if sparse.len() < SPARSE_MAX => {
                // The set is sparse and has space for `elem`.
                sparse.insert(elem)
            }
            HybridBitSet::Sparse(sparse) if sparse.contains(elem) => {
                // The set is sparse and does not have space for `elem`, but
                // that doesn't matter because `elem` is already present.
                false
            }
            HybridBitSet::Sparse(sparse) => {
                // The set is sparse and full. Convert to a dense set.
                let mut dense = sparse.to_dense();
                let changed = dense.insert(elem);
                assert!(changed);
                *self = HybridBitSet::Dense(dense);
                changed
            }
            HybridBitSet::Dense(dense) => dense.insert(elem),
        }
    }

    pub fn insert_all(&mut self) {
        let domain_size = self.domain_size();
        match self {
            HybridBitSet::Sparse(_) => {
                *self = HybridBitSet::Dense(BitSet::new_filled(domain_size));
            }
            HybridBitSet::Dense(dense) => dense.insert_all(),
        }
    }

    pub fn remove(&mut self, elem: T) -> bool {
        // Note: we currently don't bother going from Dense back to Sparse.
        match self {
            HybridBitSet::Sparse(sparse) => sparse.remove(elem),
            HybridBitSet::Dense(dense) => dense.remove(elem),
        }
    }

    pub fn union(&mut self, other: &HybridBitSet<T>) -> bool {
        match self {
            HybridBitSet::Sparse(self_sparse) => {
                match other {
                    HybridBitSet::Sparse(other_sparse) => {
                        // Both sets are sparse. Add the elements in
                        // `other_sparse` to `self` one at a time. This
                        // may or may not cause `self` to be densified.
                        assert_eq!(self.domain_size(), other.domain_size());
                        let mut changed = false;
                        for elem in other_sparse.iter() {
                            changed |= self.insert(*elem);
                        }
                        changed
                    }
                    HybridBitSet::Dense(other_dense) => {
                        // `self` is sparse and `other` is dense. To
                        // merge them, we have two available strategies:
                        // * Densify `self` then merge other
                        // * Clone other then integrate bits from `self`
                        // The second strategy requires dedicated method
                        // since the usual `union` returns the wrong
                        // result. In the dedicated case the computation
                        // is slightly faster if the bits of the sparse
                        // bitset map to only few words of the dense
                        // representation, i.e. indices are near each
                        // other.
                        //
                        // Benchmarking seems to suggest that the second
                        // option is worth it.
                        let mut new_dense = other_dense.clone();
                        let changed = new_dense.reverse_union_sparse(self_sparse);
                        *self = HybridBitSet::Dense(new_dense);
                        changed
                    }
                }
            }

            HybridBitSet::Dense(self_dense) => self_dense.union(other),
        }
    }

    /// Converts to a dense set, consuming itself in the process.
    pub fn to_dense(self) -> BitSet<T> {
        match self {
            HybridBitSet::Sparse(sparse) => sparse.to_dense(),
            HybridBitSet::Dense(dense) => dense,
        }
    }

    pub fn iter(&self) -> HybridIter<'_, T> {
        match self {
            HybridBitSet::Sparse(sparse) => HybridIter::Sparse(sparse.iter()),
            HybridBitSet::Dense(dense) => HybridIter::Dense(dense.iter()),
        }
    }
}

impl<T: Idx> UnionIntoBitSet<T> for HybridBitSet<T> {
    fn union_into(&self, other: &mut BitSet<T>) -> bool {
        match self {
            HybridBitSet::Sparse(sparse) => sparse.union_into(other),
            HybridBitSet::Dense(dense) => dense.union_into(other),
        }
    }
}

impl<T: Idx> SubtractFromBitSet<T> for HybridBitSet<T> {
    fn subtract_from(&self, other: &mut BitSet<T>) -> bool {
        match self {
            HybridBitSet::Sparse(sparse) => sparse.subtract_from(other),
            HybridBitSet::Dense(dense) => dense.subtract_from(other),
        }
    }
}

pub enum HybridIter<'a, T: Idx> {
    Sparse(slice::Iter<'a, T>),
    Dense(BitIter<'a, T>),
}

impl<'a, T: Idx> Iterator for HybridIter<'a, T> {
    type Item = T;

    fn next(&mut self) -> Option<T> {
        match self {
            HybridIter::Sparse(sparse) => sparse.next().map(|e| *e),
            HybridIter::Dense(dense) => dense.next(),
        }
    }
}

/// A resizable bitset type with a dense representation.
///
/// `T` is an index type, typically a newtyped `usize` wrapper, but it can also
/// just be `usize`.
///
/// All operations that involve an element will panic if the element is equal
/// to or greater than the domain size.
#[derive(Clone, Debug, PartialEq)]
pub struct GrowableBitSet<T: Idx> {
    bit_set: BitSet<T>,
}

impl<T: Idx> GrowableBitSet<T> {
    /// Ensure that the set can hold at least `min_domain_size` elements.
    pub fn ensure(&mut self, min_domain_size: usize) {
        if self.bit_set.domain_size < min_domain_size {
            self.bit_set.domain_size = min_domain_size;
        }

        let min_num_words = num_words(min_domain_size);
        if self.bit_set.words.len() < min_num_words {
            self.bit_set.words.resize(min_num_words, 0)
        }
    }

    pub fn new_empty() -> GrowableBitSet<T> {
        GrowableBitSet { bit_set: BitSet::new_empty(0) }
    }

    pub fn with_capacity(capacity: usize) -> GrowableBitSet<T> {
        GrowableBitSet { bit_set: BitSet::new_empty(capacity) }
    }

    /// Returns `true` if the set has changed.
    #[inline]
    pub fn insert(&mut self, elem: T) -> bool {
        self.ensure(elem.index() + 1);
        self.bit_set.insert(elem)
    }

    #[inline]
    pub fn contains(&self, elem: T) -> bool {
        let (word_index, mask) = word_index_and_mask(elem);
        if let Some(word) = self.bit_set.words.get(word_index) {
            (word & mask) != 0
        } else {
            false
        }
    }
}

/// A fixed-size 2D bit matrix type with a dense representation.
///
/// `R` and `C` are index types used to identify rows and columns respectively;
/// typically newtyped `usize` wrappers, but they can also just be `usize`.
///
/// All operations that involve a row and/or column index will panic if the
/// index exceeds the relevant bound.
#[derive(Clone, Debug, Eq, PartialEq, RustcDecodable, RustcEncodable)]
pub struct BitMatrix<R: Idx, C: Idx> {
    num_rows: usize,
    num_columns: usize,
    words: Vec<Word>,
    marker: PhantomData<(R, C)>,
}

impl<R: Idx, C: Idx> BitMatrix<R, C> {
    /// Creates a new `rows x columns` matrix, initially empty.
    pub fn new(num_rows: usize, num_columns: usize) -> BitMatrix<R, C> {
        // For every element, we need one bit for every other
        // element. Round up to an even number of words.
        let words_per_row = num_words(num_columns);
        BitMatrix {
            num_rows,
            num_columns,
            words: vec![0; num_rows * words_per_row],
            marker: PhantomData,
        }
    }

    /// Creates a new matrix, with `row` used as the value for every row.
    pub fn from_row_n(row: &BitSet<C>, num_rows: usize) -> BitMatrix<R, C> {
        let num_columns = row.domain_size();
        let words_per_row = num_words(num_columns);
        assert_eq!(words_per_row, row.words().len());
        BitMatrix {
            num_rows,
            num_columns,
            words: iter::repeat(row.words()).take(num_rows).flatten().cloned().collect(),
            marker: PhantomData,
        }
    }

    pub fn rows(&self) -> impl Iterator<Item = R> {
        (0..self.num_rows).map(R::new)
    }

    /// The range of bits for a given row.
    fn range(&self, row: R) -> (usize, usize) {
        let words_per_row = num_words(self.num_columns);
        let start = row.index() * words_per_row;
        (start, start + words_per_row)
    }

    /// Sets the cell at `(row, column)` to true. Put another way, insert
    /// `column` to the bitset for `row`.
    ///
    /// Returns `true` if this changed the matrix.
    pub fn insert(&mut self, row: R, column: C) -> bool {
        assert!(row.index() < self.num_rows && column.index() < self.num_columns);
        let (start, _) = self.range(row);
        let (word_index, mask) = word_index_and_mask(column);
        let words = &mut self.words[..];
        let word = words[start + word_index];
        let new_word = word | mask;
        words[start + word_index] = new_word;
        word != new_word
    }

    /// Do the bits from `row` contain `column`? Put another way, is
    /// the matrix cell at `(row, column)` true?  Put yet another way,
    /// if the matrix represents (transitive) reachability, can
    /// `row` reach `column`?
    pub fn contains(&self, row: R, column: C) -> bool {
        assert!(row.index() < self.num_rows && column.index() < self.num_columns);
        let (start, _) = self.range(row);
        let (word_index, mask) = word_index_and_mask(column);
        (self.words[start + word_index] & mask) != 0
    }

    /// Returns those indices that are true in rows `a` and `b`. This
    /// is an O(n) operation where `n` is the number of elements
    /// (somewhat independent from the actual size of the
    /// intersection, in particular).
    pub fn intersect_rows(&self, row1: R, row2: R) -> Vec<C> {
        assert!(row1.index() < self.num_rows && row2.index() < self.num_rows);
        let (row1_start, row1_end) = self.range(row1);
        let (row2_start, row2_end) = self.range(row2);
        let mut result = Vec::with_capacity(self.num_columns);
        for (base, (i, j)) in (row1_start..row1_end).zip(row2_start..row2_end).enumerate() {
            let mut v = self.words[i] & self.words[j];
            for bit in 0..WORD_BITS {
                if v == 0 {
                    break;
                }
                if v & 0x1 != 0 {
                    result.push(C::new(base * WORD_BITS + bit));
                }
                v >>= 1;
            }
        }
        result
    }

    /// Adds the bits from row `read` to the bits from row `write`, and
    /// returns `true` if anything changed.
    ///
    /// This is used when computing transitive reachability because if
    /// you have an edge `write -> read`, because in that case
    /// `write` can reach everything that `read` can (and
    /// potentially more).
    pub fn union_rows(&mut self, read: R, write: R) -> bool {
        assert!(read.index() < self.num_rows && write.index() < self.num_rows);
        let (read_start, read_end) = self.range(read);
        let (write_start, write_end) = self.range(write);
        let words = &mut self.words[..];
        let mut changed = false;
        for (read_index, write_index) in (read_start..read_end).zip(write_start..write_end) {
            let word = words[write_index];
            let new_word = word | words[read_index];
            words[write_index] = new_word;
            changed |= word != new_word;
        }
        changed
    }

    /// Adds the bits from `with` to the bits from row `write`, and
    /// returns `true` if anything changed.
    pub fn union_row_with(&mut self, with: &BitSet<C>, write: R) -> bool {
        assert!(write.index() < self.num_rows);
        assert_eq!(with.domain_size(), self.num_columns);
        let (write_start, write_end) = self.range(write);
        let mut changed = false;
        for (read_index, write_index) in (0..with.words().len()).zip(write_start..write_end) {
            let word = self.words[write_index];
            let new_word = word | with.words()[read_index];
            self.words[write_index] = new_word;
            changed |= word != new_word;
        }
        changed
    }

    /// Sets every cell in `row` to true.
    pub fn insert_all_into_row(&mut self, row: R) {
        assert!(row.index() < self.num_rows);
        let (start, end) = self.range(row);
        let words = &mut self.words[..];
        for index in start..end {
            words[index] = !0;
        }
        self.clear_excess_bits(row);
    }

    /// Clear excess bits in the final word of the row.
    fn clear_excess_bits(&mut self, row: R) {
        let num_bits_in_final_word = self.num_columns % WORD_BITS;
        if num_bits_in_final_word > 0 {
            let mask = (1 << num_bits_in_final_word) - 1;
            let (_, end) = self.range(row);
            let final_word_idx = end - 1;
            self.words[final_word_idx] &= mask;
        }
    }

    /// Gets a slice of the underlying words.
    pub fn words(&self) -> &[Word] {
        &self.words
    }

    /// Iterates through all the columns set to true in a given row of
    /// the matrix.
    pub fn iter(&self, row: R) -> BitIter<'_, C> {
        assert!(row.index() < self.num_rows);
        let (start, end) = self.range(row);
        BitIter {
            cur: None,
            iter: self.words[start..end].iter().enumerate(),
            marker: PhantomData,
        }
    }

    /// Returns the number of elements in `row`.
    pub fn count(&self, row: R) -> usize {
        let (start, end) = self.range(row);
        self.words[start..end].iter().map(|e| e.count_ones() as usize).sum()
    }
}

/// A fixed-column-size, variable-row-size 2D bit matrix with a moderately
/// sparse representation.
///
/// Initially, every row has no explicit representation. If any bit within a
/// row is set, the entire row is instantiated as `Some(<HybridBitSet>)`.
/// Furthermore, any previously uninstantiated rows prior to it will be
/// instantiated as `None`. Those prior rows may themselves become fully
/// instantiated later on if any of their bits are set.
///
/// `R` and `C` are index types used to identify rows and columns respectively;
/// typically newtyped `usize` wrappers, but they can also just be `usize`.
#[derive(Clone, Debug)]
pub struct SparseBitMatrix<R, C>
where
    R: Idx,
    C: Idx,
{
    num_columns: usize,
    rows: IndexVec<R, Option<HybridBitSet<C>>>,
}

impl<R: Idx, C: Idx> SparseBitMatrix<R, C> {
    /// Creates a new empty sparse bit matrix with no rows or columns.
    pub fn new(num_columns: usize) -> Self {
        Self {
            num_columns,
            rows: IndexVec::new(),
        }
    }

    fn ensure_row(&mut self, row: R) -> &mut HybridBitSet<C> {
        // Instantiate any missing rows up to and including row `row` with an
        // empty HybridBitSet.
        self.rows.ensure_contains_elem(row, || None);

        // Then replace row `row` with a full HybridBitSet if necessary.
        let num_columns = self.num_columns;
        self.rows[row].get_or_insert_with(|| HybridBitSet::new_empty(num_columns))
    }

    /// Sets the cell at `(row, column)` to true. Put another way, insert
    /// `column` to the bitset for `row`.
    ///
    /// Returns `true` if this changed the matrix.
    pub fn insert(&mut self, row: R, column: C) -> bool {
        self.ensure_row(row).insert(column)
    }

    /// Do the bits from `row` contain `column`? Put another way, is
    /// the matrix cell at `(row, column)` true?  Put yet another way,
    /// if the matrix represents (transitive) reachability, can
    /// `row` reach `column`?
    pub fn contains(&self, row: R, column: C) -> bool {
        self.row(row).map_or(false, |r| r.contains(column))
    }

    /// Adds the bits from row `read` to the bits from row `write`, and
    /// returns `true` if anything changed.
    ///
    /// This is used when computing transitive reachability because if
    /// you have an edge `write -> read`, because in that case
    /// `write` can reach everything that `read` can (and
    /// potentially more).
    pub fn union_rows(&mut self, read: R, write: R) -> bool {
        if read == write || self.row(read).is_none() {
            return false;
        }

        self.ensure_row(write);
        if let (Some(read_row), Some(write_row)) = self.rows.pick2_mut(read, write) {
            write_row.union(read_row)
        } else {
            unreachable!()
        }
    }

    /// Union a row, `from`, into the `into` row.
    pub fn union_into_row(&mut self, into: R, from: &HybridBitSet<C>) -> bool {
        self.ensure_row(into).union(from)
    }

    /// Insert all bits in the given row.
    pub fn insert_all_into_row(&mut self, row: R) {
        self.ensure_row(row).insert_all();
    }

    pub fn rows(&self) -> impl Iterator<Item = R> {
        self.rows.indices()
    }

    /// Iterates through all the columns set to true in a given row of
    /// the matrix.
    pub fn iter<'a>(&'a self, row: R) -> impl Iterator<Item = C> + 'a {
        self.row(row).into_iter().flat_map(|r| r.iter())
    }

    pub fn row(&self, row: R) -> Option<&HybridBitSet<C>> {
        if let Some(Some(row)) = self.rows.get(row) {
            Some(row)
        } else {
            None
        }
    }
}

#[inline]
fn num_words<T: Idx>(domain_size: T) -> usize {
    (domain_size.index() + WORD_BITS - 1) / WORD_BITS
}

#[inline]
fn word_index_and_mask<T: Idx>(elem: T) -> (usize, Word) {
    let elem = elem.index();
    let word_index = elem / WORD_BITS;
    let mask = 1 << (elem % WORD_BITS);
    (word_index, mask)
<<<<<<< HEAD
}

#[test]
fn test_new_filled() {
    for i in 0..128 {
        let idx_buf = BitSet::new_filled(i);
        let elems: Vec<usize> = idx_buf.iter().collect();
        let expected: Vec<usize> = (0..i).collect();
        assert_eq!(elems, expected);
    }
}

#[test]
fn bitset_iter_works() {
    let mut bitset: BitSet<usize> = BitSet::new_empty(100);
    bitset.insert(1);
    bitset.insert(10);
    bitset.insert(19);
    bitset.insert(62);
    bitset.insert(63);
    bitset.insert(64);
    bitset.insert(65);
    bitset.insert(66);
    bitset.insert(99);
    assert_eq!(
        bitset.iter().collect::<Vec<_>>(),
        [1, 10, 19, 62, 63, 64, 65, 66, 99]
    );
}

#[test]
fn bitset_iter_works_2() {
    let mut bitset: BitSet<usize> = BitSet::new_empty(320);
    bitset.insert(0);
    bitset.insert(127);
    bitset.insert(191);
    bitset.insert(255);
    bitset.insert(319);
    assert_eq!(bitset.iter().collect::<Vec<_>>(), [0, 127, 191, 255, 319]);
}

#[test]
fn union_two_sets() {
    let mut set1: BitSet<usize> = BitSet::new_empty(65);
    let mut set2: BitSet<usize> = BitSet::new_empty(65);
    assert!(set1.insert(3));
    assert!(!set1.insert(3));
    assert!(set2.insert(5));
    assert!(set2.insert(64));
    assert!(set1.union(&set2));
    assert!(!set1.union(&set2));
    assert!(set1.contains(3));
    assert!(!set1.contains(4));
    assert!(set1.contains(5));
    assert!(!set1.contains(63));
    assert!(set1.contains(64));
}

#[test]
fn hybrid_bitset() {
    let mut sparse038: HybridBitSet<usize> = HybridBitSet::new_empty(256);
    assert!(sparse038.is_empty());
    assert!(sparse038.insert(0));
    assert!(sparse038.insert(1));
    assert!(sparse038.insert(8));
    assert!(sparse038.insert(3));
    assert!(!sparse038.insert(3));
    assert!(sparse038.remove(1));
    assert!(!sparse038.is_empty());
    assert_eq!(sparse038.iter().collect::<Vec<_>>(), [0, 3, 8]);

    for i in 0..256 {
        if i == 0 || i == 3 || i == 8 {
            assert!(sparse038.contains(i));
        } else {
            assert!(!sparse038.contains(i));
        }
    }

    let mut sparse01358 = sparse038.clone();
    assert!(sparse01358.insert(1));
    assert!(sparse01358.insert(5));
    assert_eq!(sparse01358.iter().collect::<Vec<_>>(), [0, 1, 3, 5, 8]);

    let mut dense10 = HybridBitSet::new_empty(256);
    for i in 0..10 {
        assert!(dense10.insert(i));
    }
    assert!(!dense10.is_empty());
    assert_eq!(dense10.iter().collect::<Vec<_>>(), [0, 1, 2, 3, 4, 5, 6, 7, 8, 9]);

    let mut dense256 = HybridBitSet::new_empty(256);
    assert!(dense256.is_empty());
    dense256.insert_all();
    assert!(!dense256.is_empty());
    for i in 0..256 {
        assert!(dense256.contains(i));
    }

    assert!(sparse038.superset(&sparse038));    // sparse + sparse (self)
    assert!(sparse01358.superset(&sparse038));  // sparse + sparse
    assert!(dense10.superset(&sparse038));      // dense + sparse
    assert!(dense10.superset(&dense10));        // dense + dense (self)
    assert!(dense256.superset(&dense10));       // dense + dense

    let mut hybrid = sparse038;
    assert!(!sparse01358.union(&hybrid));       // no change
    assert!(hybrid.union(&sparse01358));
    assert!(hybrid.superset(&sparse01358) && sparse01358.superset(&hybrid));
    assert!(!dense10.union(&sparse01358));
    assert!(!dense256.union(&dense10));
    let mut dense = dense10;
    assert!(dense.union(&dense256));
    assert!(dense.superset(&dense256) && dense256.superset(&dense));
    assert!(hybrid.union(&dense256));
    assert!(hybrid.superset(&dense256) && dense256.superset(&hybrid));

    assert_eq!(dense256.iter().count(), 256);
    let mut dense0 = dense256;
    for i in 0..256 {
        assert!(dense0.remove(i));
    }
    assert!(!dense0.remove(0));
    assert!(dense0.is_empty());
}

#[test]
fn grow() {
    let mut set: GrowableBitSet<usize> = GrowableBitSet::with_capacity(65);
    for index in 0..65 {
        assert!(set.insert(index));
        assert!(!set.insert(index));
    }
    set.ensure(128);

    // Check if the bits set before growing are still set
    for index in 0..65 {
        assert!(set.contains(index));
    }

    // Check if the new bits are all un-set
    for index in 65..128 {
        assert!(!set.contains(index));
    }

    // Check that we can set all new bits without running out of bounds
    for index in 65..128 {
        assert!(set.insert(index));
        assert!(!set.insert(index));
    }
}

#[test]
fn matrix_intersection() {
    let mut matrix: BitMatrix<usize, usize> = BitMatrix::new(200, 200);

    // (*) Elements reachable from both 2 and 65.

    matrix.insert(2, 3);
    matrix.insert(2, 6);
    matrix.insert(2, 10); // (*)
    matrix.insert(2, 64); // (*)
    matrix.insert(2, 65);
    matrix.insert(2, 130);
    matrix.insert(2, 160); // (*)

    matrix.insert(64, 133);

    matrix.insert(65, 2);
    matrix.insert(65, 8);
    matrix.insert(65, 10); // (*)
    matrix.insert(65, 64); // (*)
    matrix.insert(65, 68);
    matrix.insert(65, 133);
    matrix.insert(65, 160); // (*)

    let intersection = matrix.intersect_rows(2, 64);
    assert!(intersection.is_empty());

    let intersection = matrix.intersect_rows(2, 65);
    assert_eq!(intersection, &[10, 64, 160]);
}

#[test]
fn matrix_iter() {
    let mut matrix: BitMatrix<usize, usize> = BitMatrix::new(64, 100);
    matrix.insert(3, 22);
    matrix.insert(3, 75);
    matrix.insert(2, 99);
    matrix.insert(4, 0);
    matrix.union_rows(3, 5);
    matrix.insert_all_into_row(6);

    let expected = [99];
    let mut iter = expected.iter();
    for i in matrix.iter(2) {
        let j = *iter.next().unwrap();
        assert_eq!(i, j);
    }
    assert!(iter.next().is_none());

    let expected = [22, 75];
    let mut iter = expected.iter();
    assert_eq!(matrix.count(3), expected.len());
    for i in matrix.iter(3) {
        let j = *iter.next().unwrap();
        assert_eq!(i, j);
    }
    assert!(iter.next().is_none());

    let expected = [0];
    let mut iter = expected.iter();
    assert_eq!(matrix.count(4), expected.len());
    for i in matrix.iter(4) {
        let j = *iter.next().unwrap();
        assert_eq!(i, j);
    }
    assert!(iter.next().is_none());

    let expected = [22, 75];
    let mut iter = expected.iter();
    assert_eq!(matrix.count(5), expected.len());
    for i in matrix.iter(5) {
        let j = *iter.next().unwrap();
        assert_eq!(i, j);
    }
    assert!(iter.next().is_none());

    assert_eq!(matrix.count(6), 100);
    let mut count = 0;
    for (idx, i) in matrix.iter(6).enumerate() {
        assert_eq!(idx, i);
        count += 1;
    }
    assert_eq!(count, 100);

    if let Some(i) = matrix.iter(7).next() {
        panic!("expected no elements in row, but contains element {:?}", i);
    }
}

#[test]
fn sparse_matrix_iter() {
    let mut matrix: SparseBitMatrix<usize, usize> = SparseBitMatrix::new(100);
    matrix.insert(3, 22);
    matrix.insert(3, 75);
    matrix.insert(2, 99);
    matrix.insert(4, 0);
    matrix.union_rows(3, 5);

    let expected = [99];
    let mut iter = expected.iter();
    for i in matrix.iter(2) {
        let j = *iter.next().unwrap();
        assert_eq!(i, j);
    }
    assert!(iter.next().is_none());

    let expected = [22, 75];
    let mut iter = expected.iter();
    for i in matrix.iter(3) {
        let j = *iter.next().unwrap();
        assert_eq!(i, j);
    }
    assert!(iter.next().is_none());

    let expected = [0];
    let mut iter = expected.iter();
    for i in matrix.iter(4) {
        let j = *iter.next().unwrap();
        assert_eq!(i, j);
    }
    assert!(iter.next().is_none());

    let expected = [22, 75];
    let mut iter = expected.iter();
    for i in matrix.iter(5) {
        let j = *iter.next().unwrap();
        assert_eq!(i, j);
    }
    assert!(iter.next().is_none());
}

/// Merge dense hybrid set into empty sparse hybrid set.
#[bench]
fn union_hybrid_sparse_empty_to_dense(b: &mut Bencher) {
    let mut pre_dense: HybridBitSet<usize> = HybridBitSet::new_empty(256);
    for i in 0..10 {
        assert!(pre_dense.insert(i));
    }
    let pre_sparse: HybridBitSet<usize> = HybridBitSet::new_empty(256);
    b.iter(|| {
        let dense = pre_dense.clone();
        let mut sparse = pre_sparse.clone();
        sparse.union(&dense);
    })
}

/// Merge dense hybrid set into full hybrid set with same indices.
#[bench]
fn union_hybrid_sparse_full_to_dense(b: &mut Bencher) {
    let mut pre_dense: HybridBitSet<usize> = HybridBitSet::new_empty(256);
    for i in 0..10 {
        assert!(pre_dense.insert(i));
    }
    let mut pre_sparse: HybridBitSet<usize> = HybridBitSet::new_empty(256);
    for i in 0..SPARSE_MAX {
        assert!(pre_sparse.insert(i));
    }
    b.iter(|| {
        let dense = pre_dense.clone();
        let mut sparse = pre_sparse.clone();
        sparse.union(&dense);
    })
}

/// Merge dense hybrid set into full hybrid set with indices over the whole domain.
#[bench]
fn union_hybrid_sparse_domain_to_dense(b: &mut Bencher) {
    let mut pre_dense: HybridBitSet<usize> = HybridBitSet::new_empty(SPARSE_MAX*64);
    for i in 0..10 {
        assert!(pre_dense.insert(i));
    }
    let mut pre_sparse: HybridBitSet<usize> = HybridBitSet::new_empty(SPARSE_MAX*64);
    for i in 0..SPARSE_MAX {
        assert!(pre_sparse.insert(i*64));
    }
    b.iter(|| {
        let dense = pre_dense.clone();
        let mut sparse = pre_sparse.clone();
        sparse.union(&dense);
    })
}

/// Merge dense hybrid set into empty hybrid set where the domain is very small.
#[bench]
fn union_hybrid_sparse_empty_small_domain(b: &mut Bencher) {
    let mut pre_dense: HybridBitSet<usize> = HybridBitSet::new_empty(SPARSE_MAX);
    for i in 0..SPARSE_MAX {
        assert!(pre_dense.insert(i));
    }
    let pre_sparse: HybridBitSet<usize> = HybridBitSet::new_empty(SPARSE_MAX);
    b.iter(|| {
        let dense = pre_dense.clone();
        let mut sparse = pre_sparse.clone();
        sparse.union(&dense);
    })
}

/// Merge dense hybrid set into full hybrid set where the domain is very small.
#[bench]
fn union_hybrid_sparse_full_small_domain(b: &mut Bencher) {
    let mut pre_dense: HybridBitSet<usize> = HybridBitSet::new_empty(SPARSE_MAX);
    for i in 0..SPARSE_MAX {
        assert!(pre_dense.insert(i));
    }
    let mut pre_sparse: HybridBitSet<usize> = HybridBitSet::new_empty(SPARSE_MAX);
    for i in 0..SPARSE_MAX {
        assert!(pre_sparse.insert(i));
    }
    b.iter(|| {
        let dense = pre_dense.clone();
        let mut sparse = pre_sparse.clone();
        sparse.union(&dense);
    })
=======
>>>>>>> 8cd2c99a
}<|MERGE_RESOLUTION|>--- conflicted
+++ resolved
@@ -5,10 +5,6 @@
 use std::marker::PhantomData;
 use std::mem;
 use std::slice;
-#[cfg(test)]
-extern crate test;
-#[cfg(test)]
-use test::Bencher;
 
 #[cfg(test)]
 mod tests;
@@ -985,372 +981,4 @@
     let word_index = elem / WORD_BITS;
     let mask = 1 << (elem % WORD_BITS);
     (word_index, mask)
-<<<<<<< HEAD
-}
-
-#[test]
-fn test_new_filled() {
-    for i in 0..128 {
-        let idx_buf = BitSet::new_filled(i);
-        let elems: Vec<usize> = idx_buf.iter().collect();
-        let expected: Vec<usize> = (0..i).collect();
-        assert_eq!(elems, expected);
-    }
-}
-
-#[test]
-fn bitset_iter_works() {
-    let mut bitset: BitSet<usize> = BitSet::new_empty(100);
-    bitset.insert(1);
-    bitset.insert(10);
-    bitset.insert(19);
-    bitset.insert(62);
-    bitset.insert(63);
-    bitset.insert(64);
-    bitset.insert(65);
-    bitset.insert(66);
-    bitset.insert(99);
-    assert_eq!(
-        bitset.iter().collect::<Vec<_>>(),
-        [1, 10, 19, 62, 63, 64, 65, 66, 99]
-    );
-}
-
-#[test]
-fn bitset_iter_works_2() {
-    let mut bitset: BitSet<usize> = BitSet::new_empty(320);
-    bitset.insert(0);
-    bitset.insert(127);
-    bitset.insert(191);
-    bitset.insert(255);
-    bitset.insert(319);
-    assert_eq!(bitset.iter().collect::<Vec<_>>(), [0, 127, 191, 255, 319]);
-}
-
-#[test]
-fn union_two_sets() {
-    let mut set1: BitSet<usize> = BitSet::new_empty(65);
-    let mut set2: BitSet<usize> = BitSet::new_empty(65);
-    assert!(set1.insert(3));
-    assert!(!set1.insert(3));
-    assert!(set2.insert(5));
-    assert!(set2.insert(64));
-    assert!(set1.union(&set2));
-    assert!(!set1.union(&set2));
-    assert!(set1.contains(3));
-    assert!(!set1.contains(4));
-    assert!(set1.contains(5));
-    assert!(!set1.contains(63));
-    assert!(set1.contains(64));
-}
-
-#[test]
-fn hybrid_bitset() {
-    let mut sparse038: HybridBitSet<usize> = HybridBitSet::new_empty(256);
-    assert!(sparse038.is_empty());
-    assert!(sparse038.insert(0));
-    assert!(sparse038.insert(1));
-    assert!(sparse038.insert(8));
-    assert!(sparse038.insert(3));
-    assert!(!sparse038.insert(3));
-    assert!(sparse038.remove(1));
-    assert!(!sparse038.is_empty());
-    assert_eq!(sparse038.iter().collect::<Vec<_>>(), [0, 3, 8]);
-
-    for i in 0..256 {
-        if i == 0 || i == 3 || i == 8 {
-            assert!(sparse038.contains(i));
-        } else {
-            assert!(!sparse038.contains(i));
-        }
-    }
-
-    let mut sparse01358 = sparse038.clone();
-    assert!(sparse01358.insert(1));
-    assert!(sparse01358.insert(5));
-    assert_eq!(sparse01358.iter().collect::<Vec<_>>(), [0, 1, 3, 5, 8]);
-
-    let mut dense10 = HybridBitSet::new_empty(256);
-    for i in 0..10 {
-        assert!(dense10.insert(i));
-    }
-    assert!(!dense10.is_empty());
-    assert_eq!(dense10.iter().collect::<Vec<_>>(), [0, 1, 2, 3, 4, 5, 6, 7, 8, 9]);
-
-    let mut dense256 = HybridBitSet::new_empty(256);
-    assert!(dense256.is_empty());
-    dense256.insert_all();
-    assert!(!dense256.is_empty());
-    for i in 0..256 {
-        assert!(dense256.contains(i));
-    }
-
-    assert!(sparse038.superset(&sparse038));    // sparse + sparse (self)
-    assert!(sparse01358.superset(&sparse038));  // sparse + sparse
-    assert!(dense10.superset(&sparse038));      // dense + sparse
-    assert!(dense10.superset(&dense10));        // dense + dense (self)
-    assert!(dense256.superset(&dense10));       // dense + dense
-
-    let mut hybrid = sparse038;
-    assert!(!sparse01358.union(&hybrid));       // no change
-    assert!(hybrid.union(&sparse01358));
-    assert!(hybrid.superset(&sparse01358) && sparse01358.superset(&hybrid));
-    assert!(!dense10.union(&sparse01358));
-    assert!(!dense256.union(&dense10));
-    let mut dense = dense10;
-    assert!(dense.union(&dense256));
-    assert!(dense.superset(&dense256) && dense256.superset(&dense));
-    assert!(hybrid.union(&dense256));
-    assert!(hybrid.superset(&dense256) && dense256.superset(&hybrid));
-
-    assert_eq!(dense256.iter().count(), 256);
-    let mut dense0 = dense256;
-    for i in 0..256 {
-        assert!(dense0.remove(i));
-    }
-    assert!(!dense0.remove(0));
-    assert!(dense0.is_empty());
-}
-
-#[test]
-fn grow() {
-    let mut set: GrowableBitSet<usize> = GrowableBitSet::with_capacity(65);
-    for index in 0..65 {
-        assert!(set.insert(index));
-        assert!(!set.insert(index));
-    }
-    set.ensure(128);
-
-    // Check if the bits set before growing are still set
-    for index in 0..65 {
-        assert!(set.contains(index));
-    }
-
-    // Check if the new bits are all un-set
-    for index in 65..128 {
-        assert!(!set.contains(index));
-    }
-
-    // Check that we can set all new bits without running out of bounds
-    for index in 65..128 {
-        assert!(set.insert(index));
-        assert!(!set.insert(index));
-    }
-}
-
-#[test]
-fn matrix_intersection() {
-    let mut matrix: BitMatrix<usize, usize> = BitMatrix::new(200, 200);
-
-    // (*) Elements reachable from both 2 and 65.
-
-    matrix.insert(2, 3);
-    matrix.insert(2, 6);
-    matrix.insert(2, 10); // (*)
-    matrix.insert(2, 64); // (*)
-    matrix.insert(2, 65);
-    matrix.insert(2, 130);
-    matrix.insert(2, 160); // (*)
-
-    matrix.insert(64, 133);
-
-    matrix.insert(65, 2);
-    matrix.insert(65, 8);
-    matrix.insert(65, 10); // (*)
-    matrix.insert(65, 64); // (*)
-    matrix.insert(65, 68);
-    matrix.insert(65, 133);
-    matrix.insert(65, 160); // (*)
-
-    let intersection = matrix.intersect_rows(2, 64);
-    assert!(intersection.is_empty());
-
-    let intersection = matrix.intersect_rows(2, 65);
-    assert_eq!(intersection, &[10, 64, 160]);
-}
-
-#[test]
-fn matrix_iter() {
-    let mut matrix: BitMatrix<usize, usize> = BitMatrix::new(64, 100);
-    matrix.insert(3, 22);
-    matrix.insert(3, 75);
-    matrix.insert(2, 99);
-    matrix.insert(4, 0);
-    matrix.union_rows(3, 5);
-    matrix.insert_all_into_row(6);
-
-    let expected = [99];
-    let mut iter = expected.iter();
-    for i in matrix.iter(2) {
-        let j = *iter.next().unwrap();
-        assert_eq!(i, j);
-    }
-    assert!(iter.next().is_none());
-
-    let expected = [22, 75];
-    let mut iter = expected.iter();
-    assert_eq!(matrix.count(3), expected.len());
-    for i in matrix.iter(3) {
-        let j = *iter.next().unwrap();
-        assert_eq!(i, j);
-    }
-    assert!(iter.next().is_none());
-
-    let expected = [0];
-    let mut iter = expected.iter();
-    assert_eq!(matrix.count(4), expected.len());
-    for i in matrix.iter(4) {
-        let j = *iter.next().unwrap();
-        assert_eq!(i, j);
-    }
-    assert!(iter.next().is_none());
-
-    let expected = [22, 75];
-    let mut iter = expected.iter();
-    assert_eq!(matrix.count(5), expected.len());
-    for i in matrix.iter(5) {
-        let j = *iter.next().unwrap();
-        assert_eq!(i, j);
-    }
-    assert!(iter.next().is_none());
-
-    assert_eq!(matrix.count(6), 100);
-    let mut count = 0;
-    for (idx, i) in matrix.iter(6).enumerate() {
-        assert_eq!(idx, i);
-        count += 1;
-    }
-    assert_eq!(count, 100);
-
-    if let Some(i) = matrix.iter(7).next() {
-        panic!("expected no elements in row, but contains element {:?}", i);
-    }
-}
-
-#[test]
-fn sparse_matrix_iter() {
-    let mut matrix: SparseBitMatrix<usize, usize> = SparseBitMatrix::new(100);
-    matrix.insert(3, 22);
-    matrix.insert(3, 75);
-    matrix.insert(2, 99);
-    matrix.insert(4, 0);
-    matrix.union_rows(3, 5);
-
-    let expected = [99];
-    let mut iter = expected.iter();
-    for i in matrix.iter(2) {
-        let j = *iter.next().unwrap();
-        assert_eq!(i, j);
-    }
-    assert!(iter.next().is_none());
-
-    let expected = [22, 75];
-    let mut iter = expected.iter();
-    for i in matrix.iter(3) {
-        let j = *iter.next().unwrap();
-        assert_eq!(i, j);
-    }
-    assert!(iter.next().is_none());
-
-    let expected = [0];
-    let mut iter = expected.iter();
-    for i in matrix.iter(4) {
-        let j = *iter.next().unwrap();
-        assert_eq!(i, j);
-    }
-    assert!(iter.next().is_none());
-
-    let expected = [22, 75];
-    let mut iter = expected.iter();
-    for i in matrix.iter(5) {
-        let j = *iter.next().unwrap();
-        assert_eq!(i, j);
-    }
-    assert!(iter.next().is_none());
-}
-
-/// Merge dense hybrid set into empty sparse hybrid set.
-#[bench]
-fn union_hybrid_sparse_empty_to_dense(b: &mut Bencher) {
-    let mut pre_dense: HybridBitSet<usize> = HybridBitSet::new_empty(256);
-    for i in 0..10 {
-        assert!(pre_dense.insert(i));
-    }
-    let pre_sparse: HybridBitSet<usize> = HybridBitSet::new_empty(256);
-    b.iter(|| {
-        let dense = pre_dense.clone();
-        let mut sparse = pre_sparse.clone();
-        sparse.union(&dense);
-    })
-}
-
-/// Merge dense hybrid set into full hybrid set with same indices.
-#[bench]
-fn union_hybrid_sparse_full_to_dense(b: &mut Bencher) {
-    let mut pre_dense: HybridBitSet<usize> = HybridBitSet::new_empty(256);
-    for i in 0..10 {
-        assert!(pre_dense.insert(i));
-    }
-    let mut pre_sparse: HybridBitSet<usize> = HybridBitSet::new_empty(256);
-    for i in 0..SPARSE_MAX {
-        assert!(pre_sparse.insert(i));
-    }
-    b.iter(|| {
-        let dense = pre_dense.clone();
-        let mut sparse = pre_sparse.clone();
-        sparse.union(&dense);
-    })
-}
-
-/// Merge dense hybrid set into full hybrid set with indices over the whole domain.
-#[bench]
-fn union_hybrid_sparse_domain_to_dense(b: &mut Bencher) {
-    let mut pre_dense: HybridBitSet<usize> = HybridBitSet::new_empty(SPARSE_MAX*64);
-    for i in 0..10 {
-        assert!(pre_dense.insert(i));
-    }
-    let mut pre_sparse: HybridBitSet<usize> = HybridBitSet::new_empty(SPARSE_MAX*64);
-    for i in 0..SPARSE_MAX {
-        assert!(pre_sparse.insert(i*64));
-    }
-    b.iter(|| {
-        let dense = pre_dense.clone();
-        let mut sparse = pre_sparse.clone();
-        sparse.union(&dense);
-    })
-}
-
-/// Merge dense hybrid set into empty hybrid set where the domain is very small.
-#[bench]
-fn union_hybrid_sparse_empty_small_domain(b: &mut Bencher) {
-    let mut pre_dense: HybridBitSet<usize> = HybridBitSet::new_empty(SPARSE_MAX);
-    for i in 0..SPARSE_MAX {
-        assert!(pre_dense.insert(i));
-    }
-    let pre_sparse: HybridBitSet<usize> = HybridBitSet::new_empty(SPARSE_MAX);
-    b.iter(|| {
-        let dense = pre_dense.clone();
-        let mut sparse = pre_sparse.clone();
-        sparse.union(&dense);
-    })
-}
-
-/// Merge dense hybrid set into full hybrid set where the domain is very small.
-#[bench]
-fn union_hybrid_sparse_full_small_domain(b: &mut Bencher) {
-    let mut pre_dense: HybridBitSet<usize> = HybridBitSet::new_empty(SPARSE_MAX);
-    for i in 0..SPARSE_MAX {
-        assert!(pre_dense.insert(i));
-    }
-    let mut pre_sparse: HybridBitSet<usize> = HybridBitSet::new_empty(SPARSE_MAX);
-    for i in 0..SPARSE_MAX {
-        assert!(pre_sparse.insert(i));
-    }
-    b.iter(|| {
-        let dense = pre_dense.clone();
-        let mut sparse = pre_sparse.clone();
-        sparse.union(&dense);
-    })
-=======
->>>>>>> 8cd2c99a
 }