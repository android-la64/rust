--- conflicted
+++ resolved
@@ -36,15 +36,9 @@
 }
 
 /// Dummy future used as a noop result of middleware.
-<<<<<<< HEAD
-pub type NoopFuture = Box<Future<Item = Option<Response>, Error = ()> + Send>;
-/// Dummy future used as a noop call result of middleware.
-pub type NoopCallFuture = Box<Future<Item = Option<Output>, Error = ()> + Send>;
-=======
 pub type NoopFuture = Box<dyn Future<Item = Option<Response>, Error = ()> + Send>;
 /// Dummy future used as a noop call result of middleware.
 pub type NoopCallFuture = Box<dyn Future<Item = Option<Output>, Error = ()> + Send>;
->>>>>>> 8cd2c99a
 
 /// No-op middleware implementation
 #[derive(Clone, Debug, Default)]
