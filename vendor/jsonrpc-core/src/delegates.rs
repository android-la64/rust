//! Delegate rpc calls

use std::collections::HashMap;
use std::sync::Arc;

use crate::calls::{Metadata, RemoteProcedure, RpcMethod, RpcNotification};
use crate::types::{Error, Params, Value};
use crate::BoxFuture;
use futures::IntoFuture;

struct DelegateAsyncMethod<T, F> {
	delegate: Arc<T>,
	closure: F,
}

impl<T, M, F, I> RpcMethod<M> for DelegateAsyncMethod<T, F>
where
	M: Metadata,
	F: Fn(&T, Params) -> I,
	I: IntoFuture<Item = Value, Error = Error>,
	T: Send + Sync + 'static,
	F: Send + Sync + 'static,
	I::Future: Send + 'static,
{
	fn call(&self, params: Params, _meta: M) -> BoxFuture<Value> {
		let closure = &self.closure;
		Box::new(closure(&self.delegate, params).into_future())
	}
}

struct DelegateMethodWithMeta<T, F> {
	delegate: Arc<T>,
	closure: F,
}

impl<T, M, F, I> RpcMethod<M> for DelegateMethodWithMeta<T, F>
where
	M: Metadata,
	F: Fn(&T, Params, M) -> I,
	I: IntoFuture<Item = Value, Error = Error>,
	T: Send + Sync + 'static,
	F: Send + Sync + 'static,
	I::Future: Send + 'static,
{
	fn call(&self, params: Params, meta: M) -> BoxFuture<Value> {
		let closure = &self.closure;
		Box::new(closure(&self.delegate, params, meta).into_future())
	}
}

struct DelegateNotification<T, F> {
	delegate: Arc<T>,
	closure: F,
}

impl<T, M, F> RpcNotification<M> for DelegateNotification<T, F>
where
<<<<<<< HEAD
=======
	M: Metadata,
>>>>>>> 8cd2c99a
	F: Fn(&T, Params) + 'static,
	F: Send + Sync + 'static,
	T: Send + Sync + 'static,
{
	fn execute(&self, params: Params, _meta: M) {
		let closure = &self.closure;
		closure(&self.delegate, params)
	}
}

struct DelegateNotificationWithMeta<T, F> {
	delegate: Arc<T>,
	closure: F,
}

impl<T, M, F> RpcNotification<M> for DelegateNotificationWithMeta<T, F>
where
	M: Metadata,
	F: Fn(&T, Params, M) + 'static,
	F: Send + Sync + 'static,
	T: Send + Sync + 'static,
{
	fn execute(&self, params: Params, meta: M) {
		let closure = &self.closure;
		closure(&self.delegate, params, meta)
	}
}

/// A set of RPC methods and notifications tied to single `delegate` struct.
pub struct IoDelegate<T, M = ()>
where
	T: Send + Sync + 'static,
	M: Metadata,
{
	delegate: Arc<T>,
	methods: HashMap<String, RemoteProcedure<M>>,
}

impl<T, M> IoDelegate<T, M>
where
	T: Send + Sync + 'static,
	M: Metadata,
{
	/// Creates new `IoDelegate`
	pub fn new(delegate: Arc<T>) -> Self {
		IoDelegate {
			delegate,
			methods: HashMap::new(),
		}
	}

	/// Adds an alias to existing method.
	/// NOTE: Aliases are not transitive, i.e. you cannot create alias to an alias.
	pub fn add_alias(&mut self, from: &str, to: &str) {
		self.methods.insert(from.into(), RemoteProcedure::Alias(to.into()));
	}

	/// Adds async method to the delegate.
	pub fn add_method<F, I>(&mut self, name: &str, method: F)
	where
		F: Fn(&T, Params) -> I,
		I: IntoFuture<Item = Value, Error = Error>,
		F: Send + Sync + 'static,
		I::Future: Send + 'static,
	{
		self.methods.insert(
			name.into(),
			RemoteProcedure::Method(Arc::new(DelegateAsyncMethod {
				delegate: self.delegate.clone(),
				closure: method,
			})),
		);
	}

	/// Adds async method with metadata to the delegate.
	pub fn add_method_with_meta<F, I>(&mut self, name: &str, method: F)
	where
		F: Fn(&T, Params, M) -> I,
		I: IntoFuture<Item = Value, Error = Error>,
		F: Send + Sync + 'static,
		I::Future: Send + 'static,
	{
		self.methods.insert(
			name.into(),
			RemoteProcedure::Method(Arc::new(DelegateMethodWithMeta {
				delegate: self.delegate.clone(),
				closure: method,
			})),
		);
	}

	/// Adds notification to the delegate.
	pub fn add_notification<F>(&mut self, name: &str, notification: F)
	where
		F: Fn(&T, Params),
		F: Send + Sync + 'static,
	{
		self.methods.insert(
			name.into(),
			RemoteProcedure::Notification(Arc::new(DelegateNotification {
<<<<<<< HEAD
=======
				delegate: self.delegate.clone(),
				closure: notification,
			})),
		);
	}

	/// Adds notification with metadata to the delegate.
	pub fn add_notification_with_meta<F>(&mut self, name: &str, notification: F)
	where
		F: Fn(&T, Params, M),
		F: Send + Sync + 'static,
	{
		self.methods.insert(
			name.into(),
			RemoteProcedure::Notification(Arc::new(DelegateNotificationWithMeta {
>>>>>>> 8cd2c99a
				delegate: self.delegate.clone(),
				closure: notification,
			})),
		);
	}
}

<<<<<<< HEAD
impl<T, M> Into<HashMap<String, RemoteProcedure<M>>> for IoDelegate<T, M>
=======
impl<T, M> crate::io::IoHandlerExtension<M> for IoDelegate<T, M>
>>>>>>> 8cd2c99a
where
	T: Send + Sync + 'static,
	M: Metadata,
{
	fn augment<S: crate::Middleware<M>>(self, handler: &mut crate::MetaIoHandler<M, S>) {
		handler.extend_with(self.methods)
	}
}

impl<T, M> IntoIterator for IoDelegate<T, M>
where
	T: Send + Sync + 'static,
	M: Metadata,
{
	type Item = (String, RemoteProcedure<M>);
	type IntoIter = std::collections::hash_map::IntoIter<String, RemoteProcedure<M>>;

	fn into_iter(self) -> Self::IntoIter {
		self.methods.into_iter()
	}
}<|MERGE_RESOLUTION|>--- conflicted
+++ resolved
@@ -55,10 +55,7 @@
 
 impl<T, M, F> RpcNotification<M> for DelegateNotification<T, F>
 where
-<<<<<<< HEAD
-=======
-	M: Metadata,
->>>>>>> 8cd2c99a
+	M: Metadata,
 	F: Fn(&T, Params) + 'static,
 	F: Send + Sync + 'static,
 	T: Send + Sync + 'static,
@@ -159,8 +156,6 @@
 		self.methods.insert(
 			name.into(),
 			RemoteProcedure::Notification(Arc::new(DelegateNotification {
-<<<<<<< HEAD
-=======
 				delegate: self.delegate.clone(),
 				closure: notification,
 			})),
@@ -176,7 +171,6 @@
 		self.methods.insert(
 			name.into(),
 			RemoteProcedure::Notification(Arc::new(DelegateNotificationWithMeta {
->>>>>>> 8cd2c99a
 				delegate: self.delegate.clone(),
 				closure: notification,
 			})),
@@ -184,11 +178,7 @@
 	}
 }
 
-<<<<<<< HEAD
-impl<T, M> Into<HashMap<String, RemoteProcedure<M>>> for IoDelegate<T, M>
-=======
 impl<T, M> crate::io::IoHandlerExtension<M> for IoDelegate<T, M>
->>>>>>> 8cd2c99a
 where
 	T: Send + Sync + 'static,
 	M: Metadata,
