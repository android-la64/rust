--- conflicted
+++ resolved
@@ -104,8 +104,6 @@
 			error,
 		}
 		.into()
-<<<<<<< HEAD
-=======
 	}
 
 	/// Deserialize `Response` from given JSON string.
@@ -117,7 +115,6 @@
 		} else {
 			serde_json::from_str(s)
 		}
->>>>>>> 8cd2c99a
 	}
 }
 
@@ -258,8 +255,6 @@
 			})
 		])
 	);
-<<<<<<< HEAD
-=======
 }
 
 #[test]
@@ -295,5 +290,4 @@
 	let deserialized2: Result<Response, _> = Response::from_json(dsr);
 	assert!(deserialized1.is_err(), "Empty string is not valid JSON, so we should get an error.");
 	assert_eq!(deserialized2.unwrap(), Response::Batch(vec![]));
->>>>>>> 8cd2c99a
 }