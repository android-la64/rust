--- conflicted
+++ resolved
@@ -14,8 +14,6 @@
 
 #include <assert.h>
 #include <stdio.h>
-<<<<<<< HEAD
-=======
 #include <sys/types.h>
 #include <sys/stat.h>
 #ifdef _WIN32
@@ -24,7 +22,6 @@
 # include <fcntl.h>
 # include <unistd.h>
 #endif
->>>>>>> 8cd2c99a
 #include <string.h>
 #include <errno.h>
 
@@ -401,9 +398,6 @@
 	free(privkey);
 	free(pubkey);
 	return error;
-<<<<<<< HEAD
-}
-=======
 }
 
 char *read_file(const char *path)
@@ -438,4 +432,3 @@
 		close(fd);
 	return buf;
 }
->>>>>>> 8cd2c99a
