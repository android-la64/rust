/*
 * Copyright (C) the libgit2 contributors. All rights reserved.
 *
 * This file is part of libgit2, distributed under the GNU GPL v2 with
 * a Linking Exception. For full terms see the included COPYING file.
 */

#include "object.h"

#include "git2/object.h"

#include "repository.h"

#include "commit.h"
#include "hash.h"
#include "tree.h"
#include "blob.h"
#include "oid.h"
#include "tag.h"

bool git_object__strict_input_validation = true;

extern int git_odb_hash(git_oid *out, const void *data, size_t len, git_object_t type);
<<<<<<< HEAD
=======
size_t git_object__size(git_object_t type);
>>>>>>> 8cd2c99a

typedef struct {
	const char	*str;	/* type name string */
	size_t		size;	/* size in bytes of the object structure */

	int  (*parse)(void *self, git_odb_object *obj);
	int  (*parse_raw)(void *self, const char *data, size_t size);
	void (*free)(void *self);
} git_object_def;

static git_object_def git_objects_table[] = {
	/* 0 = GIT_OBJECT__EXT1 */
	{ "", 0, NULL, NULL, NULL },

	/* 1 = GIT_OBJECT_COMMIT */
	{ "commit", sizeof(git_commit), git_commit__parse, git_commit__parse_raw, git_commit__free },

	/* 2 = GIT_OBJECT_TREE */
	{ "tree", sizeof(git_tree), git_tree__parse, git_tree__parse_raw, git_tree__free },

	/* 3 = GIT_OBJECT_BLOB */
	{ "blob", sizeof(git_blob), git_blob__parse, git_blob__parse_raw, git_blob__free },

	/* 4 = GIT_OBJECT_TAG */
	{ "tag", sizeof(git_tag), git_tag__parse, git_tag__parse_raw, git_tag__free },

	/* 5 = GIT_OBJECT__EXT2 */
	{ "", 0, NULL, NULL, NULL },
	/* 6 = GIT_OBJECT_OFS_DELTA */
	{ "OFS_DELTA", 0, NULL, NULL, NULL },
	/* 7 = GIT_OBJECT_REF_DELTA */
	{ "REF_DELTA", 0, NULL, NULL, NULL },
};

int git_object__from_raw(
	git_object **object_out,
	const char *data,
	size_t size,
	git_object_t type)
{
	git_object_def *def;
	git_object *object;
	size_t object_size;
	int error;

	assert(object_out);
	*object_out = NULL;

	/* Validate type match */
	if (type != GIT_OBJECT_BLOB && type != GIT_OBJECT_TREE && type != GIT_OBJECT_COMMIT && type != GIT_OBJECT_TAG) {
		git_error_set(GIT_ERROR_INVALID, "the requested type is invalid");
		return GIT_ENOTFOUND;
	}

<<<<<<< HEAD
	if ((object_size = git_object_size(type)) == 0) {
=======
	if ((object_size = git_object__size(type)) == 0) {
>>>>>>> 8cd2c99a
		git_error_set(GIT_ERROR_INVALID, "the requested type is invalid");
		return GIT_ENOTFOUND;
	}

	/* Allocate and initialize base object */
	object = git__calloc(1, object_size);
	GIT_ERROR_CHECK_ALLOC(object);
	object->cached.flags = GIT_CACHE_STORE_PARSED;
	object->cached.type = type;
	git_odb_hash(&object->cached.oid, data, size, type);

	/* Parse raw object data */
	def = &git_objects_table[type];
	assert(def->free && def->parse_raw);

	if ((error = def->parse_raw(object, data, size)) < 0) {
		def->free(object);
		return error;
	}

	git_cached_obj_incref(object);
	*object_out = object;

	return 0;
}

int git_object__from_odb_object(
	git_object **object_out,
	git_repository *repo,
	git_odb_object *odb_obj,
	git_object_t type)
{
	int error;
	size_t object_size;
	git_object_def *def;
	git_object *object = NULL;

	assert(object_out);
	*object_out = NULL;

	/* Validate type match */
	if (type != GIT_OBJECT_ANY && type != odb_obj->cached.type) {
		git_error_set(GIT_ERROR_INVALID,
			"the requested type does not match the type in the ODB");
		return GIT_ENOTFOUND;
	}

<<<<<<< HEAD
	if ((object_size = git_object_size(odb_obj->cached.type)) == 0) {
=======
	if ((object_size = git_object__size(odb_obj->cached.type)) == 0) {
>>>>>>> 8cd2c99a
		git_error_set(GIT_ERROR_INVALID, "the requested type is invalid");
		return GIT_ENOTFOUND;
	}

	/* Allocate and initialize base object */
	object = git__calloc(1, object_size);
	GIT_ERROR_CHECK_ALLOC(object);

	git_oid_cpy(&object->cached.oid, &odb_obj->cached.oid);
	object->cached.type = odb_obj->cached.type;
	object->cached.size = odb_obj->cached.size;
	object->repo = repo;

	/* Parse raw object data */
	def = &git_objects_table[odb_obj->cached.type];
	assert(def->free && def->parse);

	if ((error = def->parse(object, odb_obj)) < 0)
		def->free(object);
	else
		*object_out = git_cache_store_parsed(&repo->objects, object);

	return error;
}

void git_object__free(void *obj)
{
	git_object_t type = ((git_object *)obj)->cached.type;

	if (type < 0 || ((size_t)type) >= ARRAY_SIZE(git_objects_table) ||
		!git_objects_table[type].free)
		git__free(obj);
	else
		git_objects_table[type].free(obj);
}

int git_object_lookup_prefix(
	git_object **object_out,
	git_repository *repo,
	const git_oid *id,
	size_t len,
	git_object_t type)
{
	git_object *object = NULL;
	git_odb *odb = NULL;
	git_odb_object *odb_obj = NULL;
	int error = 0;

	assert(repo && object_out && id);

	if (len < GIT_OID_MINPREFIXLEN) {
		git_error_set(GIT_ERROR_OBJECT, "ambiguous lookup - OID prefix is too short");
		return GIT_EAMBIGUOUS;
	}

	error = git_repository_odb__weakptr(&odb, repo);
	if (error < 0)
		return error;

	if (len > GIT_OID_HEXSZ)
		len = GIT_OID_HEXSZ;

	if (len == GIT_OID_HEXSZ) {
		git_cached_obj *cached = NULL;

		/* We want to match the full id : we can first look up in the cache,
		 * since there is no need to check for non ambiguousity
		 */
		cached = git_cache_get_any(&repo->objects, id);
		if (cached != NULL) {
			if (cached->flags == GIT_CACHE_STORE_PARSED) {
				object = (git_object *)cached;

				if (type != GIT_OBJECT_ANY && type != object->cached.type) {
					git_object_free(object);
					git_error_set(GIT_ERROR_INVALID,
						"the requested type does not match the type in ODB");
					return GIT_ENOTFOUND;
				}

				*object_out = object;
				return 0;
			} else if (cached->flags == GIT_CACHE_STORE_RAW) {
				odb_obj = (git_odb_object *)cached;
			} else {
				assert(!"Wrong caching type in the global object cache");
			}
		} else {
			/* Object was not found in the cache, let's explore the backends.
			 * We could just use git_odb_read_unique_short_oid,
			 * it is the same cost for packed and loose object backends,
			 * but it may be much more costly for sqlite and hiredis.
			 */
			error = git_odb_read(&odb_obj, odb, id);
		}
	} else {
		git_oid short_oid = {{ 0 }};

		git_oid__cpy_prefix(&short_oid, id, len);

		/* If len < GIT_OID_HEXSZ (a strict short oid was given), we have
		 * 2 options :
		 * - We always search in the cache first. If we find that short oid is
		 *	ambiguous, we can stop. But in all the other cases, we must then
		 *	explore all the backends (to find an object if there was match,
		 *	or to check that oid is not ambiguous if we have found 1 match in
		 *	the cache)
		 * - We never explore the cache, go right to exploring the backends
		 * We chose the latter : we explore directly the backends.
		 */
		error = git_odb_read_prefix(&odb_obj, odb, &short_oid, len);
	}

	if (error < 0)
		return error;

	error = git_object__from_odb_object(object_out, repo, odb_obj, type);

	git_odb_object_free(odb_obj);

	return error;
}

int git_object_lookup(git_object **object_out, git_repository *repo, const git_oid *id, git_object_t type) {
	return git_object_lookup_prefix(object_out, repo, id, GIT_OID_HEXSZ, type);
}

void git_object_free(git_object *object)
{
	if (object == NULL)
		return;

	git_cached_obj_decref(object);
}

const git_oid *git_object_id(const git_object *obj)
{
	assert(obj);
	return &obj->cached.oid;
}

git_object_t git_object_type(const git_object *obj)
{
	assert(obj);
	return obj->cached.type;
}

git_repository *git_object_owner(const git_object *obj)
{
	assert(obj);
	return obj->repo;
}

const char *git_object_type2string(git_object_t type)
{
	if (type < 0 || ((size_t) type) >= ARRAY_SIZE(git_objects_table))
		return "";

	return git_objects_table[type].str;
}

git_object_t git_object_string2type(const char *str)
{
	if (!str)
		return GIT_OBJECT_INVALID;

	return git_object_stringn2type(str, strlen(str));
}

git_object_t git_object_stringn2type(const char *str, size_t len)
{
	size_t i;

	if (!str || !len || !*str)
		return GIT_OBJECT_INVALID;

	for (i = 0; i < ARRAY_SIZE(git_objects_table); i++)
		if (*git_objects_table[i].str &&
			!git__prefixncmp(str, len, git_objects_table[i].str))
			return (git_object_t)i;

	return GIT_OBJECT_INVALID;
}

int git_object_typeisloose(git_object_t type)
{
	if (type < 0 || ((size_t) type) >= ARRAY_SIZE(git_objects_table))
		return 0;

	return (git_objects_table[type].size > 0) ? 1 : 0;
}

<<<<<<< HEAD
size_t git_object_size(git_object_t type)
=======
size_t git_object__size(git_object_t type)
>>>>>>> 8cd2c99a
{
	if (type < 0 || ((size_t) type) >= ARRAY_SIZE(git_objects_table))
		return 0;

	return git_objects_table[type].size;
}

static int dereference_object(git_object **dereferenced, git_object *obj)
{
	git_object_t type = git_object_type(obj);

	switch (type) {
	case GIT_OBJECT_COMMIT:
		return git_commit_tree((git_tree **)dereferenced, (git_commit*)obj);

	case GIT_OBJECT_TAG:
		return git_tag_target(dereferenced, (git_tag*)obj);

	case GIT_OBJECT_BLOB:
	case GIT_OBJECT_TREE:
		return GIT_EPEEL;

	default:
		return GIT_EINVALIDSPEC;
	}
}

static int peel_error(int error, const git_oid *oid, git_object_t type)
{
	const char *type_name;
	char hex_oid[GIT_OID_HEXSZ + 1];

	type_name = git_object_type2string(type);

	git_oid_fmt(hex_oid, oid);
	hex_oid[GIT_OID_HEXSZ] = '\0';

	git_error_set(GIT_ERROR_OBJECT, "the git_object of id '%s' can not be "
		"successfully peeled into a %s (git_object_t=%i).", hex_oid, type_name, type);

	return error;
}

static int check_type_combination(git_object_t type, git_object_t target)
{
	if (type == target)
		return 0;

	switch (type) {
	case GIT_OBJECT_BLOB:
	case GIT_OBJECT_TREE:
		/* a blob or tree can never be peeled to anything but themselves */
		return GIT_EINVALIDSPEC;
		break;
	case GIT_OBJECT_COMMIT:
		/* a commit can only be peeled to a tree */
		if (target != GIT_OBJECT_TREE && target != GIT_OBJECT_ANY)
			return GIT_EINVALIDSPEC;
		break;
	case GIT_OBJECT_TAG:
		/* a tag may point to anything, so we let anything through */
		break;
	default:
		return GIT_EINVALIDSPEC;
	}

	return 0;
}

int git_object_peel(
	git_object **peeled,
	const git_object *object,
	git_object_t target_type)
{
	git_object *source, *deref = NULL;
	int error;

	assert(object && peeled);

	assert(target_type == GIT_OBJECT_TAG ||
		target_type == GIT_OBJECT_COMMIT ||
		target_type == GIT_OBJECT_TREE ||
		target_type == GIT_OBJECT_BLOB ||
		target_type == GIT_OBJECT_ANY);

	if ((error = check_type_combination(git_object_type(object), target_type)) < 0)
		return peel_error(error, git_object_id(object), target_type);

	if (git_object_type(object) == target_type)
		return git_object_dup(peeled, (git_object *)object);

	source = (git_object *)object;

	while (!(error = dereference_object(&deref, source))) {

		if (source != object)
			git_object_free(source);

		if (git_object_type(deref) == target_type) {
			*peeled = deref;
			return 0;
		}

		if (target_type == GIT_OBJECT_ANY &&
			git_object_type(deref) != git_object_type(object))
		{
			*peeled = deref;
			return 0;
		}

		source = deref;
		deref = NULL;
	}

	if (source != object)
		git_object_free(source);

	git_object_free(deref);

	if (error)
		error = peel_error(error, git_object_id(object), target_type);

	return error;
}

int git_object_dup(git_object **dest, git_object *source)
{
	git_cached_obj_incref(source);
	*dest = source;
	return 0;
}

int git_object_lookup_bypath(
		git_object **out,
		const git_object *treeish,
		const char *path,
		git_object_t type)
{
	int error = -1;
	git_tree *tree = NULL;
	git_tree_entry *entry = NULL;

	assert(out && treeish && path);

	if ((error = git_object_peel((git_object**)&tree, treeish, GIT_OBJECT_TREE)) < 0 ||
		 (error = git_tree_entry_bypath(&entry, tree, path)) < 0)
	{
		goto cleanup;
	}

	if (type != GIT_OBJECT_ANY && git_tree_entry_type(entry) != type)
	{
		git_error_set(GIT_ERROR_OBJECT,
				"object at path '%s' is not of the asked-for type %d",
				path, type);
		error = GIT_EINVALIDSPEC;
		goto cleanup;
	}

	error = git_tree_entry_to_object(out, git_object_owner(treeish), entry);

cleanup:
	git_tree_entry_free(entry);
	git_tree_free(tree);
	return error;
}

int git_object_short_id(git_buf *out, const git_object *obj)
{
	git_repository *repo;
	int len = GIT_ABBREV_DEFAULT, error;
	git_oid id = {{0}};
	git_odb *odb;

	assert(out && obj);

	git_buf_sanitize(out);
	repo = git_object_owner(obj);

	if ((error = git_repository__configmap_lookup(&len, repo, GIT_CONFIGMAP_ABBREV)) < 0)
		return error;

	if ((error = git_repository_odb(&odb, repo)) < 0)
		return error;

	while (len < GIT_OID_HEXSZ) {
		/* set up short oid */
		memcpy(&id.id, &obj->cached.oid.id, (len + 1) / 2);
		if (len & 1)
			id.id[len / 2] &= 0xf0;

		error = git_odb_exists_prefix(NULL, odb, &id, len);
		if (error != GIT_EAMBIGUOUS)
			break;

		git_error_clear();
		len++;
	}

	if (!error && !(error = git_buf_grow(out, len + 1))) {
		git_oid_tostr(out->ptr, len + 1, &id);
		out->size = len;
	}

	git_odb_free(odb);

	return error;
}

bool git_object__is_valid(
	git_repository *repo, const git_oid *id, git_object_t expected_type)
{
	git_odb *odb;
	git_object_t actual_type;
	size_t len;
	int error;

	if (!git_object__strict_input_validation)
		return true;

	if ((error = git_repository_odb__weakptr(&odb, repo)) < 0 ||
		(error = git_odb_read_header(&len, &actual_type, odb, id)) < 0)
		return false;

	if (expected_type != GIT_OBJECT_ANY && expected_type != actual_type) {
		git_error_set(GIT_ERROR_INVALID,
			"the requested type does not match the type in the ODB");
		return false;
	}

	return true;
<<<<<<< HEAD
}

/* Deprecated functions */

size_t git_object__size(git_object_t type)
{
	return git_object_size(type);
=======
>>>>>>> 8cd2c99a
}<|MERGE_RESOLUTION|>--- conflicted
+++ resolved
@@ -21,10 +21,7 @@
 bool git_object__strict_input_validation = true;
 
 extern int git_odb_hash(git_oid *out, const void *data, size_t len, git_object_t type);
-<<<<<<< HEAD
-=======
 size_t git_object__size(git_object_t type);
->>>>>>> 8cd2c99a
 
 typedef struct {
 	const char	*str;	/* type name string */
@@ -79,11 +76,7 @@
 		return GIT_ENOTFOUND;
 	}
 
-<<<<<<< HEAD
-	if ((object_size = git_object_size(type)) == 0) {
-=======
 	if ((object_size = git_object__size(type)) == 0) {
->>>>>>> 8cd2c99a
 		git_error_set(GIT_ERROR_INVALID, "the requested type is invalid");
 		return GIT_ENOTFOUND;
 	}
@@ -131,11 +124,7 @@
 		return GIT_ENOTFOUND;
 	}
 
-<<<<<<< HEAD
-	if ((object_size = git_object_size(odb_obj->cached.type)) == 0) {
-=======
 	if ((object_size = git_object__size(odb_obj->cached.type)) == 0) {
->>>>>>> 8cd2c99a
 		git_error_set(GIT_ERROR_INVALID, "the requested type is invalid");
 		return GIT_ENOTFOUND;
 	}
@@ -328,11 +317,7 @@
 	return (git_objects_table[type].size > 0) ? 1 : 0;
 }
 
-<<<<<<< HEAD
-size_t git_object_size(git_object_t type)
-=======
 size_t git_object__size(git_object_t type)
->>>>>>> 8cd2c99a
 {
 	if (type < 0 || ((size_t) type) >= ARRAY_SIZE(git_objects_table))
 		return 0;
@@ -564,14 +549,4 @@
 	}
 
 	return true;
-<<<<<<< HEAD
-}
-
-/* Deprecated functions */
-
-size_t git_object__size(git_object_t type)
-{
-	return git_object_size(type);
-=======
->>>>>>> 8cd2c99a
 }