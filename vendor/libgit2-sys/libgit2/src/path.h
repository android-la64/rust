--- conflicted
+++ resolved
@@ -648,8 +648,6 @@
 int git_path_normalize_slashes(git_buf *out, const char *path);
 
 bool git_path_supports_symlinks(const char *dir);
-<<<<<<< HEAD
-=======
 
 /**
  * Validate a system file's ownership
@@ -662,6 +660,5 @@
  * ownership, it returns -1.
  */
 int git_path_validate_system_file_ownership(const char *path);
->>>>>>> 8cd2c99a
 
 #endif