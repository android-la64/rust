/*
 * Copyright (C) the libgit2 contributors. All rights reserved.
 *
 * This file is part of libgit2, distributed under the GNU GPL v2 with
 * a Linking Exception. For full terms see the included COPYING file.
 */

#include "config.h"

#include "sysdir.h"
#include "git2/config.h"
#include "git2/sys/config.h"
#include "vector.h"
#include "buf_text.h"
#include "config_backend.h"
#include "transaction.h"
#if GIT_WIN32
# include <windows.h>
#endif

#include <ctype.h>

void git_config_entry_free(git_config_entry *entry)
{
	if (!entry)
		return;

	entry->free(entry);
}

typedef struct {
	git_refcount rc;

	git_config_backend *backend;
	git_config_level_t level;
} backend_internal;

static void backend_internal_free(backend_internal *internal)
{
	git_config_backend *backend;

	backend = internal->backend;
	backend->free(backend);
	git__free(internal);
}

static void config_free(git_config *cfg)
{
	size_t i;
	backend_internal *internal;

	for (i = 0; i < cfg->backends.length; ++i) {
		internal = git_vector_get(&cfg->backends, i);
		GIT_REFCOUNT_DEC(internal, backend_internal_free);
	}

	git_vector_free(&cfg->backends);

	git__memzero(cfg, sizeof(*cfg));
	git__free(cfg);
}

void git_config_free(git_config *cfg)
{
	if (cfg == NULL)
		return;

	GIT_REFCOUNT_DEC(cfg, config_free);
}

static int config_backend_cmp(const void *a, const void *b)
{
	const backend_internal *bk_a = (const backend_internal *)(a);
	const backend_internal *bk_b = (const backend_internal *)(b);

	return bk_b->level - bk_a->level;
}

int git_config_new(git_config **out)
{
	git_config *cfg;

	cfg = git__malloc(sizeof(git_config));
	GIT_ERROR_CHECK_ALLOC(cfg);

	memset(cfg, 0x0, sizeof(git_config));

	if (git_vector_init(&cfg->backends, 3, config_backend_cmp) < 0) {
		git__free(cfg);
		return -1;
	}

	*out = cfg;
	GIT_REFCOUNT_INC(cfg);
	return 0;
}

int git_config_add_file_ondisk(
	git_config *cfg,
	const char *path,
	git_config_level_t level,
	const git_repository *repo,
	int force)
{
	git_config_backend *file = NULL;
	struct stat st;
	int res;

	assert(cfg && path);

	res = p_stat(path, &st);
	if (res < 0 && errno != ENOENT && errno != ENOTDIR) {
		git_error_set(GIT_ERROR_CONFIG, "failed to stat '%s'", path);
		return -1;
	}

	if (git_config_backend_from_file(&file, path) < 0)
		return -1;

	if ((res = git_config_add_backend(cfg, file, level, repo, force)) < 0) {
		/*
		 * free manually; the file is not owned by the config
		 * instance yet and will not be freed on cleanup
		 */
		file->free(file);
		return res;
	}

	return 0;
}

int git_config_open_ondisk(git_config **out, const char *path)
{
	int error;
	git_config *config;

	*out = NULL;

	if (git_config_new(&config) < 0)
		return -1;

	if ((error = git_config_add_file_ondisk(config, path, GIT_CONFIG_LEVEL_LOCAL, NULL, 0)) < 0)
		git_config_free(config);
	else
		*out = config;

	return error;
}

int git_config_snapshot(git_config **out, git_config *in)
{
	int error = 0;
	size_t i;
	backend_internal *internal;
	git_config *config;

	*out = NULL;

	if (git_config_new(&config) < 0)
		return -1;

	git_vector_foreach(&in->backends, i, internal) {
		git_config_backend *b;

		if ((error = internal->backend->snapshot(&b, internal->backend)) < 0)
			break;

		if ((error = git_config_add_backend(config, b, internal->level, NULL, 0)) < 0) {
			b->free(b);
			break;
		}
	}

	if (error < 0)
		git_config_free(config);
	else
		*out = config;

	return error;
}

static int find_backend_by_level(
	backend_internal **out,
	const git_config *cfg,
	git_config_level_t level)
{
	int pos = -1;
	backend_internal *internal;
	size_t i;

	/* when passing GIT_CONFIG_HIGHEST_LEVEL, the idea is to get the config backend
	 * which has the highest level. As config backends are stored in a vector
	 * sorted by decreasing order of level, getting the backend at position 0
	 * will do the job.
	 */
	if (level == GIT_CONFIG_HIGHEST_LEVEL) {
		pos = 0;
	} else {
		git_vector_foreach(&cfg->backends, i, internal) {
			if (internal->level == level)
				pos = (int)i;
		}
	}

	if (pos == -1) {
		git_error_set(GIT_ERROR_CONFIG,
			"no configuration exists for the given level '%i'", (int)level);
		return GIT_ENOTFOUND;
	}

	*out = git_vector_get(&cfg->backends, pos);

	return 0;
}

static int duplicate_level(void **old_raw, void *new_raw)
{
	backend_internal **old = (backend_internal **)old_raw;

	GIT_UNUSED(new_raw);

	git_error_set(GIT_ERROR_CONFIG, "there already exists a configuration for the given level (%i)", (int)(*old)->level);
	return GIT_EEXISTS;
}

static void try_remove_existing_backend(
	git_config *cfg,
	git_config_level_t level)
{
	int pos = -1;
	backend_internal *internal;
	size_t i;

	git_vector_foreach(&cfg->backends, i, internal) {
		if (internal->level == level)
			pos = (int)i;
	}

	if (pos == -1)
		return;

	internal = git_vector_get(&cfg->backends, pos);

	if (git_vector_remove(&cfg->backends, pos) < 0)
		return;

	GIT_REFCOUNT_DEC(internal, backend_internal_free);
}

static int git_config__add_internal(
	git_config *cfg,
	backend_internal *internal,
	git_config_level_t level,
	int force)
{
	int result;

	/* delete existing config backend for level if it exists */
	if (force)
		try_remove_existing_backend(cfg, level);

	if ((result = git_vector_insert_sorted(&cfg->backends,
			internal, &duplicate_level)) < 0)
		return result;

	git_vector_sort(&cfg->backends);
	internal->backend->cfg = cfg;

	GIT_REFCOUNT_INC(internal);

	return 0;
}

int git_config_open_global(git_config **cfg_out, git_config *cfg)
{
	if (!git_config_open_level(cfg_out, cfg, GIT_CONFIG_LEVEL_XDG))
		return 0;

	return git_config_open_level(cfg_out, cfg, GIT_CONFIG_LEVEL_GLOBAL);
}

int git_config_open_level(
	git_config **cfg_out,
	const git_config *cfg_parent,
	git_config_level_t level)
{
	git_config *cfg;
	backend_internal *internal;
	int res;

	if ((res = find_backend_by_level(&internal, cfg_parent, level)) < 0)
		return res;

	if ((res = git_config_new(&cfg)) < 0)
		return res;

	if ((res = git_config__add_internal(cfg, internal, level, true)) < 0) {
		git_config_free(cfg);
		return res;
	}

	*cfg_out = cfg;

	return 0;
}

int git_config_add_backend(
	git_config *cfg,
	git_config_backend *backend,
	git_config_level_t level,
	const git_repository *repo,
	int force)
{
	backend_internal *internal;
	int result;

	assert(cfg && backend);

	GIT_ERROR_CHECK_VERSION(backend, GIT_CONFIG_BACKEND_VERSION, "git_config_backend");

	if ((result = backend->open(backend, level, repo)) < 0)
		return result;

	internal = git__malloc(sizeof(backend_internal));
	GIT_ERROR_CHECK_ALLOC(internal);

	memset(internal, 0x0, sizeof(backend_internal));

	internal->backend = backend;
	internal->level = level;

	if ((result = git_config__add_internal(cfg, internal, level, force)) < 0) {
		git__free(internal);
		return result;
	}

	return 0;
}

/*
 * Loop over all the variables
 */

typedef struct {
	git_config_iterator parent;
	git_config_iterator *current;
	const git_config *cfg;
	p_regex_t regex;
	size_t i;
} all_iter;

static int find_next_backend(size_t *out, const git_config *cfg, size_t i)
{
	backend_internal *internal;

	for (; i > 0; --i) {
		internal = git_vector_get(&cfg->backends, i - 1);
		if (!internal || !internal->backend)
			continue;

		*out = i;
		return 0;
	}

	return -1;
}

static int all_iter_next(git_config_entry **entry, git_config_iterator *_iter)
{
	all_iter *iter = (all_iter *) _iter;
	backend_internal *internal;
	git_config_backend *backend;
	size_t i;
	int error = 0;

	if (iter->current != NULL &&
	    (error = iter->current->next(entry, iter->current)) == 0) {
		return 0;
	}

	if (error < 0 && error != GIT_ITEROVER)
		return error;

	do {
		if (find_next_backend(&i, iter->cfg, iter->i) < 0)
			return GIT_ITEROVER;

		internal = git_vector_get(&iter->cfg->backends, i - 1);
		backend = internal->backend;
		iter->i = i - 1;

		if (iter->current)
			iter->current->free(iter->current);

		iter->current = NULL;
		error = backend->iterator(&iter->current, backend);
		if (error == GIT_ENOTFOUND)
			continue;

		if (error < 0)
			return error;

		error = iter->current->next(entry, iter->current);
		/* If this backend is empty, then keep going */
		if (error == GIT_ITEROVER)
			continue;

		return error;

	} while(1);

	return GIT_ITEROVER;
}

static int all_iter_glob_next(git_config_entry **entry, git_config_iterator *_iter)
{
	int error;
	all_iter *iter = (all_iter *) _iter;

	/*
	 * We use the "normal" function to grab the next one across
	 * backends and then apply the regex
	 */
	while ((error = all_iter_next(entry, _iter)) == 0) {
		/* skip non-matching keys if regexp was provided */
		if (p_regexec(&iter->regex, (*entry)->name, 0, NULL, 0) != 0)
			continue;

		/* and simply return if we like the entry's name */
		return 0;
	}

	return error;
}

static void all_iter_free(git_config_iterator *_iter)
{
	all_iter *iter = (all_iter *) _iter;

	if (iter->current)
		iter->current->free(iter->current);

	git__free(iter);
}

static void all_iter_glob_free(git_config_iterator *_iter)
{
	all_iter *iter = (all_iter *) _iter;

	p_regfree(&iter->regex);
	all_iter_free(_iter);
}

int git_config_iterator_new(git_config_iterator **out, const git_config *cfg)
{
	all_iter *iter;

	iter = git__calloc(1, sizeof(all_iter));
	GIT_ERROR_CHECK_ALLOC(iter);

	iter->parent.free = all_iter_free;
	iter->parent.next = all_iter_next;

	iter->i = cfg->backends.length;
	iter->cfg = cfg;

	*out = (git_config_iterator *) iter;

	return 0;
}

int git_config_iterator_glob_new(git_config_iterator **out, const git_config *cfg, const char *regexp)
{
	all_iter *iter;
	int result;

	if (regexp == NULL)
		return git_config_iterator_new(out, cfg);

	iter = git__calloc(1, sizeof(all_iter));
	GIT_ERROR_CHECK_ALLOC(iter);

	if ((result = p_regcomp(&iter->regex, regexp, P_REG_EXTENDED)) != 0) {
		git_error_set_regex(&iter->regex, result);
		git__free(iter);
		return -1;
	}

	iter->parent.next = all_iter_glob_next;
	iter->parent.free = all_iter_glob_free;
	iter->i = cfg->backends.length;
	iter->cfg = cfg;

	*out = (git_config_iterator *) iter;

	return 0;
}

int git_config_foreach(
	const git_config *cfg, git_config_foreach_cb cb, void *payload)
{
	return git_config_foreach_match(cfg, NULL, cb, payload);
}

int git_config_backend_foreach_match(
	git_config_backend *backend,
	const char *regexp,
	git_config_foreach_cb cb,
	void *payload)
{
	git_config_entry *entry;
	git_config_iterator* iter;
	p_regex_t regex;
	int error = 0;

	assert(backend && cb);

	if (regexp != NULL) {
		if ((error = p_regcomp(&regex, regexp, P_REG_EXTENDED)) != 0) {
			git_error_set_regex(&regex, error);
			p_regfree(&regex);
			return -1;
		}
	}

	if ((error = backend->iterator(&iter, backend)) < 0) {
		iter = NULL;
		return -1;
	}

	while (!(iter->next(&entry, iter) < 0)) {
		/* skip non-matching keys if regexp was provided */
		if (regexp && p_regexec(&regex, entry->name, 0, NULL, 0) != 0)
			continue;

		/* abort iterator on non-zero return value */
		if ((error = cb(entry, payload)) != 0) {
			git_error_set_after_callback(error);
			break;
		}
	}

	if (regexp != NULL)
		p_regfree(&regex);

	iter->free(iter);

	return error;
}

int git_config_foreach_match(
	const git_config *cfg,
	const char *regexp,
	git_config_foreach_cb cb,
	void *payload)
{
	int error;
	git_config_iterator *iter;
	git_config_entry *entry;

	if ((error = git_config_iterator_glob_new(&iter, cfg, regexp)) < 0)
		return error;

	while (!(error = git_config_next(&entry, iter))) {
		if ((error = cb(entry, payload)) != 0) {
			git_error_set_after_callback(error);
			break;
		}
	}

	git_config_iterator_free(iter);

	if (error == GIT_ITEROVER)
		error = 0;

	return error;
}

/**************
 * Setters
 **************/

typedef enum {
	BACKEND_USE_SET,
	BACKEND_USE_DELETE
} backend_use;

static const char *uses[] = {
    "set",
    "delete"
};

static int get_backend_for_use(git_config_backend **out,
	git_config *cfg, const char *name, backend_use use)
{
	size_t i;
	backend_internal *backend;

	*out = NULL;

	if (git_vector_length(&cfg->backends) == 0) {
		git_error_set(GIT_ERROR_CONFIG,
			"cannot %s value for '%s' when no config backends exist",
			uses[use], name);
		return GIT_ENOTFOUND;
	}

	git_vector_foreach(&cfg->backends, i, backend) {
		if (!backend->backend->readonly) {
			*out = backend->backend;
			return 0;
		}
	}

	git_error_set(GIT_ERROR_CONFIG,
		"cannot %s value for '%s' when all config backends are readonly",
		uses[use], name);
	return GIT_ENOTFOUND;
}

int git_config_delete_entry(git_config *cfg, const char *name)
{
	git_config_backend *backend;

	if (get_backend_for_use(&backend, cfg, name, BACKEND_USE_DELETE) < 0)
		return GIT_ENOTFOUND;

	return backend->del(backend, name);
}

int git_config_set_int64(git_config *cfg, const char *name, int64_t value)
{
	char str_value[32]; /* All numbers should fit in here */
	p_snprintf(str_value, sizeof(str_value), "%" PRId64, value);
	return git_config_set_string(cfg, name, str_value);
}

int git_config_set_int32(git_config *cfg, const char *name, int32_t value)
{
	return git_config_set_int64(cfg, name, (int64_t)value);
}

int git_config_set_bool(git_config *cfg, const char *name, int value)
{
	return git_config_set_string(cfg, name, value ? "true" : "false");
}

int git_config_set_string(git_config *cfg, const char *name, const char *value)
{
	int error;
	git_config_backend *backend;

	if (!value) {
		git_error_set(GIT_ERROR_CONFIG, "the value to set cannot be NULL");
		return -1;
	}

	if (get_backend_for_use(&backend, cfg, name, BACKEND_USE_SET) < 0)
		return GIT_ENOTFOUND;

	error = backend->set(backend, name, value);

	if (!error && GIT_REFCOUNT_OWNER(cfg) != NULL)
		git_repository__configmap_lookup_cache_clear(GIT_REFCOUNT_OWNER(cfg));

	return error;
}

int git_config__update_entry(
	git_config *config,
	const char *key,
	const char *value,
	bool overwrite_existing,
	bool only_if_existing)
{
	int error = 0;
	git_config_entry *ce = NULL;

	if ((error = git_config__lookup_entry(&ce, config, key, false)) < 0)
		return error;

	if (!ce && only_if_existing) /* entry doesn't exist */
		return 0;
	if (ce && !overwrite_existing) /* entry would be overwritten */
		return 0;
	if (value && ce && ce->value && !strcmp(ce->value, value)) /* no change */
		return 0;
	if (!value && (!ce || !ce->value)) /* asked to delete absent entry */
		return 0;

	if (!value)
		error = git_config_delete_entry(config, key);
	else
		error = git_config_set_string(config, key, value);

	git_config_entry_free(ce);
	return error;
}

/***********
 * Getters
 ***********/

static int config_error_notfound(const char *name)
{
	git_error_set(GIT_ERROR_CONFIG, "config value '%s' was not found", name);
	return GIT_ENOTFOUND;
}

enum {
	GET_ALL_ERRORS = 0,
	GET_NO_MISSING = 1,
	GET_NO_ERRORS  = 2
};

static int get_entry(
	git_config_entry **out,
	const git_config *cfg,
	const char *name,
	bool normalize_name,
	int want_errors)
{
	int res = GIT_ENOTFOUND;
	const char *key = name;
	char *normalized = NULL;
	size_t i;
	backend_internal *internal;

	*out = NULL;

	if (normalize_name) {
		if ((res = git_config__normalize_name(name, &normalized)) < 0)
			goto cleanup;
		key = normalized;
	}

	res = GIT_ENOTFOUND;
	git_vector_foreach(&cfg->backends, i, internal) {
		if (!internal || !internal->backend)
			continue;

		res = internal->backend->get(internal->backend, key, out);
		if (res != GIT_ENOTFOUND)
			break;
	}

	git__free(normalized);

cleanup:
	if (res == GIT_ENOTFOUND)
		res = (want_errors > GET_ALL_ERRORS) ? 0 : config_error_notfound(name);
	else if (res && (want_errors == GET_NO_ERRORS)) {
		git_error_clear();
		res = 0;
	}

	return res;
}

int git_config_get_entry(
	git_config_entry **out, const git_config *cfg, const char *name)
{
	return get_entry(out, cfg, name, true, GET_ALL_ERRORS);
}

int git_config__lookup_entry(
	git_config_entry **out,
	const git_config *cfg,
	const char *key,
	bool no_errors)
{
	return get_entry(
		out, cfg, key, false, no_errors ? GET_NO_ERRORS : GET_NO_MISSING);
}

int git_config_get_mapped(
	int *out,
	const git_config *cfg,
	const char *name,
	const git_configmap *maps,
	size_t map_n)
{
	git_config_entry *entry;
	int ret;

	if ((ret = get_entry(&entry, cfg, name, true, GET_ALL_ERRORS)) < 0)
		return ret;

	ret = git_config_lookup_map_value(out, maps, map_n, entry->value);
	git_config_entry_free(entry);

	return ret;
}

int git_config_get_int64(int64_t *out, const git_config *cfg, const char *name)
{
	git_config_entry *entry;
	int ret;

	if ((ret = get_entry(&entry, cfg, name, true, GET_ALL_ERRORS)) < 0)
		return ret;

	ret = git_config_parse_int64(out, entry->value);
	git_config_entry_free(entry);

	return ret;
}

int git_config_get_int32(int32_t *out, const git_config *cfg, const char *name)
{
	git_config_entry *entry;
	int ret;

	if ((ret = get_entry(&entry, cfg, name, true, GET_ALL_ERRORS)) < 0)
		return ret;

	ret = git_config_parse_int32(out, entry->value);
	git_config_entry_free(entry);

	return ret;
}

int git_config_get_bool(int *out, const git_config *cfg, const char *name)
{
	git_config_entry *entry;
	int ret;

	if ((ret = get_entry(&entry, cfg, name, true, GET_ALL_ERRORS)) < 0)
		return ret;

	ret = git_config_parse_bool(out, entry->value);
	git_config_entry_free(entry);

	return ret;
}

static int is_readonly(const git_config *cfg)
{
	size_t i;
	backend_internal *internal;

	git_vector_foreach(&cfg->backends, i, internal) {
		if (!internal || !internal->backend)
			continue;

		if (!internal->backend->readonly)
			return 0;
	}

	return 1;
}

int git_config_get_path(git_buf *out, const git_config *cfg, const char *name)
{
	git_config_entry *entry;
	int error;

	if ((error = get_entry(&entry, cfg, name, true, GET_ALL_ERRORS)) < 0)
		return error;

	 error = git_config_parse_path(out, entry->value);
	 git_config_entry_free(entry);

	 return error;
}

int git_config_get_string(
	const char **out, const git_config *cfg, const char *name)
{
	git_config_entry *entry;
	int ret;

	if (!is_readonly(cfg)) {
		git_error_set(GIT_ERROR_CONFIG, "get_string called on a live config object");
		return -1;
	}

	ret = get_entry(&entry, cfg, name, true, GET_ALL_ERRORS);
	*out = !ret ? (entry->value ? entry->value : "") : NULL;

	git_config_entry_free(entry);

	return ret;
}

int git_config_get_string_buf(
	git_buf *out, const git_config *cfg, const char *name)
{
	git_config_entry *entry;
	int ret;
	const char *str;

	git_buf_sanitize(out);

	ret  = get_entry(&entry, cfg, name, true, GET_ALL_ERRORS);
	str = !ret ? (entry->value ? entry->value : "") : NULL;

	if (str)
		ret = git_buf_puts(out, str);

	git_config_entry_free(entry);

	return ret;
}

char *git_config__get_string_force(
	const git_config *cfg, const char *key, const char *fallback_value)
{
	git_config_entry *entry;
	char *ret;

	get_entry(&entry, cfg, key, false, GET_NO_ERRORS);
	ret = (entry && entry->value) ? git__strdup(entry->value) : fallback_value ? git__strdup(fallback_value) : NULL;
	git_config_entry_free(entry);

	return ret;
}

int git_config__get_bool_force(
	const git_config *cfg, const char *key, int fallback_value)
{
	int val = fallback_value;
	git_config_entry *entry;

	get_entry(&entry, cfg, key, false, GET_NO_ERRORS);

	if (entry && git_config_parse_bool(&val, entry->value) < 0)
		git_error_clear();

	git_config_entry_free(entry);
	return val;
}

int git_config__get_int_force(
	const git_config *cfg, const char *key, int fallback_value)
{
	int32_t val = (int32_t)fallback_value;
	git_config_entry *entry;

	get_entry(&entry, cfg, key, false, GET_NO_ERRORS);

	if (entry && git_config_parse_int32(&val, entry->value) < 0)
		git_error_clear();

	git_config_entry_free(entry);
	return (int)val;
}

int git_config_get_multivar_foreach(
	const git_config *cfg, const char *name, const char *regexp,
	git_config_foreach_cb cb, void *payload)
{
	int err, found;
	git_config_iterator *iter;
	git_config_entry *entry;

	if ((err = git_config_multivar_iterator_new(&iter, cfg, name, regexp)) < 0)
		return err;

	found = 0;
	while ((err = iter->next(&entry, iter)) == 0) {
		found = 1;

		if ((err = cb(entry, payload)) != 0) {
			git_error_set_after_callback(err);
			break;
		}
	}

	iter->free(iter);
	if (err == GIT_ITEROVER)
		err = 0;

	if (found == 0 && err == 0)
		err = config_error_notfound(name);

	return err;
}

typedef struct {
	git_config_iterator parent;
	git_config_iterator *iter;
	char *name;
	p_regex_t regex;
	int have_regex;
} multivar_iter;

static int multivar_iter_next(git_config_entry **entry, git_config_iterator *_iter)
{
	multivar_iter *iter = (multivar_iter *) _iter;
	int error = 0;

	while ((error = iter->iter->next(entry, iter->iter)) == 0) {
		if (git__strcmp(iter->name, (*entry)->name))
			continue;

		if (!iter->have_regex)
			return 0;

		if (p_regexec(&iter->regex, (*entry)->value, 0, NULL, 0) == 0)
			return 0;
	}

	return error;
}

void multivar_iter_free(git_config_iterator *_iter)
{
	multivar_iter *iter = (multivar_iter *) _iter;

	iter->iter->free(iter->iter);

	git__free(iter->name);
	if (iter->have_regex)
		p_regfree(&iter->regex);
	git__free(iter);
}

int git_config_multivar_iterator_new(git_config_iterator **out, const git_config *cfg, const char *name, const char *regexp)
{
	multivar_iter *iter = NULL;
	git_config_iterator *inner = NULL;
	int error;

	if ((error = git_config_iterator_new(&inner, cfg)) < 0)
		return error;

	iter = git__calloc(1, sizeof(multivar_iter));
	GIT_ERROR_CHECK_ALLOC(iter);

	if ((error = git_config__normalize_name(name, &iter->name)) < 0)
		goto on_error;

	if (regexp != NULL) {
		error = p_regcomp(&iter->regex, regexp, P_REG_EXTENDED);
		if (error != 0) {
			git_error_set_regex(&iter->regex, error);
			error = -1;
			p_regfree(&iter->regex);
			goto on_error;
		}

		iter->have_regex = 1;
	}

	iter->iter = inner;
	iter->parent.free = multivar_iter_free;
	iter->parent.next = multivar_iter_next;

	*out = (git_config_iterator *) iter;

	return 0;

on_error:

	inner->free(inner);
	git__free(iter);
	return error;
}

int git_config_set_multivar(git_config *cfg, const char *name, const char *regexp, const char *value)
{
	git_config_backend *backend;

	if (get_backend_for_use(&backend, cfg, name, BACKEND_USE_DELETE) < 0)
		return GIT_ENOTFOUND;

	return backend->set_multivar(backend, name, regexp, value);
}

int git_config_delete_multivar(git_config *cfg, const char *name, const char *regexp)
{
	git_config_backend *backend;

	if (get_backend_for_use(&backend, cfg, name, BACKEND_USE_DELETE) < 0)
		return GIT_ENOTFOUND;

	return backend->del_multivar(backend, name, regexp);
}

int git_config_next(git_config_entry **entry, git_config_iterator *iter)
{
	return iter->next(entry, iter);
}

void git_config_iterator_free(git_config_iterator *iter)
{
	if (iter == NULL)
		return;

	iter->free(iter);
}

int git_config_find_global(git_buf *path)
{
	git_buf_sanitize(path);
	return git_sysdir_find_global_file(path, GIT_CONFIG_FILENAME_GLOBAL);
}

int git_config_find_xdg(git_buf *path)
{
	git_buf_sanitize(path);
	return git_sysdir_find_xdg_file(path, GIT_CONFIG_FILENAME_XDG);
}

int git_config_find_system(git_buf *path)
{
	git_buf_sanitize(path);
	return git_sysdir_find_system_file(path, GIT_CONFIG_FILENAME_SYSTEM);
}

int git_config_find_programdata(git_buf *path)
{
	int ret;

	git_buf_sanitize(path);
	ret = git_sysdir_find_programdata_file(path,
					       GIT_CONFIG_FILENAME_PROGRAMDATA);
	if (ret != GIT_OK)
		return ret;

	return git_path_validate_system_file_ownership(path->ptr);
}

int git_config__global_location(git_buf *buf)
{
	const git_buf *paths;
	const char *sep, *start;

	if (git_sysdir_get(&paths, GIT_SYSDIR_GLOBAL) < 0)
		return -1;

	/* no paths, so give up */
	if (!paths || !git_buf_len(paths))
		return -1;

	/* find unescaped separator or end of string */
	for (sep = start = git_buf_cstr(paths); *sep; ++sep) {
		if (*sep == GIT_PATH_LIST_SEPARATOR &&
			(sep <= start || sep[-1] != '\\'))
			break;
	}

	if (git_buf_set(buf, start, (size_t)(sep - start)) < 0)
		return -1;

	return git_buf_joinpath(buf, buf->ptr, GIT_CONFIG_FILENAME_GLOBAL);
}

int git_config_open_default(git_config **out)
{
	int error;
	git_config *cfg = NULL;
	git_buf buf = GIT_BUF_INIT;

	if ((error = git_config_new(&cfg)) < 0)
		return error;

	if (!git_config_find_global(&buf) || !git_config__global_location(&buf)) {
		error = git_config_add_file_ondisk(cfg, buf.ptr,
			GIT_CONFIG_LEVEL_GLOBAL, NULL, 0);
	}

	if (!error && !git_config_find_xdg(&buf))
		error = git_config_add_file_ondisk(cfg, buf.ptr,
			GIT_CONFIG_LEVEL_XDG, NULL, 0);

	if (!error && !git_config_find_system(&buf))
		error = git_config_add_file_ondisk(cfg, buf.ptr,
			GIT_CONFIG_LEVEL_SYSTEM, NULL, 0);

	if (!error && !git_config_find_programdata(&buf))
		error = git_config_add_file_ondisk(cfg, buf.ptr,
			GIT_CONFIG_LEVEL_PROGRAMDATA, NULL, 0);

	git_buf_dispose(&buf);

	if (error) {
		git_config_free(cfg);
		cfg = NULL;
	}

	*out = cfg;

	return error;
}

int git_config_lock(git_transaction **out, git_config *cfg)
{
	int error;
	git_config_backend *backend;
	backend_internal *internal;
<<<<<<< HEAD

	assert(cfg);

=======

	assert(cfg);

>>>>>>> 8cd2c99a
	internal = git_vector_get(&cfg->backends, 0);
	if (!internal || !internal->backend) {
		git_error_set(GIT_ERROR_CONFIG, "cannot lock; the config has no backends");
		return -1;
	}
	backend = internal->backend;

	if ((error = backend->lock(backend)) < 0)
		return error;

	return git_transaction_config_new(out, cfg);
}

int git_config_unlock(git_config *cfg, int commit)
{
	git_config_backend *backend;
	backend_internal *internal;

	assert(cfg);

	internal = git_vector_get(&cfg->backends, 0);
	if (!internal || !internal->backend) {
		git_error_set(GIT_ERROR_CONFIG, "cannot lock; the config has no backends");
		return -1;
	}

	backend = internal->backend;

	return backend->unlock(backend, commit);
}

/***********
 * Parsers
 ***********/

int git_config_lookup_map_value(
	int *out,
	const git_configmap *maps,
	size_t map_n,
	const char *value)
{
	size_t i;

	if (!value)
		goto fail_parse;

	for (i = 0; i < map_n; ++i) {
		const git_configmap *m = maps + i;

		switch (m->type) {
		case GIT_CONFIGMAP_FALSE:
		case GIT_CONFIGMAP_TRUE: {
			int bool_val;

			if (git__parse_bool(&bool_val, value) == 0 &&
				bool_val == (int)m->type) {
				*out = m->map_value;
				return 0;
			}
			break;
		}

		case GIT_CONFIGMAP_INT32:
			if (git_config_parse_int32(out, value) == 0)
				return 0;
			break;

		case GIT_CONFIGMAP_STRING:
			if (strcasecmp(value, m->str_match) == 0) {
				*out = m->map_value;
				return 0;
			}
			break;
		}
	}

fail_parse:
	git_error_set(GIT_ERROR_CONFIG, "failed to map '%s'", value);
	return -1;
}

int git_config_lookup_map_enum(git_configmap_t *type_out, const char **str_out,
			       const git_configmap *maps, size_t map_n, int enum_val)
{
	size_t i;

	for (i = 0; i < map_n; i++) {
		const git_configmap *m = &maps[i];

		if (m->map_value != enum_val)
			continue;

		*type_out = m->type;
		*str_out = m->str_match;
		return 0;
	}

	git_error_set(GIT_ERROR_CONFIG, "invalid enum value");
	return GIT_ENOTFOUND;
}

int git_config_parse_bool(int *out, const char *value)
{
	if (git__parse_bool(out, value) == 0)
		return 0;

	if (git_config_parse_int32(out, value) == 0) {
		*out = !!(*out);
		return 0;
	}

	git_error_set(GIT_ERROR_CONFIG, "failed to parse '%s' as a boolean value", value);
	return -1;
}

int git_config_parse_int64(int64_t *out, const char *value)
{
	const char *num_end;
	int64_t num;

	if (!value || git__strntol64(&num, value, strlen(value), &num_end, 0) < 0)
		goto fail_parse;

	switch (*num_end) {
	case 'g':
	case 'G':
		num *= 1024;
		/* fallthrough */

	case 'm':
	case 'M':
		num *= 1024;
		/* fallthrough */

	case 'k':
	case 'K':
		num *= 1024;

		/* check that that there are no more characters after the
		 * given modifier suffix */
		if (num_end[1] != '\0')
			return -1;

		/* fallthrough */

	case '\0':
		*out = num;
		return 0;

	default:
		goto fail_parse;
	}

fail_parse:
	git_error_set(GIT_ERROR_CONFIG, "failed to parse '%s' as an integer", value ? value : "(null)");
	return -1;
}

int git_config_parse_int32(int32_t *out, const char *value)
{
	int64_t tmp;
	int32_t truncate;

	if (git_config_parse_int64(&tmp, value) < 0)
		goto fail_parse;

	truncate = tmp & 0xFFFFFFFF;
	if (truncate != tmp)
		goto fail_parse;

	*out = truncate;
	return 0;

fail_parse:
	git_error_set(GIT_ERROR_CONFIG, "failed to parse '%s' as a 32-bit integer", value ? value : "(null)");
	return -1;
}

int git_config_parse_path(git_buf *out, const char *value)
{
	assert(out && value);

	git_buf_sanitize(out);

	if (value[0] == '~') {
		if (value[1] != '\0' && value[1] != '/') {
			git_error_set(GIT_ERROR_CONFIG, "retrieving a homedir by name is not supported");
			return -1;
		}

		return git_sysdir_expand_global_file(out, value[1] ? &value[2] : NULL);
	}

	return git_buf_sets(out, value);
}

static int normalize_section(char *start, char *end)
{
	char *scan;

	if (start == end)
		return GIT_EINVALIDSPEC;

	/* Validate and downcase range */
	for (scan = start; *scan; ++scan) {
		if (end && scan >= end)
			break;
		if (isalnum(*scan))
			*scan = (char)git__tolower(*scan);
		else if (*scan != '-' || scan == start)
			return GIT_EINVALIDSPEC;
	}

	if (scan == start)
		return GIT_EINVALIDSPEC;

	return 0;
}


/* Take something the user gave us and make it nice for our hash function */
int git_config__normalize_name(const char *in, char **out)
{
	char *name, *fdot, *ldot;

	assert(in && out);

	name = git__strdup(in);
	GIT_ERROR_CHECK_ALLOC(name);

	fdot = strchr(name, '.');
	ldot = strrchr(name, '.');

	if (fdot == NULL || fdot == name || ldot == NULL || !ldot[1])
		goto invalid;

	/* Validate and downcase up to first dot and after last dot */
	if (normalize_section(name, fdot) < 0 ||
	    normalize_section(ldot + 1, NULL) < 0)
		goto invalid;

	/* If there is a middle range, make sure it doesn't have newlines */
	while (fdot < ldot)
		if (*fdot++ == '\n')
			goto invalid;

	*out = name;
	return 0;

invalid:
	git__free(name);
	git_error_set(GIT_ERROR_CONFIG, "invalid config item name '%s'", in);
	return GIT_EINVALIDSPEC;
}

struct rename_data {
	git_config *config;
	git_buf *name;
	size_t old_len;
};

static int rename_config_entries_cb(
	const git_config_entry *entry,
	void *payload)
{
	int error = 0;
	struct rename_data *data = (struct rename_data *)payload;
	size_t base_len = git_buf_len(data->name);

	if (base_len > 0 &&
		!(error = git_buf_puts(data->name, entry->name + data->old_len)))
	{
		error = git_config_set_string(
			data->config, git_buf_cstr(data->name), entry->value);

		git_buf_truncate(data->name, base_len);
	}

	if (!error)
		error = git_config_delete_entry(data->config, entry->name);

	return error;
}

int git_config_rename_section(
	git_repository *repo,
	const char *old_section_name,
	const char *new_section_name)
{
	git_config *config;
	git_buf pattern = GIT_BUF_INIT, replace = GIT_BUF_INIT;
	int error = 0;
	struct rename_data data;

	git_buf_text_puts_escape_regex(&pattern, old_section_name);

	if ((error = git_buf_puts(&pattern, "\\..+")) < 0)
		goto cleanup;

	if ((error = git_repository_config__weakptr(&config, repo)) < 0)
		goto cleanup;

	data.config  = config;
	data.name    = &replace;
	data.old_len = strlen(old_section_name) + 1;

	if ((error = git_buf_join(&replace, '.', new_section_name, "")) < 0)
		goto cleanup;

	if (new_section_name != NULL &&
	    (error = normalize_section(replace.ptr, strchr(replace.ptr, '.'))) < 0)
	{
		git_error_set(
			GIT_ERROR_CONFIG, "invalid config section '%s'", new_section_name);
		goto cleanup;
	}

	error = git_config_foreach_match(
		config, git_buf_cstr(&pattern), rename_config_entries_cb, &data);

cleanup:
	git_buf_dispose(&pattern);
	git_buf_dispose(&replace);

	return error;
}

int git_config_init_backend(git_config_backend *backend, unsigned int version)
{
	GIT_INIT_STRUCTURE_FROM_TEMPLATE(
		backend, version, git_config_backend, GIT_CONFIG_BACKEND_INIT);
	return 0;
}<|MERGE_RESOLUTION|>--- conflicted
+++ resolved
@@ -1190,15 +1190,9 @@
 	int error;
 	git_config_backend *backend;
 	backend_internal *internal;
-<<<<<<< HEAD
 
 	assert(cfg);
 
-=======
-
-	assert(cfg);
-
->>>>>>> 8cd2c99a
 	internal = git_vector_get(&cfg->backends, 0);
 	if (!internal || !internal->backend) {
 		git_error_set(GIT_ERROR_CONFIG, "cannot lock; the config has no backends");
