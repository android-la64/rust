--- conflicted
+++ resolved
@@ -7,13 +7,6 @@
 
 #include "config.h"
 
-<<<<<<< HEAD
-#include "filebuf.h"
-#include "sysdir.h"
-#include "buffer.h"
-#include "buf_text.h"
-=======
->>>>>>> 8cd2c99a
 #include "git2/config.h"
 #include "git2/sys/config.h"
 #include "git2/types.h"
@@ -24,13 +17,9 @@
 #include "config_backend.h"
 #include "config_entries.h"
 #include "config_parse.h"
-<<<<<<< HEAD
-#include "config_entries.h"
-=======
 #include "filebuf.h"
 #include "strmap.h"
 #include "sysdir.h"
->>>>>>> 8cd2c99a
 #include "wildmatch.h"
 
 #include <ctype.h>
@@ -39,21 +28,12 @@
 /* Max depth for [include] directives */
 #define MAX_INCLUDE_DEPTH 10
 
-<<<<<<< HEAD
-typedef struct diskfile {
-	git_futils_filestamp stamp;
-	git_oid checksum;
-	char *path;
-	git_array_t(struct diskfile) includes;
-} diskfile;
-=======
 typedef struct config_file {
 	git_futils_filestamp stamp;
 	git_oid checksum;
 	char *path;
 	git_array_t(struct config_file) includes;
 } config_file;
->>>>>>> 8cd2c99a
 
 typedef struct {
 	git_config_backend parent;
@@ -68,80 +48,37 @@
 	git_filebuf locked_buf;
 	git_buf locked_content;
 
-<<<<<<< HEAD
-	diskfile file;
-} diskfile_backend;
-
-typedef struct {
-	diskfile_header header;
-
-	diskfile_backend *snapshot_from;
-} diskfile_readonly_backend;
-
-typedef struct {
-	const git_repository *repo;
-	diskfile *file;
-=======
 	config_file file;
 } config_file_backend;
 
 typedef struct {
 	const git_repository *repo;
 	config_file *file;
->>>>>>> 8cd2c99a
 	git_config_entries *entries;
 	git_config_level_t level;
 	unsigned int depth;
 } config_file_parse_data;
 
-<<<<<<< HEAD
-static int config_read(git_config_entries *entries, const git_repository *repo, diskfile *file, git_config_level_t level, int depth);
-static int config_read_buffer(git_config_entries *entries, const git_repository *repo, diskfile *file, git_config_level_t level, int depth, const char *buf, size_t buflen);
-static int config_write(diskfile_backend *cfg, const char *orig_key, const char *key, const p_regex_t *preg, const char *value);
-static char *escape_value(const char *ptr);
-
-static int config_snapshot(git_config_backend **out, git_config_backend *in);
-
-static int config_error_readonly(void)
-{
-	git_error_set(GIT_ERROR_CONFIG, "this backend is read-only");
-	return -1;
-}
-
-=======
 static int config_read(git_config_entries *entries, const git_repository *repo, config_file *file, git_config_level_t level, int depth);
 static int config_read_buffer(git_config_entries *entries, const git_repository *repo, config_file *file, git_config_level_t level, int depth, const char *buf, size_t buflen);
 static int config_write(config_file_backend *cfg, const char *orig_key, const char *key, const p_regex_t *preg, const char *value);
 static char *escape_value(const char *ptr);
 
->>>>>>> 8cd2c99a
 /**
  * Take the current values map from the backend and increase its
  * refcount. This is its own function to make sure we use the mutex to
  * avoid the map pointer from changing under us.
  */
-<<<<<<< HEAD
-static git_config_entries *diskfile_entries_take(diskfile_header *h)
+static git_config_entries *diskfile_entries_take(config_file_backend *b)
 {
 	git_config_entries *entries;
 
-	if (git_mutex_lock(&h->values_mutex) < 0) {
-=======
-static git_config_entries *diskfile_entries_take(config_file_backend *b)
-{
-	git_config_entries *entries;
-
 	if (git_mutex_lock(&b->values_mutex) < 0) {
->>>>>>> 8cd2c99a
 	    git_error_set(GIT_ERROR_OS, "failed to lock config backend");
 	    return NULL;
 	}
 
-<<<<<<< HEAD
-	entries = h->entries;
-=======
 	entries = b->entries;
->>>>>>> 8cd2c99a
 	git_config_entries_incref(entries);
 
 	git_mutex_unlock(&b->values_mutex);
@@ -149,15 +86,9 @@
 	return entries;
 }
 
-<<<<<<< HEAD
-static void config_file_clear(diskfile *file)
-{
-	diskfile *include;
-=======
 static void config_file_clear(config_file *file)
 {
 	config_file *include;
->>>>>>> 8cd2c99a
 	uint32_t i;
 
 	if (file == NULL)
@@ -173,49 +104,29 @@
 
 static int config_open(git_config_backend *cfg, git_config_level_t level, const git_repository *repo)
 {
-<<<<<<< HEAD
-	diskfile_backend *b = GIT_CONTAINER_OF(cfg, diskfile_backend, header.parent);
-=======
 	config_file_backend *b = GIT_CONTAINER_OF(cfg, config_file_backend, parent);
->>>>>>> 8cd2c99a
 	int res;
 
 	b->level = level;
 	b->repo = repo;
 
-<<<<<<< HEAD
-	if ((res = git_config_entries_new(&b->header.entries)) < 0)
-=======
 	if ((res = git_config_entries_new(&b->entries)) < 0)
->>>>>>> 8cd2c99a
 		return res;
 
 	if (!git_path_exists(b->file.path))
 		return 0;
 
-<<<<<<< HEAD
-	if (res < 0 || (res = config_read(b->header.entries, repo, &b->file, level, 0)) < 0) {
-		git_config_entries_free(b->header.entries);
-		b->header.entries = NULL;
-=======
 	if (res < 0 || (res = config_read(b->entries, repo, &b->file, level, 0)) < 0) {
 		git_config_entries_free(b->entries);
 		b->entries = NULL;
->>>>>>> 8cd2c99a
 	}
 
 	return res;
 }
 
-<<<<<<< HEAD
-static int config_is_modified(int *modified, diskfile *file)
-{
-	diskfile *include;
-=======
 static int config_is_modified(int *modified, config_file *file)
 {
 	config_file *include;
->>>>>>> 8cd2c99a
 	git_buf buf = GIT_BUF_INIT;
 	git_oid hash;
 	uint32_t i;
@@ -251,15 +162,9 @@
 
 static int config_set_entries(git_config_backend *cfg, git_config_entries *entries)
 {
-<<<<<<< HEAD
-	diskfile_backend *b = GIT_CONTAINER_OF(cfg, diskfile_backend, header.parent);
-	git_config_entries *old = NULL;
-	diskfile *include;
-=======
 	config_file_backend *b = GIT_CONTAINER_OF(cfg, config_file_backend, parent);
 	git_config_entries *old = NULL;
 	config_file *include;
->>>>>>> 8cd2c99a
 	int error;
 	uint32_t i;
 
@@ -271,11 +176,6 @@
 	git_array_foreach(b->file.includes, i, include)
 		config_file_clear(include);
 	git_array_clear(b->file.includes);
-<<<<<<< HEAD
-
-	if ((error = git_mutex_lock(&b->header.values_mutex)) < 0) {
-		git_error_set(GIT_ERROR_OS, "failed to lock config backend");
-=======
 
 	if ((error = git_mutex_lock(&b->values_mutex)) < 0) {
 		git_error_set(GIT_ERROR_OS, "failed to lock config backend");
@@ -320,16 +220,10 @@
 		return 0;
 
 	if ((error = config_is_modified(&modified, &b->file)) < 0 && error != GIT_ENOTFOUND)
->>>>>>> 8cd2c99a
-		goto out;
-
-<<<<<<< HEAD
-	old = b->header.entries;
-	b->header.entries = entries;
-=======
+		goto out;
+
 	if (!modified)
 		return 0;
->>>>>>> 8cd2c99a
 
 	if ((error = git_config_entries_new(&entries)) < 0 ||
 	    (error = config_read(entries, b->repo, &b->file, b->level, 0)) < 0 ||
@@ -338,105 +232,34 @@
 
 	entries = NULL;
 out:
-<<<<<<< HEAD
-	git_config_entries_free(old);
-	return error;
-=======
 	git_config_entries_free(entries);
 
 	return (error == GIT_ENOTFOUND) ? 0 : error;
->>>>>>> 8cd2c99a
-}
-
-static int config_refresh_from_buffer(git_config_backend *cfg, const char *buf, size_t buflen)
-{
-<<<<<<< HEAD
-	diskfile_backend *b = GIT_CONTAINER_OF(cfg, diskfile_backend, header.parent);
-	git_config_entries *entries = NULL;
-	int error;
-=======
+}
+
+static void backend_free(git_config_backend *_backend)
+{
 	config_file_backend *backend = GIT_CONTAINER_OF(_backend, config_file_backend, parent);
->>>>>>> 8cd2c99a
-
-	if ((error = git_config_entries_new(&entries)) < 0 ||
-	    (error = config_read_buffer(entries, b->header.repo, &b->file,
-					b->header.level, 0, buf, buflen)) < 0 ||
-	    (error = config_set_entries(cfg, entries)) < 0)
-		goto out;
-
-<<<<<<< HEAD
-	entries = NULL;
-out:
-	git_config_entries_free(entries);
-	return error;
-}
-
-static int config_refresh(git_config_backend *cfg)
-{
-	diskfile_backend *b = GIT_CONTAINER_OF(cfg, diskfile_backend, header.parent);
-	git_config_entries *entries = NULL;
-	int error, modified;
-
-	if (cfg->readonly)
-		return 0;
-
-	if ((error = config_is_modified(&modified, &b->file)) < 0 && error != GIT_ENOTFOUND)
-		goto out;
-
-	if (!modified)
-		return 0;
-
-	if ((error = git_config_entries_new(&entries)) < 0 ||
-	    (error = config_read(entries, b->header.repo, &b->file, b->header.level, 0)) < 0 ||
-	    (error = config_set_entries(cfg, entries)) < 0)
-		goto out;
-
-	entries = NULL;
-out:
-	git_config_entries_free(entries);
-
-	return (error == GIT_ENOTFOUND) ? 0 : error;
-}
-
-static void backend_free(git_config_backend *_backend)
-{
-	diskfile_backend *backend = GIT_CONTAINER_OF(_backend, diskfile_backend, header.parent);
 
 	if (backend == NULL)
 		return;
 
-	config_file_clear(&backend->file);
-	git_config_entries_free(backend->header.entries);
-	git_mutex_free(&backend->header.values_mutex);
-	git__free(backend);
-}
-
-=======
 	config_file_clear(&backend->file);
 	git_config_entries_free(backend->entries);
 	git_mutex_free(&backend->values_mutex);
 	git__free(backend);
 }
 
->>>>>>> 8cd2c99a
 static int config_iterator_new(
 	git_config_iterator **iter,
 	struct git_config_backend *backend)
 {
-<<<<<<< HEAD
-	diskfile_header *bh = GIT_CONTAINER_OF(backend, diskfile_header, parent);
-=======
 	config_file_backend *b = GIT_CONTAINER_OF(backend, config_file_backend, parent);
->>>>>>> 8cd2c99a
 	git_config_entries *entries = NULL;
 	int error;
 
 	if ((error = config_refresh(backend)) < 0 ||
-<<<<<<< HEAD
-	    (error = git_config_entries_dup(&entries, bh->entries)) < 0 ||
-=======
 	    (error = git_config_entries_dup(&entries, b->entries)) < 0 ||
->>>>>>> 8cd2c99a
 	    (error = git_config_entries_iterator_new(iter, entries)) < 0)
 		goto out;
 
@@ -448,11 +271,7 @@
 
 static int config_set(git_config_backend *cfg, const char *name, const char *value)
 {
-<<<<<<< HEAD
-	diskfile_backend *b = GIT_CONTAINER_OF(cfg, diskfile_backend, header.parent);
-=======
 	config_file_backend *b = GIT_CONTAINER_OF(cfg, config_file_backend, parent);
->>>>>>> 8cd2c99a
 	git_config_entries *entries;
 	git_config_entry *existing;
 	char *key, *esc_value = NULL;
@@ -504,11 +323,7 @@
  */
 static int config_get(git_config_backend *cfg, const char *key, git_config_entry **out)
 {
-<<<<<<< HEAD
-	diskfile_header *h = GIT_CONTAINER_OF(cfg, diskfile_header, parent);
-=======
 	config_file_backend *h = GIT_CONTAINER_OF(cfg, config_file_backend, parent);
->>>>>>> 8cd2c99a
 	git_config_entries *entries = NULL;
 	git_config_entry *entry;
 	int error = 0;
@@ -534,11 +349,7 @@
 static int config_set_multivar(
 	git_config_backend *cfg, const char *name, const char *regexp, const char *value)
 {
-<<<<<<< HEAD
-	diskfile_backend *b = GIT_CONTAINER_OF(cfg, diskfile_backend, header.parent);
-=======
 	config_file_backend *b = GIT_CONTAINER_OF(cfg, config_file_backend, parent);
->>>>>>> 8cd2c99a
 	char *key;
 	p_regex_t preg;
 	int result;
@@ -568,11 +379,7 @@
 
 static int config_delete(git_config_backend *cfg, const char *name)
 {
-<<<<<<< HEAD
-	diskfile_backend *b = GIT_CONTAINER_OF(cfg, diskfile_backend, header.parent);
-=======
 	config_file_backend *b = GIT_CONTAINER_OF(cfg, config_file_backend, parent);
->>>>>>> 8cd2c99a
 	git_config_entries *entries = NULL;
 	git_config_entry *entry;
 	char *key = NULL;
@@ -581,11 +388,7 @@
 	if ((error = git_config__normalize_name(name, &key)) < 0)
 		goto out;
 
-<<<<<<< HEAD
-	if ((entries = diskfile_entries_take(&b->header)) == NULL)
-=======
 	if ((entries = diskfile_entries_take(b)) == NULL)
->>>>>>> 8cd2c99a
 		goto out;
 
 	/* Check whether we'd be modifying an included or multivar key */
@@ -606,11 +409,7 @@
 
 static int config_delete_multivar(git_config_backend *cfg, const char *name, const char *regexp)
 {
-<<<<<<< HEAD
-	diskfile_backend *b = GIT_CONTAINER_OF(cfg, diskfile_backend, header.parent);
-=======
 	config_file_backend *b = GIT_CONTAINER_OF(cfg, config_file_backend, parent);
->>>>>>> 8cd2c99a
 	git_config_entries *entries = NULL;
 	git_config_entry *entry = NULL;
 	p_regex_t preg = { 0 };
@@ -620,11 +419,7 @@
 	if ((result = git_config__normalize_name(name, &key)) < 0)
 		goto out;
 
-<<<<<<< HEAD
-	if ((entries = diskfile_entries_take(&b->header)) == NULL) {
-=======
 	if ((entries = diskfile_entries_take(b)) == NULL) {
->>>>>>> 8cd2c99a
 		result = -1;
 		goto out;
 	}
@@ -653,11 +448,7 @@
 
 static int config_lock(git_config_backend *_cfg)
 {
-<<<<<<< HEAD
-	diskfile_backend *cfg = GIT_CONTAINER_OF(_cfg, diskfile_backend, header.parent);
-=======
 	config_file_backend *cfg = GIT_CONTAINER_OF(_cfg, config_file_backend, parent);
->>>>>>> 8cd2c99a
 	int error;
 
 	if ((error = git_filebuf_open(&cfg->locked_buf, cfg->file.path, 0, GIT_CONFIG_FILE_MODE)) < 0)
@@ -676,11 +467,7 @@
 
 static int config_unlock(git_config_backend *_cfg, int success)
 {
-<<<<<<< HEAD
-	diskfile_backend *cfg = GIT_CONTAINER_OF(_cfg, diskfile_backend, header.parent);
-=======
 	config_file_backend *cfg = GIT_CONTAINER_OF(_cfg, config_file_backend, parent);
->>>>>>> 8cd2c99a
 	int error = 0;
 
 	if (success) {
@@ -699,11 +486,7 @@
 {
 	config_file_backend *backend;
 
-<<<<<<< HEAD
-	backend = git__calloc(1, sizeof(diskfile_backend));
-=======
 	backend = git__calloc(1, sizeof(config_file_backend));
->>>>>>> 8cd2c99a
 	GIT_ERROR_CHECK_ALLOC(backend);
 
 	backend->parent.version = GIT_CONFIG_BACKEND_VERSION;
@@ -713,135 +496,6 @@
 	GIT_ERROR_CHECK_ALLOC(backend->file.path);
 	git_array_init(backend->file.includes);
 
-<<<<<<< HEAD
-	backend->header.parent.open = config_open;
-	backend->header.parent.get = config_get;
-	backend->header.parent.set = config_set;
-	backend->header.parent.set_multivar = config_set_multivar;
-	backend->header.parent.del = config_delete;
-	backend->header.parent.del_multivar = config_delete_multivar;
-	backend->header.parent.iterator = config_iterator_new;
-	backend->header.parent.snapshot = config_snapshot;
-	backend->header.parent.lock = config_lock;
-	backend->header.parent.unlock = config_unlock;
-	backend->header.parent.free = backend_free;
-
-	*out = (git_config_backend *)backend;
-
-	return 0;
-}
-
-static int config_set_readonly(git_config_backend *cfg, const char *name, const char *value)
-{
-	GIT_UNUSED(cfg);
-	GIT_UNUSED(name);
-	GIT_UNUSED(value);
-
-	return config_error_readonly();
-}
-
-static int config_set_multivar_readonly(
-	git_config_backend *cfg, const char *name, const char *regexp, const char *value)
-{
-	GIT_UNUSED(cfg);
-	GIT_UNUSED(name);
-	GIT_UNUSED(regexp);
-	GIT_UNUSED(value);
-
-	return config_error_readonly();
-}
-
-static int config_delete_multivar_readonly(git_config_backend *cfg, const char *name, const char *regexp)
-{
-	GIT_UNUSED(cfg);
-	GIT_UNUSED(name);
-	GIT_UNUSED(regexp);
-
-	return config_error_readonly();
-}
-
-static int config_delete_readonly(git_config_backend *cfg, const char *name)
-{
-	GIT_UNUSED(cfg);
-	GIT_UNUSED(name);
-
-	return config_error_readonly();
-}
-
-static int config_lock_readonly(git_config_backend *_cfg)
-{
-	GIT_UNUSED(_cfg);
-
-	return config_error_readonly();
-}
-
-static int config_unlock_readonly(git_config_backend *_cfg, int success)
-{
-	GIT_UNUSED(_cfg);
-	GIT_UNUSED(success);
-
-	return config_error_readonly();
-}
-
-static void backend_readonly_free(git_config_backend *_backend)
-{
-	diskfile_backend *backend = GIT_CONTAINER_OF(_backend, diskfile_backend, header.parent);
-
-	if (backend == NULL)
-		return;
-
-	git_config_entries_free(backend->header.entries);
-	git_mutex_free(&backend->header.values_mutex);
-	git__free(backend);
-}
-
-static int config_readonly_open(git_config_backend *cfg, git_config_level_t level, const git_repository *repo)
-{
-	diskfile_readonly_backend *b = GIT_CONTAINER_OF(cfg, diskfile_readonly_backend, header.parent);
-	diskfile_backend *src = b->snapshot_from;
-	diskfile_header *src_header = &src->header;
-	git_config_entries *entries;
-	int error;
-
-	if (!src_header->parent.readonly && (error = config_refresh(&src_header->parent)) < 0)
-		return error;
-
-	/* We're just copying data, don't care about the level or repo*/
-	GIT_UNUSED(level);
-	GIT_UNUSED(repo);
-
-	if ((entries = diskfile_entries_take(src_header)) == NULL)
-		return -1;
-	b->header.entries = entries;
-
-	return 0;
-}
-
-static int config_snapshot(git_config_backend **out, git_config_backend *in)
-{
-	diskfile_readonly_backend *backend;
-
-	backend = git__calloc(1, sizeof(diskfile_readonly_backend));
-	GIT_ERROR_CHECK_ALLOC(backend);
-
-	backend->header.parent.version = GIT_CONFIG_BACKEND_VERSION;
-	git_mutex_init(&backend->header.values_mutex);
-
-	backend->snapshot_from = GIT_CONTAINER_OF(in, diskfile_backend, header.parent);
-
-	backend->header.parent.readonly = 1;
-	backend->header.parent.version = GIT_CONFIG_BACKEND_VERSION;
-	backend->header.parent.open = config_readonly_open;
-	backend->header.parent.get = config_get;
-	backend->header.parent.set = config_set_readonly;
-	backend->header.parent.set_multivar = config_set_multivar_readonly;
-	backend->header.parent.del = config_delete_readonly;
-	backend->header.parent.del_multivar = config_delete_multivar_readonly;
-	backend->header.parent.iterator = config_iterator_new;
-	backend->header.parent.lock = config_lock_readonly;
-	backend->header.parent.unlock = config_unlock_readonly;
-	backend->header.parent.free = backend_readonly_free;
-=======
 	backend->parent.open = config_open;
 	backend->parent.get = config_get;
 	backend->parent.set = config_set;
@@ -853,9 +507,8 @@
 	backend->parent.lock = config_lock;
 	backend->parent.unlock = config_unlock;
 	backend->parent.free = backend_free;
->>>>>>> 8cd2c99a
-
-	*out = &backend->header.parent;
+
+	*out = (git_config_backend *)backend;
 
 	return 0;
 }
@@ -901,15 +554,9 @@
 	return git_buf_detach(&buf);
 }
 
-<<<<<<< HEAD
-static int parse_include(diskfile_parse_state *parse_data, const char *file)
-{
-	diskfile *include;
-=======
 static int parse_include(config_file_parse_data *parse_data, const char *file)
 {
 	config_file *include;
->>>>>>> 8cd2c99a
 	git_buf path = GIT_BUF_INIT;
 	char *dir;
 	int result;
@@ -963,17 +610,10 @@
 		git_buf_joinpath(&pattern, "**", condition);
 	else
 		git_buf_sets(&pattern, condition);
-<<<<<<< HEAD
 
 	if (git_path_is_dirsep(condition[strlen(condition) - 1]))
 		git_buf_puts(&pattern, "**");
 
-=======
-
-	if (git_path_is_dirsep(condition[strlen(condition) - 1]))
-		git_buf_puts(&pattern, "**");
-
->>>>>>> 8cd2c99a
 	if (git_buf_oom(&pattern)) {
 		error = -1;
 		goto out;
@@ -1019,11 +659,7 @@
 	{ "gitdir/i:", conditional_match_gitdir_i }
 };
 
-<<<<<<< HEAD
-static int parse_conditional_include(diskfile_parse_state *parse_data, const char *section, const char *file)
-=======
 static int parse_conditional_include(config_file_parse_data *parse_data, const char *section, const char *file)
->>>>>>> 8cd2c99a
 {
 	char *condition;
 	size_t i;
@@ -1082,17 +718,10 @@
 		git_buf_puts(&buf, current_section);
 		git_buf_putc(&buf, '.');
 	}
-<<<<<<< HEAD
 
 	for (c = var_name; *c; c++)
 		git_buf_putc(&buf, git__tolower(*c));
 
-=======
-
-	for (c = var_name; *c; c++)
-		git_buf_putc(&buf, git__tolower(*c));
-
->>>>>>> 8cd2c99a
 	if (git_buf_oom(&buf))
 		return -1;
 
@@ -1121,11 +750,7 @@
 static int config_read_buffer(
 	git_config_entries *entries,
 	const git_repository *repo,
-<<<<<<< HEAD
-	diskfile *file,
-=======
 	config_file *file,
->>>>>>> 8cd2c99a
 	git_config_level_t level,
 	int depth,
 	const char *buf,
@@ -1165,11 +790,7 @@
 static int config_read(
 	git_config_entries *entries,
 	const git_repository *repo,
-<<<<<<< HEAD
-	diskfile *file,
-=======
 	config_file *file,
->>>>>>> 8cd2c99a
 	git_config_level_t level,
 	int depth)
 {
@@ -1421,11 +1042,7 @@
 /*
  * This is pretty much the parsing, except we write out anything we don't have
  */
-<<<<<<< HEAD
-static int config_write(diskfile_backend *cfg, const char *orig_key, const char *key, const p_regex_t *preg, const char* value)
-=======
 static int config_write(config_file_backend *cfg, const char *orig_key, const char *key, const p_regex_t *preg, const char* value)
->>>>>>> 8cd2c99a
 {
 	char *orig_section = NULL, *section = NULL, *orig_name, *name, *ldot;
 	git_buf buf = GIT_BUF_INIT, contents = GIT_BUF_INIT;
@@ -1485,11 +1102,7 @@
 		if ((error = git_filebuf_commit(&file)) < 0)
 			goto done;
 
-<<<<<<< HEAD
-		if ((error = config_refresh_from_buffer(&cfg->header.parent, buf.ptr, buf.size)) < 0)
-=======
 		if ((error = config_refresh_from_buffer(&cfg->parent, buf.ptr, buf.size)) < 0)
->>>>>>> 8cd2c99a
 			goto done;
 	}
 
