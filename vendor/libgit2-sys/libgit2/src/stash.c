/*
 * Copyright (C) the libgit2 contributors. All rights reserved.
 *
 * This file is part of libgit2, distributed under the GNU GPL v2 with
 * a Linking Exception. For full terms see the included COPYING file.
 */

#include "common.h"

#include "repository.h"
#include "commit.h"
#include "message.h"
#include "tree.h"
#include "reflog.h"
#include "blob.h"
#include "git2/diff.h"
#include "git2/stash.h"
#include "git2/status.h"
#include "git2/checkout.h"
#include "git2/index.h"
#include "git2/transaction.h"
#include "git2/merge.h"
#include "index.h"
#include "signature.h"
#include "iterator.h"
#include "merge.h"
#include "diff.h"
#include "diff_generate.h"

static int create_error(int error, const char *msg)
{
	git_error_set(GIT_ERROR_STASH, "cannot stash changes - %s", msg);
	return error;
}

static int retrieve_head(git_reference **out, git_repository *repo)
{
	int error = git_repository_head(out, repo);

	if (error == GIT_EUNBORNBRANCH)
		return create_error(error, "you do not have the initial commit yet.");

	return error;
}

static int append_abbreviated_oid(git_buf *out, const git_oid *b_commit)
{
	char *formatted_oid;

	formatted_oid = git_oid_allocfmt(b_commit);
	GIT_ERROR_CHECK_ALLOC(formatted_oid);

	git_buf_put(out, formatted_oid, 7);
	git__free(formatted_oid);

	return git_buf_oom(out) ? -1 : 0;
}

static int append_commit_description(git_buf *out, git_commit* commit)
{
	const char *summary = git_commit_summary(commit);
	GIT_ERROR_CHECK_ALLOC(summary);

	if (append_abbreviated_oid(out, git_commit_id(commit)) < 0)
		return -1;

	git_buf_putc(out, ' ');
	git_buf_puts(out, summary);
	git_buf_putc(out, '\n');

	return git_buf_oom(out) ? -1 : 0;
}

static int retrieve_base_commit_and_message(
	git_commit **b_commit,
	git_buf *stash_message,
	git_repository *repo)
{
	git_reference *head = NULL;
	int error;

	if ((error = retrieve_head(&head, repo)) < 0)
		return error;

	if (strcmp("HEAD", git_reference_name(head)) == 0)
		error = git_buf_puts(stash_message, "(no branch): ");
	else
		error = git_buf_printf(
			stash_message,
			"%s: ",
			git_reference_name(head) + strlen(GIT_REFS_HEADS_DIR));
	if (error < 0)
		goto cleanup;

	if ((error = git_commit_lookup(
			 b_commit, repo, git_reference_target(head))) < 0)
		goto cleanup;

	if ((error = append_commit_description(stash_message, *b_commit)) < 0)
		goto cleanup;

cleanup:
	git_reference_free(head);
	return error;
}

static int build_tree_from_index(
	git_tree **out,
	git_repository *repo,
	git_index *index)
{
	int error;
	git_oid i_tree_oid;

	if ((error = git_index_write_tree_to(&i_tree_oid, index, repo)) < 0)
		return error;

	return git_tree_lookup(out, repo, &i_tree_oid);
}

static int commit_index(
	git_commit **i_commit,
	git_repository *repo,
	git_index *index,
	const git_signature *stasher,
	const char *message,
	const git_commit *parent)
{
	git_tree *i_tree = NULL;
	git_oid i_commit_oid;
	git_buf msg = GIT_BUF_INIT;
	int error;

	if ((error = build_tree_from_index(&i_tree, repo, index)) < 0)
		goto cleanup;

	if ((error = git_buf_printf(&msg, "index on %s\n", message)) < 0)
		goto cleanup;

	if ((error = git_commit_create(
		&i_commit_oid,
		git_index_owner(index),
		NULL,
		stasher,
		stasher,
		NULL,
		git_buf_cstr(&msg),
		i_tree,
		1,
		&parent)) < 0)
		goto cleanup;

	error = git_commit_lookup(i_commit, git_index_owner(index), &i_commit_oid);

cleanup:
	git_tree_free(i_tree);
	git_buf_dispose(&msg);
	return error;
}

struct stash_update_rules {
	bool include_changed;
	bool include_untracked;
	bool include_ignored;
};

/*
 * Similar to git_index_add_bypath but able to operate on any
 * index without making assumptions about the repository's index
 */
static int stash_to_index(
	git_repository *repo,
	git_index *index,
	const char *path)
{
	git_index *repo_index;
	git_index_entry entry = {{0}};
	struct stat st;
	int error;

	if (!git_repository_is_bare(repo) &&
	    (error = git_repository_index__weakptr(&repo_index, repo)) < 0)
		return error;

	if ((error = git_blob__create_from_paths(
	    &entry.id, &st, repo, NULL, path, 0, true)) < 0)
		return error;

	git_index_entry__init_from_stat(&entry, &st,
		(repo_index != NULL || !repo_index->distrust_filemode));

	entry.path = path;

	return git_index_add(index, &entry);
}

static int stash_update_index_from_diff(
	git_repository *repo,
	git_index *index,
	const git_diff *diff,
	struct stash_update_rules *data)
{
	int error = 0;
	size_t d, max_d = git_diff_num_deltas(diff);

	for (d = 0; !error && d < max_d; ++d) {
		const char *add_path = NULL;
		const git_diff_delta *delta = git_diff_get_delta(diff, d);

		switch (delta->status) {
		case GIT_DELTA_IGNORED:
			if (data->include_ignored)
				add_path = delta->new_file.path;
			break;

		case GIT_DELTA_UNTRACKED:
			if (data->include_untracked &&
				delta->new_file.mode != GIT_FILEMODE_TREE)
				add_path = delta->new_file.path;
			break;

		case GIT_DELTA_ADDED:
		case GIT_DELTA_MODIFIED:
			if (data->include_changed)
				add_path = delta->new_file.path;
			break;

		case GIT_DELTA_DELETED:
			if (data->include_changed &&
				!git_index_find(NULL, index, delta->old_file.path))
				error = git_index_remove(index, delta->old_file.path, 0);
			break;

		default:
			/* Unimplemented */
			git_error_set(
				GIT_ERROR_INVALID,
				"cannot update index. Unimplemented status (%d)",
				delta->status);
			return -1;
		}

		if (add_path != NULL)
			error = stash_to_index(repo, index, add_path);
	}

	return error;
}

static int build_untracked_tree(
	git_tree **tree_out,
	git_repository *repo,
	git_commit *i_commit,
	uint32_t flags)
{
	git_index *i_index = NULL;
	git_tree *i_tree = NULL;
	git_diff *diff = NULL;
	git_diff_options opts = GIT_DIFF_OPTIONS_INIT;
	struct stash_update_rules data = {0};
	int error;

	if ((error = git_index_new(&i_index)) < 0)
		goto cleanup;

	if (flags & GIT_STASH_INCLUDE_UNTRACKED) {
		opts.flags |= GIT_DIFF_INCLUDE_UNTRACKED |
			GIT_DIFF_RECURSE_UNTRACKED_DIRS;
		data.include_untracked = true;
	}

	if (flags & GIT_STASH_INCLUDE_IGNORED) {
		opts.flags |= GIT_DIFF_INCLUDE_IGNORED |
			GIT_DIFF_RECURSE_IGNORED_DIRS;
		data.include_ignored = true;
	}

	if ((error = git_commit_tree(&i_tree, i_commit)) < 0)
		goto cleanup;

	if ((error = git_diff_tree_to_workdir(&diff, repo, i_tree, &opts)) < 0)
		goto cleanup;

	if ((error = stash_update_index_from_diff(repo, i_index, diff, &data)) < 0)
		goto cleanup;

	error = build_tree_from_index(tree_out, repo, i_index);

cleanup:
	git_diff_free(diff);
	git_tree_free(i_tree);
	git_index_free(i_index);
	return error;
}

static int commit_untracked(
	git_commit **u_commit,
	git_repository *repo,
	const git_signature *stasher,
	const char *message,
	git_commit *i_commit,
	uint32_t flags)
{
	git_tree *u_tree = NULL;
	git_oid u_commit_oid;
	git_buf msg = GIT_BUF_INIT;
	int error;

	if ((error = build_untracked_tree(&u_tree, repo, i_commit, flags)) < 0)
		goto cleanup;

	if ((error = git_buf_printf(&msg, "untracked files on %s\n", message)) < 0)
		goto cleanup;

	if ((error = git_commit_create(
		&u_commit_oid,
		repo,
		NULL,
		stasher,
		stasher,
		NULL,
		git_buf_cstr(&msg),
		u_tree,
		0,
		NULL)) < 0)
		goto cleanup;

	error = git_commit_lookup(u_commit, repo, &u_commit_oid);

cleanup:
	git_tree_free(u_tree);
	git_buf_dispose(&msg);
	return error;
}

static git_diff_delta *stash_delta_merge(
	const git_diff_delta *a,
	const git_diff_delta *b,
	git_pool *pool)
{
	/* Special case for stash: if a file is deleted in the index, but exists
	 * in the working tree, we need to stash the workdir copy for the workdir.
	 */
	if (a->status == GIT_DELTA_DELETED && b->status == GIT_DELTA_UNTRACKED) {
		git_diff_delta *dup = git_diff__delta_dup(b, pool);

		if (dup)
			dup->status = GIT_DELTA_MODIFIED;
		return dup;
	}

	return git_diff__merge_like_cgit(a, b, pool);
}

static int build_workdir_tree(
	git_tree **tree_out,
	git_repository *repo,
	git_index *i_index,
	git_commit *b_commit)
{
	git_tree *b_tree = NULL;
	git_diff *diff = NULL, *idx_to_wd = NULL;
	git_diff_options opts = GIT_DIFF_OPTIONS_INIT;
	struct stash_update_rules data = {0};
	int error;

	opts.flags = GIT_DIFF_IGNORE_SUBMODULES | GIT_DIFF_INCLUDE_UNTRACKED;

	if ((error = git_commit_tree(&b_tree, b_commit)) < 0)
		goto cleanup;

	if ((error = git_diff_tree_to_index(&diff, repo, b_tree, i_index, &opts)) < 0 ||
		(error = git_diff_index_to_workdir(&idx_to_wd, repo, i_index, &opts)) < 0 ||
		(error = git_diff__merge(diff, idx_to_wd, stash_delta_merge)) < 0)
		goto cleanup;

	data.include_changed = true;

	if ((error = stash_update_index_from_diff(repo, i_index, diff, &data)) < 0)
		goto cleanup;

	error = build_tree_from_index(tree_out, repo, i_index);

cleanup:
	git_diff_free(idx_to_wd);
	git_diff_free(diff);
	git_tree_free(b_tree);

	return error;
}

static int commit_worktree(
	git_oid *w_commit_oid,
	git_repository *repo,
	const git_signature *stasher,
	const char *message,
	git_commit *i_commit,
	git_commit *b_commit,
	git_commit *u_commit)
{
<<<<<<< HEAD
	int error = 0;
	git_tree *w_tree = NULL, *i_tree = NULL;
	git_index *i_index = NULL;
	const git_commit *parents[] = {	NULL, NULL,	NULL };
	int ignorecase;
=======
	const git_commit *parents[] = {	NULL, NULL, NULL };
	git_index *i_index = NULL, *r_index = NULL;
	git_tree *w_tree = NULL;
	int error = 0, ignorecase;
>>>>>>> 8cd2c99a

	parents[0] = b_commit;
	parents[1] = i_commit;
	parents[2] = u_commit;

	if ((error = git_repository_index(&r_index, repo) < 0) ||
	    (error = git_index_new(&i_index)) < 0 ||
	    (error = git_index__fill(i_index, &r_index->entries) < 0) ||
	    (error = git_repository__configmap_lookup(&ignorecase, repo, GIT_CONFIGMAP_IGNORECASE)) < 0)
		goto cleanup;

<<<<<<< HEAD
	if ((error = git_index_new(&i_index)) < 0 ||
		(error = git_repository__configmap_lookup(&ignorecase, repo, GIT_CONFIGMAP_IGNORECASE)) < 0)
		goto cleanup;

	git_index__set_ignore_case(i_index, ignorecase);

	if ((error = git_index_read_tree(i_index, i_tree)) < 0)
		goto cleanup;
=======
	git_index__set_ignore_case(i_index, ignorecase);
>>>>>>> 8cd2c99a

	if ((error = build_workdir_tree(&w_tree, repo, i_index, b_commit)) < 0)
		goto cleanup;

	error = git_commit_create(
		w_commit_oid,
		repo,
		NULL,
		stasher,
		stasher,
		NULL,
		message,
		w_tree,
		u_commit ? 3 : 2,
		parents);

cleanup:
	git_tree_free(w_tree);
	git_index_free(i_index);
<<<<<<< HEAD
=======
	git_index_free(r_index);
>>>>>>> 8cd2c99a
	return error;
}

static int prepare_worktree_commit_message(
	git_buf* msg,
	const char *user_message)
{
	git_buf buf = GIT_BUF_INIT;
	int error;

	if ((error = git_buf_set(&buf, git_buf_cstr(msg), git_buf_len(msg))) < 0)
		return error;

	git_buf_clear(msg);

	if (!user_message)
		git_buf_printf(msg, "WIP on %s", git_buf_cstr(&buf));
	else {
		const char *colon;

		if ((colon = strchr(git_buf_cstr(&buf), ':')) == NULL)
			goto cleanup;

		git_buf_puts(msg, "On ");
		git_buf_put(msg, git_buf_cstr(&buf), colon - buf.ptr);
		git_buf_printf(msg, ": %s\n", user_message);
	}

	error = (git_buf_oom(msg) || git_buf_oom(&buf)) ? -1 : 0;

cleanup:
	git_buf_dispose(&buf);

	return error;
}

static int update_reflog(
	git_oid *w_commit_oid,
	git_repository *repo,
	const char *message)
{
	git_reference *stash;
	int error;

	if ((error = git_reference_ensure_log(repo, GIT_REFS_STASH_FILE)) < 0)
		return error;

	error = git_reference_create(&stash, repo, GIT_REFS_STASH_FILE, w_commit_oid, 1, message);

	git_reference_free(stash);

	return error;
}

static int is_dirty_cb(const char *path, unsigned int status, void *payload)
{
	GIT_UNUSED(path);
	GIT_UNUSED(status);
	GIT_UNUSED(payload);

	return GIT_PASSTHROUGH;
}

static int ensure_there_are_changes_to_stash(
	git_repository *repo,
	bool include_untracked_files,
	bool include_ignored_files)
{
	int error;
	git_status_options opts = GIT_STATUS_OPTIONS_INIT;

	opts.show  = GIT_STATUS_SHOW_INDEX_AND_WORKDIR;
	opts.flags = GIT_STATUS_OPT_EXCLUDE_SUBMODULES;

	if (include_untracked_files)
		opts.flags |= GIT_STATUS_OPT_INCLUDE_UNTRACKED |
			GIT_STATUS_OPT_RECURSE_UNTRACKED_DIRS;

	if (include_ignored_files)
		opts.flags |= GIT_STATUS_OPT_INCLUDE_IGNORED |
			GIT_STATUS_OPT_RECURSE_IGNORED_DIRS;

	error = git_status_foreach_ext(repo, &opts, is_dirty_cb, NULL);

	if (error == GIT_PASSTHROUGH)
		return 0;

	if (!error)
		return create_error(GIT_ENOTFOUND, "there is nothing to stash.");

	return error;
}

static int reset_index_and_workdir(
	git_repository *repo,
	git_commit *commit,
	bool remove_untracked,
	bool remove_ignored)
{
	git_checkout_options opts = GIT_CHECKOUT_OPTIONS_INIT;

	opts.checkout_strategy = GIT_CHECKOUT_FORCE;

	if (remove_untracked)
		opts.checkout_strategy |= GIT_CHECKOUT_REMOVE_UNTRACKED;

	if (remove_ignored)
		opts.checkout_strategy |= GIT_CHECKOUT_REMOVE_IGNORED;

	return git_checkout_tree(repo, (git_object *)commit, &opts);
}

int git_stash_save(
	git_oid *out,
	git_repository *repo,
	const git_signature *stasher,
	const char *message,
	uint32_t flags)
{
	git_index *index = NULL;
	git_commit *b_commit = NULL, *i_commit = NULL, *u_commit = NULL;
	git_buf msg = GIT_BUF_INIT;
	int error;

	assert(out && repo && stasher);

	if ((error = git_repository__ensure_not_bare(repo, "stash save")) < 0)
		return error;

	if ((error = retrieve_base_commit_and_message(&b_commit, &msg, repo)) < 0)
		goto cleanup;

	if ((error = ensure_there_are_changes_to_stash(
		repo,
		(flags & GIT_STASH_INCLUDE_UNTRACKED) != 0,
		(flags & GIT_STASH_INCLUDE_IGNORED) != 0)) < 0)
		goto cleanup;

	if ((error = git_repository_index(&index, repo)) < 0)
		goto cleanup;

	if ((error = commit_index(
			&i_commit, repo, index, stasher, git_buf_cstr(&msg), b_commit)) < 0)
		goto cleanup;

	if ((flags & (GIT_STASH_INCLUDE_UNTRACKED | GIT_STASH_INCLUDE_IGNORED)) &&
		(error = commit_untracked(
			&u_commit, repo, stasher, git_buf_cstr(&msg),
			i_commit, flags)) < 0)
		goto cleanup;

	if ((error = prepare_worktree_commit_message(&msg, message)) < 0)
		goto cleanup;

	if ((error = commit_worktree(
			out, repo, stasher, git_buf_cstr(&msg),
			i_commit, b_commit, u_commit)) < 0)
		goto cleanup;

	git_buf_rtrim(&msg);

	if ((error = update_reflog(out, repo, git_buf_cstr(&msg))) < 0)
		goto cleanup;

	if ((error = reset_index_and_workdir(
		repo,
		((flags & GIT_STASH_KEEP_INDEX) != 0) ? i_commit : b_commit,
		(flags & GIT_STASH_INCLUDE_UNTRACKED) != 0,
		(flags & GIT_STASH_INCLUDE_IGNORED) != 0)) < 0)
		goto cleanup;

cleanup:

	git_buf_dispose(&msg);
	git_commit_free(i_commit);
	git_commit_free(b_commit);
	git_commit_free(u_commit);
	git_index_free(index);

	return error;
}

static int retrieve_stash_commit(
	git_commit **commit,
	git_repository *repo,
	size_t index)
{
	git_reference *stash = NULL;
	git_reflog *reflog = NULL;
	int error;
	size_t max;
	const git_reflog_entry *entry;

	if ((error = git_reference_lookup(&stash, repo, GIT_REFS_STASH_FILE)) < 0)
		goto cleanup;

	if ((error = git_reflog_read(&reflog, repo, GIT_REFS_STASH_FILE)) < 0)
		goto cleanup;

	max = git_reflog_entrycount(reflog);
	if (!max || index > max - 1) {
		error = GIT_ENOTFOUND;
		git_error_set(GIT_ERROR_STASH, "no stashed state at position %" PRIuZ, index);
		goto cleanup;
	}

	entry = git_reflog_entry_byindex(reflog, index);
	if ((error = git_commit_lookup(commit, repo, git_reflog_entry_id_new(entry))) < 0)
		goto cleanup;

cleanup:
	git_reference_free(stash);
	git_reflog_free(reflog);
	return error;
}

static int retrieve_stash_trees(
	git_tree **out_stash_tree,
	git_tree **out_base_tree,
	git_tree **out_index_tree,
	git_tree **out_index_parent_tree,
	git_tree **out_untracked_tree,
	git_commit *stash_commit)
{
	git_tree *stash_tree = NULL;
	git_commit *base_commit = NULL;
	git_tree *base_tree = NULL;
	git_commit *index_commit = NULL;
	git_tree *index_tree = NULL;
	git_commit *index_parent_commit = NULL;
	git_tree *index_parent_tree = NULL;
	git_commit *untracked_commit = NULL;
	git_tree *untracked_tree = NULL;
	int error;

	if ((error = git_commit_tree(&stash_tree, stash_commit)) < 0)
		goto cleanup;

	if ((error = git_commit_parent(&base_commit, stash_commit, 0)) < 0)
		goto cleanup;
	if ((error = git_commit_tree(&base_tree, base_commit)) < 0)
		goto cleanup;

	if ((error = git_commit_parent(&index_commit, stash_commit, 1)) < 0)
		goto cleanup;
	if ((error = git_commit_tree(&index_tree, index_commit)) < 0)
		goto cleanup;

	if ((error = git_commit_parent(&index_parent_commit, index_commit, 0)) < 0)
		goto cleanup;
	if ((error = git_commit_tree(&index_parent_tree, index_parent_commit)) < 0)
		goto cleanup;

	if (git_commit_parentcount(stash_commit) == 3) {
		if ((error = git_commit_parent(&untracked_commit, stash_commit, 2)) < 0)
			goto cleanup;
		if ((error = git_commit_tree(&untracked_tree, untracked_commit)) < 0)
			goto cleanup;
	}

	*out_stash_tree = stash_tree;
	*out_base_tree = base_tree;
	*out_index_tree = index_tree;
	*out_index_parent_tree = index_parent_tree;
	*out_untracked_tree = untracked_tree;

cleanup:
	git_commit_free(untracked_commit);
	git_commit_free(index_parent_commit);
	git_commit_free(index_commit);
	git_commit_free(base_commit);
	if (error < 0) {
		git_tree_free(stash_tree);
		git_tree_free(base_tree);
		git_tree_free(index_tree);
		git_tree_free(index_parent_tree);
		git_tree_free(untracked_tree);
	}
	return error;
}

static int merge_indexes(
	git_index **out,
	git_repository *repo,
	git_tree *ancestor_tree,
	git_index *ours_index,
	git_index *theirs_index)
{
	git_iterator *ancestor = NULL, *ours = NULL, *theirs = NULL;
	git_iterator_options iter_opts = GIT_ITERATOR_OPTIONS_INIT;
	int error;

	iter_opts.flags = GIT_ITERATOR_DONT_IGNORE_CASE;

	if ((error = git_iterator_for_tree(&ancestor, ancestor_tree, &iter_opts)) < 0 ||
		(error = git_iterator_for_index(&ours, repo, ours_index, &iter_opts)) < 0 ||
		(error = git_iterator_for_index(&theirs, repo, theirs_index, &iter_opts)) < 0)
		goto done;

	error = git_merge__iterators(out, repo, ancestor, ours, theirs, NULL);

done:
	git_iterator_free(ancestor);
	git_iterator_free(ours);
	git_iterator_free(theirs);
	return error;
}

static int merge_index_and_tree(
	git_index **out,
	git_repository *repo,
	git_tree *ancestor_tree,
	git_index *ours_index,
	git_tree *theirs_tree)
{
	git_iterator *ancestor = NULL, *ours = NULL, *theirs = NULL;
	git_iterator_options iter_opts = GIT_ITERATOR_OPTIONS_INIT;
	int error;

	iter_opts.flags = GIT_ITERATOR_DONT_IGNORE_CASE;

	if ((error = git_iterator_for_tree(&ancestor, ancestor_tree, &iter_opts)) < 0 ||
		(error = git_iterator_for_index(&ours, repo, ours_index, &iter_opts)) < 0 ||
		(error = git_iterator_for_tree(&theirs, theirs_tree, &iter_opts)) < 0)
		goto done;

	error = git_merge__iterators(out, repo, ancestor, ours, theirs, NULL);

done:
	git_iterator_free(ancestor);
	git_iterator_free(ours);
	git_iterator_free(theirs);
	return error;
}

static void normalize_apply_options(
	git_stash_apply_options *opts,
	const git_stash_apply_options *given_apply_opts)
{
	if (given_apply_opts != NULL) {
		memcpy(opts, given_apply_opts, sizeof(git_stash_apply_options));
	} else {
		git_stash_apply_options default_apply_opts = GIT_STASH_APPLY_OPTIONS_INIT;
		memcpy(opts, &default_apply_opts, sizeof(git_stash_apply_options));
	}

	opts->checkout_options.checkout_strategy |= GIT_CHECKOUT_NO_REFRESH;

	if (!opts->checkout_options.our_label)
		opts->checkout_options.our_label = "Updated upstream";

	if (!opts->checkout_options.their_label)
		opts->checkout_options.their_label = "Stashed changes";
}

int git_stash_apply_options_init(git_stash_apply_options *opts, unsigned int version)
{
	GIT_INIT_STRUCTURE_FROM_TEMPLATE(
		opts, version, git_stash_apply_options, GIT_STASH_APPLY_OPTIONS_INIT);
	return 0;
}

int git_stash_apply_init_options(git_stash_apply_options *opts, unsigned int version)
{
	return git_stash_apply_options_init(opts, version);
}

#define NOTIFY_PROGRESS(opts, progress_type)				\
	do {								\
		if ((opts).progress_cb &&				\
		    (error = (opts).progress_cb((progress_type), (opts).progress_payload))) { \
			error = (error < 0) ? error : -1;		\
			goto cleanup;					\
		}							\
	} while(false);

static int ensure_clean_index(git_repository *repo, git_index *index)
{
	git_tree *head_tree = NULL;
	git_diff *index_diff = NULL;
	int error = 0;

	if ((error = git_repository_head_tree(&head_tree, repo)) < 0 ||
		(error = git_diff_tree_to_index(
			&index_diff, repo, head_tree, index, NULL)) < 0)
		goto done;

	if (git_diff_num_deltas(index_diff) > 0) {
		git_error_set(GIT_ERROR_STASH, "%" PRIuZ " uncommitted changes exist in the index",
			git_diff_num_deltas(index_diff));
		error = GIT_EUNCOMMITTED;
	}

done:
	git_diff_free(index_diff);
	git_tree_free(head_tree);
	return error;
}

static int stage_new_file(const git_index_entry **entries, void *data)
{
	git_index *index = data;

	if(entries[0] == NULL)
		return git_index_add(index, entries[1]);
	else
		return git_index_add(index, entries[0]);
}

static int stage_new_files(
	git_index **out,
	git_tree *parent_tree,
	git_tree *tree)
{
	git_iterator *iterators[2] = { NULL, NULL };
	git_iterator_options iterator_options = GIT_ITERATOR_OPTIONS_INIT;
	git_index *index = NULL;
	int error;

	if ((error = git_index_new(&index)) < 0 ||
		(error = git_iterator_for_tree(
			&iterators[0], parent_tree, &iterator_options)) < 0 ||
		(error = git_iterator_for_tree(
			&iterators[1], tree, &iterator_options)) < 0)
		goto done;

	error = git_iterator_walk(iterators, 2, stage_new_file, index);

done:
	if (error < 0)
		git_index_free(index);
	else
		*out = index;

	git_iterator_free(iterators[0]);
	git_iterator_free(iterators[1]);

	return error;
}

int git_stash_apply(
	git_repository *repo,
	size_t index,
	const git_stash_apply_options *given_opts)
{
	git_stash_apply_options opts;
	unsigned int checkout_strategy;
	git_commit *stash_commit = NULL;
	git_tree *stash_tree = NULL;
	git_tree *stash_parent_tree = NULL;
	git_tree *index_tree = NULL;
	git_tree *index_parent_tree = NULL;
	git_tree *untracked_tree = NULL;
	git_index *stash_adds = NULL;
	git_index *repo_index = NULL;
	git_index *unstashed_index = NULL;
	git_index *modified_index = NULL;
	git_index *untracked_index = NULL;
	int error;

	GIT_ERROR_CHECK_VERSION(given_opts, GIT_STASH_APPLY_OPTIONS_VERSION, "git_stash_apply_options");

	normalize_apply_options(&opts, given_opts);
	checkout_strategy = opts.checkout_options.checkout_strategy;

	NOTIFY_PROGRESS(opts, GIT_STASH_APPLY_PROGRESS_LOADING_STASH);

	/* Retrieve commit corresponding to the given stash */
	if ((error = retrieve_stash_commit(&stash_commit, repo, index)) < 0)
		goto cleanup;

	/* Retrieve all trees in the stash */
	if ((error = retrieve_stash_trees(
			&stash_tree, &stash_parent_tree, &index_tree,
			&index_parent_tree, &untracked_tree, stash_commit)) < 0)
		goto cleanup;

	/* Load repo index */
	if ((error = git_repository_index(&repo_index, repo)) < 0)
		goto cleanup;

	NOTIFY_PROGRESS(opts, GIT_STASH_APPLY_PROGRESS_ANALYZE_INDEX);

	if ((error = ensure_clean_index(repo, repo_index)) < 0)
		goto cleanup;

	/* Restore index if required */
	if ((opts.flags & GIT_STASH_APPLY_REINSTATE_INDEX) &&
		git_oid_cmp(git_tree_id(stash_parent_tree), git_tree_id(index_tree))) {

		if ((error = merge_index_and_tree(
				&unstashed_index, repo, index_parent_tree, repo_index, index_tree)) < 0)
			goto cleanup;

		if (git_index_has_conflicts(unstashed_index)) {
			error = GIT_ECONFLICT;
			goto cleanup;
		}

	/* Otherwise, stage any new files in the stash tree.  (Note: their
	 * previously unstaged contents are staged, not the previously staged.)
	 */
	} else if ((opts.flags & GIT_STASH_APPLY_REINSTATE_INDEX) == 0) {
		if ((error = stage_new_files(
				&stash_adds, stash_parent_tree, stash_tree)) < 0 ||
			(error = merge_indexes(
				&unstashed_index, repo, stash_parent_tree, repo_index, stash_adds)) < 0)
			goto cleanup;
	}

	NOTIFY_PROGRESS(opts, GIT_STASH_APPLY_PROGRESS_ANALYZE_MODIFIED);

	/* Restore modified files in workdir */
	if ((error = merge_index_and_tree(
			&modified_index, repo, stash_parent_tree, repo_index, stash_tree)) < 0)
		goto cleanup;

	/* If applicable, restore untracked / ignored files in workdir */
	if (untracked_tree) {
		NOTIFY_PROGRESS(opts, GIT_STASH_APPLY_PROGRESS_ANALYZE_UNTRACKED);

		if ((error = merge_index_and_tree(&untracked_index, repo, NULL, repo_index, untracked_tree)) < 0)
			goto cleanup;
	}

	if (untracked_index) {
		opts.checkout_options.checkout_strategy |= GIT_CHECKOUT_DONT_UPDATE_INDEX;

		NOTIFY_PROGRESS(opts, GIT_STASH_APPLY_PROGRESS_CHECKOUT_UNTRACKED);

		if ((error = git_checkout_index(repo, untracked_index, &opts.checkout_options)) < 0)
			goto cleanup;

		opts.checkout_options.checkout_strategy = checkout_strategy;
	}


	/* If there are conflicts in the modified index, then we need to actually
	 * check that out as the repo's index.  Otherwise, we don't update the
	 * index.
	 */

	if (!git_index_has_conflicts(modified_index))
		opts.checkout_options.checkout_strategy |= GIT_CHECKOUT_DONT_UPDATE_INDEX;

	/* Check out the modified index using the existing repo index as baseline,
	 * so that existing modifications in the index can be rewritten even when
	 * checking out safely.
	 */
	opts.checkout_options.baseline_index = repo_index;

	NOTIFY_PROGRESS(opts, GIT_STASH_APPLY_PROGRESS_CHECKOUT_MODIFIED);

	if ((error = git_checkout_index(repo, modified_index, &opts.checkout_options)) < 0)
		goto cleanup;

	if (unstashed_index && !git_index_has_conflicts(modified_index)) {
		if ((error = git_index_read_index(repo_index, unstashed_index)) < 0)
			goto cleanup;
	}

	NOTIFY_PROGRESS(opts, GIT_STASH_APPLY_PROGRESS_DONE);

	error = git_index_write(repo_index);

cleanup:
	git_index_free(untracked_index);
	git_index_free(modified_index);
	git_index_free(unstashed_index);
	git_index_free(stash_adds);
	git_index_free(repo_index);
	git_tree_free(untracked_tree);
	git_tree_free(index_parent_tree);
	git_tree_free(index_tree);
	git_tree_free(stash_parent_tree);
	git_tree_free(stash_tree);
	git_commit_free(stash_commit);
	return error;
}

int git_stash_foreach(
	git_repository *repo,
	git_stash_cb callback,
	void *payload)
{
	git_reference *stash;
	git_reflog *reflog = NULL;
	int error;
	size_t i, max;
	const git_reflog_entry *entry;

	error = git_reference_lookup(&stash, repo, GIT_REFS_STASH_FILE);
	if (error == GIT_ENOTFOUND) {
		git_error_clear();
		return 0;
	}
	if (error < 0)
		goto cleanup;

	if ((error = git_reflog_read(&reflog, repo, GIT_REFS_STASH_FILE)) < 0)
		goto cleanup;

	max = git_reflog_entrycount(reflog);
	for (i = 0; i < max; i++) {
		entry = git_reflog_entry_byindex(reflog, i);

		error = callback(i,
			git_reflog_entry_message(entry),
			git_reflog_entry_id_new(entry),
			payload);

		if (error) {
			git_error_set_after_callback(error);
			break;
		}
	}

cleanup:
	git_reference_free(stash);
	git_reflog_free(reflog);
	return error;
}

int git_stash_drop(
	git_repository *repo,
	size_t index)
{
	git_transaction *tx;
	git_reference *stash = NULL;
	git_reflog *reflog = NULL;
	size_t max;
	int error;

	if ((error = git_transaction_new(&tx, repo)) < 0)
		return error;

	if ((error = git_transaction_lock_ref(tx, GIT_REFS_STASH_FILE)) < 0)
		goto cleanup;

	if ((error = git_reference_lookup(&stash, repo, GIT_REFS_STASH_FILE)) < 0)
		goto cleanup;

	if ((error = git_reflog_read(&reflog, repo, GIT_REFS_STASH_FILE)) < 0)
		goto cleanup;

	max = git_reflog_entrycount(reflog);

	if (!max || index > max - 1) {
		error = GIT_ENOTFOUND;
		git_error_set(GIT_ERROR_STASH, "no stashed state at position %" PRIuZ, index);
		goto cleanup;
	}

	if ((error = git_reflog_drop(reflog, index, true)) < 0)
		goto cleanup;

	if ((error = git_transaction_set_reflog(tx, GIT_REFS_STASH_FILE, reflog)) < 0)
		goto cleanup;

	if (max == 1) {
		if ((error = git_transaction_remove(tx, GIT_REFS_STASH_FILE)) < 0)
			goto cleanup;
	} else if (index == 0) {
		const git_reflog_entry *entry;

		entry = git_reflog_entry_byindex(reflog, 0);
		if ((error = git_transaction_set_target(tx, GIT_REFS_STASH_FILE, &entry->oid_cur, NULL, NULL)) < 0)
			goto cleanup;
	}

	error = git_transaction_commit(tx);

cleanup:
	git_reference_free(stash);
	git_transaction_free(tx);
	git_reflog_free(reflog);
	return error;
}

int git_stash_pop(
	git_repository *repo,
	size_t index,
	const git_stash_apply_options *options)
{
	int error;

	if ((error = git_stash_apply(repo, index, options)) < 0)
		return error;

	return git_stash_drop(repo, index);
}<|MERGE_RESOLUTION|>--- conflicted
+++ resolved
@@ -398,18 +398,10 @@
 	git_commit *b_commit,
 	git_commit *u_commit)
 {
-<<<<<<< HEAD
-	int error = 0;
-	git_tree *w_tree = NULL, *i_tree = NULL;
-	git_index *i_index = NULL;
-	const git_commit *parents[] = {	NULL, NULL,	NULL };
-	int ignorecase;
-=======
 	const git_commit *parents[] = {	NULL, NULL, NULL };
 	git_index *i_index = NULL, *r_index = NULL;
 	git_tree *w_tree = NULL;
 	int error = 0, ignorecase;
->>>>>>> 8cd2c99a
 
 	parents[0] = b_commit;
 	parents[1] = i_commit;
@@ -421,18 +413,7 @@
 	    (error = git_repository__configmap_lookup(&ignorecase, repo, GIT_CONFIGMAP_IGNORECASE)) < 0)
 		goto cleanup;
 
-<<<<<<< HEAD
-	if ((error = git_index_new(&i_index)) < 0 ||
-		(error = git_repository__configmap_lookup(&ignorecase, repo, GIT_CONFIGMAP_IGNORECASE)) < 0)
-		goto cleanup;
-
 	git_index__set_ignore_case(i_index, ignorecase);
-
-	if ((error = git_index_read_tree(i_index, i_tree)) < 0)
-		goto cleanup;
-=======
-	git_index__set_ignore_case(i_index, ignorecase);
->>>>>>> 8cd2c99a
 
 	if ((error = build_workdir_tree(&w_tree, repo, i_index, b_commit)) < 0)
 		goto cleanup;
@@ -452,10 +433,7 @@
 cleanup:
 	git_tree_free(w_tree);
 	git_index_free(i_index);
-<<<<<<< HEAD
-=======
 	git_index_free(r_index);
->>>>>>> 8cd2c99a
 	return error;
 }
 
