--- conflicted
+++ resolved
@@ -13,10 +13,7 @@
 #include "annotated_commit.h"
 #include "merge.h"
 #include "checkout.h"
-<<<<<<< HEAD
-=======
 #include "commit.h"
->>>>>>> 8cd2c99a
 
 /**
  * @file git2/rebase.h
