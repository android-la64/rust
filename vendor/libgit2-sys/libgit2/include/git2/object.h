--- conflicted
+++ resolved
@@ -184,23 +184,6 @@
  * false otherwise.
  */
 GIT_EXTERN(int) git_object_typeisloose(git_object_t type);
-<<<<<<< HEAD
-
-/**
- * Get the size in bytes for the structure which
- * acts as an in-memory representation of any given
- * object type.
- *
- * For all the core types, this would the equivalent
- * of calling `sizeof(git_commit)` if the core types
- * were not opaque on the external API.
- *
- * @param type object type to get its size
- * @return size in bytes of the object
- */
-GIT_EXTERN(size_t) git_object_size(git_object_t type);
-=======
->>>>>>> 8cd2c99a
 
 /**
  * Recursively peel an object until an object of the specified type is met.
