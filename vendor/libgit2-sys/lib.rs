--- conflicted
+++ resolved
@@ -1,8 +1,4 @@
-<<<<<<< HEAD
-#![doc(html_root_url = "https://docs.rs/libgit2-sys/0.8")]
-=======
 #![doc(html_root_url = "https://docs.rs/libgit2-sys/0.9")]
->>>>>>> 8cd2c99a
 #![allow(non_camel_case_types, unused_extern_crates)]
 
 // This is required to link libz when libssh2-sys is not included.
@@ -808,7 +804,6 @@
     pub write: extern "C" fn(*mut git_writestream, *const c_char, size_t) -> c_int,
     pub close: extern "C" fn(*mut git_writestream) -> c_int,
     pub free: extern "C" fn(*mut git_writestream),
-<<<<<<< HEAD
 }
 
 git_enum! {
@@ -820,19 +815,6 @@
     }
 }
 
-=======
-}
-
-git_enum! {
-    pub enum git_attr_value_t {
-        GIT_ATTR_VALUE_UNSPECIFIED = 0,
-        GIT_ATTR_VALUE_TRUE,
-        GIT_ATTR_VALUE_FALSE,
-        GIT_ATTR_VALUE_STRING,
-    }
-}
-
->>>>>>> 8cd2c99a
 pub const GIT_ATTR_CHECK_FILE_THEN_INDEX: u32 = 0;
 pub const GIT_ATTR_CHECK_INDEX_THEN_FILE: u32 = 1;
 pub const GIT_ATTR_CHECK_INDEX_ONLY: u32 = 2;
@@ -1256,47 +1238,6 @@
 #[repr(C)]
 pub struct git_transport {
     pub version: c_uint,
-<<<<<<< HEAD
-    pub set_callbacks: extern "C" fn(
-        *mut git_transport,
-        git_transport_message_cb,
-        git_transport_message_cb,
-        git_transport_certificate_check_cb,
-        *mut c_void,
-    ) -> c_int,
-    pub set_custom_headers: extern "C" fn(*mut git_transport, *const git_strarray) -> c_int,
-    pub connect: extern "C" fn(
-        *mut git_transport,
-        *const c_char,
-        git_cred_acquire_cb,
-        *mut c_void,
-        *const git_proxy_options,
-        c_int,
-        c_int,
-    ) -> c_int,
-    pub ls:
-        extern "C" fn(*mut *mut *const git_remote_head, *mut size_t, *mut git_transport) -> c_int,
-    pub push:
-        extern "C" fn(*mut git_transport, *mut git_push, *const git_remote_callbacks) -> c_int,
-    pub negotiate_fetch: extern "C" fn(
-        *mut git_transport,
-        *mut git_repository,
-        *const *const git_remote_head,
-        size_t,
-    ) -> c_int,
-    pub download_pack: extern "C" fn(
-        *mut git_transport,
-        *mut git_repository,
-        *mut git_transfer_progress,
-        git_transfer_progress_cb,
-        *mut c_void,
-    ) -> c_int,
-    pub is_connected: extern "C" fn(*mut git_transport) -> c_int,
-    pub read_flags: extern "C" fn(*mut git_transport, *mut c_int) -> c_int,
-    pub cancel: extern "C" fn(*mut git_transport),
-    pub close: extern "C" fn(*mut git_transport) -> c_int,
-    pub free: extern "C" fn(*mut git_transport),
-=======
     pub set_callbacks: Option<
         extern "C" fn(
             *mut git_transport,
@@ -1346,82 +1287,12 @@
     pub cancel: Option<extern "C" fn(*mut git_transport)>,
     pub close: Option<extern "C" fn(*mut git_transport) -> c_int>,
     pub free: Option<extern "C" fn(*mut git_transport)>,
->>>>>>> 8cd2c99a
 }
 
 #[repr(C)]
 pub struct git_odb_backend {
     pub version: c_uint,
     pub odb: *mut git_odb,
-<<<<<<< HEAD
-    pub read: extern "C" fn(
-        *mut *mut c_void,
-        *mut size_t,
-        *mut git_object_t,
-        *mut git_odb_backend,
-        *const git_oid,
-    ) -> c_int,
-
-    pub read_prefix: extern "C" fn(
-        *mut git_oid,
-        *mut *mut c_void,
-        *mut size_t,
-        *mut git_object_t,
-        *mut git_odb_backend,
-        *const git_oid,
-        size_t,
-    ) -> c_int,
-    pub read_header: extern "C" fn(
-        *mut size_t,
-        *mut git_object_t,
-        *mut git_odb_backend,
-        *const git_oid,
-    ) -> c_int,
-
-    pub write: extern "C" fn(
-        *mut git_odb_backend,
-        *const git_oid,
-        *const c_void,
-        size_t,
-        git_object_t,
-    ) -> c_int,
-
-    pub writestream: extern "C" fn(
-        *mut *mut git_odb_stream,
-        *mut git_odb_backend,
-        git_off_t,
-        git_object_t,
-    ) -> c_int,
-
-    pub readstream: extern "C" fn(
-        *mut *mut git_odb_stream,
-        *mut size_t,
-        *mut git_object_t,
-        *mut git_odb_backend,
-        *const git_oid,
-    ) -> c_int,
-
-    pub exists: extern "C" fn(*mut git_odb_backend, *const git_oid) -> c_int,
-
-    pub exists_prefix:
-        extern "C" fn(*mut git_oid, *mut git_odb_backend, *const git_oid, size_t) -> c_int,
-
-    pub refresh: extern "C" fn(*mut git_odb_backend) -> c_int,
-
-    pub foreach: extern "C" fn(*mut git_odb_backend, git_odb_foreach_cb, *mut c_void) -> c_int,
-
-    pub writepack: extern "C" fn(
-        *mut *mut git_odb_writepack,
-        *mut git_odb_backend,
-        *mut git_odb,
-        git_transfer_progress_cb,
-        *mut c_void,
-    ) -> c_int,
-
-    pub freshen: extern "C" fn(*mut git_odb_backend, *const git_oid) -> c_int,
-
-    pub free: extern "C" fn(*mut git_odb_backend),
-=======
     pub read: Option<
         extern "C" fn(
             *mut *mut c_void,
@@ -1504,65 +1375,11 @@
     pub freshen: Option<extern "C" fn(*mut git_odb_backend, *const git_oid) -> c_int>,
 
     pub free: Option<extern "C" fn(*mut git_odb_backend)>,
->>>>>>> 8cd2c99a
 }
 
 #[repr(C)]
 pub struct git_refdb_backend {
     pub version: c_uint,
-<<<<<<< HEAD
-    pub exists: extern "C" fn(*mut c_int, *mut git_refdb_backend, *const c_char) -> c_int,
-    pub lookup:
-        extern "C" fn(*mut *mut git_reference, *mut git_refdb_backend, *const c_char) -> c_int,
-    pub iterator: extern "C" fn(
-        *mut *mut git_reference_iterator,
-        *mut git_refdb_backend,
-        *const c_char,
-    ) -> c_int,
-    pub write: extern "C" fn(
-        *mut git_refdb_backend,
-        *const git_reference,
-        c_int,
-        *const git_signature,
-        *const c_char,
-        *const git_oid,
-        *const c_char,
-    ) -> c_int,
-    pub rename: extern "C" fn(
-        *mut *mut git_reference,
-        *mut git_refdb_backend,
-        *const c_char,
-        *const c_char,
-        c_int,
-        *const git_signature,
-        *const c_char,
-    ) -> c_int,
-    pub del: extern "C" fn(
-        *mut git_refdb_backend,
-        *const c_char,
-        *const git_oid,
-        *const c_char,
-    ) -> c_int,
-    pub compress: extern "C" fn(*mut git_refdb_backend) -> c_int,
-    pub has_log: extern "C" fn(*mut git_refdb_backend, *const c_char) -> c_int,
-    pub ensure_log: extern "C" fn(*mut git_refdb_backend, *const c_char) -> c_int,
-    pub free: extern "C" fn(*mut git_refdb_backend),
-    pub reflog_read:
-        extern "C" fn(*mut *mut git_reflog, *mut git_refdb_backend, *const c_char) -> c_int,
-    pub reflog_write: extern "C" fn(*mut git_refdb_backend, *mut git_reflog) -> c_int,
-    pub reflog_rename: extern "C" fn(*mut git_refdb_backend, *const c_char, *const c_char) -> c_int,
-    pub reflog_delete: extern "C" fn(*mut git_refdb_backend, *const c_char) -> c_int,
-    pub lock: extern "C" fn(*mut *mut c_void, *mut git_refdb_backend, *const c_char) -> c_int,
-    pub unlock: extern "C" fn(
-        *mut git_refdb_backend,
-        *mut c_void,
-        c_int,
-        c_int,
-        *const git_reference,
-        *const git_signature,
-        *const c_char,
-    ) -> c_int,
-=======
     pub exists: Option<extern "C" fn(*mut c_int, *mut git_refdb_backend, *const c_char) -> c_int>,
     pub lookup: Option<
         extern "C" fn(*mut *mut git_reference, *mut git_refdb_backend, *const c_char) -> c_int,
@@ -1627,7 +1444,6 @@
             *const c_char,
         ) -> c_int,
     >,
->>>>>>> 8cd2c99a
 }
 
 #[repr(C)]
@@ -1765,7 +1581,6 @@
 
 pub type git_stash_apply_progress_cb =
     extern "C" fn(progress: git_stash_apply_progress_t, payload: *mut c_void) -> c_int;
-<<<<<<< HEAD
 
 pub type git_stash_cb = extern "C" fn(
     index: size_t,
@@ -1777,18 +1592,6 @@
 pub type git_packbuilder_foreach_cb = extern "C" fn(*const c_void, size_t, *mut c_void) -> c_int;
 
 pub type git_odb_foreach_cb = extern "C" fn(id: *const git_oid, payload: *mut c_void) -> c_int;
-=======
-
-pub type git_stash_cb = extern "C" fn(
-    index: size_t,
-    message: *const c_char,
-    stash_id: *const git_oid,
-    payload: *mut c_void,
-) -> c_int;
-
-pub type git_packbuilder_foreach_cb = extern "C" fn(*const c_void, size_t, *mut c_void) -> c_int;
-
-pub type git_odb_foreach_cb = extern "C" fn(id: *const git_oid, payload: *mut c_void) -> c_int;
 
 pub type git_commit_signing_cb = extern "C" fn(
     signature: *mut git_buf,
@@ -1796,7 +1599,6 @@
     commit_content: *const c_char,
     payload: *mut c_void,
 ) -> c_int;
->>>>>>> 8cd2c99a
 
 pub const GIT_REBASE_NO_OPERATION: usize = usize::max_value();
 
