--- conflicted
+++ resolved
@@ -8,10 +8,7 @@
 use rustc_data_structures::newtype_index;
 use rustc_macros::symbols;
 use rustc_serialize::{Decodable, Decoder, Encodable, Encoder};
-<<<<<<< HEAD
-=======
 use rustc_serialize::{UseSpecializedDecodable, UseSpecializedEncodable};
->>>>>>> 8cd2c99a
 
 use std::cmp::{PartialEq, Ordering, PartialOrd, Ord};
 use std::fmt;
@@ -20,12 +17,9 @@
 
 use crate::{Span, DUMMY_SP, GLOBALS};
 
-<<<<<<< HEAD
-=======
 #[cfg(test)]
 mod tests;
 
->>>>>>> 8cd2c99a
 symbols! {
     // After modifying this list adjust `is_special`, `is_used_keyword`/`is_unused_keyword`,
     // this should be rarely necessary though if the keywords are kept in alphabetic order.
@@ -104,10 +98,6 @@
         Auto:               "auto",
         Catch:              "catch",
         Default:            "default",
-<<<<<<< HEAD
-        Existential:        "existential",
-=======
->>>>>>> 8cd2c99a
         Union:              "union",
     }
 
@@ -235,16 +225,10 @@
         custom_inner_attributes,
         custom_test_frameworks,
         c_variadic,
-<<<<<<< HEAD
-        Debug,
-        declare_lint_pass,
-        decl_macro,
-=======
         debug_trait,
         declare_lint_pass,
         decl_macro,
         Debug,
->>>>>>> 8cd2c99a
         Decodable,
         Default,
         default_lib_allocator,
@@ -255,10 +239,7 @@
         deref,
         deref_mut,
         derive,
-<<<<<<< HEAD
-=======
         diagnostic,
->>>>>>> 8cd2c99a
         direct,
         doc,
         doc_alias,
@@ -433,10 +414,7 @@
         match_beginning_vert,
         match_default_bindings,
         may_dangle,
-<<<<<<< HEAD
-=======
         mem,
->>>>>>> 8cd2c99a
         member_constraints,
         message,
         meta,
@@ -494,10 +472,7 @@
         option_env,
         opt_out_copy,
         or,
-<<<<<<< HEAD
-=======
         or_patterns,
->>>>>>> 8cd2c99a
         Ord,
         Ordering,
         Output,
@@ -594,15 +569,9 @@
         rustc_clean,
         rustc_const_unstable,
         rustc_conversion_suggestion,
-<<<<<<< HEAD
-        rustc_copy_clone_marker,
-        rustc_def_path,
-        rustc_deprecated,
-=======
         rustc_def_path,
         rustc_deprecated,
         rustc_diagnostic_item,
->>>>>>> 8cd2c99a
         rustc_diagnostic_macros,
         rustc_dirty,
         rustc_dummy,
@@ -645,10 +614,6 @@
         rust_eh_personality,
         rust_eh_unwind_resume,
         rust_oom,
-<<<<<<< HEAD
-        __rust_unstable_column,
-=======
->>>>>>> 8cd2c99a
         rvalue_static_promotion,
         sanitizer_runtime,
         _Self,
@@ -661,10 +626,7 @@
         size,
         slice_patterns,
         slicing_syntax,
-<<<<<<< HEAD
-=======
         soft,
->>>>>>> 8cd2c99a
         Some,
         specialization,
         speed,
@@ -721,10 +683,7 @@
         tuple_indexing,
         Ty,
         ty,
-<<<<<<< HEAD
-=======
         type_alias_impl_trait,
->>>>>>> 8cd2c99a
         TyCtxt,
         TyKind,
         type_alias_enum_variants,
@@ -741,10 +700,7 @@
         underscore_imports,
         underscore_lifetimes,
         uniform_paths,
-<<<<<<< HEAD
-=======
         uninitialized,
->>>>>>> 8cd2c99a
         universal_impl_trait,
         unmarked_api,
         unreachable_code,
@@ -776,10 +732,7 @@
         windows,
         windows_subsystem,
         Yield,
-<<<<<<< HEAD
-=======
         zeroed,
->>>>>>> 8cd2c99a
     }
 }
 
@@ -796,11 +749,7 @@
         Ident { name, span }
     }
 
-<<<<<<< HEAD
-    /// Constructs a new identifier with an empty syntax context.
-=======
     /// Constructs a new identifier with a dummy span.
->>>>>>> 8cd2c99a
     #[inline]
     pub const fn with_dummy_span(name: Symbol) -> Ident {
         Ident::new(name, DUMMY_SP)
@@ -808,11 +757,7 @@
 
     #[inline]
     pub fn invalid() -> Ident {
-<<<<<<< HEAD
-        Ident::with_empty_ctxt(kw::Invalid)
-=======
         Ident::with_dummy_span(kw::Invalid)
->>>>>>> 8cd2c99a
     }
 
     /// Maps an interned string to an identifier with an empty syntax context.
@@ -823,11 +768,6 @@
     /// Maps a string to an identifier with an empty span.
     pub fn from_str(string: &str) -> Ident {
         Ident::with_dummy_span(Symbol::intern(string))
-    }
-
-    /// Maps a string and a span to an identifier.
-    pub fn from_str_and_span(string: &str, span: Span) -> Ident {
-        Ident::new(Symbol::intern(string), span)
     }
 
     /// Maps a string and a span to an identifier.
@@ -862,23 +802,6 @@
         Ident::new(self.name, self.span.modern_and_legacy())
     }
 
-<<<<<<< HEAD
-    /// Transforms an identifier into one with the same name, but gensymed.
-    pub fn gensym(self) -> Ident {
-        let name = with_interner(|interner| interner.gensymed(self.name));
-        Ident::new(name, self.span)
-    }
-
-    /// Transforms an underscore identifier into one with the same name, but
-    /// gensymed. Leaves non-underscore identifiers unchanged.
-    pub fn gensym_if_underscore(self) -> Ident {
-        if self.name == kw::Underscore { self.gensym() } else { self }
-    }
-
-    // WARNING: this function is deprecated and will be removed in the future.
-    pub fn is_gensymed(self) -> bool {
-        with_interner(|interner| interner.is_gensymed(self.name))
-=======
     /// Transforms an underscore identifier into one with the same name, but
     /// gensymed. Leaves non-underscore identifiers unchanged.
     pub fn gensym_if_underscore(self) -> Ident {
@@ -888,7 +811,6 @@
         } else {
             self
         }
->>>>>>> 8cd2c99a
     }
 
     /// Convert the name to a `LocalInternedString`. This is a slowish
@@ -942,15 +864,6 @@
     }
 }
 
-<<<<<<< HEAD
-impl Decodable for Ident {
-    fn decode<D: Decoder>(d: &mut D) -> Result<Ident, D::Error> {
-        let string = d.read_str()?;
-        Ok(if !string.starts_with('#') {
-            Ident::from_str(&string)
-        } else { // FIXME(jseyfried): intercrate hygiene
-            Ident::from_str(&string[1..]).gensym()
-=======
 impl UseSpecializedDecodable for Ident {
     fn default_decode<D: Decoder>(d: &mut D) -> Result<Self, D::Error> {
         d.read_struct("Ident", 2, |d| {
@@ -958,7 +871,6 @@
                 name: d.read_struct_field("name", 0, Decodable::decode)?,
                 span: d.read_struct_field("span", 1, Decodable::decode)?,
             })
->>>>>>> 8cd2c99a
         })
     }
 }
@@ -975,18 +887,12 @@
 ///
 /// Examples:
 /// ```
-<<<<<<< HEAD
-/// assert_eq!(Ident::from_str("x"), Ident::from_str("x"))
-/// assert_ne!(Ident::from_str("x").gensym(), Ident::from_str("x"))
-/// assert_ne!(Ident::from_str("x").gensym(), Ident::from_str("x").gensym())
-=======
 /// assert_eq!(Ident::from_str("_"), Ident::from_str("_"))
 /// assert_ne!(Ident::from_str("_").gensym_if_underscore(), Ident::from_str("_"))
 /// assert_ne!(
 ///     Ident::from_str("_").gensym_if_underscore(),
 ///     Ident::from_str("_").gensym_if_underscore(),
 /// )
->>>>>>> 8cd2c99a
 /// ```
 /// Internally, a symbol is implemented as an index, and all operations
 /// (including hashing, equality, and ordering) operate on that index. The use
@@ -1012,8 +918,6 @@
         with_interner(|interner| interner.intern(string))
     }
 
-<<<<<<< HEAD
-=======
     /// Access the symbol's chars. This is a slowish operation because it
     /// requires locking the symbol interner.
     pub fn with<F: FnOnce(&str) -> R, R>(self, f: F) -> R {
@@ -1033,7 +937,6 @@
 
     /// Convert to a `LocalInternedString`. This is a slowish operation because
     /// it requires locking the symbol interner.
->>>>>>> 8cd2c99a
     pub fn as_str(self) -> LocalInternedString {
         with_interner(|interner| unsafe {
             LocalInternedString {
@@ -1162,7 +1065,6 @@
     use super::Symbol;
     keywords!();
 }
-<<<<<<< HEAD
 
 // This module has a very short name because it's used a lot.
 pub mod sym {
@@ -1171,16 +1073,6 @@
 
     symbols!();
 
-=======
-
-// This module has a very short name because it's used a lot.
-pub mod sym {
-    use std::convert::TryInto;
-    use super::Symbol;
-
-    symbols!();
-
->>>>>>> 8cd2c99a
     // Get the symbol for an integer. The first few non-negative integers each
     // have a static symbol and therefore are fast.
     pub fn integer<N: TryInto<usize> + Copy + ToString>(n: N) -> Symbol {
@@ -1217,14 +1109,11 @@
         self == kw::DollarCrate
     }
 
-<<<<<<< HEAD
-=======
     /// Returns `true` if the symbol is `true` or `false`.
     pub fn is_bool_lit(self) -> bool {
         self == kw::True || self == kw::False
     }
 
->>>>>>> 8cd2c99a
     /// This symbol can be a raw identifier.
     pub fn can_be_raw(self) -> bool {
         self != kw::Invalid && self != kw::Underscore && !self.is_path_segment_keyword()
@@ -1286,46 +1175,11 @@
 // FIXME: ensure that the interner outlives any thread which uses
 // `LocalInternedString`, by creating a new thread right after constructing the
 // interner.
-<<<<<<< HEAD
-#[derive(Clone, Copy, Hash, PartialOrd, Eq, Ord)]
-=======
 #[derive(Clone, Copy, Eq, PartialOrd, Ord)]
->>>>>>> 8cd2c99a
 pub struct LocalInternedString {
     string: &'static str,
 }
 
-<<<<<<< HEAD
-impl LocalInternedString {
-    /// Maps a string to its interned representation.
-    pub fn intern(string: &str) -> Self {
-        let string = with_interner(|interner| {
-            let symbol = interner.intern(string);
-            interner.strings[symbol.0.as_usize()]
-        });
-        LocalInternedString {
-            string: unsafe { std::mem::transmute::<&str, &str>(string) }
-        }
-    }
-
-    pub fn as_interned_str(self) -> InternedString {
-        InternedString {
-            symbol: Symbol::intern(self.string)
-        }
-    }
-
-    #[inline]
-    pub fn get(&self) -> &str {
-        // This returns a valid string since we ensure that `self` outlives the interner
-        // by creating the interner on a thread which outlives threads which can access it.
-        // This type cannot move to a thread which outlives the interner since it does
-        // not implement Send.
-        self.string
-    }
-}
-
-=======
->>>>>>> 8cd2c99a
 impl<U: ?Sized> std::convert::AsRef<U> for LocalInternedString
 where
     str: std::convert::AsRef<U>
@@ -1387,21 +1241,6 @@
     }
 }
 
-<<<<<<< HEAD
-impl Decodable for LocalInternedString {
-    fn decode<D: Decoder>(d: &mut D) -> Result<LocalInternedString, D::Error> {
-        Ok(LocalInternedString::intern(&d.read_str()?))
-    }
-}
-
-impl Encodable for LocalInternedString {
-    fn encode<S: Encoder>(&self, s: &mut S) -> Result<(), S::Error> {
-        s.emit_str(self.string)
-    }
-}
-
-=======
->>>>>>> 8cd2c99a
 /// An alternative to `Symbol` that is focused on string contents. It has two
 /// main differences to `Symbol`.
 ///
@@ -1436,15 +1275,6 @@
         self.symbol.with2(other.symbol, f)
     }
 
-    fn with2<F: FnOnce(&str, &str) -> R, R>(self, other: &InternedString, f: F) -> R {
-        let (self_str, other_str) = with_interner(|interner| {
-            (interner.get(self.symbol) as *const str,
-             interner.get(other.symbol) as *const str)
-        });
-        // This is safe for the same reason that `with` is safe.
-        unsafe { f(&*self_str, &*other_str) }
-    }
-
     pub fn as_symbol(self) -> Symbol {
         self.symbol
     }
@@ -1502,43 +1332,4 @@
     fn encode<S: Encoder>(&self, s: &mut S) -> Result<(), S::Error> {
         self.with(|string| s.emit_str(string))
     }
-<<<<<<< HEAD
-}
-
-#[cfg(test)]
-mod tests {
-    use super::*;
-    use crate::Globals;
-    use crate::edition;
-
-    #[test]
-    fn interner_tests() {
-        let mut i: Interner = Interner::default();
-        // first one is zero:
-        assert_eq!(i.intern("dog"), Symbol::new(0));
-        // re-use gets the same entry:
-        assert_eq!(i.intern("dog"), Symbol::new(0));
-        // different string gets a different #:
-        assert_eq!(i.intern("cat"), Symbol::new(1));
-        assert_eq!(i.intern("cat"), Symbol::new(1));
-        // dog is still at zero
-        assert_eq!(i.intern("dog"), Symbol::new(0));
-        let z = i.intern("zebra");
-        assert_eq!(i.gensymed(z), Symbol::new(SymbolIndex::MAX_AS_U32));
-        // gensym of same string gets new number:
-        assert_eq!(i.gensymed(z), Symbol::new(SymbolIndex::MAX_AS_U32 - 1));
-        // gensym of *existing* string gets new number:
-        let d = i.intern("dog");
-        assert_eq!(i.gensymed(d), Symbol::new(SymbolIndex::MAX_AS_U32 - 2));
-    }
-
-    #[test]
-    fn without_first_quote_test() {
-        GLOBALS.set(&Globals::new(edition::DEFAULT_EDITION), || {
-            let i = Ident::from_str("'break");
-            assert_eq!(i.without_first_quote().name, kw::Break);
-        });
-    }
-=======
->>>>>>> 8cd2c99a
 }