--- conflicted
+++ resolved
@@ -1,20 +1,12 @@
-<<<<<<< HEAD
-use crate::{resolve, resolve_frame, trace, Symbol, SymbolName};
-=======
 use crate::PrintFmt;
 use crate::{resolve, resolve_frame, trace, BacktraceFmt, Symbol, SymbolName};
->>>>>>> 8cd2c99a
 use std::ffi::c_void;
 use std::fmt;
 use std::path::{Path, PathBuf};
 use std::prelude::v1::*;
 
 #[cfg(feature = "serde")]
-<<<<<<< HEAD
-use serde::{Serialize, Deserialize};
-=======
 use serde::{Deserialize, Serialize};
->>>>>>> 8cd2c99a
 
 /// Representation of an owned and self-contained backtrace.
 ///
@@ -341,32 +333,6 @@
             (&self.frames[self.actual_start_index..], PrintFmt::Short)
         };
 
-<<<<<<< HEAD
-        for (idx, frame) in iter.enumerate() {
-            // To reduce TCB size in Sgx enclave, we do not want to implement symbol resolution functionality.
-            // Rather, we can print the offset of the address here, which could be later mapped to
-            // correct function.
-            let ip: *mut c_void;
-            #[cfg(target_env = "sgx")]
-            {
-                ip = usize::wrapping_sub(
-                    frame.ip() as _,
-                    std::os::fortanix_sgx::mem::image_base() as _,
-                ) as _;
-            }
-            #[cfg(not(target_env = "sgx"))]
-            {
-                ip = frame.ip();
-            }
-
-            write!(fmt, "\n{:4}: ", idx)?;
-
-            let symbols = match frame.symbols {
-                Some(ref s) => s,
-                None => {
-                    write!(fmt, "<unresolved> ({:?})", ip)?;
-                    continue;
-=======
         // When printing paths we try to strip the cwd if it exists, otherwise
         // we just print the path as-is. Note that we also only do this for the
         // short format, because if it's full we presumably want to print
@@ -379,7 +345,6 @@
                     if let Ok(suffix) = path.strip_prefix(cwd) {
                         return fmt::Display::fmt(&suffix.display(), fmt);
                     }
->>>>>>> 8cd2c99a
                 }
             }
             fmt::Display::fmt(&path.display(), fmt)
