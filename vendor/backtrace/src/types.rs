//! Platform dependent types.

cfg_if::cfg_if! {
    if #[cfg(feature = "std")] {
        use std::borrow::Cow;
        use std::fmt;
        use std::path::PathBuf;
        use std::prelude::v1::*;
<<<<<<< HEAD
=======
        use std::str;
>>>>>>> 8cd2c99a
    }
}

/// A platform independent representation of a string. When working with `std`
/// enabled it is recommended to the convenience methods for providing
/// conversions to `std` types.
#[derive(Debug)]
pub enum BytesOrWideString<'a> {
    /// A slice, typically provided on Unix platforms.
    Bytes(&'a [u8]),
    /// Wide strings typically from Windows.
    Wide(&'a [u16]),
}

#[cfg(feature = "std")]
impl<'a> BytesOrWideString<'a> {
    /// Lossy converts to a `Cow<str>`, will allocate if `Bytes` is not valid
    /// UTF-8 or if `BytesOrWideString` is `Wide`.
    ///
    /// # Required features
    ///
    /// This function requires the `std` feature of the `backtrace` crate to be
    /// enabled, and the `std` feature is enabled by default.
    pub fn to_str_lossy(&self) -> Cow<'a, str> {
        use self::BytesOrWideString::*;

        match self {
            &Bytes(slice) => String::from_utf8_lossy(slice),
            &Wide(wide) => Cow::Owned(String::from_utf16_lossy(wide)),
        }
    }

    /// Provides a `Path` representation of `BytesOrWideString`.
    ///
    /// # Required features
    ///
    /// This function requires the `std` feature of the `backtrace` crate to be
    /// enabled, and the `std` feature is enabled by default.
    pub fn into_path_buf(self) -> PathBuf {
        #[cfg(unix)]
        {
<<<<<<< HEAD
            use self::BytesOrWideString::*;
            use std::ffi::OsStr;
            use std::os::unix::ffi::OsStrExt;

            match self {
                Bytes(slice) => PathBuf::from(OsStr::from_bytes(slice)),
                _ => unreachable!(),
=======
            use std::ffi::OsStr;
            use std::os::unix::ffi::OsStrExt;

            if let BytesOrWideString::Bytes(slice) = self {
                return PathBuf::from(OsStr::from_bytes(slice));
>>>>>>> 8cd2c99a
            }
        }

        #[cfg(windows)]
        {
<<<<<<< HEAD
            use self::BytesOrWideString::*;
            use std::ffi::OsString;
            use std::os::windows::ffi::OsStringExt;

            match self {
                Wide(slice) => PathBuf::from(OsString::from_wide(slice)),
                _ => unreachable!(),
            }
        }

        #[cfg(all(not(windows), not(unix)))]
        {
            unreachable!()
=======
            use std::ffi::OsString;
            use std::os::windows::ffi::OsStringExt;

            if let BytesOrWideString::Wide(slice) = self {
                return PathBuf::from(OsString::from_wide(slice));
            }
        }

        if let BytesOrWideString::Bytes(b) = self {
            if let Ok(s) = str::from_utf8(b) {
                return PathBuf::from(s);
            }
>>>>>>> 8cd2c99a
        }
        unreachable!()
    }
}

#[cfg(feature = "std")]
impl<'a> fmt::Display for BytesOrWideString<'a> {
    fn fmt(&self, f: &mut fmt::Formatter) -> fmt::Result {
        self.to_str_lossy().fmt(f)
    }
}<|MERGE_RESOLUTION|>--- conflicted
+++ resolved
@@ -6,10 +6,7 @@
         use std::fmt;
         use std::path::PathBuf;
         use std::prelude::v1::*;
-<<<<<<< HEAD
-=======
         use std::str;
->>>>>>> 8cd2c99a
     }
 }
 
@@ -51,41 +48,16 @@
     pub fn into_path_buf(self) -> PathBuf {
         #[cfg(unix)]
         {
-<<<<<<< HEAD
-            use self::BytesOrWideString::*;
-            use std::ffi::OsStr;
-            use std::os::unix::ffi::OsStrExt;
-
-            match self {
-                Bytes(slice) => PathBuf::from(OsStr::from_bytes(slice)),
-                _ => unreachable!(),
-=======
             use std::ffi::OsStr;
             use std::os::unix::ffi::OsStrExt;
 
             if let BytesOrWideString::Bytes(slice) = self {
                 return PathBuf::from(OsStr::from_bytes(slice));
->>>>>>> 8cd2c99a
             }
         }
 
         #[cfg(windows)]
         {
-<<<<<<< HEAD
-            use self::BytesOrWideString::*;
-            use std::ffi::OsString;
-            use std::os::windows::ffi::OsStringExt;
-
-            match self {
-                Wide(slice) => PathBuf::from(OsString::from_wide(slice)),
-                _ => unreachable!(),
-            }
-        }
-
-        #[cfg(all(not(windows), not(unix)))]
-        {
-            unreachable!()
-=======
             use std::ffi::OsString;
             use std::os::windows::ffi::OsStringExt;
 
@@ -98,7 +70,6 @@
             if let Ok(s) = str::from_utf8(b) {
                 return PathBuf::from(s);
             }
->>>>>>> 8cd2c99a
         }
         unreachable!()
     }
