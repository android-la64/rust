//! Support for symbolication using the `gimli` crate on crates.io
//!
//! This implementation is largely a work in progress and is off by default for
//! all platforms, but it's hoped to be developed over time! Long-term this is
//! intended to wholesale replace the `libbacktrace.rs` implementation.

use self::gimli::read::EndianSlice;
use self::gimli::LittleEndian as Endian;
use crate::symbolize::dladdr;
use crate::symbolize::ResolveWhat;
use crate::types::BytesOrWideString;
use crate::SymbolName;
use addr2line::gimli;
use core::convert::TryFrom;
use core::mem;
use core::u32;
use findshlibs::{self, Segment, SharedLibrary};
use libc::c_void;
use memmap::Mmap;
use std::env;
use std::ffi::OsString;
use std::fs::File;
<<<<<<< HEAD
use std::path::{Path, PathBuf};
=======
use std::path::Path;
>>>>>>> 8cd2c99a
use std::prelude::v1::*;

const MAPPINGS_CACHE_SIZE: usize = 4;

struct Context<'a> {
    dwarf: addr2line::Context<EndianSlice<'a, Endian>>,
    object: Object<'a>,
}

struct Mapping {
    // 'static lifetime is a lie to hack around lack of support for self-referential structs.
    cx: Context<'static>,
    _map: Mmap,
}

fn cx<'data>(object: Object<'data>) -> Option<Context<'data>> {
    fn load_section<'data, S>(obj: &Object<'data>) -> S
    where
        S: gimli::Section<gimli::EndianSlice<'data, Endian>>,
    {
        let data = obj.section(S::section_name()).unwrap_or(&[]);
        S::from(EndianSlice::new(data, Endian))
    }

    let dwarf = addr2line::Context::from_sections(
        load_section(&object),
        load_section(&object),
        load_section(&object),
        load_section(&object),
        load_section(&object),
        load_section(&object),
        load_section(&object),
        load_section(&object),
        load_section(&object),
        gimli::EndianSlice::new(&[], Endian),
    )
    .ok()?;
    Some(Context { dwarf, object })
}

fn assert_lifetimes<'a>(_: &'a Mmap, _: &Context<'a>) {}

macro_rules! mk {
    (Mapping { $map:expr, $inner:expr }) => {{
        assert_lifetimes(&$map, &$inner);
        Mapping {
            // Convert to 'static lifetimes since the symbols should
            // only borrow `map` and we're preserving `map` below.
            cx: unsafe { mem::transmute::<Context<'_>, Context<'static>>($inner) },
            _map: $map,
        }
    }};
}

fn mmap(path: &Path) -> Option<Mmap> {
    let file = File::open(path).ok()?;
    // TODO: not completely safe, see https://github.com/danburkert/memmap-rs/issues/25
    unsafe { Mmap::map(&file).ok() }
}

cfg_if::cfg_if! {
    if #[cfg(windows)] {
        use std::cmp;
        use goblin::pe::{self, PE};
        use goblin::strtab::Strtab;

        struct Object<'a> {
            pe: PE<'a>,
            data: &'a [u8],
            symbols: Vec<(usize, pe::symbol::Symbol)>,
            strtab: Strtab<'a>,
        }

        impl<'a> Object<'a> {
            fn parse(data: &'a [u8]) -> Option<Object<'a>> {
                let pe = PE::parse(data).ok()?;
                let syms = pe.header.coff_header.symbols(data).ok()?;
                let strtab = pe.header.coff_header.strings(data).ok()?;

                // Collect all the symbols into a local vector which is sorted
                // by address and contains enough data to learn about the symbol
                // name. Note that we only look at function symbols and also
                // note that the sections are 1-indexed because the zero section
                // is special (apparently).
                let mut symbols = Vec::new();
                for (_, _, sym) in syms.iter() {
                    if sym.derived_type() != pe::symbol::IMAGE_SYM_DTYPE_FUNCTION
                        || sym.section_number == 0
                    {
                        continue;
                    }
                    let addr = usize::try_from(sym.value).ok()?;
                    let section = pe.sections.get(usize::try_from(sym.section_number).ok()? - 1)?;
                    let va = usize::try_from(section.virtual_address).ok()?;
                    symbols.push((addr + va + pe.image_base, sym));
                }
                symbols.sort_unstable_by_key(|x| x.0);
                Some(Object { pe, data, symbols, strtab })
            }

            fn section(&self, name: &str) -> Option<&'a [u8]> {
                let section = self.pe
                    .sections
                    .iter()
                    .find(|section| section.name().ok() == Some(name));
                section
                    .and_then(|section| {
                        let offset = section.pointer_to_raw_data as usize;
                        let size = cmp::min(section.virtual_size, section.size_of_raw_data) as usize;
                        self.data.get(offset..).and_then(|data| data.get(..size))
                    })
            }

            fn search_symtab<'b>(&'b self, addr: u64) -> Option<&'b [u8]> {
                // Note that unlike other formats COFF doesn't embed the size of
                // each symbol. As a last ditch effort search for the *closest*
                // symbol to a particular address and return that one. This gets
                // really wonky once symbols start getting removed because the
                // symbols returned here can be totally incorrect, but we have
                // no idea of knowing how to detect that.
                let addr = usize::try_from(addr).ok()?;
                let i = match self.symbols.binary_search_by_key(&addr, |p| p.0) {
                    Ok(i) => i,
                    // typically `addr` isn't in the array, but `i` is where
                    // we'd insert it, so the previous position must be the
                    // greatest less than `addr`
                    Err(i) => i.checked_sub(1)?,
                };
                Some(self.symbols[i].1.name(&self.strtab).ok()?.as_bytes())
            }
        }
    } else if #[cfg(target_os = "macos")] {
        use goblin::mach::MachO;

        struct Object<'a> {
            macho: MachO<'a>,
            dwarf: Option<usize>,
        }

        impl<'a> Object<'a> {
            fn parse(macho: MachO<'a>) -> Option<Object<'a>> {
                if !macho.little_endian {
                    return None;
                }
                let dwarf = macho
                    .segments
                    .iter()
                    .enumerate()
                    .find(|(_, segment)| segment.name().ok() == Some("__DWARF"))
                    .map(|p| p.0);
                Some(Object { macho, dwarf })
            }

            fn section(&self, name: &str) -> Option<&'a [u8]> {
                let dwarf = self.dwarf?;
                let dwarf = &self.macho.segments[dwarf];
                dwarf
                    .into_iter()
                    .filter_map(|s| s.ok())
                    .find(|(section, _data)| {
                        let section_name = match section.name() {
                            Ok(s) => s,
                            Err(_) => return false,
                        };
                        &section_name[..] == name || {
                            section_name.starts_with("__")
                                && name.starts_with(".")
                                && &section_name[2..] == &name[1..]
                        }
                    })
                    .map(|p| p.1)
            }

            fn search_symtab<'b>(&'b self, _addr: u64) -> Option<&'b [u8]> {
                // So far it seems that we don't need to implement this. Maybe
                // `dladdr` on OSX has us covered? Maybe there's not much in the
                // symbol table? In any case our relevant tests are passing
                // without this being implemented, so let's skip it for now.
                None
            }
        }
    } else {
        use goblin::elf::Elf;

        struct Object<'a> {
            elf: Elf<'a>,
            data: &'a [u8],
<<<<<<< HEAD
=======
            // List of pre-parsed and sorted symbols by base address. The
            // boolean indicates whether it comes from the dynamic symbol table
            // or the normal symbol table, affecting where it's symbolicated.
            syms: Vec<(goblin::elf::Sym, bool)>,
>>>>>>> 8cd2c99a
        }

        impl<'a> Object<'a> {
            fn parse(data: &'a [u8]) -> Option<Object<'a>> {
                let elf = Elf::parse(data).ok()?;
                if !elf.little_endian {
                    return None;
                }
<<<<<<< HEAD
                Some(Object { elf, data })
=======
                let mut syms = elf
                    .syms
                    .iter()
                    .map(|s| (s, false))
                    .chain(elf.dynsyms.iter().map(|s| (s, true)))
                    // Only look at function/object symbols. This mirrors what
                    // libbacktrace does and in general we're only symbolicating
                    // function addresses in theory. Object symbols correspond
                    // to data, and maybe someone's crazy enough to have a
                    // function go into static data?
                    .filter(|(s, _)| {
                        s.is_function() || s.st_type() == goblin::elf::sym::STT_OBJECT
                    })
                    // skip anything that's in an undefined section header,
                    // since it means it's an imported function and we're only
                    // symbolicating with locally defined functions.
                    .filter(|(s, _)| {
                        s.st_shndx != goblin::elf::section_header::SHN_UNDEF as usize
                    })
                    .collect::<Vec<_>>();
                syms.sort_unstable_by_key(|s| s.0.st_value);
                Some(Object {
                    syms,
                    elf,
                    data,
                })
>>>>>>> 8cd2c99a
            }

            fn section(&self, name: &str) -> Option<&'a [u8]> {
                let section = self.elf.section_headers.iter().find(|section| {
                    match self.elf.shdr_strtab.get(section.sh_name) {
                        Some(Ok(section_name)) => section_name == name,
                        _ => false,
                    }
                });
                section
                    .and_then(|section| {
                        self.data.get(section.sh_offset as usize..)
                            .and_then(|data| data.get(..section.sh_size as usize))
                    })
            }

            fn search_symtab<'b>(&'b self, addr: u64) -> Option<&'b [u8]> {
<<<<<<< HEAD
                let sym = self.elf.syms.iter()
                    .find(|sym| sym.st_value <= addr && addr <= sym.st_value + sym.st_size)?;
                Some(self.elf.strtab.get(sym.st_name)?.ok()?.as_bytes())
=======
                // Same sort of binary search as Windows above
                let i = match self.syms.binary_search_by_key(&addr, |s| s.0.st_value) {
                    Ok(i) => i,
                    Err(i) => i.checked_sub(1)?,
                };
                let (sym, dynamic) = self.syms.get(i)?;
                if sym.st_value <= addr && addr <= sym.st_value + sym.st_size {
                    let strtab = if *dynamic {
                        &self.elf.dynstrtab
                    } else {
                        &self.elf.strtab
                    };
                    Some(strtab.get(sym.st_name)?.ok()?.as_bytes())
                } else {
                    None
                }
>>>>>>> 8cd2c99a
            }
        }
    }
}

impl Mapping {
    #[cfg(not(target_os = "macos"))]
    fn new(path: &Path) -> Option<Mapping> {
        let map = mmap(path)?;
        let cx = cx(Object::parse(&map)?)?;
        Some(mk!(Mapping { map, cx }))
<<<<<<< HEAD
    }

    // The loading path for OSX is is so different we just have a completely
    // different implementation of the function here. On OSX we need to go
    // probing the filesystem for a bunch of files.
    #[cfg(target_os = "macos")]
    fn new(path: &Path) -> Option<Mapping> {
        // First up we need to load the unique UUID which is stored in the macho
        // header of the file we're reading, specified at `path`.
        let map = mmap(path)?;
        let macho = MachO::parse(&map, 0).ok()?;
        let uuid = find_uuid(&macho)?;

        // Next we need to look for a `*.dSYM` file. For now we just probe the
        // containing directory and look around for something that matches
        // `*.dSYM`. Once it's found we root through the dwarf resources that it
        // contains and try to find a macho file which has a matching UUID as
        // the one of our own file. If we find a match that's the dwarf file we
        // want to return.
        let parent = path.parent()?;
        for entry in parent.read_dir().ok()? {
            let entry = entry.ok()?;
            let filename = match entry.file_name().into_string() {
                Ok(name) => name,
                Err(_) => continue,
            };
            if !filename.ends_with(".dSYM") {
                continue;
            }
            let candidates = entry.path().join("Contents/Resources/DWARF");
            if let Some(mapping) = load_dsym(&candidates, &uuid) {
                return Some(mapping);
            }
        }

        // Looks like nothing matched our UUID, so let's at least return our own
        // file. This should have the symbol table for at least some
        // symbolication purposes.
        let inner = cx(Object::parse(macho)?)?;
        return Some(mk!(Mapping { map, inner }));

        fn load_dsym(dir: &Path, uuid: &[u8; 16]) -> Option<Mapping> {
            for entry in dir.read_dir().ok()? {
                let entry = entry.ok()?;
                let map = mmap(&entry.path())?;
                let macho = MachO::parse(&map, 0).ok()?;
                let entry_uuid = find_uuid(&macho)?;
                if entry_uuid != uuid {
                    continue;
                }
                if let Some(cx) = Object::parse(macho).and_then(cx) {
                    return Some(mk!(Mapping { map, cx }));
                }
            }

            None
        }

        fn find_uuid<'a>(object: &'a MachO) -> Option<&'a [u8; 16]> {
            use goblin::mach::load_command::CommandVariant;

            object
                .load_commands
                .iter()
                .filter_map(|cmd| match &cmd.command {
                    CommandVariant::Uuid(u) => Some(&u.uuid),
                    _ => None,
                })
                .next()
        }
    }

    // Ensure the 'static lifetimes don't leak.
    fn rent<F>(&self, mut f: F)
    where
        F: FnMut(&Context<'_>),
    {
        f(&self.cx)
    }
}

type Cache = Vec<(PathBuf, Mapping)>;

// unsafe because this is required to be externally synchronized
unsafe fn with_cache(f: impl FnOnce(&mut Cache)) {
    // A very small, very simple LRU cache for debug info mappings.
    //
    // The hit rate should be very high, since the typical stack doesn't cross
    // between many shared libraries.
    //
    // The `addr2line::Context` structures are pretty expensive to create. Its
    // cost is expected to be amortized by subsequent `locate` queries, which
    // leverage the structures built when constructing `addr2line::Context`s to
    // get nice speedups. If we didn't have this cache, that amortization would
    // never happen, and symbolicating backtraces would be ssssllllooooowwww.
    static mut MAPPINGS_CACHE: Option<Cache> = None;

    f(MAPPINGS_CACHE.get_or_insert_with(|| Vec::with_capacity(MAPPINGS_CACHE_SIZE)))
=======
    }

    // The loading path for OSX is is so different we just have a completely
    // different implementation of the function here. On OSX we need to go
    // probing the filesystem for a bunch of files.
    #[cfg(target_os = "macos")]
    fn new(path: &Path) -> Option<Mapping> {
        // First up we need to load the unique UUID which is stored in the macho
        // header of the file we're reading, specified at `path`.
        let map = mmap(path)?;
        let macho = MachO::parse(&map, 0).ok()?;
        let uuid = find_uuid(&macho)?;

        // Next we need to look for a `*.dSYM` file. For now we just probe the
        // containing directory and look around for something that matches
        // `*.dSYM`. Once it's found we root through the dwarf resources that it
        // contains and try to find a macho file which has a matching UUID as
        // the one of our own file. If we find a match that's the dwarf file we
        // want to return.
        let parent = path.parent()?;
        for entry in parent.read_dir().ok()? {
            let entry = entry.ok()?;
            let filename = match entry.file_name().into_string() {
                Ok(name) => name,
                Err(_) => continue,
            };
            if !filename.ends_with(".dSYM") {
                continue;
            }
            let candidates = entry.path().join("Contents/Resources/DWARF");
            if let Some(mapping) = load_dsym(&candidates, &uuid) {
                return Some(mapping);
            }
        }

        // Looks like nothing matched our UUID, so let's at least return our own
        // file. This should have the symbol table for at least some
        // symbolication purposes.
        let inner = cx(Object::parse(macho)?)?;
        return Some(mk!(Mapping { map, inner }));

        fn load_dsym(dir: &Path, uuid: &[u8; 16]) -> Option<Mapping> {
            for entry in dir.read_dir().ok()? {
                let entry = entry.ok()?;
                let map = mmap(&entry.path())?;
                let macho = MachO::parse(&map, 0).ok()?;
                let entry_uuid = find_uuid(&macho)?;
                if entry_uuid != uuid {
                    continue;
                }
                if let Some(cx) = Object::parse(macho).and_then(cx) {
                    return Some(mk!(Mapping { map, cx }));
                }
            }

            None
        }

        fn find_uuid<'a>(object: &'a MachO) -> Option<&'a [u8; 16]> {
            use goblin::mach::load_command::CommandVariant;

            object
                .load_commands
                .iter()
                .filter_map(|cmd| match &cmd.command {
                    CommandVariant::Uuid(u) => Some(&u.uuid),
                    _ => None,
                })
                .next()
        }
    }
}

#[derive(Default)]
struct Cache {
    /// All known shared libraries that have been loaded.
    libraries: Vec<Library>,

    /// Mappings cache where we retain parsed dwarf information.
    ///
    /// This list has a fixed capacity for its entire liftime which never
    /// increases. The `usize` element of each pair is an index into `libraries`
    /// above where `usize::max_value()` represents the current executable. The
    /// `Mapping` is corresponding parsed dwarf information.
    ///
    /// Note that this is basically an LRU cache and we'll be shifting things
    /// around in here as we symbolize addresses.
    mappings: Vec<(usize, Mapping)>,
}

struct Library {
    name: OsString,
    segments: Vec<LibrarySegment>,
    bias: findshlibs::Bias,
}

struct LibrarySegment {
    len: usize,
    stated_virtual_memory_address: findshlibs::Svma,
>>>>>>> 8cd2c99a
}

// unsafe because this is required to be externally synchronized
pub unsafe fn clear_symbol_cache() {
<<<<<<< HEAD
    with_cache(|cache| cache.clear());
}

unsafe fn with_mapping_for_path<F>(path: PathBuf, f: F)
where
    F: FnMut(&Context<'_>),
{
    with_cache(|cache| {
        let idx = cache.iter().position(|&(ref p, _)| p == &path);
=======
    Cache::with_global(|cache| cache.mappings.clear());
}

impl Cache {
    fn new() -> Cache {
        let mut libraries = Vec::new();
        // Iterate over all loaded shared libraries and cache information we
        // learn about them. This way we only load information here once instead
        // of once per symbol.
        findshlibs::TargetSharedLibrary::each(|so| {
            use findshlibs::IterationControl::*;
            libraries.push(Library {
                name: so.name().to_owned(),
                segments: so
                    .segments()
                    .map(|s| LibrarySegment {
                        len: s.len(),
                        stated_virtual_memory_address: s.stated_virtual_memory_address(),
                    })
                    .collect(),
                bias: so.virtual_memory_bias(),
            });
            Continue
        });

        Cache {
            mappings: Vec::with_capacity(MAPPINGS_CACHE_SIZE),
            libraries,
        }
    }

    // unsafe because this is required to be externally synchronized
    unsafe fn with_global(f: impl FnOnce(&mut Self)) {
        // A very small, very simple LRU cache for debug info mappings.
        //
        // The hit rate should be very high, since the typical stack doesn't cross
        // between many shared libraries.
        //
        // The `addr2line::Context` structures are pretty expensive to create. Its
        // cost is expected to be amortized by subsequent `locate` queries, which
        // leverage the structures built when constructing `addr2line::Context`s to
        // get nice speedups. If we didn't have this cache, that amortization would
        // never happen, and symbolicating backtraces would be ssssllllooooowwww.
        static mut MAPPINGS_CACHE: Option<Cache> = None;

        f(MAPPINGS_CACHE.get_or_insert_with(|| Cache::new()))
    }

    fn avma_to_svma(&self, addr: *const u8) -> Option<(usize, findshlibs::Svma)> {
        // Note that for now `findshlibs` is unimplemented on Windows, so we
        // just unhelpfully assume that the address is an SVMA. Surprisingly it
        // seems to at least somewhat work on Wine on Linux though...
        //
        // This probably means ASLR on Windows is busted.
        if cfg!(windows) {
            let addr = findshlibs::Svma(addr);
            return Some((usize::max_value(), addr));
        }

        self.libraries
            .iter()
            .enumerate()
            .filter_map(|(i, lib)| {
                // First up, test if this `lib` has any segment containing the
                // `addr` (handling relocation). If this check passes then we
                // can continue below and actually translate the address.
                //
                // Note that this is an inlining of `contains_avma` in the
                // `findshlibs` crate here.
                if !lib.segments.iter().any(|s| {
                    let svma = s.stated_virtual_memory_address;
                    let start = unsafe { svma.0.offset(lib.bias.0) as usize };
                    let end = start + s.len;
                    let address = addr as usize;
                    start <= address && address < end
                }) {
                    return None;
                }

                // Now that we know `lib` contains `addr`, do the equiavlent of
                // `avma_to_svma` in the `findshlibs` crate.
                let reverse_bias = -lib.bias.0;
                let svma = findshlibs::Svma(unsafe { addr.offset(reverse_bias) });
                Some((i, svma))
            })
            .next()
    }

    fn mapping_for_lib<'a>(&'a mut self, lib: usize) -> Option<&'a Context<'a>> {
        let idx = self.mappings.iter().position(|(idx, _)| *idx == lib);
>>>>>>> 8cd2c99a

        // Invariant: after this conditional completes without early returning
        // from an error, the cache entry for this path is at index 0.

        if let Some(idx) = idx {
            // When the mapping is already in the cache, move it to the front.
            if idx != 0 {
                let entry = self.mappings.remove(idx);
                self.mappings.insert(0, entry);
            }
        } else {
            // When the mapping is not in the cache, create a new mapping,
            // insert it into the front of the cache, and evict the oldest cache
            // entry if necessary.
            let storage;
            let path = match self.libraries.get(lib) {
                Some(lib) => &lib.name,
                None => {
                    storage = env::current_exe().ok()?.into();
                    &storage
                }
            };
            let mapping = Mapping::new(path.as_ref())?;

            if self.mappings.len() == MAPPINGS_CACHE_SIZE {
                self.mappings.pop();
            }

            self.mappings.insert(0, (lib, mapping));
        }

        let cx: &'a Context<'static> = &self.mappings[0].1.cx;
        // don't leak the `'static` lifetime, make sure it's scoped to just
        // ourselves
        Some(unsafe { mem::transmute::<&'a Context<'static>, &'a Context<'a>>(cx) })
    }
}

pub unsafe fn resolve(what: ResolveWhat, cb: &mut FnMut(&super::Symbol)) {
    let addr = what.address_or_ip();
    let mut cb = DladdrFallback {
        cb,
        addr,
        called: false,
<<<<<<< HEAD
    };

    // First, find the file containing the segment that the given AVMA (after
    // relocation) address falls within. Use the containing segment to compute
    // the SVMA (before relocation) address.
    //
    // Note that the OS APIs that `SharedLibrary::each` is implemented with hold
    // a lock for the duration of the `each` call, so we want to keep this
    // section as short as possible to avoid contention with other threads
    // capturing backtraces.
    //
    // Also note that for now `findshlibs` is unimplemented on Windows, so we
    // just unhelpfully assume that the address is an SVMA. Surprisingly it
    // seems to at least somewhat work on Wine on Linux though...
    let (addr, path) = if cfg!(windows) {
        let addr = findshlibs::Svma(addr as *mut u8 as *const u8);
        (addr, String::new())
    } else {
        let addr = findshlibs::Avma(addr as *mut u8 as *const u8);
        let mut so_info = None;
        findshlibs::TargetSharedLibrary::each(|so| {
            use findshlibs::IterationControl::*;

            for segment in so.segments() {
                if segment.contains_avma(so, addr) {
                    let addr = so.avma_to_svma(addr);
                    let path = so.name().to_string_lossy();
                    so_info = Some((addr, path.to_string()));
                    return Break;
                }
            }

            Continue
        });
        match so_info {
            None => return,
            Some((a, p)) => (a, p),
        }
=======
>>>>>>> 8cd2c99a
    };

    Cache::with_global(|cache| {
        let (lib, addr) = match cache.avma_to_svma(addr as *const u8) {
            Some(pair) => pair,
            None => return,
        };

<<<<<<< HEAD
    // Finally, get a cached mapping or create a new mapping for this file, and
    // evaluate the DWARF info to find the file/line/name for this address.
    with_mapping_for_path(path, |cx| {
        let mut called = false;
=======
        // Finally, get a cached mapping or create a new mapping for this file, and
        // evaluate the DWARF info to find the file/line/name for this address.
        let cx = match cache.mapping_for_lib(lib) {
            Some(cx) => cx,
            None => return,
        };
>>>>>>> 8cd2c99a
        if let Ok(mut frames) = cx.dwarf.find_frames(addr.0 as u64) {
            while let Ok(Some(mut frame)) = frames.next() {
                let function = frame.function.take();
                let name = function.as_ref().and_then(|f| f.raw_name().ok());
                let name = name.as_ref().map(|n| n.as_bytes());
<<<<<<< HEAD
                called = true;
=======
>>>>>>> 8cd2c99a
                cb.call(Symbol::Frame {
                    addr: addr.0 as *mut c_void,
                    frame,
                    name,
                });
            }
        }

<<<<<<< HEAD
        if !called {
=======
        if !cb.called {
>>>>>>> 8cd2c99a
            if let Some(name) = cx.object.search_symtab(addr.0 as u64) {
                cb.call(Symbol::Symtab {
                    addr: addr.0 as *mut c_void,
                    name,
                });
            }
        }
    });

    drop(cb);
}

struct DladdrFallback<'a, 'b> {
    addr: *mut c_void,
    called: bool,
    cb: &'a mut (FnMut(&super::Symbol) + 'b),
}

impl DladdrFallback<'_, '_> {
    fn call(&mut self, sym: Symbol) {
        self.called = true;

        // Extend the lifetime of `sym` to `'static` since we are unfortunately
        // required to here, but it's ony ever going out as a reference so no
        // reference to it should be persisted beyond this frame anyway.
        let sym = unsafe { mem::transmute::<Symbol, Symbol<'static>>(sym) };
        (self.cb)(&super::Symbol { inner: sym });
    }
}

impl Drop for DladdrFallback<'_, '_> {
    fn drop(&mut self) {
        if self.called {
            return;
        }
        unsafe {
            dladdr::resolve(self.addr, &mut |sym| {
                (self.cb)(&super::Symbol {
                    inner: Symbol::Dladdr(sym),
                })
            });
        }
    }
}
<<<<<<< HEAD

pub enum Symbol<'a> {
    /// We were able to locate frame information for this symbol, and
    /// `addr2line`'s frame internally has all the nitty gritty details.
    Frame {
        addr: *mut c_void,
        frame: addr2line::Frame<EndianSlice<'a, Endian>>,
        name: Option<&'a [u8]>,
    },
    /// Couldn't find debug information, but we found it in the symbol table of
    /// the elf executable.
    Symtab { addr: *mut c_void, name: &'a [u8] },
    /// We weren't able to find anything in the original file, so we had to fall
    /// back to using `dladdr` which had a hit.
    Dladdr(dladdr::Symbol<'a>),
}

=======

pub enum Symbol<'a> {
    /// We were able to locate frame information for this symbol, and
    /// `addr2line`'s frame internally has all the nitty gritty details.
    Frame {
        addr: *mut c_void,
        frame: addr2line::Frame<EndianSlice<'a, Endian>>,
        name: Option<&'a [u8]>,
    },
    /// Couldn't find debug information, but we found it in the symbol table of
    /// the elf executable.
    Symtab { addr: *mut c_void, name: &'a [u8] },
    /// We weren't able to find anything in the original file, so we had to fall
    /// back to using `dladdr` which had a hit.
    Dladdr(dladdr::Symbol<'a>),
}

>>>>>>> 8cd2c99a
impl Symbol<'_> {
    pub fn name(&self) -> Option<SymbolName> {
        match self {
            Symbol::Dladdr(s) => s.name(),
            Symbol::Frame { name, .. } => {
                let name = name.as_ref()?;
                Some(SymbolName::new(name))
            }
            Symbol::Symtab { name, .. } => Some(SymbolName::new(name)),
        }
    }

    pub fn addr(&self) -> Option<*mut c_void> {
        match self {
            Symbol::Dladdr(s) => s.addr(),
            Symbol::Frame { addr, .. } => Some(*addr),
            Symbol::Symtab { .. } => None,
        }
    }

    pub fn filename_raw(&self) -> Option<BytesOrWideString> {
        match self {
            Symbol::Dladdr(s) => return s.filename_raw(),
            Symbol::Frame { frame, .. } => {
                let location = frame.location.as_ref()?;
                let file = location.file.as_ref()?;
                Some(BytesOrWideString::Bytes(file.as_bytes()))
            }
            Symbol::Symtab { .. } => None,
        }
    }

    pub fn filename(&self) -> Option<&Path> {
        match self {
            Symbol::Dladdr(s) => return s.filename(),
            Symbol::Frame { frame, .. } => {
                let location = frame.location.as_ref()?;
                let file = location.file.as_ref()?;
                Some(Path::new(file))
            }
            Symbol::Symtab { .. } => None,
        }
    }

    pub fn lineno(&self) -> Option<u32> {
        match self {
            Symbol::Dladdr(s) => return s.lineno(),
            Symbol::Frame { frame, .. } => {
                let location = frame.location.as_ref()?;
                location.line.and_then(|l| u32::try_from(l).ok())
            }
            Symbol::Symtab { .. } => None,
        }
    }
}<|MERGE_RESOLUTION|>--- conflicted
+++ resolved
@@ -20,11 +20,7 @@
 use std::env;
 use std::ffi::OsString;
 use std::fs::File;
-<<<<<<< HEAD
-use std::path::{Path, PathBuf};
-=======
 use std::path::Path;
->>>>>>> 8cd2c99a
 use std::prelude::v1::*;
 
 const MAPPINGS_CACHE_SIZE: usize = 4;
@@ -212,13 +208,10 @@
         struct Object<'a> {
             elf: Elf<'a>,
             data: &'a [u8],
-<<<<<<< HEAD
-=======
             // List of pre-parsed and sorted symbols by base address. The
             // boolean indicates whether it comes from the dynamic symbol table
             // or the normal symbol table, affecting where it's symbolicated.
             syms: Vec<(goblin::elf::Sym, bool)>,
->>>>>>> 8cd2c99a
         }
 
         impl<'a> Object<'a> {
@@ -227,9 +220,6 @@
                 if !elf.little_endian {
                     return None;
                 }
-<<<<<<< HEAD
-                Some(Object { elf, data })
-=======
                 let mut syms = elf
                     .syms
                     .iter()
@@ -256,7 +246,6 @@
                     elf,
                     data,
                 })
->>>>>>> 8cd2c99a
             }
 
             fn section(&self, name: &str) -> Option<&'a [u8]> {
@@ -274,11 +263,6 @@
             }
 
             fn search_symtab<'b>(&'b self, addr: u64) -> Option<&'b [u8]> {
-<<<<<<< HEAD
-                let sym = self.elf.syms.iter()
-                    .find(|sym| sym.st_value <= addr && addr <= sym.st_value + sym.st_size)?;
-                Some(self.elf.strtab.get(sym.st_name)?.ok()?.as_bytes())
-=======
                 // Same sort of binary search as Windows above
                 let i = match self.syms.binary_search_by_key(&addr, |s| s.0.st_value) {
                     Ok(i) => i,
@@ -295,7 +279,6 @@
                 } else {
                     None
                 }
->>>>>>> 8cd2c99a
             }
         }
     }
@@ -307,7 +290,6 @@
         let map = mmap(path)?;
         let cx = cx(Object::parse(&map)?)?;
         Some(mk!(Mapping { map, cx }))
-<<<<<<< HEAD
     }
 
     // The loading path for OSX is is so different we just have a completely
@@ -379,105 +361,6 @@
                 .next()
         }
     }
-
-    // Ensure the 'static lifetimes don't leak.
-    fn rent<F>(&self, mut f: F)
-    where
-        F: FnMut(&Context<'_>),
-    {
-        f(&self.cx)
-    }
-}
-
-type Cache = Vec<(PathBuf, Mapping)>;
-
-// unsafe because this is required to be externally synchronized
-unsafe fn with_cache(f: impl FnOnce(&mut Cache)) {
-    // A very small, very simple LRU cache for debug info mappings.
-    //
-    // The hit rate should be very high, since the typical stack doesn't cross
-    // between many shared libraries.
-    //
-    // The `addr2line::Context` structures are pretty expensive to create. Its
-    // cost is expected to be amortized by subsequent `locate` queries, which
-    // leverage the structures built when constructing `addr2line::Context`s to
-    // get nice speedups. If we didn't have this cache, that amortization would
-    // never happen, and symbolicating backtraces would be ssssllllooooowwww.
-    static mut MAPPINGS_CACHE: Option<Cache> = None;
-
-    f(MAPPINGS_CACHE.get_or_insert_with(|| Vec::with_capacity(MAPPINGS_CACHE_SIZE)))
-=======
-    }
-
-    // The loading path for OSX is is so different we just have a completely
-    // different implementation of the function here. On OSX we need to go
-    // probing the filesystem for a bunch of files.
-    #[cfg(target_os = "macos")]
-    fn new(path: &Path) -> Option<Mapping> {
-        // First up we need to load the unique UUID which is stored in the macho
-        // header of the file we're reading, specified at `path`.
-        let map = mmap(path)?;
-        let macho = MachO::parse(&map, 0).ok()?;
-        let uuid = find_uuid(&macho)?;
-
-        // Next we need to look for a `*.dSYM` file. For now we just probe the
-        // containing directory and look around for something that matches
-        // `*.dSYM`. Once it's found we root through the dwarf resources that it
-        // contains and try to find a macho file which has a matching UUID as
-        // the one of our own file. If we find a match that's the dwarf file we
-        // want to return.
-        let parent = path.parent()?;
-        for entry in parent.read_dir().ok()? {
-            let entry = entry.ok()?;
-            let filename = match entry.file_name().into_string() {
-                Ok(name) => name,
-                Err(_) => continue,
-            };
-            if !filename.ends_with(".dSYM") {
-                continue;
-            }
-            let candidates = entry.path().join("Contents/Resources/DWARF");
-            if let Some(mapping) = load_dsym(&candidates, &uuid) {
-                return Some(mapping);
-            }
-        }
-
-        // Looks like nothing matched our UUID, so let's at least return our own
-        // file. This should have the symbol table for at least some
-        // symbolication purposes.
-        let inner = cx(Object::parse(macho)?)?;
-        return Some(mk!(Mapping { map, inner }));
-
-        fn load_dsym(dir: &Path, uuid: &[u8; 16]) -> Option<Mapping> {
-            for entry in dir.read_dir().ok()? {
-                let entry = entry.ok()?;
-                let map = mmap(&entry.path())?;
-                let macho = MachO::parse(&map, 0).ok()?;
-                let entry_uuid = find_uuid(&macho)?;
-                if entry_uuid != uuid {
-                    continue;
-                }
-                if let Some(cx) = Object::parse(macho).and_then(cx) {
-                    return Some(mk!(Mapping { map, cx }));
-                }
-            }
-
-            None
-        }
-
-        fn find_uuid<'a>(object: &'a MachO) -> Option<&'a [u8; 16]> {
-            use goblin::mach::load_command::CommandVariant;
-
-            object
-                .load_commands
-                .iter()
-                .filter_map(|cmd| match &cmd.command {
-                    CommandVariant::Uuid(u) => Some(&u.uuid),
-                    _ => None,
-                })
-                .next()
-        }
-    }
 }
 
 #[derive(Default)]
@@ -506,22 +389,10 @@
 struct LibrarySegment {
     len: usize,
     stated_virtual_memory_address: findshlibs::Svma,
->>>>>>> 8cd2c99a
 }
 
 // unsafe because this is required to be externally synchronized
 pub unsafe fn clear_symbol_cache() {
-<<<<<<< HEAD
-    with_cache(|cache| cache.clear());
-}
-
-unsafe fn with_mapping_for_path<F>(path: PathBuf, f: F)
-where
-    F: FnMut(&Context<'_>),
-{
-    with_cache(|cache| {
-        let idx = cache.iter().position(|&(ref p, _)| p == &path);
-=======
     Cache::with_global(|cache| cache.mappings.clear());
 }
 
@@ -612,7 +483,6 @@
 
     fn mapping_for_lib<'a>(&'a mut self, lib: usize) -> Option<&'a Context<'a>> {
         let idx = self.mappings.iter().position(|(idx, _)| *idx == lib);
->>>>>>> 8cd2c99a
 
         // Invariant: after this conditional completes without early returning
         // from an error, the cache entry for this path is at index 0.
@@ -657,47 +527,6 @@
         cb,
         addr,
         called: false,
-<<<<<<< HEAD
-    };
-
-    // First, find the file containing the segment that the given AVMA (after
-    // relocation) address falls within. Use the containing segment to compute
-    // the SVMA (before relocation) address.
-    //
-    // Note that the OS APIs that `SharedLibrary::each` is implemented with hold
-    // a lock for the duration of the `each` call, so we want to keep this
-    // section as short as possible to avoid contention with other threads
-    // capturing backtraces.
-    //
-    // Also note that for now `findshlibs` is unimplemented on Windows, so we
-    // just unhelpfully assume that the address is an SVMA. Surprisingly it
-    // seems to at least somewhat work on Wine on Linux though...
-    let (addr, path) = if cfg!(windows) {
-        let addr = findshlibs::Svma(addr as *mut u8 as *const u8);
-        (addr, String::new())
-    } else {
-        let addr = findshlibs::Avma(addr as *mut u8 as *const u8);
-        let mut so_info = None;
-        findshlibs::TargetSharedLibrary::each(|so| {
-            use findshlibs::IterationControl::*;
-
-            for segment in so.segments() {
-                if segment.contains_avma(so, addr) {
-                    let addr = so.avma_to_svma(addr);
-                    let path = so.name().to_string_lossy();
-                    so_info = Some((addr, path.to_string()));
-                    return Break;
-                }
-            }
-
-            Continue
-        });
-        match so_info {
-            None => return,
-            Some((a, p)) => (a, p),
-        }
-=======
->>>>>>> 8cd2c99a
     };
 
     Cache::with_global(|cache| {
@@ -706,28 +535,17 @@
             None => return,
         };
 
-<<<<<<< HEAD
-    // Finally, get a cached mapping or create a new mapping for this file, and
-    // evaluate the DWARF info to find the file/line/name for this address.
-    with_mapping_for_path(path, |cx| {
-        let mut called = false;
-=======
         // Finally, get a cached mapping or create a new mapping for this file, and
         // evaluate the DWARF info to find the file/line/name for this address.
         let cx = match cache.mapping_for_lib(lib) {
             Some(cx) => cx,
             None => return,
         };
->>>>>>> 8cd2c99a
         if let Ok(mut frames) = cx.dwarf.find_frames(addr.0 as u64) {
             while let Ok(Some(mut frame)) = frames.next() {
                 let function = frame.function.take();
                 let name = function.as_ref().and_then(|f| f.raw_name().ok());
                 let name = name.as_ref().map(|n| n.as_bytes());
-<<<<<<< HEAD
-                called = true;
-=======
->>>>>>> 8cd2c99a
                 cb.call(Symbol::Frame {
                     addr: addr.0 as *mut c_void,
                     frame,
@@ -736,11 +554,7 @@
             }
         }
 
-<<<<<<< HEAD
-        if !called {
-=======
         if !cb.called {
->>>>>>> 8cd2c99a
             if let Some(name) = cx.object.search_symtab(addr.0 as u64) {
                 cb.call(Symbol::Symtab {
                     addr: addr.0 as *mut c_void,
@@ -785,7 +599,6 @@
         }
     }
 }
-<<<<<<< HEAD
 
 pub enum Symbol<'a> {
     /// We were able to locate frame information for this symbol, and
@@ -803,25 +616,6 @@
     Dladdr(dladdr::Symbol<'a>),
 }
 
-=======
-
-pub enum Symbol<'a> {
-    /// We were able to locate frame information for this symbol, and
-    /// `addr2line`'s frame internally has all the nitty gritty details.
-    Frame {
-        addr: *mut c_void,
-        frame: addr2line::Frame<EndianSlice<'a, Endian>>,
-        name: Option<&'a [u8]>,
-    },
-    /// Couldn't find debug information, but we found it in the symbol table of
-    /// the elf executable.
-    Symtab { addr: *mut c_void, name: &'a [u8] },
-    /// We weren't able to find anything in the original file, so we had to fall
-    /// back to using `dladdr` which had a hit.
-    Dladdr(dladdr::Symbol<'a>),
-}
-
->>>>>>> 8cd2c99a
 impl Symbol<'_> {
     pub fn name(&self) -> Option<SymbolName> {
         match self {
