--- conflicted
+++ resolved
@@ -63,13 +63,9 @@
                 inner: mem::zeroed(),
                 _marker: marker::PhantomData,
             };
-<<<<<<< HEAD
-            if libc::dladdr(addr as *mut _, &mut info.inner) != 0 {
-=======
             // Skip null addresses to avoid calling into libc and having it do
             // things with the dynamic symbol table for no reason.
             if !addr.is_null() && libc::dladdr(addr as *mut _, &mut info.inner) != 0 {
->>>>>>> 8cd2c99a
                 cb(info)
             }
         }
