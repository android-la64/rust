--- conflicted
+++ resolved
@@ -1,27 +1,3 @@
-<<<<<<< HEAD
-//! ```
-//! use serde_derive::Deserialize;
-//! use toml::Spanned;
-//!
-//! #[derive(Deserialize)]
-//! struct Value {
-//!     s: Spanned<String>,
-//! }
-//!
-//! fn main() {
-//!     let t = "s = \"value\"\n";
-//!
-//!     let u: Value = toml::from_str(t).unwrap();
-//!
-//!     assert_eq!(u.s.start(), 4);
-//!     assert_eq!(u.s.end(), 11);
-//!     assert_eq!(u.s.get_ref(), "value");
-//!     assert_eq!(u.s.into_inner(), String::from("value"));
-//! }
-//! ```
-
-=======
->>>>>>> 8cd2c99a
 use serde::{de, ser};
 use std::fmt;
 
