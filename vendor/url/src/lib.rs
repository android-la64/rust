--- conflicted
+++ resolved
@@ -123,12 +123,9 @@
 use std::error::Error;
 use std::fmt::{self, Write};
 use std::hash;
+use std::io;
 use std::mem;
-<<<<<<< HEAD
-use std::net::IpAddr;
-=======
 use std::net::{IpAddr, SocketAddr, ToSocketAddrs};
->>>>>>> 8cd2c99a
 use std::ops::{Range, RangeFrom, RangeTo};
 use std::path::{Path, PathBuf};
 use std::str;
@@ -949,8 +946,6 @@
         self.port.or_else(|| parser::default_port(self.scheme()))
     }
 
-<<<<<<< HEAD
-=======
     /// Resolve a URL’s host and port number to `SocketAddr`.
     ///
     /// If the URL has the default port number of a scheme that is unknown to this library,
@@ -1006,7 +1001,6 @@
         })
     }
 
->>>>>>> 8cd2c99a
     /// Return the path for this URL, as a percent-encoded ASCII string.
     /// For cannot-be-a-base URLs, this is an arbitrary string that doesn’t start with '/'.
     /// For other URLs, this starts with a '/' slash
@@ -2358,14 +2352,8 @@
             where
                 E: Error,
             {
-<<<<<<< HEAD
-                Url::parse(s).map_err(|err| {
-                    Error::invalid_value(Unexpected::Str(s), &err.description())
-                })
-=======
                 Url::parse(s)
                     .map_err(|err| Error::invalid_value(Unexpected::Str(s), &err.description()))
->>>>>>> 8cd2c99a
             }
         }
 
