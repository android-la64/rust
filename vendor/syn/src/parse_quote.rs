/// Quasi-quotation macro that accepts input like the [`quote!`] macro but uses
/// type inference to figure out a return type for those tokens.
///
/// [`quote!`]: https://docs.rs/quote/1.0/quote/index.html
///
/// The return type can be any syntax tree node that implements the [`Parse`]
/// trait.
///
/// [`Parse`]: parse::Parse
///
<<<<<<< HEAD
/// ```edition2018
=======
/// ```
>>>>>>> 8cd2c99a
/// use quote::quote;
/// use syn::{parse_quote, Stmt};
///
/// fn main() {
///     let name = quote!(v);
///     let ty = quote!(u8);
///
///     let stmt: Stmt = parse_quote! {
///         let #name: #ty = Default::default();
///     };
///
///     println!("{:#?}", stmt);
/// }
/// ```
///
/// *This macro is available if Syn is built with the `"parsing"` feature,
/// although interpolation of syntax tree nodes into the quoted tokens is only
/// supported if Syn is built with the `"printing"` feature as well.*
///
/// # Example
///
/// The following helper function adds a bound `T: HeapSize` to every type
/// parameter `T` in the input generics.
///
<<<<<<< HEAD
/// ```edition2018
=======
/// ```
>>>>>>> 8cd2c99a
/// use syn::{parse_quote, Generics, GenericParam};
///
/// // Add a bound `T: HeapSize` to every type parameter T.
/// fn add_trait_bounds(mut generics: Generics) -> Generics {
///     for param in &mut generics.params {
///         if let GenericParam::Type(type_param) = param {
///             type_param.bounds.push(parse_quote!(HeapSize));
///         }
///     }
///     generics
/// }
/// ```
///
/// # Special cases
///
/// This macro can parse the following additional types as a special case even
/// though they do not implement the `Parse` trait.
///
/// - [`Attribute`] — parses one attribute, allowing either outer like `#[...]`
///   or inner like `#![...]`
/// - [`Punctuated<T, P>`] — parses zero or more `T` separated by punctuation
///   `P` with optional trailing punctuation
///
/// [`Punctuated<T, P>`]: punctuated::Punctuated
///
/// # Panics
///
/// Panics if the tokens fail to parse as the expected syntax tree type. The
/// caller is responsible for ensuring that the input tokens are syntactically
/// valid.
//
// TODO: allow Punctuated to be inferred as intra doc link, currently blocked on
// https://github.com/rust-lang/rust/issues/62834
#[macro_export(local_inner_macros)]
macro_rules! parse_quote {
    ($($tt:tt)*) => {
        $crate::parse_quote::parse(
            $crate::export::From::from(
                $crate::export::quote::quote!($($tt)*)
            )
        )
    };
}

////////////////////////////////////////////////////////////////////////////////
// Can parse any type that implements Parse.

use crate::parse::{Parse, ParseStream, Parser, Result};
use proc_macro2::TokenStream;

// Not public API.
#[doc(hidden)]
pub fn parse<T: ParseQuote>(token_stream: TokenStream) -> T {
    let parser = T::parse;
    match parser.parse2(token_stream) {
        Ok(t) => t,
        Err(err) => panic!("{}", err),
    }
}

// Not public API.
#[doc(hidden)]
pub trait ParseQuote: Sized {
    fn parse(input: ParseStream) -> Result<Self>;
}

impl<T: Parse> ParseQuote for T {
    fn parse(input: ParseStream) -> Result<Self> {
        <T as Parse>::parse(input)
    }
}

////////////////////////////////////////////////////////////////////////////////
// Any other types that we want `parse_quote!` to be able to parse.

use crate::punctuated::Punctuated;
#[cfg(any(feature = "full", feature = "derive"))]
use crate::{attr, Attribute};

#[cfg(any(feature = "full", feature = "derive"))]
impl ParseQuote for Attribute {
    fn parse(input: ParseStream) -> Result<Self> {
        if input.peek(Token![#]) && input.peek2(Token![!]) {
            attr::parsing::single_parse_inner(input)
        } else {
            attr::parsing::single_parse_outer(input)
        }
    }
}

impl<T: Parse, P: Parse> ParseQuote for Punctuated<T, P> {
    fn parse(input: ParseStream) -> Result<Self> {
        Self::parse_terminated(input)
    }
}<|MERGE_RESOLUTION|>--- conflicted
+++ resolved
@@ -8,11 +8,7 @@
 ///
 /// [`Parse`]: parse::Parse
 ///
-<<<<<<< HEAD
-/// ```edition2018
-=======
 /// ```
->>>>>>> 8cd2c99a
 /// use quote::quote;
 /// use syn::{parse_quote, Stmt};
 ///
@@ -37,11 +33,7 @@
 /// The following helper function adds a bound `T: HeapSize` to every type
 /// parameter `T` in the input generics.
 ///
-<<<<<<< HEAD
-/// ```edition2018
-=======
 /// ```
->>>>>>> 8cd2c99a
 /// use syn::{parse_quote, Generics, GenericParam};
 ///
 /// // Add a bound `T: HeapSize` to every type parameter T.
