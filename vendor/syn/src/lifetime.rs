--- conflicted
+++ resolved
@@ -34,11 +34,7 @@
     ///
     /// # Invocation
     ///
-<<<<<<< HEAD
-    /// ```edition2018
-=======
     /// ```
->>>>>>> 8cd2c99a
     /// # use proc_macro2::Span;
     /// # use syn::Lifetime;
     /// #
