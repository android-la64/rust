use proc_macro2::{Literal, Span};
use std::fmt::{self, Display};
use std::str::{self, FromStr};

#[cfg(feature = "printing")]
use proc_macro2::Ident;

#[cfg(feature = "parsing")]
use proc_macro2::TokenStream;

use proc_macro2::TokenTree;

#[cfg(feature = "extra-traits")]
use std::hash::{Hash, Hasher};

#[cfg(feature = "parsing")]
use crate::lookahead;
#[cfg(feature = "parsing")]
<<<<<<< HEAD
use parse::{Parse, Parser, Result};
=======
use crate::parse::{Parse, Parser};
use crate::{Error, Result};
>>>>>>> 8cd2c99a

ast_enum_of_structs! {
    /// A Rust literal such as a string or integer or boolean.
    ///
    /// *This type is available if Syn is built with the `"derive"` or `"full"`
    /// feature.*
    ///
    /// # Syntax tree enum
    ///
    /// This type is a [syntax tree enum].
    ///
    /// [syntax tree enum]: enum.Expr.html#syntax-tree-enums
    //
    // TODO: change syntax-tree-enum link to an intra rustdoc link, currently
    // blocked on https://github.com/rust-lang/rust/issues/62833
    pub enum Lit #manual_extra_traits {
        /// A UTF-8 string literal: `"foo"`.
        Str(LitStr),

        /// A byte string literal: `b"foo"`.
        ByteStr(LitByteStr),

        /// A byte literal: `b'f'`.
        Byte(LitByte),

        /// A character literal: `'a'`.
        Char(LitChar),

        /// An integer literal: `1` or `1u16`.
        Int(LitInt),

        /// A floating point literal: `1f64` or `1.0e10f64`.
        ///
        /// Must be finite. May not be infinte or NaN.
        Float(LitFloat),

        /// A boolean literal: `true` or `false`.
        Bool(LitBool),

        /// A raw token literal not interpreted by Syn.
        Verbatim(Literal),
    }
}

ast_struct! {
    /// A UTF-8 string literal: `"foo"`.
    ///
    /// *This type is available if Syn is built with the `"derive"` or
    /// `"full"` feature.*
    pub struct LitStr #manual_extra_traits_debug {
        repr: Box<LitStrRepr>,
    }
}

#[cfg_attr(feature = "clone-impls", derive(Clone))]
struct LitStrRepr {
    token: Literal,
    suffix: Box<str>,
}

ast_struct! {
    /// A byte string literal: `b"foo"`.
    ///
    /// *This type is available if Syn is built with the `"derive"` or
    /// `"full"` feature.*
    pub struct LitByteStr #manual_extra_traits_debug {
        token: Literal,
    }
}

ast_struct! {
    /// A byte literal: `b'f'`.
    ///
    /// *This type is available if Syn is built with the `"derive"` or
    /// `"full"` feature.*
    pub struct LitByte #manual_extra_traits_debug {
        token: Literal,
    }
}

ast_struct! {
    /// A character literal: `'a'`.
    ///
    /// *This type is available if Syn is built with the `"derive"` or
    /// `"full"` feature.*
    pub struct LitChar #manual_extra_traits_debug {
        token: Literal,
    }
}

ast_struct! {
    /// An integer literal: `1` or `1u16`.
    ///
    /// *This type is available if Syn is built with the `"derive"` or
    /// `"full"` feature.*
    pub struct LitInt #manual_extra_traits_debug {
        repr: Box<LitIntRepr>,
    }
}

#[cfg_attr(feature = "clone-impls", derive(Clone))]
struct LitIntRepr {
    token: Literal,
    digits: Box<str>,
    suffix: Box<str>,
}

ast_struct! {
    /// A floating point literal: `1f64` or `1.0e10f64`.
    ///
    /// Must be finite. May not be infinte or NaN.
    ///
    /// *This type is available if Syn is built with the `"derive"` or
    /// `"full"` feature.*
    pub struct LitFloat #manual_extra_traits_debug {
        repr: Box<LitFloatRepr>,
    }
}

#[cfg_attr(feature = "clone-impls", derive(Clone))]
struct LitFloatRepr {
    token: Literal,
    digits: Box<str>,
    suffix: Box<str>,
}

ast_struct! {
    /// A boolean literal: `true` or `false`.
    ///
    /// *This type is available if Syn is built with the `"derive"` or
    /// `"full"` feature.*
    pub struct LitBool #manual_extra_traits_debug {
        pub value: bool,
        pub span: Span,
    }
}

#[cfg(feature = "extra-traits")]
impl Eq for Lit {}

#[cfg(feature = "extra-traits")]
impl PartialEq for Lit {
    fn eq(&self, other: &Self) -> bool {
        match (self, other) {
            (Lit::Str(this), Lit::Str(other)) => this == other,
            (Lit::ByteStr(this), Lit::ByteStr(other)) => this == other,
            (Lit::Byte(this), Lit::Byte(other)) => this == other,
            (Lit::Char(this), Lit::Char(other)) => this == other,
            (Lit::Int(this), Lit::Int(other)) => this == other,
            (Lit::Float(this), Lit::Float(other)) => this == other,
            (Lit::Bool(this), Lit::Bool(other)) => this == other,
            (Lit::Verbatim(this), Lit::Verbatim(other)) => this.to_string() == other.to_string(),
            _ => false,
        }
    }
}

#[cfg(feature = "extra-traits")]
impl Hash for Lit {
    fn hash<H>(&self, hash: &mut H)
    where
        H: Hasher,
    {
        match self {
            Lit::Str(lit) => {
                hash.write_u8(0);
                lit.hash(hash);
            }
            Lit::ByteStr(lit) => {
                hash.write_u8(1);
                lit.hash(hash);
            }
            Lit::Byte(lit) => {
                hash.write_u8(2);
                lit.hash(hash);
            }
            Lit::Char(lit) => {
                hash.write_u8(3);
                lit.hash(hash);
            }
            Lit::Int(lit) => {
                hash.write_u8(4);
                lit.hash(hash);
            }
            Lit::Float(lit) => {
                hash.write_u8(5);
                lit.hash(hash);
            }
            Lit::Bool(lit) => {
                hash.write_u8(6);
                lit.hash(hash);
            }
            Lit::Verbatim(lit) => {
                hash.write_u8(7);
                lit.to_string().hash(hash);
            }
        }
    }
}

impl LitStr {
    pub fn new(value: &str, span: Span) -> Self {
        let mut lit = Literal::string(value);
        lit.set_span(span);
        LitStr {
            repr: Box::new(LitStrRepr {
                token: lit,
                suffix: Box::<str>::default(),
            }),
        }
    }

    pub fn value(&self) -> String {
        let (value, _) = value::parse_lit_str(&self.repr.token.to_string());
        String::from(value)
    }

    /// Parse a syntax tree node from the content of this string literal.
    ///
    /// All spans in the syntax tree will point to the span of this `LitStr`.
    ///
    /// # Example
    ///
<<<<<<< HEAD
    /// ```edition2018
=======
    /// ```
>>>>>>> 8cd2c99a
    /// use proc_macro2::Span;
    /// use syn::{Attribute, Error, Ident, Lit, Meta, MetaNameValue, Path, Result};
    ///
    /// // Parses the path from an attribute that looks like:
    /// //
    /// //     #[path = "a::b::c"]
    /// //
    /// // or returns `None` if the input is some other attribute.
    /// fn get_path(attr: &Attribute) -> Result<Option<Path>> {
    ///     if !attr.path.is_ident("path") {
    ///         return Ok(None);
    ///     }
    ///
    ///     match attr.parse_meta()? {
    ///         Meta::NameValue(MetaNameValue { lit: Lit::Str(lit_str), .. }) => {
    ///             lit_str.parse().map(Some)
    ///         }
    ///         _ => {
    ///             let message = "expected #[path = \"...\"]";
    ///             Err(Error::new_spanned(attr, message))
    ///         }
    ///     }
    /// }
    /// ```
    #[cfg(feature = "parsing")]
    pub fn parse<T: Parse>(&self) -> Result<T> {
        self.parse_with(T::parse)
    }

    /// Invoke parser on the content of this string literal.
    ///
    /// All spans in the syntax tree will point to the span of this `LitStr`.
    ///
    /// # Example
    ///
<<<<<<< HEAD
    /// ```edition2018
=======
    /// ```
>>>>>>> 8cd2c99a
    /// # use proc_macro2::Span;
    /// # use syn::{LitStr, Result};
    /// #
    /// # fn main() -> Result<()> {
    /// #     let lit_str = LitStr::new("a::b::c", Span::call_site());
    /// #
    /// #     const IGNORE: &str = stringify! {
    /// let lit_str: LitStr = /* ... */;
    /// #     };
    ///
    /// // Parse a string literal like "a::b::c" into a Path, not allowing
    /// // generic arguments on any of the path segments.
    /// let basic_path = lit_str.parse_with(syn::Path::parse_mod_style)?;
    /// #
    /// #     Ok(())
    /// # }
    /// ```
    #[cfg(feature = "parsing")]
    pub fn parse_with<F: Parser>(&self, parser: F) -> Result<F::Output> {
        use proc_macro2::Group;

        // Token stream with every span replaced by the given one.
        fn respan_token_stream(stream: TokenStream, span: Span) -> TokenStream {
            stream
                .into_iter()
                .map(|token| respan_token_tree(token, span))
                .collect()
        }

        // Token tree with every span replaced by the given one.
        fn respan_token_tree(mut token: TokenTree, span: Span) -> TokenTree {
            match &mut token {
                TokenTree::Group(g) => {
                    let stream = respan_token_stream(g.stream().clone(), span);
                    *g = Group::new(g.delimiter(), stream);
                    g.set_span(span);
                }
                other => other.set_span(span),
            }
            token
        }

        // Parse string literal into a token stream with every span equal to the
        // original literal's span.
<<<<<<< HEAD
        let mut tokens = ::parse_str(&self.value())?;
=======
        let mut tokens = crate::parse_str(&self.value())?;
>>>>>>> 8cd2c99a
        tokens = respan_token_stream(tokens, self.span());

        parser.parse2(tokens)
    }

    pub fn span(&self) -> Span {
        self.repr.token.span()
    }

    pub fn set_span(&mut self, span: Span) {
        self.repr.token.set_span(span)
    }

    pub fn suffix(&self) -> &str {
        &self.repr.suffix
    }
}

impl LitByteStr {
    pub fn new(value: &[u8], span: Span) -> Self {
        let mut token = Literal::byte_string(value);
        token.set_span(span);
        LitByteStr { token }
    }

    pub fn value(&self) -> Vec<u8> {
        value::parse_lit_byte_str(&self.token.to_string())
    }

    pub fn span(&self) -> Span {
        self.token.span()
    }

    pub fn set_span(&mut self, span: Span) {
        self.token.set_span(span)
    }
}

impl LitByte {
    pub fn new(value: u8, span: Span) -> Self {
        let mut token = Literal::u8_suffixed(value);
        token.set_span(span);
        LitByte { token }
    }

    pub fn value(&self) -> u8 {
        value::parse_lit_byte(&self.token.to_string())
    }

    pub fn span(&self) -> Span {
        self.token.span()
    }

    pub fn set_span(&mut self, span: Span) {
        self.token.set_span(span)
    }
}

impl LitChar {
    pub fn new(value: char, span: Span) -> Self {
        let mut token = Literal::character(value);
        token.set_span(span);
        LitChar { token }
    }

    pub fn value(&self) -> char {
        value::parse_lit_char(&self.token.to_string())
    }

    pub fn span(&self) -> Span {
        self.token.span()
    }

    pub fn set_span(&mut self, span: Span) {
        self.token.set_span(span)
    }
}

impl LitInt {
    pub fn new(repr: &str, span: Span) -> Self {
        if let Some((digits, suffix)) = value::parse_lit_int(repr) {
            let mut token = value::to_literal(repr);
            token.set_span(span);
            LitInt {
                repr: Box::new(LitIntRepr {
                    token,
                    digits,
                    suffix,
                }),
            }
        } else {
            panic!("Not an integer literal: `{}`", repr);
        }
    }

    pub fn base10_digits(&self) -> &str {
        &self.repr.digits
    }

    /// Parses the literal into a selected number type.
    ///
    /// This is equivalent to `lit.base10_digits().parse()` except that the
    /// resulting errors will be correctly spanned to point to the literal token
    /// in the macro input.
    ///
    /// ```
    /// use syn::LitInt;
    /// use syn::parse::{Parse, ParseStream, Result};
    ///
    /// struct Port {
    ///     value: u16,
    /// }
    ///
    /// impl Parse for Port {
    ///     fn parse(input: ParseStream) -> Result<Self> {
    ///         let lit: LitInt = input.parse()?;
    ///         let value = lit.base10_parse::<u16>()?;
    ///         Ok(Port { value })
    ///     }
    /// }
    /// ```
    pub fn base10_parse<N>(&self) -> Result<N>
    where
        N: FromStr,
        N::Err: Display,
    {
        self.base10_digits()
            .parse()
            .map_err(|err| Error::new(self.span(), err))
    }

    pub fn suffix(&self) -> &str {
        &self.repr.suffix
    }

    pub fn span(&self) -> Span {
        self.repr.token.span()
    }

    pub fn set_span(&mut self, span: Span) {
        self.repr.token.set_span(span)
    }
}

impl From<Literal> for LitInt {
    fn from(token: Literal) -> Self {
        let repr = token.to_string();
        if let Some((digits, suffix)) = value::parse_lit_int(&repr) {
            LitInt {
                repr: Box::new(LitIntRepr {
                    token,
                    digits,
                    suffix,
                }),
            }
        } else {
            panic!("Not an integer literal: `{}`", repr);
        }
    }
}

impl Display for LitInt {
    fn fmt(&self, formatter: &mut fmt::Formatter) -> fmt::Result {
        self.repr.token.fmt(formatter)
    }
}

impl LitFloat {
    pub fn new(repr: &str, span: Span) -> Self {
        if let Some((digits, suffix)) = value::parse_lit_float(repr) {
            let mut token = value::to_literal(repr);
            token.set_span(span);
            LitFloat {
                repr: Box::new(LitFloatRepr {
                    token,
                    digits,
                    suffix,
                }),
            }
        } else {
            panic!("Not a float literal: `{}`", repr);
        }
    }

    pub fn base10_digits(&self) -> &str {
        &self.repr.digits
    }

    pub fn base10_parse<N>(&self) -> Result<N>
    where
        N: FromStr,
        N::Err: Display,
    {
        self.base10_digits()
            .parse()
            .map_err(|err| Error::new(self.span(), err))
    }

    pub fn suffix(&self) -> &str {
        &self.repr.suffix
    }

    pub fn span(&self) -> Span {
        self.repr.token.span()
    }

    pub fn set_span(&mut self, span: Span) {
        self.repr.token.set_span(span)
    }
}

impl From<Literal> for LitFloat {
    fn from(token: Literal) -> Self {
        let repr = token.to_string();
        if let Some((digits, suffix)) = value::parse_lit_float(&repr) {
            LitFloat {
                repr: Box::new(LitFloatRepr {
                    token,
                    digits,
                    suffix,
                }),
            }
        } else {
            panic!("Not a float literal: `{}`", repr);
        }
    }
}

impl Display for LitFloat {
    fn fmt(&self, formatter: &mut fmt::Formatter) -> fmt::Result {
        self.repr.token.fmt(formatter)
    }
}

#[cfg(feature = "extra-traits")]
mod debug_impls {
    use super::*;
    use std::fmt::{self, Debug};

    impl Debug for LitStr {
        fn fmt(&self, formatter: &mut fmt::Formatter) -> fmt::Result {
            formatter
                .debug_struct("LitStr")
                .field("token", &format_args!("{}", self.repr.token))
                .finish()
        }
    }

    impl Debug for LitByteStr {
        fn fmt(&self, formatter: &mut fmt::Formatter) -> fmt::Result {
            formatter
                .debug_struct("LitByteStr")
                .field("token", &format_args!("{}", self.token))
                .finish()
        }
    }

    impl Debug for LitByte {
        fn fmt(&self, formatter: &mut fmt::Formatter) -> fmt::Result {
            formatter
                .debug_struct("LitByte")
                .field("token", &format_args!("{}", self.token))
                .finish()
        }
    }

    impl Debug for LitChar {
        fn fmt(&self, formatter: &mut fmt::Formatter) -> fmt::Result {
            formatter
                .debug_struct("LitChar")
                .field("token", &format_args!("{}", self.token))
                .finish()
        }
    }

    impl Debug for LitInt {
        fn fmt(&self, formatter: &mut fmt::Formatter) -> fmt::Result {
            formatter
                .debug_struct("LitInt")
                .field("token", &format_args!("{}", self.repr.token))
                .finish()
        }
    }

    impl Debug for LitFloat {
        fn fmt(&self, formatter: &mut fmt::Formatter) -> fmt::Result {
            formatter
                .debug_struct("LitFloat")
                .field("token", &format_args!("{}", self.repr.token))
                .finish()
        }
    }

    impl Debug for LitBool {
        fn fmt(&self, formatter: &mut fmt::Formatter) -> fmt::Result {
            formatter
                .debug_struct("LitBool")
                .field("value", &self.value)
                .finish()
        }
    }
}

macro_rules! lit_extra_traits {
    ($ty:ident, $($field:ident).+) => {
        #[cfg(feature = "extra-traits")]
        impl Eq for $ty {}

        #[cfg(feature = "extra-traits")]
        impl PartialEq for $ty {
            fn eq(&self, other: &Self) -> bool {
                self.$($field).+.to_string() == other.$($field).+.to_string()
            }
        }

        #[cfg(feature = "extra-traits")]
        impl Hash for $ty {
            fn hash<H>(&self, state: &mut H)
            where
                H: Hasher,
            {
                self.$($field).+.to_string().hash(state);
            }
        }

        #[cfg(feature = "parsing")]
        #[doc(hidden)]
        #[allow(non_snake_case)]
        pub fn $ty(marker: lookahead::TokenMarker) -> $ty {
            match marker {}
        }
    };
}

lit_extra_traits!(LitStr, repr.token);
lit_extra_traits!(LitByteStr, token);
lit_extra_traits!(LitByte, token);
lit_extra_traits!(LitChar, token);
lit_extra_traits!(LitInt, repr.token);
lit_extra_traits!(LitFloat, repr.token);
lit_extra_traits!(LitBool, value);

ast_enum! {
    /// The style of a string literal, either plain quoted or a raw string like
    /// `r##"data"##`.
    ///
    /// *This type is available if Syn is built with the `"derive"` or `"full"`
    /// feature.*
    pub enum StrStyle #no_visit {
        /// An ordinary string like `"data"`.
        Cooked,
        /// A raw string like `r##"data"##`.
        ///
        /// The unsigned integer is the number of `#` symbols used.
        Raw(usize),
    }
}

#[cfg(feature = "parsing")]
#[doc(hidden)]
#[allow(non_snake_case)]
pub fn Lit(marker: lookahead::TokenMarker) -> Lit {
    match marker {}
}

#[cfg(feature = "parsing")]
pub mod parsing {
    use super::*;
    use crate::parse::{Parse, ParseStream, Result};

    impl Parse for Lit {
        fn parse(input: ParseStream) -> Result<Self> {
            input.step(|cursor| {
                if let Some((lit, rest)) = cursor.literal() {
                    return Ok((Lit::new(lit), rest));
                }
                while let Some((ident, rest)) = cursor.ident() {
                    let value = if ident == "true" {
                        true
                    } else if ident == "false" {
                        false
                    } else {
                        break;
                    };
                    let lit_bool = LitBool {
                        value,
                        span: ident.span(),
                    };
                    return Ok((Lit::Bool(lit_bool), rest));
                }
                Err(cursor.error("expected literal"))
            })
        }
    }

    impl Parse for LitStr {
        fn parse(input: ParseStream) -> Result<Self> {
            let head = input.fork();
            match input.parse()? {
                Lit::Str(lit) => Ok(lit),
                _ => Err(head.error("expected string literal")),
            }
        }
    }

    impl Parse for LitByteStr {
        fn parse(input: ParseStream) -> Result<Self> {
            let head = input.fork();
            match input.parse()? {
                Lit::ByteStr(lit) => Ok(lit),
                _ => Err(head.error("expected byte string literal")),
            }
        }
    }

    impl Parse for LitByte {
        fn parse(input: ParseStream) -> Result<Self> {
            let head = input.fork();
            match input.parse()? {
                Lit::Byte(lit) => Ok(lit),
                _ => Err(head.error("expected byte literal")),
            }
        }
    }

    impl Parse for LitChar {
        fn parse(input: ParseStream) -> Result<Self> {
            let head = input.fork();
            match input.parse()? {
                Lit::Char(lit) => Ok(lit),
                _ => Err(head.error("expected character literal")),
            }
        }
    }

    impl Parse for LitInt {
        fn parse(input: ParseStream) -> Result<Self> {
            let head = input.fork();
            match input.parse()? {
                Lit::Int(lit) => Ok(lit),
                _ => Err(head.error("expected integer literal")),
            }
        }
    }

    impl Parse for LitFloat {
        fn parse(input: ParseStream) -> Result<Self> {
            let head = input.fork();
            match input.parse()? {
                Lit::Float(lit) => Ok(lit),
                _ => Err(head.error("expected floating point literal")),
            }
        }
    }

    impl Parse for LitBool {
        fn parse(input: ParseStream) -> Result<Self> {
            let head = input.fork();
            match input.parse()? {
                Lit::Bool(lit) => Ok(lit),
                _ => Err(head.error("expected boolean literal")),
            }
        }
    }
}

#[cfg(feature = "printing")]
mod printing {
    use super::*;
    use proc_macro2::TokenStream;
    use quote::{ToTokens, TokenStreamExt};

    impl ToTokens for LitStr {
        fn to_tokens(&self, tokens: &mut TokenStream) {
            self.repr.token.to_tokens(tokens);
        }
    }

    impl ToTokens for LitByteStr {
        fn to_tokens(&self, tokens: &mut TokenStream) {
            self.token.to_tokens(tokens);
        }
    }

    impl ToTokens for LitByte {
        fn to_tokens(&self, tokens: &mut TokenStream) {
            self.token.to_tokens(tokens);
        }
    }

    impl ToTokens for LitChar {
        fn to_tokens(&self, tokens: &mut TokenStream) {
            self.token.to_tokens(tokens);
        }
    }

    impl ToTokens for LitInt {
        fn to_tokens(&self, tokens: &mut TokenStream) {
            self.repr.token.to_tokens(tokens);
        }
    }

    impl ToTokens for LitFloat {
        fn to_tokens(&self, tokens: &mut TokenStream) {
            self.repr.token.to_tokens(tokens);
        }
    }

    impl ToTokens for LitBool {
        fn to_tokens(&self, tokens: &mut TokenStream) {
            let s = if self.value { "true" } else { "false" };
            tokens.append(Ident::new(s, self.span));
        }
    }
}

mod value {
    use super::*;
    use crate::bigint::BigInt;
    use proc_macro2::TokenStream;
    use std::char;
    use std::ops::{Index, RangeFrom};

    impl Lit {
        /// Interpret a Syn literal from a proc-macro2 literal.
        pub fn new(token: Literal) -> Self {
            let repr = token.to_string();

            match byte(&repr, 0) {
                b'"' | b'r' => {
                    let (_, suffix) = parse_lit_str(&repr);
                    return Lit::Str(LitStr {
                        repr: Box::new(LitStrRepr { token, suffix }),
                    });
                }
                b'b' => match byte(&repr, 1) {
                    b'"' | b'r' => {
                        return Lit::ByteStr(LitByteStr { token });
                    }
                    b'\'' => {
                        return Lit::Byte(LitByte { token });
                    }
                    _ => {}
                },
                b'\'' => {
                    return Lit::Char(LitChar { token });
                }
                b'0'..=b'9' | b'-' => {
                    if !(repr.ends_with("f32") || repr.ends_with("f64")) {
                        if let Some((digits, suffix)) = parse_lit_int(&repr) {
                            return Lit::Int(LitInt {
                                repr: Box::new(LitIntRepr {
                                    token,
                                    digits,
                                    suffix,
                                }),
                            });
                        }
                    }
                    if let Some((digits, suffix)) = parse_lit_float(&repr) {
                        return Lit::Float(LitFloat {
                            repr: Box::new(LitFloatRepr {
                                token,
                                digits,
                                suffix,
                            }),
                        });
                    }
                }
                b't' | b'f' => {
                    if repr == "true" || repr == "false" {
                        return Lit::Bool(LitBool {
                            value: repr == "true",
                            span: token.span(),
                        });
                    }
                }
                _ => {}
            }

            panic!("Unrecognized literal: `{}`", repr);
        }
    }

    /// Get the byte at offset idx, or a default of `b'\0'` if we're looking
    /// past the end of the input buffer.
    pub fn byte<S: AsRef<[u8]> + ?Sized>(s: &S, idx: usize) -> u8 {
        let s = s.as_ref();
        if idx < s.len() {
            s[idx]
        } else {
            0
        }
    }

    fn next_chr(s: &str) -> char {
        s.chars().next().unwrap_or('\0')
    }

    // Returns (content, suffix).
    pub fn parse_lit_str(s: &str) -> (Box<str>, Box<str>) {
        match byte(s, 0) {
            b'"' => parse_lit_str_cooked(s),
            b'r' => parse_lit_str_raw(s),
            _ => unreachable!(),
        }
    }

    // Clippy false positive
    // https://github.com/rust-lang-nursery/rust-clippy/issues/2329
    #[allow(clippy::needless_continue)]
    fn parse_lit_str_cooked(mut s: &str) -> (Box<str>, Box<str>) {
        assert_eq!(byte(s, 0), b'"');
        s = &s[1..];

        let mut content = String::new();
        'outer: loop {
            let ch = match byte(s, 0) {
                b'"' => break,
                b'\\' => {
                    let b = byte(s, 1);
                    s = &s[2..];
                    match b {
                        b'x' => {
                            let (byte, rest) = backslash_x(s);
                            s = rest;
                            assert!(byte <= 0x80, "Invalid \\x byte in string literal");
                            char::from_u32(u32::from(byte)).unwrap()
                        }
                        b'u' => {
                            let (chr, rest) = backslash_u(s);
                            s = rest;
                            chr
                        }
                        b'n' => '\n',
                        b'r' => '\r',
                        b't' => '\t',
                        b'\\' => '\\',
                        b'0' => '\0',
                        b'\'' => '\'',
                        b'"' => '"',
                        b'\r' | b'\n' => loop {
                            let ch = next_chr(s);
                            if ch.is_whitespace() {
                                s = &s[ch.len_utf8()..];
                            } else {
                                continue 'outer;
                            }
                        },
                        b => panic!("unexpected byte {:?} after \\ character in byte literal", b),
                    }
                }
                b'\r' => {
                    assert_eq!(byte(s, 1), b'\n', "Bare CR not allowed in string");
                    s = &s[2..];
                    '\n'
                }
                _ => {
                    let ch = next_chr(s);
                    s = &s[ch.len_utf8()..];
                    ch
                }
            };
            content.push(ch);
        }

        assert!(s.starts_with('"'));
        let content = content.into_boxed_str();
        let suffix = s[1..].to_owned().into_boxed_str();
        (content, suffix)
    }

    fn parse_lit_str_raw(mut s: &str) -> (Box<str>, Box<str>) {
        assert_eq!(byte(s, 0), b'r');
        s = &s[1..];

        let mut pounds = 0;
        while byte(s, pounds) == b'#' {
            pounds += 1;
        }
        assert_eq!(byte(s, pounds), b'"');
        assert_eq!(byte(s, s.len() - pounds - 1), b'"');
        for end in s[s.len() - pounds..].bytes() {
            assert_eq!(end, b'#');
        }

        let content = s[pounds + 1..s.len() - pounds - 1]
            .to_owned()
            .into_boxed_str();
        let suffix = Box::<str>::default(); // todo
        (content, suffix)
    }

    pub fn parse_lit_byte_str(s: &str) -> Vec<u8> {
        assert_eq!(byte(s, 0), b'b');
        match byte(s, 1) {
            b'"' => parse_lit_byte_str_cooked(s),
            b'r' => parse_lit_byte_str_raw(s),
            _ => unreachable!(),
        }
    }

    // Clippy false positive
    // https://github.com/rust-lang-nursery/rust-clippy/issues/2329
    #[allow(clippy::needless_continue)]
    fn parse_lit_byte_str_cooked(mut s: &str) -> Vec<u8> {
        assert_eq!(byte(s, 0), b'b');
        assert_eq!(byte(s, 1), b'"');
        s = &s[2..];

        // We're going to want to have slices which don't respect codepoint boundaries.
        let mut s = s.as_bytes();

        let mut out = Vec::new();
        'outer: loop {
            let byte = match byte(s, 0) {
                b'"' => break,
                b'\\' => {
                    let b = byte(s, 1);
                    s = &s[2..];
                    match b {
                        b'x' => {
                            let (b, rest) = backslash_x(s);
                            s = rest;
                            b
                        }
                        b'n' => b'\n',
                        b'r' => b'\r',
                        b't' => b'\t',
                        b'\\' => b'\\',
                        b'0' => b'\0',
                        b'\'' => b'\'',
                        b'"' => b'"',
                        b'\r' | b'\n' => loop {
                            let byte = byte(s, 0);
                            let ch = char::from_u32(u32::from(byte)).unwrap();
                            if ch.is_whitespace() {
                                s = &s[1..];
                            } else {
                                continue 'outer;
                            }
                        },
                        b => panic!("unexpected byte {:?} after \\ character in byte literal", b),
                    }
                }
                b'\r' => {
                    assert_eq!(byte(s, 1), b'\n', "Bare CR not allowed in string");
                    s = &s[2..];
                    b'\n'
                }
                b => {
                    s = &s[1..];
                    b
                }
            };
            out.push(byte);
        }

        assert_eq!(s, b"\"");
        out
    }

    fn parse_lit_byte_str_raw(s: &str) -> Vec<u8> {
        assert_eq!(byte(s, 0), b'b');
        String::from(parse_lit_str_raw(&s[1..]).0).into_bytes()
    }

    pub fn parse_lit_byte(s: &str) -> u8 {
        assert_eq!(byte(s, 0), b'b');
        assert_eq!(byte(s, 1), b'\'');

        // We're going to want to have slices which don't respect codepoint boundaries.
        let mut s = s[2..].as_bytes();

        let b = match byte(s, 0) {
            b'\\' => {
                let b = byte(s, 1);
                s = &s[2..];
                match b {
                    b'x' => {
                        let (b, rest) = backslash_x(s);
                        s = rest;
                        b
                    }
                    b'n' => b'\n',
                    b'r' => b'\r',
                    b't' => b'\t',
                    b'\\' => b'\\',
                    b'0' => b'\0',
                    b'\'' => b'\'',
                    b'"' => b'"',
                    b => panic!("unexpected byte {:?} after \\ character in byte literal", b),
                }
            }
            b => {
                s = &s[1..];
                b
            }
        };

        assert_eq!(byte(s, 0), b'\'');
        b
    }

    pub fn parse_lit_char(mut s: &str) -> char {
        assert_eq!(byte(s, 0), b'\'');
        s = &s[1..];

        let ch = match byte(s, 0) {
            b'\\' => {
                let b = byte(s, 1);
                s = &s[2..];
                match b {
                    b'x' => {
                        let (byte, rest) = backslash_x(s);
                        s = rest;
                        assert!(byte <= 0x80, "Invalid \\x byte in string literal");
                        char::from_u32(u32::from(byte)).unwrap()
                    }
                    b'u' => {
                        let (chr, rest) = backslash_u(s);
                        s = rest;
                        chr
                    }
                    b'n' => '\n',
                    b'r' => '\r',
                    b't' => '\t',
                    b'\\' => '\\',
                    b'0' => '\0',
                    b'\'' => '\'',
                    b'"' => '"',
                    b => panic!("unexpected byte {:?} after \\ character in byte literal", b),
                }
            }
            _ => {
                let ch = next_chr(s);
                s = &s[ch.len_utf8()..];
                ch
            }
        };
        assert_eq!(s, "\'", "Expected end of char literal");
        ch
    }

    fn backslash_x<S>(s: &S) -> (u8, &S)
    where
        S: Index<RangeFrom<usize>, Output = S> + AsRef<[u8]> + ?Sized,
    {
        let mut ch = 0;
        let b0 = byte(s, 0);
        let b1 = byte(s, 1);
        ch += 0x10
            * match b0 {
                b'0'..=b'9' => b0 - b'0',
                b'a'..=b'f' => 10 + (b0 - b'a'),
                b'A'..=b'F' => 10 + (b0 - b'A'),
                _ => panic!("unexpected non-hex character after \\x"),
            };
        ch += match b1 {
            b'0'..=b'9' => b1 - b'0',
            b'a'..=b'f' => 10 + (b1 - b'a'),
            b'A'..=b'F' => 10 + (b1 - b'A'),
            _ => panic!("unexpected non-hex character after \\x"),
        };
        (ch, &s[2..])
    }

    fn backslash_u(mut s: &str) -> (char, &str) {
        if byte(s, 0) != b'{' {
            panic!("expected {{ after \\u");
        }
        s = &s[1..];

        let mut ch = 0;
        for _ in 0..6 {
            let b = byte(s, 0);
            match b {
                b'0'..=b'9' => {
                    ch *= 0x10;
                    ch += u32::from(b - b'0');
                    s = &s[1..];
                }
                b'a'..=b'f' => {
                    ch *= 0x10;
                    ch += u32::from(10 + b - b'a');
                    s = &s[1..];
                }
                b'A'..=b'F' => {
                    ch *= 0x10;
                    ch += u32::from(10 + b - b'A');
                    s = &s[1..];
                }
                b'}' => break,
                _ => panic!("unexpected non-hex character after \\u"),
            }
        }
        assert!(byte(s, 0) == b'}');
        s = &s[1..];

        if let Some(ch) = char::from_u32(ch) {
            (ch, s)
        } else {
            panic!("character code {:x} is not a valid unicode character", ch);
        }
    }

    // Returns base 10 digits and suffix.
    pub fn parse_lit_int(mut s: &str) -> Option<(Box<str>, Box<str>)> {
        let negative = byte(s, 0) == b'-';
        if negative {
            s = &s[1..];
        }

        let base = match (byte(s, 0), byte(s, 1)) {
            (b'0', b'x') => {
                s = &s[2..];
                16
            }
            (b'0', b'o') => {
                s = &s[2..];
                8
            }
            (b'0', b'b') => {
                s = &s[2..];
                2
            }
            (b'0'..=b'9', _) => 10,
            _ => return None,
        };

        let mut value = BigInt::new();
        loop {
            let b = byte(s, 0);
            let digit = match b {
                b'0'..=b'9' => b - b'0',
                b'a'..=b'f' if base > 10 => b - b'a' + 10,
                b'A'..=b'F' if base > 10 => b - b'A' + 10,
                b'_' => {
                    s = &s[1..];
                    continue;
                }
                // NOTE: Looking at a floating point literal, we don't want to
                // consider these integers.
                b'.' if base == 10 => return None,
                b'e' | b'E' if base == 10 => return None,
                _ => break,
            };

            if digit >= base {
                return None;
            }

            value *= base;
            value += digit;
            s = &s[1..];
        }

        let suffix = s;
        if suffix.is_empty() || crate::ident::xid_ok(&suffix) {
            let mut repr = value.to_string();
            if negative {
                repr.insert(0, '-');
            }
            Some((repr.into_boxed_str(), suffix.to_owned().into_boxed_str()))
        } else {
            None
        }
    }

    // Returns base 10 digits and suffix.
    pub fn parse_lit_float(input: &str) -> Option<(Box<str>, Box<str>)> {
        // Rust's floating point literals are very similar to the ones parsed by
        // the standard library, except that rust's literals can contain
        // ignorable underscores. Let's remove those underscores.

        let mut bytes = input.to_owned().into_bytes();

        let start = (*bytes.get(0)? == b'-') as usize;
        match bytes.get(start)? {
            b'0'..=b'9' => {}
            _ => return None,
        }

        let mut read = start;
        let mut write = start;
        let mut has_dot = false;
        let mut has_e = false;
        let mut has_sign = false;
        let mut has_exponent = false;
        while read < bytes.len() {
            match bytes[read] {
                b'_' => {
                    // Don't increase write
                    read += 1;
                    continue;
                }
                b'0'..=b'9' => {
                    if has_e {
                        has_exponent = true;
                    }
                    bytes[write] = bytes[read];
                }
                b'.' => {
                    if has_e || has_dot {
                        return None;
                    }
                    has_dot = true;
                    bytes[write] = b'.';
                }
                b'e' | b'E' => {
                    if has_e {
                        return None;
                    }
                    has_e = true;
                    bytes[write] = b'e';
                }
                b'-' | b'+' => {
                    if has_sign || has_exponent || !has_e {
                        return None;
                    }
                    has_sign = true;
                    if bytes[read] == b'-' {
                        bytes[write] = bytes[read];
                    } else {
                        // Omit '+'
                        read += 1;
                        continue;
                    }
                }
                _ => break,
            }
            read += 1;
            write += 1;
        }

        if has_e && !has_exponent {
            return None;
        }

        let mut digits = String::from_utf8(bytes).unwrap();
        let suffix = digits.split_off(read);
        digits.truncate(write);
        if suffix.is_empty() || crate::ident::xid_ok(&suffix) {
            Some((digits.into_boxed_str(), suffix.into_boxed_str()))
        } else {
            None
        }
    }

    pub fn to_literal(s: &str) -> Literal {
        let stream = s.parse::<TokenStream>().unwrap();
        match stream.into_iter().next().unwrap() {
            TokenTree::Literal(l) => l,
            _ => unreachable!(),
        }
    }
}<|MERGE_RESOLUTION|>--- conflicted
+++ resolved
@@ -16,12 +16,8 @@
 #[cfg(feature = "parsing")]
 use crate::lookahead;
 #[cfg(feature = "parsing")]
-<<<<<<< HEAD
-use parse::{Parse, Parser, Result};
-=======
 use crate::parse::{Parse, Parser};
 use crate::{Error, Result};
->>>>>>> 8cd2c99a
 
 ast_enum_of_structs! {
     /// A Rust literal such as a string or integer or boolean.
@@ -245,11 +241,7 @@
     ///
     /// # Example
     ///
-<<<<<<< HEAD
-    /// ```edition2018
-=======
     /// ```
->>>>>>> 8cd2c99a
     /// use proc_macro2::Span;
     /// use syn::{Attribute, Error, Ident, Lit, Meta, MetaNameValue, Path, Result};
     ///
@@ -285,11 +277,7 @@
     ///
     /// # Example
     ///
-<<<<<<< HEAD
-    /// ```edition2018
-=======
     /// ```
->>>>>>> 8cd2c99a
     /// # use proc_macro2::Span;
     /// # use syn::{LitStr, Result};
     /// #
@@ -334,11 +322,7 @@
 
         // Parse string literal into a token stream with every span equal to the
         // original literal's span.
-<<<<<<< HEAD
-        let mut tokens = ::parse_str(&self.value())?;
-=======
         let mut tokens = crate::parse_str(&self.value())?;
->>>>>>> 8cd2c99a
         tokens = respan_token_stream(tokens, self.span());
 
         parser.parse2(tokens)
