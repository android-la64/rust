use super::*;

ast_struct! {
    /// A complete file of Rust source code.
    ///
    /// *This type is available if Syn is built with the `"full"` feature.*
    ///
    /// # Example
    ///
    /// Parse a Rust source file into a `syn::File` and print out a debug
    /// representation of the syntax tree.
    ///
<<<<<<< HEAD
    /// ```edition2018
=======
    /// ```
>>>>>>> 8cd2c99a
    /// use std::env;
    /// use std::fs::File;
    /// use std::io::Read;
    /// use std::process;
    ///
    /// fn main() {
    /// # }
    /// #
    /// # fn fake_main() {
    ///     let mut args = env::args();
    ///     let _ = args.next(); // executable name
    ///
    ///     let filename = match (args.next(), args.next()) {
    ///         (Some(filename), None) => filename,
    ///         _ => {
    ///             eprintln!("Usage: dump-syntax path/to/filename.rs");
    ///             process::exit(1);
    ///         }
    ///     };
    ///
    ///     let mut file = File::open(&filename).expect("Unable to open file");
    ///
    ///     let mut src = String::new();
    ///     file.read_to_string(&mut src).expect("Unable to read file");
    ///
    ///     let syntax = syn::parse_file(&src).expect("Unable to parse file");
    ///     println!("{:#?}", syntax);
    /// }
    /// ```
    ///
    /// Running with its own source code as input, this program prints output
    /// that begins with:
    ///
    /// ```text
    /// File {
    ///     shebang: None,
    ///     attrs: [],
    ///     items: [
    ///         ExternCrate(
    ///             ItemExternCrate {
    ///                 attrs: [],
    ///                 vis: Inherited,
    ///                 extern_token: Extern,
    ///                 crate_token: Crate,
    ///                 ident: Ident {
    ///                     term: Term(
    ///                         "syn"
    ///                     ),
    ///                     span: Span
    ///                 },
    ///                 rename: None,
    ///                 semi_token: Semi
    ///             }
    ///         ),
    /// ...
    /// ```
    pub struct File {
        pub shebang: Option<String>,
        pub attrs: Vec<Attribute>,
        pub items: Vec<Item>,
    }
}

#[cfg(feature = "parsing")]
pub mod parsing {
    use super::*;

    use crate::parse::{Parse, ParseStream, Result};

    impl Parse for File {
        fn parse(input: ParseStream) -> Result<Self> {
            Ok(File {
                shebang: None,
                attrs: input.call(Attribute::parse_inner)?,
                items: {
                    let mut items = Vec::new();
                    while !input.is_empty() {
                        items.push(input.parse()?);
                    }
                    items
                },
            })
        }
    }
}

#[cfg(feature = "printing")]
mod printing {
    use super::*;
    use crate::attr::FilterAttrs;
    use proc_macro2::TokenStream;
    use quote::{ToTokens, TokenStreamExt};

    impl ToTokens for File {
        fn to_tokens(&self, tokens: &mut TokenStream) {
            tokens.append_all(self.attrs.inner());
            tokens.append_all(&self.items);
        }
    }
}<|MERGE_RESOLUTION|>--- conflicted
+++ resolved
@@ -10,11 +10,7 @@
     /// Parse a Rust source file into a `syn::File` and print out a debug
     /// representation of the syntax tree.
     ///
-<<<<<<< HEAD
-    /// ```edition2018
-=======
     /// ```
->>>>>>> 8cd2c99a
     /// use std::env;
     /// use std::fs::File;
     /// use std::io::Read;
