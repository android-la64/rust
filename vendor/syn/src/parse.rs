//! Parsing interface for parsing a token stream into a syntax tree node.
//!
//! Parsing in Syn is built on parser functions that take in a [`ParseStream`]
//! and produce a [`Result<T>`] where `T` is some syntax tree node. Underlying
//! these parser functions is a lower level mechanism built around the
//! [`Cursor`] type. `Cursor` is a cheaply copyable cursor over a range of
//! tokens in a token stream.
//!
//! [`ParseStream`]: type.ParseStream.html
//! [`Result<T>`]: type.Result.html
//! [`Cursor`]: ../buffer/index.html
//!
//! # Example
//!
//! Here is a snippet of parsing code to get a feel for the style of the
//! library. We define data structures for a subset of Rust syntax including
//! enums (not shown) and structs, then provide implementations of the [`Parse`]
//! trait to parse these syntax tree data structures from a token stream.
//!
//! Once `Parse` impls have been defined, they can be called conveniently from a
//! procedural macro through [`parse_macro_input!`] as shown at the bottom of
//! the snippet. If the caller provides syntactically invalid input to the
//! procedural macro, they will receive a helpful compiler error message
//! pointing out the exact token that triggered the failure to parse.
//!
//! [`parse_macro_input!`]: ../macro.parse_macro_input.html
//!
<<<<<<< HEAD
//! ```edition2018
=======
//! ```
>>>>>>> 8cd2c99a
//! extern crate proc_macro;
//!
//! use proc_macro::TokenStream;
//! use syn::{braced, parse_macro_input, token, Field, Ident, Result, Token};
//! use syn::parse::{Parse, ParseStream};
//! use syn::punctuated::Punctuated;
//!
//! enum Item {
//!     Struct(ItemStruct),
//!     Enum(ItemEnum),
//! }
//!
//! struct ItemStruct {
//!     struct_token: Token![struct],
//!     ident: Ident,
//!     brace_token: token::Brace,
//!     fields: Punctuated<Field, Token![,]>,
//! }
//! #
//! # enum ItemEnum {}
//!
//! impl Parse for Item {
//!     fn parse(input: ParseStream) -> Result<Self> {
//!         let lookahead = input.lookahead1();
//!         if lookahead.peek(Token![struct]) {
//!             input.parse().map(Item::Struct)
//!         } else if lookahead.peek(Token![enum]) {
//!             input.parse().map(Item::Enum)
//!         } else {
//!             Err(lookahead.error())
//!         }
//!     }
//! }
//!
//! impl Parse for ItemStruct {
//!     fn parse(input: ParseStream) -> Result<Self> {
//!         let content;
//!         Ok(ItemStruct {
//!             struct_token: input.parse()?,
//!             ident: input.parse()?,
//!             brace_token: braced!(content in input),
//!             fields: content.parse_terminated(Field::parse_named)?,
//!         })
//!     }
//! }
//! #
//! # impl Parse for ItemEnum {
//! #     fn parse(input: ParseStream) -> Result<Self> {
//! #         unimplemented!()
//! #     }
//! # }
//!
//! # const IGNORE: &str = stringify! {
//! #[proc_macro]
//! # };
//! pub fn my_macro(tokens: TokenStream) -> TokenStream {
//!     let input = parse_macro_input!(tokens as Item);
//!
//!     /* ... */
//! #   "".parse().unwrap()
//! }
//! ```
//!
//! # The `syn::parse*` functions
//!
//! The [`syn::parse`], [`syn::parse2`], and [`syn::parse_str`] functions serve
//! as an entry point for parsing syntax tree nodes that can be parsed in an
//! obvious default way. These functions can return any syntax tree node that
//! implements the [`Parse`] trait, which includes most types in Syn.
//!
//! [`syn::parse`]: ../fn.parse.html
//! [`syn::parse2`]: ../fn.parse2.html
//! [`syn::parse_str`]: ../fn.parse_str.html
//! [`Parse`]: trait.Parse.html
//!
//! ```edition2018
//! use syn::Type;
//!
//! # fn run_parser() -> syn::Result<()> {
//! let t: Type = syn::parse_str("std::collections::HashMap<String, Value>")?;
//! #     Ok(())
//! # }
//! #
//! # fn main() {
//! #     run_parser().unwrap();
//! # }
//! ```
//!
//! The [`parse_quote!`] macro also uses this approach.
//!
//! [`parse_quote!`]: ../macro.parse_quote.html
//!
//! # The `Parser` trait
//!
//! Some types can be parsed in several ways depending on context. For example
//! an [`Attribute`] can be either "outer" like `#[...]` or "inner" like
//! `#![...]` and parsing the wrong one would be a bug. Similarly [`Punctuated`]
//! may or may not allow trailing punctuation, and parsing it the wrong way
//! would either reject valid input or accept invalid input.
//!
//! [`Attribute`]: ../struct.Attribute.html
//! [`Punctuated`]: ../punctuated/index.html
//!
//! The `Parse` trait is not implemented in these cases because there is no good
//! behavior to consider the default.
//!
//! ```edition2018,compile_fail
//! # extern crate proc_macro;
//! #
//! # use syn::punctuated::Punctuated;
//! # use syn::{PathSegment, Result, Token};
//! #
//! # fn f(tokens: proc_macro::TokenStream) -> Result<()> {
//! #
//! // Can't parse `Punctuated` without knowing whether trailing punctuation
//! // should be allowed in this context.
//! let path: Punctuated<PathSegment, Token![::]> = syn::parse(tokens)?;
//! #
//! #     Ok(())
//! # }
//! ```
//!
//! In these cases the types provide a choice of parser functions rather than a
//! single `Parse` implementation, and those parser functions can be invoked
//! through the [`Parser`] trait.
//!
//! [`Parser`]: trait.Parser.html
//!
<<<<<<< HEAD
//! ```edition2018
=======
//! ```
>>>>>>> 8cd2c99a
//! extern crate proc_macro;
//!
//! use proc_macro::TokenStream;
//! use syn::parse::Parser;
//! use syn::punctuated::Punctuated;
//! use syn::{Attribute, Expr, PathSegment, Result, Token};
//!
//! fn call_some_parser_methods(input: TokenStream) -> Result<()> {
//!     // Parse a nonempty sequence of path segments separated by `::` punctuation
//!     // with no trailing punctuation.
//!     let tokens = input.clone();
//!     let parser = Punctuated::<PathSegment, Token![::]>::parse_separated_nonempty;
//!     let _path = parser.parse(tokens)?;
//!
//!     // Parse a possibly empty sequence of expressions terminated by commas with
//!     // an optional trailing punctuation.
//!     let tokens = input.clone();
//!     let parser = Punctuated::<Expr, Token![,]>::parse_terminated;
//!     let _args = parser.parse(tokens)?;
//!
//!     // Parse zero or more outer attributes but not inner attributes.
//!     let tokens = input.clone();
//!     let parser = Attribute::parse_outer;
//!     let _attrs = parser.parse(tokens)?;
//!
//!     Ok(())
//! }
//! ```
//!
//! ---
//!
//! *This module is available if Syn is built with the `"parsing"` feature.*

#[path = "discouraged.rs"]
pub mod discouraged;

use std::cell::Cell;
use std::fmt::{self, Debug, Display};
use std::marker::PhantomData;
use std::mem;
use std::ops::Deref;
use std::rc::Rc;
use std::str::FromStr;

#[cfg(all(
    not(all(target_arch = "wasm32", any(target_os = "unknown", target_os = "wasi"))),
    feature = "proc-macro"
))]
use crate::proc_macro;
use proc_macro2::{self, Delimiter, Group, Literal, Punct, Span, TokenStream, TokenTree};

use crate::buffer::{Cursor, TokenBuffer};
use crate::error;
use crate::lookahead;
use crate::punctuated::Punctuated;
use crate::token::Token;

pub use crate::error::{Error, Result};
pub use crate::lookahead::{Lookahead1, Peek};

/// Parsing interface implemented by all types that can be parsed in a default
/// way from a token stream.
pub trait Parse: Sized {
    fn parse(input: ParseStream) -> Result<Self>;
}

/// Input to a Syn parser function.
///
/// See the methods of this type under the documentation of [`ParseBuffer`]. For
/// an overview of parsing in Syn, refer to the [module documentation].
///
/// [module documentation]: self
pub type ParseStream<'a> = &'a ParseBuffer<'a>;

/// Cursor position within a buffered token stream.
///
/// This type is more commonly used through the type alias [`ParseStream`] which
/// is an alias for `&ParseBuffer`.
///
/// `ParseStream` is the input type for all parser functions in Syn. They have
/// the signature `fn(ParseStream) -> Result<T>`.
///
/// ## Calling a parser function
///
/// There is no public way to construct a `ParseBuffer`. Instead, if you are
/// looking to invoke a parser function that requires `ParseStream` as input,
/// you will need to go through one of the public parsing entry points.
///
/// - The [`parse_macro_input!`] macro if parsing input of a procedural macro;
/// - One of [the `syn::parse*` functions][syn-parse]; or
/// - A method of the [`Parser`] trait.
///
<<<<<<< HEAD
/// [`parse_macro_input!`]: ../macro.parse_macro_input.html
=======
>>>>>>> 8cd2c99a
/// [syn-parse]: index.html#the-synparse-functions
pub struct ParseBuffer<'a> {
    scope: Span,
    // Instead of Cell<Cursor<'a>> so that ParseBuffer<'a> is covariant in 'a.
    // The rest of the code in this module needs to be careful that only a
    // cursor derived from this `cell` is ever assigned to this `cell`.
    //
    // Cell<Cursor<'a>> cannot be covariant in 'a because then we could take a
    // ParseBuffer<'a>, upcast to ParseBuffer<'short> for some lifetime shorter
    // than 'a, and then assign a Cursor<'short> into the Cell.
    //
    // By extension, it would not be safe to expose an API that accepts a
    // Cursor<'a> and trusts that it lives as long as the cursor currently in
    // the cell.
    cell: Cell<Cursor<'static>>,
    marker: PhantomData<Cursor<'a>>,
    unexpected: Rc<Cell<Option<Span>>>,
}

impl<'a> Drop for ParseBuffer<'a> {
    fn drop(&mut self) {
        if !self.is_empty() && self.unexpected.get().is_none() {
            self.unexpected.set(Some(self.cursor().span()));
        }
    }
}

impl<'a> Display for ParseBuffer<'a> {
    fn fmt(&self, f: &mut fmt::Formatter) -> fmt::Result {
        Display::fmt(&self.cursor().token_stream(), f)
    }
}

impl<'a> Debug for ParseBuffer<'a> {
    fn fmt(&self, f: &mut fmt::Formatter) -> fmt::Result {
        Debug::fmt(&self.cursor().token_stream(), f)
    }
}

/// Cursor state associated with speculative parsing.
///
/// This type is the input of the closure provided to [`ParseStream::step`].
///
/// [`ParseStream::step`]: ParseBuffer::step
///
/// # Example
///
<<<<<<< HEAD
/// ```edition2018
=======
/// ```
>>>>>>> 8cd2c99a
/// use proc_macro2::TokenTree;
/// use syn::Result;
/// use syn::parse::ParseStream;
///
/// // This function advances the stream past the next occurrence of `@`. If
/// // no `@` is present in the stream, the stream position is unchanged and
/// // an error is returned.
/// fn skip_past_next_at(input: ParseStream) -> Result<()> {
///     input.step(|cursor| {
///         let mut rest = *cursor;
///         while let Some((tt, next)) = rest.token_tree() {
///             match &tt {
///                 TokenTree::Punct(punct) if punct.as_char() == '@' => {
///                     return Ok(((), next));
///                 }
///                 _ => rest = next,
///             }
///         }
///         Err(cursor.error("no `@` was found after this point"))
///     })
/// }
/// #
/// # fn remainder_after_skipping_past_next_at(
/// #     input: ParseStream,
/// # ) -> Result<proc_macro2::TokenStream> {
/// #     skip_past_next_at(input)?;
/// #     input.parse()
/// # }
/// #
/// # fn main() {
/// #     use syn::parse::Parser;
/// #     let remainder = remainder_after_skipping_past_next_at
/// #         .parse_str("a @ b c")
/// #         .unwrap();
/// #     assert_eq!(remainder.to_string(), "b c");
/// # }
/// ```
#[derive(Copy, Clone)]
pub struct StepCursor<'c, 'a> {
    scope: Span,
    // This field is covariant in 'c.
    cursor: Cursor<'c>,
    // This field is contravariant in 'c. Together these make StepCursor
    // invariant in 'c. Also covariant in 'a. The user cannot cast 'c to a
    // different lifetime but can upcast into a StepCursor with a shorter
    // lifetime 'a.
    //
    // As long as we only ever construct a StepCursor for which 'c outlives 'a,
    // this means if ever a StepCursor<'c, 'a> exists we are guaranteed that 'c
    // outlives 'a.
    marker: PhantomData<fn(Cursor<'c>) -> Cursor<'a>>,
}

impl<'c, 'a> Deref for StepCursor<'c, 'a> {
    type Target = Cursor<'c>;

    fn deref(&self) -> &Self::Target {
        &self.cursor
    }
}

impl<'c, 'a> StepCursor<'c, 'a> {
    /// Triggers an error at the current position of the parse stream.
    ///
    /// The `ParseStream::step` invocation will return this same error without
    /// advancing the stream state.
    pub fn error<T: Display>(self, message: T) -> Error {
        error::new_at(self.scope, self.cursor, message)
    }
}

pub(crate) fn advance_step_cursor<'c, 'a>(proof: StepCursor<'c, 'a>, to: Cursor<'c>) -> Cursor<'a> {
    // Refer to the comments within the StepCursor definition. We use the
    // fact that a StepCursor<'c, 'a> exists as proof that 'c outlives 'a.
    // Cursor is covariant in its lifetime parameter so we can cast a
    // Cursor<'c> to one with the shorter lifetime Cursor<'a>.
    let _ = proof;
    unsafe { mem::transmute::<Cursor<'c>, Cursor<'a>>(to) }
}

fn skip(input: ParseStream) -> bool {
    input
        .step(|cursor| {
            if let Some((_lifetime, rest)) = cursor.lifetime() {
                Ok((true, rest))
            } else if let Some((_token, rest)) = cursor.token_tree() {
                Ok((true, rest))
            } else {
                Ok((false, *cursor))
            }
        })
        .unwrap()
}

pub(crate) fn new_parse_buffer(
    scope: Span,
    cursor: Cursor,
    unexpected: Rc<Cell<Option<Span>>>,
) -> ParseBuffer {
    ParseBuffer {
        scope,
        // See comment on `cell` in the struct definition.
        cell: Cell::new(unsafe { mem::transmute::<Cursor, Cursor<'static>>(cursor) }),
        marker: PhantomData,
        unexpected,
    }
}

pub(crate) fn get_unexpected(buffer: &ParseBuffer) -> Rc<Cell<Option<Span>>> {
    buffer.unexpected.clone()
}

impl<'a> ParseBuffer<'a> {
    /// Parses a syntax tree node of type `T`, advancing the position of our
    /// parse stream past it.
    pub fn parse<T: Parse>(&self) -> Result<T> {
        T::parse(self)
    }

    /// Calls the given parser function to parse a syntax tree node of type `T`
    /// from this stream.
    ///
    /// # Example
    ///
    /// The parser below invokes [`Attribute::parse_outer`] to parse a vector of
    /// zero or more outer attributes.
    ///
    /// [`Attribute::parse_outer`]: crate::Attribute::parse_outer
    ///
<<<<<<< HEAD
    /// ```edition2018
=======
    /// ```
>>>>>>> 8cd2c99a
    /// use syn::{Attribute, Ident, Result, Token};
    /// use syn::parse::{Parse, ParseStream};
    ///
    /// // Parses a unit struct with attributes.
    /// //
    /// //     #[path = "s.tmpl"]
    /// //     struct S;
    /// struct UnitStruct {
    ///     attrs: Vec<Attribute>,
    ///     struct_token: Token![struct],
    ///     name: Ident,
    ///     semi_token: Token![;],
    /// }
    ///
    /// impl Parse for UnitStruct {
    ///     fn parse(input: ParseStream) -> Result<Self> {
    ///         Ok(UnitStruct {
    ///             attrs: input.call(Attribute::parse_outer)?,
    ///             struct_token: input.parse()?,
    ///             name: input.parse()?,
    ///             semi_token: input.parse()?,
    ///         })
    ///     }
    /// }
    /// ```
    pub fn call<T>(&self, function: fn(ParseStream) -> Result<T>) -> Result<T> {
        function(self)
    }

    /// Looks at the next token in the parse stream to determine whether it
    /// matches the requested type of token.
    ///
    /// Does not advance the position of the parse stream.
    ///
    /// # Syntax
    ///
    /// Note that this method does not use turbofish syntax. Pass the peek type
    /// inside of parentheses.
    ///
    /// - `input.peek(Token![struct])`
    /// - `input.peek(Token![==])`
    /// - `input.peek(Ident)`&emsp;*(does not accept keywords)*
    /// - `input.peek(Ident::peek_any)`
    /// - `input.peek(Lifetime)`
    /// - `input.peek(token::Brace)`
    ///
    /// # Example
    ///
    /// In this example we finish parsing the list of supertraits when the next
    /// token in the input is either `where` or an opening curly brace.
    ///
<<<<<<< HEAD
    /// ```edition2018
=======
    /// ```
>>>>>>> 8cd2c99a
    /// use syn::{braced, token, Generics, Ident, Result, Token, TypeParamBound};
    /// use syn::parse::{Parse, ParseStream};
    /// use syn::punctuated::Punctuated;
    ///
    /// // Parses a trait definition containing no associated items.
    /// //
    /// //     trait Marker<'de, T>: A + B<'de> where Box<T>: Clone {}
    /// struct MarkerTrait {
    ///     trait_token: Token![trait],
    ///     ident: Ident,
    ///     generics: Generics,
    ///     colon_token: Option<Token![:]>,
    ///     supertraits: Punctuated<TypeParamBound, Token![+]>,
    ///     brace_token: token::Brace,
    /// }
    ///
    /// impl Parse for MarkerTrait {
    ///     fn parse(input: ParseStream) -> Result<Self> {
    ///         let trait_token: Token![trait] = input.parse()?;
    ///         let ident: Ident = input.parse()?;
    ///         let mut generics: Generics = input.parse()?;
    ///         let colon_token: Option<Token![:]> = input.parse()?;
    ///
    ///         let mut supertraits = Punctuated::new();
    ///         if colon_token.is_some() {
    ///             loop {
    ///                 supertraits.push_value(input.parse()?);
    ///                 if input.peek(Token![where]) || input.peek(token::Brace) {
    ///                     break;
    ///                 }
    ///                 supertraits.push_punct(input.parse()?);
    ///             }
    ///         }
    ///
    ///         generics.where_clause = input.parse()?;
    ///         let content;
    ///         let empty_brace_token = braced!(content in input);
    ///
    ///         Ok(MarkerTrait {
    ///             trait_token,
    ///             ident,
    ///             generics,
    ///             colon_token,
    ///             supertraits,
    ///             brace_token: empty_brace_token,
    ///         })
    ///     }
    /// }
    /// ```
    pub fn peek<T: Peek>(&self, token: T) -> bool {
        let _ = token;
        T::Token::peek(self.cursor())
    }

    /// Looks at the second-next token in the parse stream.
    ///
    /// This is commonly useful as a way to implement contextual keywords.
    ///
    /// # Example
    ///
    /// This example needs to use `peek2` because the symbol `union` is not a
    /// keyword in Rust. We can't use just `peek` and decide to parse a union if
    /// the very next token is `union`, because someone is free to write a `mod
    /// union` and a macro invocation that looks like `union::some_macro! { ...
    /// }`. In other words `union` is a contextual keyword.
    ///
<<<<<<< HEAD
    /// ```edition2018
=======
    /// ```
>>>>>>> 8cd2c99a
    /// use syn::{Ident, ItemUnion, Macro, Result, Token};
    /// use syn::parse::{Parse, ParseStream};
    ///
    /// // Parses either a union or a macro invocation.
    /// enum UnionOrMacro {
    ///     // union MaybeUninit<T> { uninit: (), value: T }
    ///     Union(ItemUnion),
    ///     // lazy_static! { ... }
    ///     Macro(Macro),
    /// }
    ///
    /// impl Parse for UnionOrMacro {
    ///     fn parse(input: ParseStream) -> Result<Self> {
    ///         if input.peek(Token![union]) && input.peek2(Ident) {
    ///             input.parse().map(UnionOrMacro::Union)
    ///         } else {
    ///             input.parse().map(UnionOrMacro::Macro)
    ///         }
    ///     }
    /// }
    /// ```
    pub fn peek2<T: Peek>(&self, token: T) -> bool {
        let ahead = self.fork();
        skip(&ahead) && ahead.peek(token)
    }

    /// Looks at the third-next token in the parse stream.
    pub fn peek3<T: Peek>(&self, token: T) -> bool {
        let ahead = self.fork();
        skip(&ahead) && skip(&ahead) && ahead.peek(token)
    }

    /// Parses zero or more occurrences of `T` separated by punctuation of type
    /// `P`, with optional trailing punctuation.
    ///
    /// Parsing continues until the end of this parse stream. The entire content
    /// of this parse stream must consist of `T` and `P`.
    ///
    /// # Example
    ///
<<<<<<< HEAD
    /// ```edition2018
=======
    /// ```
>>>>>>> 8cd2c99a
    /// # use quote::quote;
    /// #
    /// use syn::{parenthesized, token, Ident, Result, Token, Type};
    /// use syn::parse::{Parse, ParseStream};
    /// use syn::punctuated::Punctuated;
    ///
    /// // Parse a simplified tuple struct syntax like:
    /// //
    /// //     struct S(A, B);
    /// struct TupleStruct {
    ///     struct_token: Token![struct],
    ///     ident: Ident,
    ///     paren_token: token::Paren,
    ///     fields: Punctuated<Type, Token![,]>,
    ///     semi_token: Token![;],
    /// }
    ///
    /// impl Parse for TupleStruct {
    ///     fn parse(input: ParseStream) -> Result<Self> {
    ///         let content;
    ///         Ok(TupleStruct {
    ///             struct_token: input.parse()?,
    ///             ident: input.parse()?,
    ///             paren_token: parenthesized!(content in input),
    ///             fields: content.parse_terminated(Type::parse)?,
    ///             semi_token: input.parse()?,
    ///         })
    ///     }
    /// }
    /// #
    /// # fn main() {
    /// #     let input = quote! {
    /// #         struct S(A, B);
    /// #     };
    /// #     syn::parse2::<TupleStruct>(input).unwrap();
    /// # }
    /// ```
    pub fn parse_terminated<T, P: Parse>(
        &self,
        parser: fn(ParseStream) -> Result<T>,
    ) -> Result<Punctuated<T, P>> {
        Punctuated::parse_terminated_with(self, parser)
    }

    /// Returns whether there are tokens remaining in this stream.
    ///
    /// This method returns true at the end of the content of a set of
    /// delimiters, as well as at the very end of the complete macro input.
    ///
    /// # Example
    ///
<<<<<<< HEAD
    /// ```edition2018
=======
    /// ```
>>>>>>> 8cd2c99a
    /// use syn::{braced, token, Ident, Item, Result, Token};
    /// use syn::parse::{Parse, ParseStream};
    ///
    /// // Parses a Rust `mod m { ... }` containing zero or more items.
    /// struct Mod {
    ///     mod_token: Token![mod],
    ///     name: Ident,
    ///     brace_token: token::Brace,
    ///     items: Vec<Item>,
    /// }
    ///
    /// impl Parse for Mod {
    ///     fn parse(input: ParseStream) -> Result<Self> {
    ///         let content;
    ///         Ok(Mod {
    ///             mod_token: input.parse()?,
    ///             name: input.parse()?,
    ///             brace_token: braced!(content in input),
    ///             items: {
    ///                 let mut items = Vec::new();
    ///                 while !content.is_empty() {
    ///                     items.push(content.parse()?);
    ///                 }
    ///                 items
    ///             },
    ///         })
    ///     }
    /// }
    /// ```
    pub fn is_empty(&self) -> bool {
        self.cursor().eof()
    }

    /// Constructs a helper for peeking at the next token in this stream and
    /// building an error message if it is not one of a set of expected tokens.
    ///
    /// # Example
    ///
<<<<<<< HEAD
    /// ```edition2018
=======
    /// ```
>>>>>>> 8cd2c99a
    /// use syn::{ConstParam, Ident, Lifetime, LifetimeDef, Result, Token, TypeParam};
    /// use syn::parse::{Parse, ParseStream};
    ///
    /// // A generic parameter, a single one of the comma-separated elements inside
    /// // angle brackets in:
    /// //
    /// //     fn f<T: Clone, 'a, 'b: 'a, const N: usize>() { ... }
    /// //
    /// // On invalid input, lookahead gives us a reasonable error message.
    /// //
    /// //     error: expected one of: identifier, lifetime, `const`
    /// //       |
    /// //     5 |     fn f<!Sized>() {}
    /// //       |          ^
    /// enum GenericParam {
    ///     Type(TypeParam),
    ///     Lifetime(LifetimeDef),
    ///     Const(ConstParam),
    /// }
    ///
    /// impl Parse for GenericParam {
    ///     fn parse(input: ParseStream) -> Result<Self> {
    ///         let lookahead = input.lookahead1();
    ///         if lookahead.peek(Ident) {
    ///             input.parse().map(GenericParam::Type)
    ///         } else if lookahead.peek(Lifetime) {
    ///             input.parse().map(GenericParam::Lifetime)
    ///         } else if lookahead.peek(Token![const]) {
    ///             input.parse().map(GenericParam::Const)
    ///         } else {
    ///             Err(lookahead.error())
    ///         }
    ///     }
    /// }
    /// ```
    pub fn lookahead1(&self) -> Lookahead1<'a> {
        lookahead::new(self.scope, self.cursor())
    }

    /// Forks a parse stream so that parsing tokens out of either the original
    /// or the fork does not advance the position of the other.
    ///
    /// # Performance
    ///
    /// Forking a parse stream is a cheap fixed amount of work and does not
    /// involve copying token buffers. Where you might hit performance problems
    /// is if your macro ends up parsing a large amount of content more than
    /// once.
    ///
    /// ```edition2018
    /// # use syn::{Expr, Result};
    /// # use syn::parse::ParseStream;
    /// #
    /// # fn bad(input: ParseStream) -> Result<Expr> {
    /// // Do not do this.
    /// if input.fork().parse::<Expr>().is_ok() {
    ///     return input.parse::<Expr>();
    /// }
    /// # unimplemented!()
    /// # }
    /// ```
    ///
    /// As a rule, avoid parsing an unbounded amount of tokens out of a forked
    /// parse stream. Only use a fork when the amount of work performed against
    /// the fork is small and bounded.
    ///
    /// When complex speculative parsing against the forked stream is
    /// unavoidable, use [`parse::discouraged::Speculative`] to advance the
    /// original stream once the fork's parse is determined to have been
    /// successful.
    ///
    /// For a lower level way to perform speculative parsing at the token level,
    /// consider using [`ParseStream::step`] instead.
    ///
    /// [`parse::discouraged::Speculative`]: discouraged::Speculative
    /// [`ParseStream::step`]: ParseBuffer::step
    ///
    /// # Example
    ///
    /// The parse implementation shown here parses possibly restricted `pub`
    /// visibilities.
    ///
    /// - `pub`
    /// - `pub(crate)`
    /// - `pub(self)`
    /// - `pub(super)`
    /// - `pub(in some::path)`
    ///
    /// To handle the case of visibilities inside of tuple structs, the parser
    /// needs to distinguish parentheses that specify visibility restrictions
    /// from parentheses that form part of a tuple type.
    ///
    /// ```edition2018
    /// # struct A;
    /// # struct B;
    /// # struct C;
    /// #
    /// struct S(pub(crate) A, pub (B, C));
    /// ```
    ///
    /// In this example input the first tuple struct element of `S` has
    /// `pub(crate)` visibility while the second tuple struct element has `pub`
    /// visibility; the parentheses around `(B, C)` are part of the type rather
    /// than part of a visibility restriction.
    ///
    /// The parser uses a forked parse stream to check the first token inside of
    /// parentheses after the `pub` keyword. This is a small bounded amount of
    /// work performed against the forked parse stream.
    ///
<<<<<<< HEAD
    /// ```edition2018
=======
    /// ```
>>>>>>> 8cd2c99a
    /// use syn::{parenthesized, token, Ident, Path, Result, Token};
    /// use syn::ext::IdentExt;
    /// use syn::parse::{Parse, ParseStream};
    ///
    /// struct PubVisibility {
    ///     pub_token: Token![pub],
    ///     restricted: Option<Restricted>,
    /// }
    ///
    /// struct Restricted {
    ///     paren_token: token::Paren,
    ///     in_token: Option<Token![in]>,
    ///     path: Path,
    /// }
    ///
    /// impl Parse for PubVisibility {
    ///     fn parse(input: ParseStream) -> Result<Self> {
    ///         let pub_token: Token![pub] = input.parse()?;
    ///
    ///         if input.peek(token::Paren) {
    ///             let ahead = input.fork();
    ///             let mut content;
    ///             parenthesized!(content in ahead);
    ///
    ///             if content.peek(Token![crate])
    ///                 || content.peek(Token![self])
    ///                 || content.peek(Token![super])
    ///             {
    ///                 return Ok(PubVisibility {
    ///                     pub_token,
    ///                     restricted: Some(Restricted {
    ///                         paren_token: parenthesized!(content in input),
    ///                         in_token: None,
    ///                         path: Path::from(content.call(Ident::parse_any)?),
    ///                     }),
    ///                 });
    ///             } else if content.peek(Token![in]) {
    ///                 return Ok(PubVisibility {
    ///                     pub_token,
    ///                     restricted: Some(Restricted {
    ///                         paren_token: parenthesized!(content in input),
    ///                         in_token: Some(content.parse()?),
    ///                         path: content.call(Path::parse_mod_style)?,
    ///                     }),
    ///                 });
    ///             }
    ///         }
    ///
    ///         Ok(PubVisibility {
    ///             pub_token,
    ///             restricted: None,
    ///         })
    ///     }
    /// }
    /// ```
    pub fn fork(&self) -> Self {
        ParseBuffer {
            scope: self.scope,
            cell: self.cell.clone(),
            marker: PhantomData,
            // Not the parent's unexpected. Nothing cares whether the clone
            // parses all the way.
            unexpected: Rc::new(Cell::new(None)),
        }
    }

    /// Triggers an error at the current position of the parse stream.
    ///
    /// # Example
    ///
<<<<<<< HEAD
    /// ```edition2018
=======
    /// ```
>>>>>>> 8cd2c99a
    /// use syn::{Expr, Result, Token};
    /// use syn::parse::{Parse, ParseStream};
    ///
    /// // Some kind of loop: `while` or `for` or `loop`.
    /// struct Loop {
    ///     expr: Expr,
    /// }
    ///
    /// impl Parse for Loop {
    ///     fn parse(input: ParseStream) -> Result<Self> {
    ///         if input.peek(Token![while])
    ///             || input.peek(Token![for])
    ///             || input.peek(Token![loop])
    ///         {
    ///             Ok(Loop {
    ///                 expr: input.parse()?,
    ///             })
    ///         } else {
    ///             Err(input.error("expected some kind of loop"))
    ///         }
    ///     }
    /// }
    /// ```
    pub fn error<T: Display>(&self, message: T) -> Error {
        error::new_at(self.scope, self.cursor(), message)
    }

    /// Speculatively parses tokens from this parse stream, advancing the
    /// position of this stream only if parsing succeeds.
    ///
    /// This is a powerful low-level API used for defining the `Parse` impls of
    /// the basic built-in token types. It is not something that will be used
    /// widely outside of the Syn codebase.
    ///
    /// # Example
    ///
<<<<<<< HEAD
    /// ```edition2018
=======
    /// ```
>>>>>>> 8cd2c99a
    /// use proc_macro2::TokenTree;
    /// use syn::Result;
    /// use syn::parse::ParseStream;
    ///
    /// // This function advances the stream past the next occurrence of `@`. If
    /// // no `@` is present in the stream, the stream position is unchanged and
    /// // an error is returned.
    /// fn skip_past_next_at(input: ParseStream) -> Result<()> {
    ///     input.step(|cursor| {
    ///         let mut rest = *cursor;
    ///         while let Some((tt, next)) = rest.token_tree() {
    ///             match &tt {
    ///                 TokenTree::Punct(punct) if punct.as_char() == '@' => {
    ///                     return Ok(((), next));
    ///                 }
    ///                 _ => rest = next,
    ///             }
    ///         }
    ///         Err(cursor.error("no `@` was found after this point"))
    ///     })
    /// }
    /// #
    /// # fn remainder_after_skipping_past_next_at(
    /// #     input: ParseStream,
    /// # ) -> Result<proc_macro2::TokenStream> {
    /// #     skip_past_next_at(input)?;
    /// #     input.parse()
    /// # }
    /// #
    /// # fn main() {
    /// #     use syn::parse::Parser;
    /// #     let remainder = remainder_after_skipping_past_next_at
    /// #         .parse_str("a @ b c")
    /// #         .unwrap();
    /// #     assert_eq!(remainder.to_string(), "b c");
    /// # }
    /// ```
    pub fn step<F, R>(&self, function: F) -> Result<R>
    where
        F: for<'c> FnOnce(StepCursor<'c, 'a>) -> Result<(R, Cursor<'c>)>,
    {
        // Since the user's function is required to work for any 'c, we know
        // that the Cursor<'c> they return is either derived from the input
        // StepCursor<'c, 'a> or from a Cursor<'static>.
        //
        // It would not be legal to write this function without the invariant
        // lifetime 'c in StepCursor<'c, 'a>. If this function were written only
        // in terms of 'a, the user could take our ParseBuffer<'a>, upcast it to
        // a ParseBuffer<'short> which some shorter lifetime than 'a, invoke
        // `step` on their ParseBuffer<'short> with a closure that returns
        // Cursor<'short>, and we would wrongly write that Cursor<'short> into
        // the Cell intended to hold Cursor<'a>.
        //
        // In some cases it may be necessary for R to contain a Cursor<'a>.
        // Within Syn we solve this using `advance_step_cursor` which uses the
        // existence of a StepCursor<'c, 'a> as proof that it is safe to cast
        // from Cursor<'c> to Cursor<'a>. If needed outside of Syn, it would be
        // safe to expose that API as a method on StepCursor.
        let (node, rest) = function(StepCursor {
            scope: self.scope,
            cursor: self.cell.get(),
            marker: PhantomData,
        })?;
        self.cell.set(rest);
        Ok(node)
    }

    /// Provides low-level access to the token representation underlying this
    /// parse stream.
    ///
    /// Cursors are immutable so no operations you perform against the cursor
    /// will affect the state of this parse stream.
    pub fn cursor(&self) -> Cursor<'a> {
        self.cell.get()
    }

    fn check_unexpected(&self) -> Result<()> {
        match self.unexpected.get() {
            Some(span) => Err(Error::new(span, "unexpected token")),
            None => Ok(()),
        }
    }
}

impl<T: Parse> Parse for Box<T> {
    fn parse(input: ParseStream) -> Result<Self> {
        input.parse().map(Box::new)
    }
}

impl<T: Parse + Token> Parse for Option<T> {
    fn parse(input: ParseStream) -> Result<Self> {
        if T::peek(input.cursor()) {
            Ok(Some(input.parse()?))
        } else {
            Ok(None)
        }
    }
}

impl Parse for TokenStream {
    fn parse(input: ParseStream) -> Result<Self> {
        input.step(|cursor| Ok((cursor.token_stream(), Cursor::empty())))
    }
}

impl Parse for TokenTree {
    fn parse(input: ParseStream) -> Result<Self> {
        input.step(|cursor| match cursor.token_tree() {
            Some((tt, rest)) => Ok((tt, rest)),
            None => Err(cursor.error("expected token tree")),
        })
    }
}

impl Parse for Group {
    fn parse(input: ParseStream) -> Result<Self> {
        input.step(|cursor| {
            for delim in &[Delimiter::Parenthesis, Delimiter::Brace, Delimiter::Bracket] {
                if let Some((inside, span, rest)) = cursor.group(*delim) {
                    let mut group = Group::new(*delim, inside.token_stream());
                    group.set_span(span);
                    return Ok((group, rest));
                }
            }
            Err(cursor.error("expected group token"))
        })
    }
}

impl Parse for Punct {
    fn parse(input: ParseStream) -> Result<Self> {
        input.step(|cursor| match cursor.punct() {
            Some((punct, rest)) => Ok((punct, rest)),
            None => Err(cursor.error("expected punctuation token")),
        })
    }
}

impl Parse for Literal {
    fn parse(input: ParseStream) -> Result<Self> {
        input.step(|cursor| match cursor.literal() {
            Some((literal, rest)) => Ok((literal, rest)),
            None => Err(cursor.error("expected literal token")),
        })
    }
}

/// Parser that can parse Rust tokens into a particular syntax tree node.
///
/// Refer to the [module documentation] for details about parsing in Syn.
///
/// [module documentation]: self
///
/// *This trait is available if Syn is built with the `"parsing"` feature.*
pub trait Parser: Sized {
    type Output;

    /// Parse a proc-macro2 token stream into the chosen syntax tree node.
    ///
    /// This function will check that the input is fully parsed. If there are
    /// any unparsed tokens at the end of the stream, an error is returned.
    fn parse2(self, tokens: TokenStream) -> Result<Self::Output>;

    /// Parse tokens of source code into the chosen syntax tree node.
    ///
    /// This function will check that the input is fully parsed. If there are
    /// any unparsed tokens at the end of the stream, an error is returned.
    ///
    /// *This method is available if Syn is built with both the `"parsing"` and
    /// `"proc-macro"` features.*
    #[cfg(all(
        not(all(target_arch = "wasm32", any(target_os = "unknown", target_os = "wasi"))),
        feature = "proc-macro"
    ))]
    fn parse(self, tokens: proc_macro::TokenStream) -> Result<Self::Output> {
        self.parse2(proc_macro2::TokenStream::from(tokens))
    }

    /// Parse a string of Rust code into the chosen syntax tree node.
    ///
    /// This function will check that the input is fully parsed. If there are
    /// any unparsed tokens at the end of the string, an error is returned.
    ///
    /// # Hygiene
    ///
    /// Every span in the resulting syntax tree will be set to resolve at the
    /// macro call site.
    fn parse_str(self, s: &str) -> Result<Self::Output> {
        self.parse2(proc_macro2::TokenStream::from_str(s)?)
    }

    // Not public API.
    #[doc(hidden)]
    fn __parse_scoped(self, scope: Span, tokens: TokenStream) -> Result<Self::Output> {
        let _ = scope;
        self.parse2(tokens)
    }

    // Not public API.
    #[doc(hidden)]
    fn __parse_stream(self, input: ParseStream) -> Result<Self::Output> {
        input.parse().and_then(|tokens| self.parse2(tokens))
    }
}

fn tokens_to_parse_buffer(tokens: &TokenBuffer) -> ParseBuffer {
    let scope = Span::call_site();
    let cursor = tokens.begin();
    let unexpected = Rc::new(Cell::new(None));
    new_parse_buffer(scope, cursor, unexpected)
}

impl<F, T> Parser for F
where
    F: FnOnce(ParseStream) -> Result<T>,
{
    type Output = T;

    fn parse2(self, tokens: TokenStream) -> Result<T> {
        let buf = TokenBuffer::new2(tokens);
        let state = tokens_to_parse_buffer(&buf);
        let node = self(&state)?;
        state.check_unexpected()?;
        if state.is_empty() {
            Ok(node)
        } else {
            Err(state.error("unexpected token"))
        }
    }

    #[doc(hidden)]
    fn __parse_scoped(self, scope: Span, tokens: TokenStream) -> Result<Self::Output> {
        let buf = TokenBuffer::new2(tokens);
        let cursor = buf.begin();
        let unexpected = Rc::new(Cell::new(None));
        let state = new_parse_buffer(scope, cursor, unexpected);
        let node = self(&state)?;
        state.check_unexpected()?;
        if state.is_empty() {
            Ok(node)
        } else {
            Err(state.error("unexpected token"))
        }
    }

    #[doc(hidden)]
    fn __parse_stream(self, input: ParseStream) -> Result<Self::Output> {
        self(input)
    }
}

pub(crate) fn parse_scoped<F: Parser>(f: F, scope: Span, tokens: TokenStream) -> Result<F::Output> {
    f.__parse_scoped(scope, tokens)
}

pub(crate) fn parse_stream<F: Parser>(f: F, input: ParseStream) -> Result<F::Output> {
    f.__parse_stream(input)
}

/// An empty syntax tree node that consumes no tokens when parsed.
///
/// This is useful for attribute macros that want to ensure they are not
/// provided any attribute args.
///
/// ```
/// extern crate proc_macro;
///
/// use proc_macro::TokenStream;
/// use syn::parse_macro_input;
/// use syn::parse::Nothing;
///
/// # const IGNORE: &str = stringify! {
/// #[proc_macro_attribute]
/// # };
/// pub fn my_attr(args: TokenStream, input: TokenStream) -> TokenStream {
///     parse_macro_input!(args as Nothing);
///
///     /* ... */
/// #   "".parse().unwrap()
/// }
/// ```
///
/// ```text
/// error: unexpected token
///  --> src/main.rs:3:19
///   |
/// 3 | #[my_attr(asdf)]
///   |           ^^^^
/// ```
pub struct Nothing;

impl Parse for Nothing {
    fn parse(_input: ParseStream) -> Result<Self> {
        Ok(Nothing)
    }
}<|MERGE_RESOLUTION|>--- conflicted
+++ resolved
@@ -25,11 +25,7 @@
 //!
 //! [`parse_macro_input!`]: ../macro.parse_macro_input.html
 //!
-<<<<<<< HEAD
-//! ```edition2018
-=======
 //! ```
->>>>>>> 8cd2c99a
 //! extern crate proc_macro;
 //!
 //! use proc_macro::TokenStream;
@@ -105,7 +101,7 @@
 //! [`syn::parse_str`]: ../fn.parse_str.html
 //! [`Parse`]: trait.Parse.html
 //!
-//! ```edition2018
+//! ```
 //! use syn::Type;
 //!
 //! # fn run_parser() -> syn::Result<()> {
@@ -136,7 +132,7 @@
 //! The `Parse` trait is not implemented in these cases because there is no good
 //! behavior to consider the default.
 //!
-//! ```edition2018,compile_fail
+//! ```compile_fail
 //! # extern crate proc_macro;
 //! #
 //! # use syn::punctuated::Punctuated;
@@ -158,11 +154,7 @@
 //!
 //! [`Parser`]: trait.Parser.html
 //!
-<<<<<<< HEAD
-//! ```edition2018
-=======
 //! ```
->>>>>>> 8cd2c99a
 //! extern crate proc_macro;
 //!
 //! use proc_macro::TokenStream;
@@ -255,10 +247,6 @@
 /// - One of [the `syn::parse*` functions][syn-parse]; or
 /// - A method of the [`Parser`] trait.
 ///
-<<<<<<< HEAD
-/// [`parse_macro_input!`]: ../macro.parse_macro_input.html
-=======
->>>>>>> 8cd2c99a
 /// [syn-parse]: index.html#the-synparse-functions
 pub struct ParseBuffer<'a> {
     scope: Span,
@@ -306,11 +294,7 @@
 ///
 /// # Example
 ///
-<<<<<<< HEAD
-/// ```edition2018
-=======
 /// ```
->>>>>>> 8cd2c99a
 /// use proc_macro2::TokenTree;
 /// use syn::Result;
 /// use syn::parse::ParseStream;
@@ -440,11 +424,7 @@
     ///
     /// [`Attribute::parse_outer`]: crate::Attribute::parse_outer
     ///
-<<<<<<< HEAD
-    /// ```edition2018
-=======
-    /// ```
->>>>>>> 8cd2c99a
+    /// ```
     /// use syn::{Attribute, Ident, Result, Token};
     /// use syn::parse::{Parse, ParseStream};
     ///
@@ -496,11 +476,7 @@
     /// In this example we finish parsing the list of supertraits when the next
     /// token in the input is either `where` or an opening curly brace.
     ///
-<<<<<<< HEAD
-    /// ```edition2018
-=======
-    /// ```
->>>>>>> 8cd2c99a
+    /// ```
     /// use syn::{braced, token, Generics, Ident, Result, Token, TypeParamBound};
     /// use syn::parse::{Parse, ParseStream};
     /// use syn::punctuated::Punctuated;
@@ -567,11 +543,7 @@
     /// union` and a macro invocation that looks like `union::some_macro! { ...
     /// }`. In other words `union` is a contextual keyword.
     ///
-<<<<<<< HEAD
-    /// ```edition2018
-=======
-    /// ```
->>>>>>> 8cd2c99a
+    /// ```
     /// use syn::{Ident, ItemUnion, Macro, Result, Token};
     /// use syn::parse::{Parse, ParseStream};
     ///
@@ -612,11 +584,7 @@
     ///
     /// # Example
     ///
-<<<<<<< HEAD
-    /// ```edition2018
-=======
-    /// ```
->>>>>>> 8cd2c99a
+    /// ```
     /// # use quote::quote;
     /// #
     /// use syn::{parenthesized, token, Ident, Result, Token, Type};
@@ -668,11 +636,7 @@
     ///
     /// # Example
     ///
-<<<<<<< HEAD
-    /// ```edition2018
-=======
-    /// ```
->>>>>>> 8cd2c99a
+    /// ```
     /// use syn::{braced, token, Ident, Item, Result, Token};
     /// use syn::parse::{Parse, ParseStream};
     ///
@@ -711,11 +675,7 @@
     ///
     /// # Example
     ///
-<<<<<<< HEAD
-    /// ```edition2018
-=======
-    /// ```
->>>>>>> 8cd2c99a
+    /// ```
     /// use syn::{ConstParam, Ident, Lifetime, LifetimeDef, Result, Token, TypeParam};
     /// use syn::parse::{Parse, ParseStream};
     ///
@@ -765,7 +725,7 @@
     /// is if your macro ends up parsing a large amount of content more than
     /// once.
     ///
-    /// ```edition2018
+    /// ```
     /// # use syn::{Expr, Result};
     /// # use syn::parse::ParseStream;
     /// #
@@ -808,7 +768,7 @@
     /// needs to distinguish parentheses that specify visibility restrictions
     /// from parentheses that form part of a tuple type.
     ///
-    /// ```edition2018
+    /// ```
     /// # struct A;
     /// # struct B;
     /// # struct C;
@@ -825,11 +785,7 @@
     /// parentheses after the `pub` keyword. This is a small bounded amount of
     /// work performed against the forked parse stream.
     ///
-<<<<<<< HEAD
-    /// ```edition2018
-=======
-    /// ```
->>>>>>> 8cd2c99a
+    /// ```
     /// use syn::{parenthesized, token, Ident, Path, Result, Token};
     /// use syn::ext::IdentExt;
     /// use syn::parse::{Parse, ParseStream};
@@ -900,11 +856,7 @@
     ///
     /// # Example
     ///
-<<<<<<< HEAD
-    /// ```edition2018
-=======
-    /// ```
->>>>>>> 8cd2c99a
+    /// ```
     /// use syn::{Expr, Result, Token};
     /// use syn::parse::{Parse, ParseStream};
     ///
@@ -941,11 +893,7 @@
     ///
     /// # Example
     ///
-<<<<<<< HEAD
-    /// ```edition2018
-=======
-    /// ```
->>>>>>> 8cd2c99a
+    /// ```
     /// use proc_macro2::TokenTree;
     /// use syn::Result;
     /// use syn::parse::ParseStream;
