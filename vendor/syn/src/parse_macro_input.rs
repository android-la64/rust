/// Parse the input TokenStream of a macro, triggering a compile error if the
/// tokens fail to parse.
///
/// Refer to the [`parse` module] documentation for more details about parsing
/// in Syn.
///
/// [`parse` module]: crate::rustdoc_workaround::parse_module
///
/// <br>
///
/// # Intended usage
///
<<<<<<< HEAD
/// ```edition2018
=======
/// This macro must be called from a function that returns
/// `proc_macro::TokenStream`. Usually this will be your proc macro entry point,
/// the function that has the #\[proc_macro\] / #\[proc_macro_derive\] /
/// #\[proc_macro_attribute\] attribute.
///
/// ```
>>>>>>> 8cd2c99a
/// extern crate proc_macro;
///
/// use proc_macro::TokenStream;
/// use syn::{parse_macro_input, Result};
/// use syn::parse::{Parse, ParseStream};
///
/// struct MyMacroInput {
///     /* ... */
/// }
///
/// impl Parse for MyMacroInput {
///     fn parse(input: ParseStream) -> Result<Self> {
///         /* ... */
/// #       Ok(MyMacroInput {})
///     }
/// }
///
/// # const IGNORE: &str = stringify! {
/// #[proc_macro]
/// # };
/// pub fn my_macro(tokens: TokenStream) -> TokenStream {
///     let input = parse_macro_input!(tokens as MyMacroInput);
///
///     /* ... */
/// #   "".parse().unwrap()
/// }
/// ```
#[macro_export(local_inner_macros)]
macro_rules! parse_macro_input {
    ($tokenstream:ident as $ty:ty) => {
        match $crate::parse_macro_input::parse::<$ty>($tokenstream) {
            $crate::export::Ok(data) => data,
            $crate::export::Err(err) => {
                return $crate::export::TokenStream::from(err.to_compile_error());
            }
        }
    };
    ($tokenstream:ident) => {
        parse_macro_input!($tokenstream as _)
    };
}

////////////////////////////////////////////////////////////////////////////////
// Can parse any type that implements Parse.

use crate::parse::{Parse, ParseStream, Parser, Result};
use proc_macro::TokenStream;

// Not public API.
#[doc(hidden)]
pub fn parse<T: ParseMacroInput>(token_stream: TokenStream) -> Result<T> {
    T::parse.parse(token_stream)
}

// Not public API.
#[doc(hidden)]
pub trait ParseMacroInput: Sized {
    fn parse(input: ParseStream) -> Result<Self>;
}

impl<T: Parse> ParseMacroInput for T {
    fn parse(input: ParseStream) -> Result<Self> {
        <T as Parse>::parse(input)
    }
}

////////////////////////////////////////////////////////////////////////////////
// Any other types that we want `parse_macro_input!` to be able to parse.

#[cfg(any(feature = "full", feature = "derive"))]
use crate::AttributeArgs;

#[cfg(any(feature = "full", feature = "derive"))]
impl ParseMacroInput for AttributeArgs {
    fn parse(input: ParseStream) -> Result<Self> {
        let mut metas = Vec::new();

        loop {
            if input.is_empty() {
                break;
            }
            let value = input.parse()?;
            metas.push(value);
            if input.is_empty() {
                break;
            }
            input.parse::<Token![,]>()?;
        }

        Ok(metas)
    }
}<|MERGE_RESOLUTION|>--- conflicted
+++ resolved
@@ -10,16 +10,12 @@
 ///
 /// # Intended usage
 ///
-<<<<<<< HEAD
-/// ```edition2018
-=======
 /// This macro must be called from a function that returns
 /// `proc_macro::TokenStream`. Usually this will be your proc macro entry point,
 /// the function that has the #\[proc_macro\] / #\[proc_macro_derive\] /
 /// #\[proc_macro_attribute\] attribute.
 ///
 /// ```
->>>>>>> 8cd2c99a
 /// extern crate proc_macro;
 ///
 /// use proc_macro::TokenStream;
