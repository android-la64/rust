use std::fmt::{self, Debug};
use std::thread::{self, ThreadId};

/// ThreadBound is a Sync-maker and Send-maker that allows accessing a value
/// of type T only from the original thread on which the ThreadBound was
/// constructed.
pub struct ThreadBound<T> {
    value: T,
    thread_id: ThreadId,
}

unsafe impl<T> Sync for ThreadBound<T> {}

// Send bound requires Copy, as otherwise Drop could run in the wrong place.
unsafe impl<T: Copy> Send for ThreadBound<T> {}

impl<T> ThreadBound<T> {
    pub fn new(value: T) -> Self {
        ThreadBound {
            value,
            thread_id: thread::current().id(),
        }
    }

    pub fn get(&self) -> Option<&T> {
        if thread::current().id() == self.thread_id {
            Some(&self.value)
        } else {
            None
        }
    }
}

impl<T: Debug> Debug for ThreadBound<T> {
    fn fmt(&self, formatter: &mut fmt::Formatter) -> fmt::Result {
        match self.get() {
            Some(value) => Debug::fmt(value, formatter),
            None => formatter.write_str("unknown"),
        }
    }
<<<<<<< HEAD
}

#[cfg(syn_can_use_thread_id)]
mod thread_id {
    use std::thread;

    pub use std::thread::ThreadId;

    pub fn current() -> ThreadId {
        thread::current().id()
    }
}

#[cfg(not(syn_can_use_thread_id))]
mod thread_id {
    #[allow(deprecated)]
    use std::sync::atomic::{AtomicUsize, Ordering, ATOMIC_USIZE_INIT};

    thread_local! {
        static THREAD_ID: usize = {
            #[allow(deprecated)]
            static NEXT_THREAD_ID: AtomicUsize = ATOMIC_USIZE_INIT;

            // Ordering::Relaxed because our only requirement for the ids is
            // that they are unique. It is okay for the compiler to rearrange
            // other memory reads around this fetch. It's still an atomic
            // fetch_add, so no two threads will be able to read the same value
            // from it.
            //
            // The main thing which these orderings affect is other memory reads
            // around the atomic read, which for our case are irrelevant as this
            // atomic guards nothing.
            NEXT_THREAD_ID.fetch_add(1, Ordering::Relaxed)
        };
    }

    pub type ThreadId = usize;

    pub fn current() -> ThreadId {
        THREAD_ID.with(|id| *id)
    }
=======
>>>>>>> 8cd2c99a
}<|MERGE_RESOLUTION|>--- conflicted
+++ resolved
@@ -38,48 +38,4 @@
             None => formatter.write_str("unknown"),
         }
     }
-<<<<<<< HEAD
-}
-
-#[cfg(syn_can_use_thread_id)]
-mod thread_id {
-    use std::thread;
-
-    pub use std::thread::ThreadId;
-
-    pub fn current() -> ThreadId {
-        thread::current().id()
-    }
-}
-
-#[cfg(not(syn_can_use_thread_id))]
-mod thread_id {
-    #[allow(deprecated)]
-    use std::sync::atomic::{AtomicUsize, Ordering, ATOMIC_USIZE_INIT};
-
-    thread_local! {
-        static THREAD_ID: usize = {
-            #[allow(deprecated)]
-            static NEXT_THREAD_ID: AtomicUsize = ATOMIC_USIZE_INIT;
-
-            // Ordering::Relaxed because our only requirement for the ids is
-            // that they are unique. It is okay for the compiler to rearrange
-            // other memory reads around this fetch. It's still an atomic
-            // fetch_add, so no two threads will be able to read the same value
-            // from it.
-            //
-            // The main thing which these orderings affect is other memory reads
-            // around the atomic read, which for our case are irrelevant as this
-            // atomic guards nothing.
-            NEXT_THREAD_ID.fetch_add(1, Ordering::Relaxed)
-        };
-    }
-
-    pub type ThreadId = usize;
-
-    pub fn current() -> ThreadId {
-        THREAD_ID.with(|id| *id)
-    }
-=======
->>>>>>> 8cd2c99a
 }