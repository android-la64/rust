--- conflicted
+++ resolved
@@ -74,20 +74,10 @@
 ) -> Result<(Span, ParseBuffer<'a>)> {
     input.step(|cursor| {
         if let Some((content, span, rest)) = cursor.group(delimiter) {
-<<<<<<< HEAD
-            #[cfg(procmacro2_semver_exempt)]
-            let scope = private::close_span_of_group(*cursor);
-            #[cfg(not(procmacro2_semver_exempt))]
-            let scope = span;
-            let nested = private::advance_step_cursor(cursor, content);
-            let unexpected = private::get_unexpected(input);
-            let content = private::new_parse_buffer(scope, nested, unexpected);
-=======
             let scope = crate::buffer::close_span_of_group(*cursor);
             let nested = crate::parse::advance_step_cursor(cursor, content);
             let unexpected = crate::parse::get_unexpected(input);
             let content = crate::parse::new_parse_buffer(scope, nested, unexpected);
->>>>>>> 8cd2c99a
             Ok(((span, content), rest))
         } else {
             let message = match delimiter {
@@ -105,11 +95,7 @@
 ///
 /// # Example
 ///
-<<<<<<< HEAD
-/// ```edition2018
-=======
-/// ```
->>>>>>> 8cd2c99a
+/// ```
 /// # use quote::quote;
 /// #
 /// use syn::{parenthesized, token, Ident, Result, Token, Type};
@@ -166,11 +152,7 @@
 ///
 /// # Example
 ///
-<<<<<<< HEAD
-/// ```edition2018
-=======
-/// ```
->>>>>>> 8cd2c99a
+/// ```
 /// # use quote::quote;
 /// #
 /// use syn::{braced, token, Ident, Result, Token, Type};
@@ -248,11 +230,7 @@
 ///
 /// # Example
 ///
-<<<<<<< HEAD
-/// ```edition2018
-=======
-/// ```
->>>>>>> 8cd2c99a
+/// ```
 /// # use quote::quote;
 /// #
 /// use proc_macro2::TokenStream;
