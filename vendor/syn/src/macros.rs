--- conflicted
+++ resolved
@@ -1,7 +1,3 @@
-<<<<<<< HEAD
-#[cfg(any(feature = "full", feature = "derive"))]
-=======
->>>>>>> 8cd2c99a
 macro_rules! ast_struct {
     (
         [$($attrs_pub:tt)*]
