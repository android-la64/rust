use std::cell::RefCell;

use proc_macro2::{Delimiter, Span};

<<<<<<< HEAD
use buffer::Cursor;
use error::{self, Error};
use sealed::lookahead::Sealed;
use span::IntoSpans;
use token::Token;
=======
use crate::buffer::Cursor;
use crate::error::{self, Error};
use crate::sealed::lookahead::Sealed;
use crate::span::IntoSpans;
use crate::token::Token;
>>>>>>> 8cd2c99a

/// Support for checking the next token in a stream to decide how to parse.
///
/// An important advantage over [`ParseStream::peek`] is that here we
/// automatically construct an appropriate error message based on the token
/// alternatives that get peeked. If you are producing your own error message,
/// go ahead and use `ParseStream::peek` instead.
///
/// Use [`ParseStream::lookahead1`] to construct this object.
///
/// [`ParseStream::peek`]: crate::parse::ParseBuffer::peek
/// [`ParseStream::lookahead1`]: crate::parse::ParseBuffer::lookahead1
///
/// # Example
///
<<<<<<< HEAD
/// ```edition2018
=======
/// ```
>>>>>>> 8cd2c99a
/// use syn::{ConstParam, Ident, Lifetime, LifetimeDef, Result, Token, TypeParam};
/// use syn::parse::{Parse, ParseStream};
///
/// // A generic parameter, a single one of the comma-separated elements inside
/// // angle brackets in:
/// //
/// //     fn f<T: Clone, 'a, 'b: 'a, const N: usize>() { ... }
/// //
/// // On invalid input, lookahead gives us a reasonable error message.
/// //
/// //     error: expected one of: identifier, lifetime, `const`
/// //       |
/// //     5 |     fn f<!Sized>() {}
/// //       |          ^
/// enum GenericParam {
///     Type(TypeParam),
///     Lifetime(LifetimeDef),
///     Const(ConstParam),
/// }
///
/// impl Parse for GenericParam {
///     fn parse(input: ParseStream) -> Result<Self> {
///         let lookahead = input.lookahead1();
///         if lookahead.peek(Ident) {
///             input.parse().map(GenericParam::Type)
///         } else if lookahead.peek(Lifetime) {
///             input.parse().map(GenericParam::Lifetime)
///         } else if lookahead.peek(Token![const]) {
///             input.parse().map(GenericParam::Const)
///         } else {
///             Err(lookahead.error())
///         }
///     }
/// }
/// ```
pub struct Lookahead1<'a> {
    scope: Span,
    cursor: Cursor<'a>,
    comparisons: RefCell<Vec<&'static str>>,
}

pub fn new(scope: Span, cursor: Cursor) -> Lookahead1 {
    Lookahead1 {
        scope,
        cursor,
        comparisons: RefCell::new(Vec::new()),
    }
}

fn peek_impl(
    lookahead: &Lookahead1,
    peek: fn(Cursor) -> bool,
    display: fn() -> &'static str,
) -> bool {
    if peek(lookahead.cursor) {
        return true;
    }
    lookahead.comparisons.borrow_mut().push(display());
    false
}

impl<'a> Lookahead1<'a> {
    /// Looks at the next token in the parse stream to determine whether it
    /// matches the requested type of token.
    ///
    /// # Syntax
    ///
    /// Note that this method does not use turbofish syntax. Pass the peek type
    /// inside of parentheses.
    ///
    /// - `input.peek(Token![struct])`
    /// - `input.peek(Token![==])`
    /// - `input.peek(Ident)`&emsp;*(does not accept keywords)*
    /// - `input.peek(Ident::peek_any)`
    /// - `input.peek(Lifetime)`
    /// - `input.peek(token::Brace)`
    pub fn peek<T: Peek>(&self, token: T) -> bool {
        let _ = token;
        peek_impl(self, T::Token::peek, T::Token::display)
    }

    /// Triggers an error at the current position of the parse stream.
    ///
    /// The error message will identify all of the expected token types that
    /// have been peeked against this lookahead instance.
    pub fn error(self) -> Error {
        let comparisons = self.comparisons.borrow();
        match comparisons.len() {
            0 => {
                if self.cursor.eof() {
                    Error::new(self.scope, "unexpected end of input")
                } else {
                    Error::new(self.cursor.span(), "unexpected token")
                }
            }
            1 => {
                let message = format!("expected {}", comparisons[0]);
                error::new_at(self.scope, self.cursor, message)
            }
            2 => {
                let message = format!("expected {} or {}", comparisons[0], comparisons[1]);
                error::new_at(self.scope, self.cursor, message)
            }
            _ => {
                let join = comparisons.join(", ");
                let message = format!("expected one of: {}", join);
                error::new_at(self.scope, self.cursor, message)
            }
        }
    }
}

/// Types that can be parsed by looking at just one token.
///
/// Use [`ParseStream::peek`] to peek one of these types in a parse stream
/// without consuming it from the stream.
///
/// This trait is sealed and cannot be implemented for types outside of Syn.
///
<<<<<<< HEAD
/// [`ParseStream::peek`]: struct.ParseBuffer.html#method.peek
=======
/// [`ParseStream::peek`]: crate::parse::ParseBuffer::peek
>>>>>>> 8cd2c99a
pub trait Peek: Sealed {
    // Not public API.
    #[doc(hidden)]
    type Token: Token;
}

impl<F: Copy + FnOnce(TokenMarker) -> T, T: Token> Peek for F {
    type Token = T;
}

pub enum TokenMarker {}

impl<S> IntoSpans<S> for TokenMarker {
    fn into_spans(self) -> S {
        match self {}
    }
}

pub fn is_delimiter(cursor: Cursor, delimiter: Delimiter) -> bool {
    cursor.group(delimiter).is_some()
}

impl<F: Copy + FnOnce(TokenMarker) -> T, T: Token> Sealed for F {}<|MERGE_RESOLUTION|>--- conflicted
+++ resolved
@@ -2,19 +2,11 @@
 
 use proc_macro2::{Delimiter, Span};
 
-<<<<<<< HEAD
-use buffer::Cursor;
-use error::{self, Error};
-use sealed::lookahead::Sealed;
-use span::IntoSpans;
-use token::Token;
-=======
 use crate::buffer::Cursor;
 use crate::error::{self, Error};
 use crate::sealed::lookahead::Sealed;
 use crate::span::IntoSpans;
 use crate::token::Token;
->>>>>>> 8cd2c99a
 
 /// Support for checking the next token in a stream to decide how to parse.
 ///
@@ -30,11 +22,7 @@
 ///
 /// # Example
 ///
-<<<<<<< HEAD
-/// ```edition2018
-=======
 /// ```
->>>>>>> 8cd2c99a
 /// use syn::{ConstParam, Ident, Lifetime, LifetimeDef, Result, Token, TypeParam};
 /// use syn::parse::{Parse, ParseStream};
 ///
@@ -154,11 +142,7 @@
 ///
 /// This trait is sealed and cannot be implemented for types outside of Syn.
 ///
-<<<<<<< HEAD
-/// [`ParseStream::peek`]: struct.ParseBuffer.html#method.peek
-=======
 /// [`ParseStream::peek`]: crate::parse::ParseBuffer::peek
->>>>>>> 8cd2c99a
 pub trait Peek: Sealed {
     // Not public API.
     #[doc(hidden)]
