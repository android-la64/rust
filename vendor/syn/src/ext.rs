//! Extension traits to provide parsing methods on foreign types.
//!
//! *This module is available if Syn is built with the `"parsing"` feature.*

use proc_macro2::Ident;

use crate::parse::{ParseStream, Result};

<<<<<<< HEAD
#[cfg(syn_can_use_associated_constants)]
use buffer::Cursor;
#[cfg(syn_can_use_associated_constants)]
use parse::Peek;
#[cfg(syn_can_use_associated_constants)]
use sealed::lookahead;
#[cfg(syn_can_use_associated_constants)]
use token::CustomToken;
=======
use crate::buffer::Cursor;
use crate::parse::Peek;
use crate::sealed::lookahead;
use crate::token::CustomToken;
>>>>>>> 8cd2c99a

/// Additional methods for `Ident` not provided by proc-macro2 or libproc_macro.
///
/// This trait is sealed and cannot be implemented for types outside of Syn. It
/// is implemented only for `proc_macro2::Ident`.
///
/// *This trait is available if Syn is built with the `"parsing"` feature.*
pub trait IdentExt: Sized + private::Sealed {
    /// Parses any identifier including keywords.
    ///
    /// This is useful when parsing macro input which allows Rust keywords as
    /// identifiers.
    ///
    /// # Example
    ///
<<<<<<< HEAD
    /// ```edition2018
=======
    /// ```
>>>>>>> 8cd2c99a
    /// use syn::{Error, Ident, Result, Token};
    /// use syn::ext::IdentExt;
    /// use syn::parse::ParseStream;
    ///
    /// mod kw {
    ///     syn::custom_keyword!(name);
    /// }
    ///
    /// // Parses input that looks like `name = NAME` where `NAME` can be
    /// // any identifier.
    /// //
    /// // Examples:
    /// //
    /// //     name = anything
    /// //     name = impl
    /// fn parse_dsl(input: ParseStream) -> Result<Ident> {
    ///     input.parse::<kw::name>()?;
    ///     input.parse::<Token![=]>()?;
    ///     let name = input.call(Ident::parse_any)?;
    ///     Ok(name)
    /// }
    /// ```
    fn parse_any(input: ParseStream) -> Result<Self>;

    /// Peeks any identifier including keywords. Usage:
    /// `input.peek(Ident::peek_any)`
    ///
    /// This is different from `input.peek(Ident)` which only returns true in
    /// the case of an ident which is not a Rust keyword.
<<<<<<< HEAD
    #[cfg(syn_can_use_associated_constants)]
=======
>>>>>>> 8cd2c99a
    #[allow(non_upper_case_globals)]
    const peek_any: private::PeekFn = private::PeekFn;

    /// Strips the raw marker `r#`, if any, from the beginning of an ident.
    ///
    ///   - unraw(`x`) = `x`
    ///   - unraw(`move`) = `move`
    ///   - unraw(`r#move`) = `move`
    ///
    /// # Example
    ///
    /// In the case of interop with other languages like Python that have a
    /// different set of keywords than Rust, we might come across macro input
    /// that involves raw identifiers to refer to ordinary variables in the
    /// other language with a name that happens to be a Rust keyword.
    ///
    /// The function below appends an identifier from the caller's input onto a
    /// fixed prefix. Without using `unraw()`, this would tend to produce
    /// invalid identifiers like `__pyo3_get_r#move`.
    ///
<<<<<<< HEAD
    /// ```edition2018
=======
    /// ```
>>>>>>> 8cd2c99a
    /// use proc_macro2::Span;
    /// use syn::Ident;
    /// use syn::ext::IdentExt;
    ///
    /// fn ident_for_getter(variable: &Ident) -> Ident {
    ///     let getter = format!("__pyo3_get_{}", variable.unraw());
    ///     Ident::new(&getter, Span::call_site())
    /// }
    /// ```
    fn unraw(&self) -> Ident;
}

impl IdentExt for Ident {
    fn parse_any(input: ParseStream) -> Result<Self> {
        input.step(|cursor| match cursor.ident() {
            Some((ident, rest)) => Ok((ident, rest)),
            None => Err(cursor.error("expected ident")),
        })
    }

    fn unraw(&self) -> Ident {
        let string = self.to_string();
        if string.starts_with("r#") {
            Ident::new(&string[2..], self.span())
        } else {
            self.clone()
        }
    }
<<<<<<< HEAD
}

#[cfg(syn_can_use_associated_constants)]
impl Peek for private::PeekFn {
    type Token = private::IdentAny;
}

#[cfg(syn_can_use_associated_constants)]
impl CustomToken for private::IdentAny {
    fn peek(cursor: Cursor) -> bool {
        cursor.ident().is_some()
    }

    fn display() -> &'static str {
        "identifier"
    }
}

#[cfg(syn_can_use_associated_constants)]
=======
}

impl Peek for private::PeekFn {
    type Token = private::IdentAny;
}

impl CustomToken for private::IdentAny {
    fn peek(cursor: Cursor) -> bool {
        cursor.ident().is_some()
    }

    fn display() -> &'static str {
        "identifier"
    }
}

>>>>>>> 8cd2c99a
impl lookahead::Sealed for private::PeekFn {}

mod private {
    use proc_macro2::Ident;

    pub trait Sealed {}

    impl Sealed for Ident {}

<<<<<<< HEAD
    #[cfg(syn_can_use_associated_constants)]
    #[derive(Copy, Clone)]
    pub struct PeekFn;
    #[cfg(syn_can_use_associated_constants)]
=======
    #[derive(Copy, Clone)]
    pub struct PeekFn;
>>>>>>> 8cd2c99a
    pub struct IdentAny;
}<|MERGE_RESOLUTION|>--- conflicted
+++ resolved
@@ -6,21 +6,10 @@
 
 use crate::parse::{ParseStream, Result};
 
-<<<<<<< HEAD
-#[cfg(syn_can_use_associated_constants)]
-use buffer::Cursor;
-#[cfg(syn_can_use_associated_constants)]
-use parse::Peek;
-#[cfg(syn_can_use_associated_constants)]
-use sealed::lookahead;
-#[cfg(syn_can_use_associated_constants)]
-use token::CustomToken;
-=======
 use crate::buffer::Cursor;
 use crate::parse::Peek;
 use crate::sealed::lookahead;
 use crate::token::CustomToken;
->>>>>>> 8cd2c99a
 
 /// Additional methods for `Ident` not provided by proc-macro2 or libproc_macro.
 ///
@@ -36,11 +25,7 @@
     ///
     /// # Example
     ///
-<<<<<<< HEAD
-    /// ```edition2018
-=======
     /// ```
->>>>>>> 8cd2c99a
     /// use syn::{Error, Ident, Result, Token};
     /// use syn::ext::IdentExt;
     /// use syn::parse::ParseStream;
@@ -70,10 +55,6 @@
     ///
     /// This is different from `input.peek(Ident)` which only returns true in
     /// the case of an ident which is not a Rust keyword.
-<<<<<<< HEAD
-    #[cfg(syn_can_use_associated_constants)]
-=======
->>>>>>> 8cd2c99a
     #[allow(non_upper_case_globals)]
     const peek_any: private::PeekFn = private::PeekFn;
 
@@ -94,11 +75,7 @@
     /// fixed prefix. Without using `unraw()`, this would tend to produce
     /// invalid identifiers like `__pyo3_get_r#move`.
     ///
-<<<<<<< HEAD
-    /// ```edition2018
-=======
     /// ```
->>>>>>> 8cd2c99a
     /// use proc_macro2::Span;
     /// use syn::Ident;
     /// use syn::ext::IdentExt;
@@ -127,27 +104,6 @@
             self.clone()
         }
     }
-<<<<<<< HEAD
-}
-
-#[cfg(syn_can_use_associated_constants)]
-impl Peek for private::PeekFn {
-    type Token = private::IdentAny;
-}
-
-#[cfg(syn_can_use_associated_constants)]
-impl CustomToken for private::IdentAny {
-    fn peek(cursor: Cursor) -> bool {
-        cursor.ident().is_some()
-    }
-
-    fn display() -> &'static str {
-        "identifier"
-    }
-}
-
-#[cfg(syn_can_use_associated_constants)]
-=======
 }
 
 impl Peek for private::PeekFn {
@@ -164,7 +120,6 @@
     }
 }
 
->>>>>>> 8cd2c99a
 impl lookahead::Sealed for private::PeekFn {}
 
 mod private {
@@ -174,14 +129,7 @@
 
     impl Sealed for Ident {}
 
-<<<<<<< HEAD
-    #[cfg(syn_can_use_associated_constants)]
     #[derive(Copy, Clone)]
     pub struct PeekFn;
-    #[cfg(syn_can_use_associated_constants)]
-=======
-    #[derive(Copy, Clone)]
-    pub struct PeekFn;
->>>>>>> 8cd2c99a
     pub struct IdentAny;
 }