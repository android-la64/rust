--- conflicted
+++ resolved
@@ -87,17 +87,6 @@
             suffix = s;
             Some(DemangleStyle::Legacy(d))
         }
-<<<<<<< HEAD
-    }
-
-    let style = match legacy::demangle(s) {
-        Ok(d) => Some(DemangleStyle::Legacy(d)),
-        Err(()) => match v0::demangle(s) {
-            Ok(d) => Some(DemangleStyle::V0(d)),
-            Err(v0::Invalid) => None,
-        },
-    };
-=======
         Err(()) => match v0::demangle(s) {
             Ok((d, s)) => {
                 suffix = s;
@@ -119,7 +108,6 @@
         }
     }
 
->>>>>>> 8cd2c99a
     Demangle {
         style: style,
         original: s,
