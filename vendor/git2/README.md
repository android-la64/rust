# git2-rs

[![Build Status](https://dev.azure.com/rust-lang/git2-rs/_apis/build/status/rust-lang.git2-rs?branchName=master)](https://dev.azure.com/rust-lang/git2-rs/_build/latest?definitionId=9&branchName=master)

[Documentation](https://docs.rs/git2)

libgit2 bindings for Rust

```toml
[dependencies]
<<<<<<< HEAD
git2 = "0.9"
=======
git2 = "0.10"
>>>>>>> 8cd2c99a
```

## Rust version requirements

git2-rs works with stable Rust, and typically works with the most recent prior
stable release as well. Check [azure-pipelines.yml](azure-pipelines.yml) to see the oldest
version of Rust known to pass tests.

## Version of libgit2

Currently this library requires libgit2 0.28.2. The source for libgit2 is
included in the libgit2-sys crate so there's no need to pre-install the libgit2
library, the libgit2-sys crate will figure that and/or build that for you.

## Building git2-rs

```sh
$ git clone https://github.com/rust-lang/git2-rs
$ cd git2-rs
$ cargo build
```

### Automating Testing

Running tests and handling all of the associated edge cases on every commit
proves tedious very quickly.  To automate tests and handle proper stashing and
unstashing of unstaged changes and thus avoid nasty surprises, use the
pre-commit hook found [here][pre-commit-hook] and place it into the
`.git/hooks/` with the name `pre-commit`.  You may need to add execution
permissions with `chmod +x`.


To skip tests on a simple commit or doc-fixes, use `git commit --no-verify`.

## Building on OSX 10.10+

If the `ssh` feature is enabled (and it is by default) then this library depends
on libssh2 which depends on OpenSSL. To get OpenSSL working follow the
[`openssl` crate's instructions](https://github.com/sfackler/rust-openssl#macos).

# License

This project is licensed under either of

 * Apache License, Version 2.0, ([LICENSE-APACHE](LICENSE-APACHE) or
   http://www.apache.org/licenses/LICENSE-2.0)
 * MIT license ([LICENSE-MIT](LICENSE-MIT) or
   http://opensource.org/licenses/MIT)

at your option.

### Contribution

Unless you explicitly state otherwise, any contribution intentionally submitted
for inclusion in git2-rs by you, as defined in the Apache-2.0 license, shall be
dual licensed as above, without any additional terms or conditions.

[pre-commit-hook]: https://gist.github.com/glfmn/0c5e9e2b41b48007ed3497d11e3dbbfa<|MERGE_RESOLUTION|>--- conflicted
+++ resolved
@@ -8,11 +8,7 @@
 
 ```toml
 [dependencies]
-<<<<<<< HEAD
-git2 = "0.9"
-=======
 git2 = "0.10"
->>>>>>> 8cd2c99a
 ```
 
 ## Rust version requirements
