# THIS FILE IS AUTOMATICALLY GENERATED BY CARGO
#
# When uploading crates to the registry Cargo will automatically
# "normalize" Cargo.toml files for maximal compatibility
# with all versions of Cargo and also rewrite `path` dependencies
# to registry (e.g., crates.io) dependencies
#
# If you believe there's an error in this file please file an
# issue against the rust-lang/cargo repository. If you're
# editing this file be aware that the upstream Cargo.toml
# will likely look very different (and much more reasonable)

[package]
edition = "2018"
name = "git2"
<<<<<<< HEAD
version = "0.9.2"
=======
version = "0.10.0"
>>>>>>> 8cd2c99a
authors = ["Josh Triplett <josh@joshtriplett.org>", "Alex Crichton <alex@alexcrichton.com>"]
description = "Bindings to libgit2 for interoperating with git repositories. This library is\nboth threadsafe and memory safe and allows both reading and writing git\nrepositories.\n"
documentation = "https://docs.rs/git2"
readme = "README.md"
keywords = ["git"]
categories = ["api-bindings"]
license = "MIT/Apache-2.0"
repository = "https://github.com/rust-lang/git2-rs"
[dependencies.bitflags]
version = "1.1.0"

[dependencies.libc]
version = "0.2"

[dependencies.libgit2-sys]
<<<<<<< HEAD
version = "0.8.2"
=======
version = "0.9.0"
>>>>>>> 8cd2c99a

[dependencies.log]
version = "0.4.8"

[dependencies.url]
version = "2.0"
[dev-dependencies.docopt]
version = "1.0"

[dev-dependencies.serde]
version = "1.0"

[dev-dependencies.serde_derive]
version = "1.0"

[dev-dependencies.tempfile]
version = "3.1.0"

[dev-dependencies.thread-id]
version = "3.3.0"

[dev-dependencies.time]
version = "0.1.39"

[features]
default = ["ssh", "https", "ssh_key_from_memory"]
https = ["libgit2-sys/https", "openssl-sys", "openssl-probe"]
ssh = ["libgit2-sys/ssh"]
ssh_key_from_memory = ["libgit2-sys/ssh_key_from_memory"]
unstable = []
vendored-openssl = ["openssl-sys/vendored"]
[target."cfg(all(unix, not(target_os = \"macos\")))".dependencies.openssl-probe]
version = "0.1"
optional = true

[target."cfg(all(unix, not(target_os = \"macos\")))".dependencies.openssl-sys]
version = "0.9.0"
optional = true
[badges.azure-devops]
build = "9"
pipeline = "rust-lang.git2-rs"
project = "rust-lang/git2-rs"<|MERGE_RESOLUTION|>--- conflicted
+++ resolved
@@ -13,11 +13,7 @@
 [package]
 edition = "2018"
 name = "git2"
-<<<<<<< HEAD
-version = "0.9.2"
-=======
 version = "0.10.0"
->>>>>>> 8cd2c99a
 authors = ["Josh Triplett <josh@joshtriplett.org>", "Alex Crichton <alex@alexcrichton.com>"]
 description = "Bindings to libgit2 for interoperating with git repositories. This library is\nboth threadsafe and memory safe and allows both reading and writing git\nrepositories.\n"
 documentation = "https://docs.rs/git2"
@@ -33,11 +29,7 @@
 version = "0.2"
 
 [dependencies.libgit2-sys]
-<<<<<<< HEAD
-version = "0.8.2"
-=======
 version = "0.9.0"
->>>>>>> 8cd2c99a
 
 [dependencies.log]
 version = "0.4.8"
