use libc::{c_char, c_int, c_uint, c_void, size_t};
use std::env;
use std::ffi::{CStr, CString, OsStr};
use std::iter::IntoIterator;
use std::mem;
use std::path::Path;
use std::ptr;
use std::str;

use crate::build::{CheckoutBuilder, RepoBuilder};
use crate::oid_array::OidArray;
use crate::stash::{stash_cb, StashApplyOptions, StashCbData};
use crate::string_array::StringArray;
use crate::util::{self, Binding};
use crate::CherrypickOptions;
use crate::{
    init, raw, AttrCheckFlags, Buf, Error, Object, Remote, RepositoryOpenFlags, RepositoryState,
    Revspec, StashFlags,
};
use crate::{
    AnnotatedCommit, MergeAnalysis, MergeOptions, MergePreference, SubmoduleIgnore, SubmoduleStatus,
};
use crate::{Blame, BlameOptions, Reference, References, ResetType, Signature, Submodule};
use crate::{Blob, BlobWriter, Branch, BranchType, Branches, Commit, Config, Index, Oid, Tree};
use crate::{Describe, IntoCString, Reflog, RepositoryInitMode, RevparseMode};
use crate::{DescribeOptions, Diff, DiffOptions, Odb, PackBuilder, TreeBuilder};
use crate::{Note, Notes, ObjectType, Revwalk, Status, StatusOptions, Statuses, Tag};
use crate::{Rebase, RebaseOptions};

/// An owned git repository, representing all state associated with the
/// underlying filesystem.
///
/// This structure corresponds to a `git_repository` in libgit2. Many other
/// types in git2-rs are derivative from this structure and are attached to its
/// lifetime.
///
/// When a repository goes out of scope it is freed in memory but not deleted
/// from the filesystem.
pub struct Repository {
    raw: *mut raw::git_repository,
}

// It is the current belief that a `Repository` can be sent among threads, or
// even shared among threads in a mutex.
unsafe impl Send for Repository {}

/// Options which can be used to configure how a repository is initialized
pub struct RepositoryInitOptions {
    flags: u32,
    mode: u32,
    workdir_path: Option<CString>,
    description: Option<CString>,
    template_path: Option<CString>,
    initial_head: Option<CString>,
    origin_url: Option<CString>,
}

impl Repository {
    /// Attempt to open an already-existing repository at `path`.
    ///
    /// The path can point to either a normal or bare repository.
    pub fn open<P: AsRef<Path>>(path: P) -> Result<Repository, Error> {
        init();
        let path = path.as_ref().into_c_string()?;
        let mut ret = ptr::null_mut();
        unsafe {
            try_call!(raw::git_repository_open(&mut ret, path));
            Ok(Binding::from_raw(ret))
        }
    }

    /// Attempt to open an already-existing bare repository at `path`.
    ///
    /// The path can point to only a bare repository.
    pub fn open_bare<P: AsRef<Path>>(path: P) -> Result<Repository, Error> {
        init();
        let path = path.as_ref().into_c_string()?;
        let mut ret = ptr::null_mut();
        unsafe {
            try_call!(raw::git_repository_open_bare(&mut ret, path));
            Ok(Binding::from_raw(ret))
        }
    }

    /// Find and open an existing repository, respecting git environment
    /// variables.  This acts like `open_ext` with the
    /// `REPOSITORY_OPEN_FROM_ENV` flag, but additionally respects `$GIT_DIR`.
    /// With `$GIT_DIR` unset, this will search for a repository starting in
    /// the current directory.
    pub fn open_from_env() -> Result<Repository, Error> {
        init();
        let mut ret = ptr::null_mut();
        let flags = raw::GIT_REPOSITORY_OPEN_FROM_ENV;
        unsafe {
            try_call!(raw::git_repository_open_ext(
                &mut ret,
                ptr::null(),
                flags as c_uint,
                ptr::null()
            ));
            Ok(Binding::from_raw(ret))
        }
    }

    /// Find and open an existing repository, with additional options.
    ///
    /// If flags contains REPOSITORY_OPEN_NO_SEARCH, the path must point
    /// directly to a repository; otherwise, this may point to a subdirectory
    /// of a repository, and `open_ext` will search up through parent
    /// directories.
    ///
    /// If flags contains REPOSITORY_OPEN_CROSS_FS, the search through parent
    /// directories will not cross a filesystem boundary (detected when the
    /// stat st_dev field changes).
    ///
    /// If flags contains REPOSITORY_OPEN_BARE, force opening the repository as
    /// bare even if it isn't, ignoring any working directory, and defer
    /// loading the repository configuration for performance.
    ///
    /// If flags contains REPOSITORY_OPEN_NO_DOTGIT, don't try appending
    /// `/.git` to `path`.
    ///
    /// If flags contains REPOSITORY_OPEN_FROM_ENV, `open_ext` will ignore
    /// other flags and `ceiling_dirs`, and respect the same environment
    /// variables git does. Note, however, that `path` overrides `$GIT_DIR`; to
    /// respect `$GIT_DIR` as well, use `open_from_env`.
    ///
    /// ceiling_dirs specifies a list of paths that the search through parent
    /// directories will stop before entering.  Use the functions in std::env
    /// to construct or manipulate such a path list.
    pub fn open_ext<P, O, I>(
        path: P,
        flags: RepositoryOpenFlags,
        ceiling_dirs: I,
    ) -> Result<Repository, Error>
    where
        P: AsRef<Path>,
        O: AsRef<OsStr>,
        I: IntoIterator<Item = O>,
    {
        init();
        let path = path.as_ref().into_c_string()?;
        let ceiling_dirs_os = env::join_paths(ceiling_dirs)?;
        let ceiling_dirs = ceiling_dirs_os.into_c_string()?;
        let mut ret = ptr::null_mut();
        unsafe {
            try_call!(raw::git_repository_open_ext(
                &mut ret,
                path,
                flags.bits() as c_uint,
                ceiling_dirs
            ));
            Ok(Binding::from_raw(ret))
        }
    }

    /// Attempt to open an already-existing repository at or above `path`
    ///
    /// This starts at `path` and looks up the filesystem hierarchy
    /// until it finds a repository.
    pub fn discover<P: AsRef<Path>>(path: P) -> Result<Repository, Error> {
        // TODO: this diverges significantly from the libgit2 API
        init();
        let buf = Buf::new();
        let path = path.as_ref().into_c_string()?;
        unsafe {
            try_call!(raw::git_repository_discover(
                buf.raw(),
                path,
                1,
                ptr::null()
            ));
        }
        Repository::open(util::bytes2path(&*buf))
    }

    /// Creates a new repository in the specified folder.
    ///
    /// This by default will create any necessary directories to create the
    /// repository, and it will read any user-specified templates when creating
    /// the repository. This behavior can be configured through `init_opts`.
    pub fn init<P: AsRef<Path>>(path: P) -> Result<Repository, Error> {
        Repository::init_opts(path, &RepositoryInitOptions::new())
    }

    /// Creates a new `--bare` repository in the specified folder.
    ///
    /// The folder must exist prior to invoking this function.
    pub fn init_bare<P: AsRef<Path>>(path: P) -> Result<Repository, Error> {
        Repository::init_opts(path, RepositoryInitOptions::new().bare(true))
    }

    /// Creates a new repository in the specified folder with the given options.
    ///
    /// See `RepositoryInitOptions` struct for more information.
    pub fn init_opts<P: AsRef<Path>>(
        path: P,
        opts: &RepositoryInitOptions,
    ) -> Result<Repository, Error> {
        init();
        let path = path.as_ref().into_c_string()?;
        let mut ret = ptr::null_mut();
        unsafe {
            let mut opts = opts.raw();
            try_call!(raw::git_repository_init_ext(&mut ret, path, &mut opts));
            Ok(Binding::from_raw(ret))
        }
    }

    /// Clone a remote repository.
    ///
    /// See the `RepoBuilder` struct for more information. This function will
    /// delegate to a fresh `RepoBuilder`
    pub fn clone<P: AsRef<Path>>(url: &str, into: P) -> Result<Repository, Error> {
        crate::init();
        RepoBuilder::new().clone(url, into.as_ref())
    }

    /// Clone a remote repository, initialize and update its submodules
    /// recursively.
    ///
    /// This is similar to `git clone --recursive`.
    pub fn clone_recurse<P: AsRef<Path>>(url: &str, into: P) -> Result<Repository, Error> {
        let repo = Repository::clone(url, into)?;
        repo.update_submodules()?;
        Ok(repo)
    }

    /// Attempt to wrap an object database as a repository.
    pub fn from_odb(odb: Odb<'_>) -> Result<Repository, Error> {
        init();
        let mut ret = ptr::null_mut();
        unsafe {
            try_call!(raw::git_repository_wrap_odb(&mut ret, odb.raw()));
            Ok(Binding::from_raw(ret))
        }
    }

    /// Update submodules recursively.
    ///
    /// Uninitialized submodules will be initialized.
    fn update_submodules(&self) -> Result<(), Error> {
        fn add_subrepos(repo: &Repository, list: &mut Vec<Repository>) -> Result<(), Error> {
            for mut subm in repo.submodules()? {
                subm.update(true, None)?;
                list.push(subm.open()?);
            }
            Ok(())
        }

        let mut repos = Vec::new();
        add_subrepos(self, &mut repos)?;
        while let Some(repo) = repos.pop() {
            add_subrepos(&repo, &mut repos)?;
        }
        Ok(())
    }

    /// Execute a rev-parse operation against the `spec` listed.
    ///
    /// The resulting revision specification is returned, or an error is
    /// returned if one occurs.
    pub fn revparse(&self, spec: &str) -> Result<Revspec<'_>, Error> {
        let mut raw = raw::git_revspec {
            from: ptr::null_mut(),
            to: ptr::null_mut(),
            flags: 0,
        };
        let spec = CString::new(spec)?;
        unsafe {
            try_call!(raw::git_revparse(&mut raw, self.raw, spec));
            let to = Binding::from_raw_opt(raw.to);
            let from = Binding::from_raw_opt(raw.from);
            let mode = RevparseMode::from_bits_truncate(raw.flags as u32);
            Ok(Revspec::from_objects(from, to, mode))
        }
    }

    /// Find a single object, as specified by a revision string.
    pub fn revparse_single(&self, spec: &str) -> Result<Object<'_>, Error> {
        let spec = CString::new(spec)?;
        let mut obj = ptr::null_mut();
        unsafe {
            try_call!(raw::git_revparse_single(&mut obj, self.raw, spec));
            assert!(!obj.is_null());
            Ok(Binding::from_raw(obj))
        }
    }

    /// Find a single object and intermediate reference by a revision string.
    ///
    /// See `man gitrevisions`, or
    /// http://git-scm.com/docs/git-rev-parse.html#_specifying_revisions for
    /// information on the syntax accepted.
    ///
    /// In some cases (`@{<-n>}` or `<branchname>@{upstream}`), the expression
    /// may point to an intermediate reference. When such expressions are being
    /// passed in, this intermediate reference is returned.
    pub fn revparse_ext(&self, spec: &str) -> Result<(Object<'_>, Option<Reference<'_>>), Error> {
        let spec = CString::new(spec)?;
        let mut git_obj = ptr::null_mut();
        let mut git_ref = ptr::null_mut();
        unsafe {
            try_call!(raw::git_revparse_ext(
                &mut git_obj,
                &mut git_ref,
                self.raw,
                spec
            ));
            assert!(!git_obj.is_null());
            Ok((Binding::from_raw(git_obj), Binding::from_raw_opt(git_ref)))
        }
    }

    /// Tests whether this repository is a bare repository or not.
    pub fn is_bare(&self) -> bool {
        unsafe { raw::git_repository_is_bare(self.raw) == 1 }
    }

    /// Tests whether this repository is a shallow clone.
    pub fn is_shallow(&self) -> bool {
        unsafe { raw::git_repository_is_shallow(self.raw) == 1 }
    }

    /// Tests whether this repository is a worktree.
    pub fn is_worktree(&self) -> bool {
        unsafe { raw::git_repository_is_worktree(self.raw) == 1 }
    }

    /// Tests whether this repository is empty.
    pub fn is_empty(&self) -> Result<bool, Error> {
        let empty = unsafe { try_call!(raw::git_repository_is_empty(self.raw)) };
        Ok(empty == 1)
    }

    /// Returns the path to the `.git` folder for normal repositories or the
    /// repository itself for bare repositories.
    pub fn path(&self) -> &Path {
        unsafe {
            let ptr = raw::git_repository_path(self.raw);
            util::bytes2path(crate::opt_bytes(self, ptr).unwrap())
        }
    }

    /// Returns the current state of this repository
    pub fn state(&self) -> RepositoryState {
        let state = unsafe { raw::git_repository_state(self.raw) };
        macro_rules! check( ($($raw:ident => $real:ident),*) => (
            $(if state == raw::$raw as c_int {
                super::RepositoryState::$real
            }) else *
            else {
                panic!("unknown repository state: {}", state)
            }
        ) );

        check!(
            GIT_REPOSITORY_STATE_NONE => Clean,
            GIT_REPOSITORY_STATE_MERGE => Merge,
            GIT_REPOSITORY_STATE_REVERT => Revert,
            GIT_REPOSITORY_STATE_REVERT_SEQUENCE => RevertSequence,
            GIT_REPOSITORY_STATE_CHERRYPICK => CherryPick,
            GIT_REPOSITORY_STATE_CHERRYPICK_SEQUENCE => CherryPickSequence,
            GIT_REPOSITORY_STATE_BISECT => Bisect,
            GIT_REPOSITORY_STATE_REBASE => Rebase,
            GIT_REPOSITORY_STATE_REBASE_INTERACTIVE => RebaseInteractive,
            GIT_REPOSITORY_STATE_REBASE_MERGE => RebaseMerge,
            GIT_REPOSITORY_STATE_APPLY_MAILBOX => ApplyMailbox,
            GIT_REPOSITORY_STATE_APPLY_MAILBOX_OR_REBASE => ApplyMailboxOrRebase
        )
    }

    /// Get the path of the working directory for this repository.
    ///
    /// If this repository is bare, then `None` is returned.
    pub fn workdir(&self) -> Option<&Path> {
        unsafe {
            let ptr = raw::git_repository_workdir(self.raw);
            if ptr.is_null() {
                None
            } else {
                Some(util::bytes2path(CStr::from_ptr(ptr).to_bytes()))
            }
        }
    }

    /// Set the path to the working directory for this repository.
    ///
    /// If `update_link` is true, create/update the gitlink file in the workdir
    /// and set config "core.worktree" (if workdir is not the parent of the .git
    /// directory).
    pub fn set_workdir(&self, path: &Path, update_gitlink: bool) -> Result<(), Error> {
        let path = path.into_c_string()?;
        unsafe {
            try_call!(raw::git_repository_set_workdir(
                self.raw(),
                path,
                update_gitlink
            ));
        }
        Ok(())
    }

    /// Get the currently active namespace for this repository.
    ///
    /// If there is no namespace, or the namespace is not a valid utf8 string,
    /// `None` is returned.
    pub fn namespace(&self) -> Option<&str> {
        self.namespace_bytes().and_then(|s| str::from_utf8(s).ok())
    }

    /// Get the currently active namespace for this repository as a byte array.
    ///
    /// If there is no namespace, `None` is returned.
    pub fn namespace_bytes(&self) -> Option<&[u8]> {
        unsafe { crate::opt_bytes(self, raw::git_repository_get_namespace(self.raw)) }
    }

    /// Set the active namespace for this repository.
    pub fn set_namespace(&self, namespace: &str) -> Result<(), Error> {
        self.set_namespace_bytes(namespace.as_bytes())
    }

    /// Set the active namespace for this repository as a byte array.
    pub fn set_namespace_bytes(&self, namespace: &[u8]) -> Result<(), Error> {
        unsafe {
            let namespace = CString::new(namespace)?;
            try_call!(raw::git_repository_set_namespace(self.raw, namespace));
            Ok(())
        }
    }

    /// Remove the active namespace for this repository.
    pub fn remove_namespace(&self) -> Result<(), Error> {
        unsafe {
            try_call!(raw::git_repository_set_namespace(self.raw, ptr::null()));
            Ok(())
        }
    }

    /// Retrieves the Git merge message.
    /// Remember to remove the message when finished.
    pub fn message(&self) -> Result<String, Error> {
        unsafe {
            let buf = Buf::new();
            try_call!(raw::git_repository_message(buf.raw(), self.raw));
            Ok(str::from_utf8(&buf).unwrap().to_string())
        }
    }

    /// Remove the Git merge message.
    pub fn remove_message(&self) -> Result<(), Error> {
        unsafe {
            try_call!(raw::git_repository_message_remove(self.raw));
            Ok(())
        }
    }

    /// List all remotes for a given repository
    pub fn remotes(&self) -> Result<StringArray, Error> {
        let mut arr = raw::git_strarray {
            strings: ptr::null_mut(),
            count: 0,
        };
        unsafe {
            try_call!(raw::git_remote_list(&mut arr, self.raw));
            Ok(Binding::from_raw(arr))
        }
    }

    /// Get the information for a particular remote
    pub fn find_remote(&self, name: &str) -> Result<Remote<'_>, Error> {
        let mut ret = ptr::null_mut();
        let name = CString::new(name)?;
        unsafe {
            try_call!(raw::git_remote_lookup(&mut ret, self.raw, name));
            Ok(Binding::from_raw(ret))
        }
    }

    /// Add a remote with the default fetch refspec to the repository's
    /// configuration.
    pub fn remote(&self, name: &str, url: &str) -> Result<Remote<'_>, Error> {
        let mut ret = ptr::null_mut();
        let name = CString::new(name)?;
        let url = CString::new(url)?;
        unsafe {
            try_call!(raw::git_remote_create(&mut ret, self.raw, name, url));
            Ok(Binding::from_raw(ret))
        }
    }

    /// Create an anonymous remote
    ///
    /// Create a remote with the given url and refspec in memory. You can use
    /// this when you have a URL instead of a remote's name. Note that anonymous
    /// remotes cannot be converted to persisted remotes.
    pub fn remote_anonymous(&self, url: &str) -> Result<Remote<'_>, Error> {
        let mut ret = ptr::null_mut();
        let url = CString::new(url)?;
        unsafe {
            try_call!(raw::git_remote_create_anonymous(&mut ret, self.raw, url));
            Ok(Binding::from_raw(ret))
        }
    }

    /// Give a remote a new name
    ///
    /// All remote-tracking branches and configuration settings for the remote
    /// are updated.
    ///
    /// A temporary in-memory remote cannot be given a name with this method.
    ///
    /// No loaded instances of the remote with the old name will change their
    /// name or their list of refspecs.
    ///
    /// The returned array of strings is a list of the non-default refspecs
    /// which cannot be renamed and are returned for further processing by the
    /// caller.
    pub fn remote_rename(&self, name: &str, new_name: &str) -> Result<StringArray, Error> {
        let name = CString::new(name)?;
        let new_name = CString::new(new_name)?;
        let mut problems = raw::git_strarray {
            count: 0,
            strings: ptr::null_mut(),
        };
        unsafe {
            try_call!(raw::git_remote_rename(
                &mut problems,
                self.raw,
                name,
                new_name
            ));
            Ok(Binding::from_raw(problems))
        }
    }

    /// Delete an existing persisted remote.
    ///
    /// All remote-tracking branches and configuration settings for the remote
    /// will be removed.
    pub fn remote_delete(&self, name: &str) -> Result<(), Error> {
        let name = CString::new(name)?;
        unsafe {
            try_call!(raw::git_remote_delete(self.raw, name));
        }
        Ok(())
    }

    /// Add a fetch refspec to the remote's configuration
    ///
    /// Add the given refspec to the fetch list in the configuration. No loaded
    /// remote instances will be affected.
    pub fn remote_add_fetch(&self, name: &str, spec: &str) -> Result<(), Error> {
        let name = CString::new(name)?;
        let spec = CString::new(spec)?;
        unsafe {
            try_call!(raw::git_remote_add_fetch(self.raw, name, spec));
        }
        Ok(())
    }

    /// Add a push refspec to the remote's configuration.
    ///
    /// Add the given refspec to the push list in the configuration. No
    /// loaded remote instances will be affected.
    pub fn remote_add_push(&self, name: &str, spec: &str) -> Result<(), Error> {
        let name = CString::new(name)?;
        let spec = CString::new(spec)?;
        unsafe {
            try_call!(raw::git_remote_add_push(self.raw, name, spec));
        }
        Ok(())
    }

    /// Set the remote's url in the configuration
    ///
    /// Remote objects already in memory will not be affected. This assumes
    /// the common case of a single-url remote and will otherwise return an
    /// error.
    pub fn remote_set_url(&self, name: &str, url: &str) -> Result<(), Error> {
        let name = CString::new(name)?;
        let url = CString::new(url)?;
        unsafe {
            try_call!(raw::git_remote_set_url(self.raw, name, url));
        }
        Ok(())
    }

    /// Set the remote's url for pushing in the configuration.
    ///
    /// Remote objects already in memory will not be affected. This assumes
    /// the common case of a single-url remote and will otherwise return an
    /// error.
    ///
    /// `None` indicates that it should be cleared.
    pub fn remote_set_pushurl(&self, name: &str, pushurl: Option<&str>) -> Result<(), Error> {
        let name = CString::new(name)?;
        let pushurl = crate::opt_cstr(pushurl)?;
        unsafe {
            try_call!(raw::git_remote_set_pushurl(self.raw, name, pushurl));
        }
        Ok(())
    }

    /// Sets the current head to the specified object and optionally resets
    /// the index and working tree to match.
    ///
    /// A soft reset means the head will be moved to the commit.
    ///
    /// A mixed reset will trigger a soft reset, plus the index will be
    /// replaced with the content of the commit tree.
    ///
    /// A hard reset will trigger a mixed reset and the working directory will
    /// be replaced with the content of the index. (Untracked and ignored files
    /// will be left alone, however.)
    ///
    /// The `target` is a commit-ish to which the head should be moved to. The
    /// object can either be a commit or a tag, but tags must be dereferenceable
    /// to a commit.
    ///
    /// The `checkout` options will only be used for a hard reset.
    pub fn reset(
        &self,
        target: &Object<'_>,
        kind: ResetType,
        checkout: Option<&mut CheckoutBuilder<'_>>,
    ) -> Result<(), Error> {
        unsafe {
            let mut opts: raw::git_checkout_options = mem::zeroed();
            try_call!(raw::git_checkout_init_options(
                &mut opts,
                raw::GIT_CHECKOUT_OPTIONS_VERSION
            ));
            let opts = checkout.map(|c| {
                c.configure(&mut opts);
                &mut opts
            });
            try_call!(raw::git_reset(self.raw, target.raw(), kind, opts));
        }
        Ok(())
    }

    /// Updates some entries in the index from the target commit tree.
    ///
    /// The scope of the updated entries is determined by the paths being
    /// in the iterator provided.
    ///
    /// Passing a `None` target will result in removing entries in the index
    /// matching the provided pathspecs.
    pub fn reset_default<T, I>(&self, target: Option<&Object<'_>>, paths: I) -> Result<(), Error>
    where
        T: IntoCString,
        I: IntoIterator<Item = T>,
    {
        let (_a, _b, mut arr) = crate::util::iter2cstrs(paths)?;
        let target = target.map(|t| t.raw());
        unsafe {
            try_call!(raw::git_reset_default(self.raw, target, &mut arr));
        }
        Ok(())
    }

    /// Retrieve and resolve the reference pointed at by HEAD.
    pub fn head(&self) -> Result<Reference<'_>, Error> {
        let mut ret = ptr::null_mut();
        unsafe {
            try_call!(raw::git_repository_head(&mut ret, self.raw));
            Ok(Binding::from_raw(ret))
        }
    }

    /// Make the repository HEAD point to the specified reference.
    ///
    /// If the provided reference points to a tree or a blob, the HEAD is
    /// unaltered and an error is returned.
    ///
    /// If the provided reference points to a branch, the HEAD will point to
    /// that branch, staying attached, or become attached if it isn't yet. If
    /// the branch doesn't exist yet, no error will be returned. The HEAD will
    /// then be attached to an unborn branch.
    ///
    /// Otherwise, the HEAD will be detached and will directly point to the
    /// commit.
    pub fn set_head(&self, refname: &str) -> Result<(), Error> {
        let refname = CString::new(refname)?;
        unsafe {
            try_call!(raw::git_repository_set_head(self.raw, refname));
        }
        Ok(())
    }

    /// Determines whether the repository HEAD is detached.
    pub fn head_detached(&self) -> Result<bool, Error> {
        unsafe {
            let value = raw::git_repository_head_detached(self.raw);
            match value {
                0 => Ok(false),
                1 => Ok(true),
                _ => Err(Error::last_error(value).unwrap()),
            }
        }
    }

    /// Make the repository HEAD directly point to the commit.
    ///
    /// If the provided committish cannot be found in the repository, the HEAD
    /// is unaltered and an error is returned.
    ///
    /// If the provided commitish cannot be peeled into a commit, the HEAD is
    /// unaltered and an error is returned.
    ///
    /// Otherwise, the HEAD will eventually be detached and will directly point
    /// to the peeled commit.
    pub fn set_head_detached(&self, commitish: Oid) -> Result<(), Error> {
        unsafe {
            try_call!(raw::git_repository_set_head_detached(
                self.raw,
                commitish.raw()
            ));
        }
        Ok(())
    }

    /// Create an iterator for the repo's references
    pub fn references(&self) -> Result<References<'_>, Error> {
        let mut ret = ptr::null_mut();
        unsafe {
            try_call!(raw::git_reference_iterator_new(&mut ret, self.raw));
            Ok(Binding::from_raw(ret))
        }
    }

    /// Create an iterator for the repo's references that match the specified
    /// glob
    pub fn references_glob(&self, glob: &str) -> Result<References<'_>, Error> {
        let mut ret = ptr::null_mut();
        let glob = CString::new(glob)?;
        unsafe {
            try_call!(raw::git_reference_iterator_glob_new(
                &mut ret, self.raw, glob
            ));

            Ok(Binding::from_raw(ret))
        }
    }

    /// Load all submodules for this repository and return them.
    pub fn submodules(&self) -> Result<Vec<Submodule<'_>>, Error> {
        struct Data<'a, 'b> {
            repo: &'b Repository,
            ret: &'a mut Vec<Submodule<'b>>,
        }
        let mut ret = Vec::new();

        unsafe {
            let mut data = Data {
                repo: self,
                ret: &mut ret,
            };
            try_call!(raw::git_submodule_foreach(
                self.raw,
                append,
                &mut data as *mut _ as *mut c_void
            ));
        }

        return Ok(ret);

        extern "C" fn append(
            _repo: *mut raw::git_submodule,
            name: *const c_char,
            data: *mut c_void,
        ) -> c_int {
            unsafe {
                let data = &mut *(data as *mut Data<'_, '_>);
                let mut raw = ptr::null_mut();
                let rc = raw::git_submodule_lookup(&mut raw, data.repo.raw(), name);
                assert_eq!(rc, 0);
                data.ret.push(Binding::from_raw(raw));
            }
            0
        }
    }

    /// Gather file status information and populate the returned structure.
    ///
    /// Note that if a pathspec is given in the options to filter the
    /// status, then the results from rename detection (if you enable it) may
    /// not be accurate. To do rename detection properly, this must be called
    /// with no pathspec so that all files can be considered.
    pub fn statuses(&self, options: Option<&mut StatusOptions>) -> Result<Statuses<'_>, Error> {
        let mut ret = ptr::null_mut();
        unsafe {
            try_call!(raw::git_status_list_new(
                &mut ret,
                self.raw,
                options.map(|s| s.raw()).unwrap_or(ptr::null())
            ));
            Ok(Binding::from_raw(ret))
        }
    }

    /// Test if the ignore rules apply to a given file.
    ///
    /// This function checks the ignore rules to see if they would apply to the
    /// given file. This indicates if the file would be ignored regardless of
    /// whether the file is already in the index or committed to the repository.
    ///
    /// One way to think of this is if you were to do "git add ." on the
    /// directory containing the file, would it be added or not?
    pub fn status_should_ignore(&self, path: &Path) -> Result<bool, Error> {
        let mut ret = 0 as c_int;
        let path = path.into_c_string()?;
        unsafe {
            try_call!(raw::git_status_should_ignore(&mut ret, self.raw, path));
        }
        Ok(ret != 0)
    }

    /// Get file status for a single file.
    ///
    /// This tries to get status for the filename that you give. If no files
    /// match that name (in either the HEAD, index, or working directory), this
    /// returns NotFound.
    ///
    /// If the name matches multiple files (for example, if the path names a
    /// directory or if running on a case- insensitive filesystem and yet the
    /// HEAD has two entries that both match the path), then this returns
    /// Ambiguous because it cannot give correct results.
    ///
    /// This does not do any sort of rename detection. Renames require a set of
    /// targets and because of the path filtering, there is not enough
    /// information to check renames correctly. To check file status with rename
    /// detection, there is no choice but to do a full `statuses` and scan
    /// through looking for the path that you are interested in.
    pub fn status_file(&self, path: &Path) -> Result<Status, Error> {
        let mut ret = 0 as c_uint;
        let path = if cfg!(windows) {
            // `git_status_file` does not work with windows path separator
            // so we convert \ to /
            std::ffi::CString::new(path.to_string_lossy().replace('\\', "/"))?
        } else {
            path.into_c_string()?
        };
        unsafe {
            try_call!(raw::git_status_file(&mut ret, self.raw, path));
        }
        Ok(Status::from_bits_truncate(ret as u32))
    }

    /// Create an iterator which loops over the requested branches.
    pub fn branches(&self, filter: Option<BranchType>) -> Result<Branches<'_>, Error> {
        let mut raw = ptr::null_mut();
        unsafe {
            try_call!(raw::git_branch_iterator_new(&mut raw, self.raw(), filter));
            Ok(Branches::from_raw(raw))
        }
    }

    /// Get the Index file for this repository.
    ///
    /// If a custom index has not been set, the default index for the repository
    /// will be returned (the one located in .git/index).
    pub fn index(&self) -> Result<Index, Error> {
        let mut raw = ptr::null_mut();
        unsafe {
            try_call!(raw::git_repository_index(&mut raw, self.raw()));
            Ok(Binding::from_raw(raw))
        }
    }

    /// Set the Index file for this repository.
    pub fn set_index(&self, index: &mut Index) {
        unsafe {
            raw::git_repository_set_index(self.raw(), index.raw());
        }
    }

    /// Get the configuration file for this repository.
    ///
    /// If a configuration file has not been set, the default config set for the
    /// repository will be returned, including global and system configurations
    /// (if they are available).
    pub fn config(&self) -> Result<Config, Error> {
        let mut raw = ptr::null_mut();
        unsafe {
            try_call!(raw::git_repository_config(&mut raw, self.raw()));
            Ok(Binding::from_raw(raw))
        }
    }

    /// Get the value of a git attribute for a path as a string.
    pub fn get_attr(
        &self,
        path: &Path,
        name: &str,
        flags: AttrCheckFlags,
    ) -> Result<Option<&str>, Error> {
        Ok(self
            .get_attr_bytes(path, name, flags)?
            .and_then(|a| str::from_utf8(a).ok()))
    }

    /// Get the value of a git attribute for a path as a byte slice.
    pub fn get_attr_bytes(
        &self,
        path: &Path,
        name: &str,
        flags: AttrCheckFlags,
    ) -> Result<Option<&[u8]>, Error> {
        let mut ret = ptr::null();
        let path = path.into_c_string()?;
        let name = CString::new(name)?;
        unsafe {
            try_call!(raw::git_attr_get(
                &mut ret,
                self.raw(),
                flags.bits(),
                path,
                name
            ));
            Ok(crate::opt_bytes(self, ret))
        }
    }

    /// Write an in-memory buffer to the ODB as a blob.
    ///
    /// The Oid returned can in turn be passed to `find_blob` to get a handle to
    /// the blob.
    pub fn blob(&self, data: &[u8]) -> Result<Oid, Error> {
        let mut raw = raw::git_oid {
            id: [0; raw::GIT_OID_RAWSZ],
        };
        unsafe {
            let ptr = data.as_ptr() as *const c_void;
            let len = data.len() as size_t;
            try_call!(raw::git_blob_create_frombuffer(
                &mut raw,
                self.raw(),
                ptr,
                len
            ));
            Ok(Binding::from_raw(&raw as *const _))
        }
    }

    /// Read a file from the filesystem and write its content to the Object
    /// Database as a loose blob
    ///
    /// The Oid returned can in turn be passed to `find_blob` to get a handle to
    /// the blob.
    pub fn blob_path(&self, path: &Path) -> Result<Oid, Error> {
        let path = path.into_c_string()?;
        let mut raw = raw::git_oid {
            id: [0; raw::GIT_OID_RAWSZ],
        };
        unsafe {
            try_call!(raw::git_blob_create_fromdisk(&mut raw, self.raw(), path));
            Ok(Binding::from_raw(&raw as *const _))
        }
    }

    /// Create a stream to write blob
    ///
    /// This function may need to buffer the data on disk and will in general
    /// not be the right choice if you know the size of the data to write.
    ///
    /// Use `BlobWriter::commit()` to commit the write to the object db
    /// and get the object id.
    ///
    /// If the `hintpath` parameter is filled, it will be used to determine
    /// what git filters should be applied to the object before it is written
    /// to the object database.
    pub fn blob_writer(&self, hintpath: Option<&Path>) -> Result<BlobWriter<'_>, Error> {
        let path_str = match hintpath {
            Some(path) => Some(path.into_c_string()?),
            None => None,
        };
        let path = match path_str {
            Some(ref path) => path.as_ptr(),
            None => ptr::null(),
        };
        let mut out = ptr::null_mut();
        unsafe {
            try_call!(raw::git_blob_create_fromstream(&mut out, self.raw(), path));
            Ok(BlobWriter::from_raw(out))
        }
    }

    /// Lookup a reference to one of the objects in a repository.
    pub fn find_blob(&self, oid: Oid) -> Result<Blob<'_>, Error> {
        let mut raw = ptr::null_mut();
        unsafe {
            try_call!(raw::git_blob_lookup(&mut raw, self.raw(), oid.raw()));
            Ok(Binding::from_raw(raw))
        }
    }

    /// Get the object database for this repository
    pub fn odb(&self) -> Result<Odb<'_>, Error> {
        let mut odb = ptr::null_mut();
        unsafe {
            try_call!(raw::git_repository_odb(&mut odb, self.raw()));
            Ok(Odb::from_raw(odb))
        }
    }

    /// Create a new branch pointing at a target commit
    ///
    /// A new direct reference will be created pointing to this target commit.
    /// If `force` is true and a reference already exists with the given name,
    /// it'll be replaced.
    pub fn branch(
        &self,
        branch_name: &str,
        target: &Commit<'_>,
        force: bool,
    ) -> Result<Branch<'_>, Error> {
        let branch_name = CString::new(branch_name)?;
        let mut raw = ptr::null_mut();
        unsafe {
            try_call!(raw::git_branch_create(
                &mut raw,
                self.raw(),
                branch_name,
                target.raw(),
                force
            ));
            Ok(Branch::wrap(Binding::from_raw(raw)))
        }
    }

    /// Lookup a branch by its name in a repository.
    pub fn find_branch(&self, name: &str, branch_type: BranchType) -> Result<Branch<'_>, Error> {
        let name = CString::new(name)?;
        let mut ret = ptr::null_mut();
        unsafe {
            try_call!(raw::git_branch_lookup(
                &mut ret,
                self.raw(),
                name,
                branch_type
            ));
            Ok(Branch::wrap(Binding::from_raw(ret)))
        }
    }

    /// Create new commit in the repository
    ///
    /// If the `update_ref` is not `None`, name of the reference that will be
    /// updated to point to this commit. If the reference is not direct, it will
    /// be resolved to a direct reference. Use "HEAD" to update the HEAD of the
    /// current branch and make it point to this commit. If the reference
    /// doesn't exist yet, it will be created. If it does exist, the first
    /// parent must be the tip of this branch.
    pub fn commit(
        &self,
        update_ref: Option<&str>,
        author: &Signature<'_>,
        committer: &Signature<'_>,
        message: &str,
        tree: &Tree<'_>,
        parents: &[&Commit<'_>],
    ) -> Result<Oid, Error> {
        let update_ref = crate::opt_cstr(update_ref)?;
        let mut parent_ptrs = parents
            .iter()
            .map(|p| p.raw() as *const raw::git_commit)
            .collect::<Vec<_>>();
        let message = CString::new(message)?;
        let mut raw = raw::git_oid {
            id: [0; raw::GIT_OID_RAWSZ],
        };
        unsafe {
            try_call!(raw::git_commit_create(
                &mut raw,
                self.raw(),
                update_ref,
                author.raw(),
                committer.raw(),
                ptr::null(),
                message,
                tree.raw(),
                parents.len() as size_t,
                parent_ptrs.as_mut_ptr()
            ));
            Ok(Binding::from_raw(&raw as *const _))
        }
    }

    /// Create a commit object from the given buffer and signature
    ///
    /// Given the unsigned commit object's contents, its signature and the
    /// header field in which to store the signature, attach the signature to
    /// the commit and write it into the given repository.
    ///
    /// Use `None` in `signature_field` to use the default of `gpgsig`, which is
    /// almost certainly what you want.
    ///
    /// Returns the resulting (signed) commit id.
    pub fn commit_signed(
        &self,
        commit_content: &str,
        signature: &str,
        signature_field: Option<&str>,
    ) -> Result<Oid, Error> {
        let commit_content = CString::new(commit_content)?;
        let signature = CString::new(signature)?;
        let signature_field = crate::opt_cstr(signature_field)?;
        let mut raw = raw::git_oid {
            id: [0; raw::GIT_OID_RAWSZ],
        };
        unsafe {
            try_call!(raw::git_commit_create_with_signature(
                &mut raw,
                self.raw(),
                commit_content,
                signature,
                signature_field
            ));
            Ok(Binding::from_raw(&raw as *const _))
        }
    }

    /// Extract the signature from a commit
    ///
    /// Returns a tuple containing the signature in the first value and the
    /// signed data in the second.
    pub fn extract_signature(
        &self,
        commit_id: &Oid,
        signature_field: Option<&str>,
    ) -> Result<(Buf, Buf), Error> {
        let signature_field = crate::opt_cstr(signature_field)?;
        let signature = Buf::new();
        let content = Buf::new();
        unsafe {
            try_call!(raw::git_commit_extract_signature(
                signature.raw(),
                content.raw(),
                self.raw(),
                commit_id.raw() as *mut _,
                signature_field
            ));
            Ok((signature, content))
        }
    }

    /// Lookup a reference to one of the commits in a repository.
    pub fn find_commit(&self, oid: Oid) -> Result<Commit<'_>, Error> {
        let mut raw = ptr::null_mut();
        unsafe {
            try_call!(raw::git_commit_lookup(&mut raw, self.raw(), oid.raw()));
            Ok(Binding::from_raw(raw))
        }
    }

    /// Creates a `AnnotatedCommit` from the given commit id.
    pub fn find_annotated_commit(&self, id: Oid) -> Result<AnnotatedCommit<'_>, Error> {
        unsafe {
            let mut raw = ptr::null_mut();
            try_call!(raw::git_annotated_commit_lookup(
                &mut raw,
                self.raw(),
                id.raw()
            ));
            Ok(Binding::from_raw(raw))
        }
    }

    /// Lookup a reference to one of the objects in a repository.
    pub fn find_object(&self, oid: Oid, kind: Option<ObjectType>) -> Result<Object<'_>, Error> {
        let mut raw = ptr::null_mut();
        unsafe {
            try_call!(raw::git_object_lookup(
                &mut raw,
                self.raw(),
                oid.raw(),
                kind
            ));
            Ok(Binding::from_raw(raw))
        }
    }

    /// Create a new direct reference.
    ///
    /// This function will return an error if a reference already exists with
    /// the given name unless force is true, in which case it will be
    /// overwritten.
    pub fn reference(
        &self,
        name: &str,
        id: Oid,
        force: bool,
        log_message: &str,
    ) -> Result<Reference<'_>, Error> {
        let name = CString::new(name)?;
        let log_message = CString::new(log_message)?;
        let mut raw = ptr::null_mut();
        unsafe {
            try_call!(raw::git_reference_create(
                &mut raw,
                self.raw(),
                name,
                id.raw(),
                force,
                log_message
            ));
            Ok(Binding::from_raw(raw))
        }
    }

    /// Conditionally create new direct reference.
    ///
    /// A direct reference (also called an object id reference) refers directly
    /// to a specific object id (a.k.a. OID or SHA) in the repository.  The id
    /// permanently refers to the object (although the reference itself can be
    /// moved).  For example, in libgit2 the direct ref "refs/tags/v0.17.0"
    /// refers to OID 5b9fac39d8a76b9139667c26a63e6b3f204b3977.
    ///
    /// The direct reference will be created in the repository and written to
    /// the disk.
    ///
    /// Valid reference names must follow one of two patterns:
    ///
    /// 1. Top-level names must contain only capital letters and underscores,
    ///    and must begin and end with a letter.  (e.g.  "HEAD", "ORIG_HEAD").
    /// 2. Names prefixed with "refs/" can be almost anything.  You must avoid
    ///    the characters `~`, `^`, `:`, `\\`, `?`, `[`, and `*`, and the
    ///    sequences ".." and "@{" which have special meaning to revparse.
    ///
    /// This function will return an error if a reference already exists with
    /// the given name unless `force` is true, in which case it will be
    /// overwritten.
    ///
    /// The message for the reflog will be ignored if the reference does not
    /// belong in the standard set (HEAD, branches and remote-tracking
    /// branches) and it does not have a reflog.
    ///
    /// It will return GIT_EMODIFIED if the reference's value at the time of
    /// updating does not match the one passed through `current_id` (i.e. if the
    /// ref has changed since the user read it).
    pub fn reference_matching(
        &self,
        name: &str,
        id: Oid,
        force: bool,
        current_id: Oid,
        log_message: &str,
    ) -> Result<Reference<'_>, Error> {
        let name = CString::new(name)?;
        let log_message = CString::new(log_message)?;
        let mut raw = ptr::null_mut();
        unsafe {
            try_call!(raw::git_reference_create_matching(
                &mut raw,
                self.raw(),
                name,
                id.raw(),
                force,
                current_id.raw(),
                log_message
            ));
            Ok(Binding::from_raw(raw))
        }
    }

    /// Create a new symbolic reference.
    ///
    /// This function will return an error if a reference already exists with
    /// the given name unless force is true, in which case it will be
    /// overwritten.
    pub fn reference_symbolic(
        &self,
        name: &str,
        target: &str,
        force: bool,
        log_message: &str,
    ) -> Result<Reference<'_>, Error> {
        let name = CString::new(name)?;
        let target = CString::new(target)?;
        let log_message = CString::new(log_message)?;
        let mut raw = ptr::null_mut();
        unsafe {
            try_call!(raw::git_reference_symbolic_create(
                &mut raw,
                self.raw(),
                name,
                target,
                force,
                log_message
            ));
            Ok(Binding::from_raw(raw))
        }
    }

    /// Create a new symbolic reference.
    ///
    /// This function will return an error if a reference already exists with
    /// the given name unless force is true, in which case it will be
    /// overwritten.
    ///
    /// It will return GIT_EMODIFIED if the reference's value at the time of
    /// updating does not match the one passed through current_value (i.e. if
    /// the ref has changed since the user read it).
    pub fn reference_symbolic_matching(
        &self,
        name: &str,
        target: &str,
        force: bool,
        current_value: &str,
        log_message: &str,
    ) -> Result<Reference<'_>, Error> {
        let name = CString::new(name)?;
        let target = CString::new(target)?;
        let current_value = CString::new(current_value)?;
        let log_message = CString::new(log_message)?;
        let mut raw = ptr::null_mut();
        unsafe {
            try_call!(raw::git_reference_symbolic_create_matching(
                &mut raw,
                self.raw(),
                name,
                target,
                force,
                current_value,
                log_message
            ));
            Ok(Binding::from_raw(raw))
        }
    }

    /// Lookup a reference to one of the objects in a repository.
    pub fn find_reference(&self, name: &str) -> Result<Reference<'_>, Error> {
        let name = CString::new(name)?;
        let mut raw = ptr::null_mut();
        unsafe {
            try_call!(raw::git_reference_lookup(&mut raw, self.raw(), name));
            Ok(Binding::from_raw(raw))
        }
    }

    /// Lookup a reference to one of the objects in a repository.
    /// `Repository::find_reference` with teeth; give the method your reference in
    /// human-readable format e.g. 'master' instead of 'refs/heads/master', and it
    /// will do-what-you-mean, returning the `Reference`.
    pub fn resolve_reference_from_short_name(&self, refname: &str) -> Result<Reference<'_>, Error> {
        let refname = CString::new(refname)?;
        let mut raw = ptr::null_mut();
        unsafe {
            try_call!(raw::git_reference_dwim(&mut raw, self.raw(), refname));
            Ok(Binding::from_raw(raw))
        }
    }

    /// Lookup a reference by name and resolve immediately to OID.
    ///
    /// This function provides a quick way to resolve a reference name straight
    /// through to the object id that it refers to. This avoids having to
    /// allocate or free any `Reference` objects for simple situations.
    pub fn refname_to_id(&self, name: &str) -> Result<Oid, Error> {
        let name = CString::new(name)?;
        let mut ret = raw::git_oid {
            id: [0; raw::GIT_OID_RAWSZ],
        };
        unsafe {
            try_call!(raw::git_reference_name_to_id(&mut ret, self.raw(), name));
            Ok(Binding::from_raw(&ret as *const _))
        }
    }

    /// Creates a git_annotated_commit from the given reference.
    pub fn reference_to_annotated_commit(
        &self,
        reference: &Reference<'_>,
    ) -> Result<AnnotatedCommit<'_>, Error> {
        let mut ret = ptr::null_mut();
        unsafe {
            try_call!(raw::git_annotated_commit_from_ref(
                &mut ret,
                self.raw(),
                reference.raw()
            ));
            Ok(AnnotatedCommit::from_raw(ret))
        }
    }

    /// Create a new action signature with default user and now timestamp.
    ///
    /// This looks up the user.name and user.email from the configuration and
    /// uses the current time as the timestamp, and creates a new signature
    /// based on that information. It will return `NotFound` if either the
    /// user.name or user.email are not set.
    pub fn signature(&self) -> Result<Signature<'static>, Error> {
        let mut ret = ptr::null_mut();
        unsafe {
            try_call!(raw::git_signature_default(&mut ret, self.raw()));
            Ok(Binding::from_raw(ret))
        }
    }

    /// Set up a new git submodule for checkout.
    ///
    /// This does "git submodule add" up to the fetch and checkout of the
    /// submodule contents. It preps a new submodule, creates an entry in
    /// `.gitmodules` and creates an empty initialized repository either at the
    /// given path in the working directory or in `.git/modules` with a gitlink
    /// from the working directory to the new repo.
    ///
    /// To fully emulate "git submodule add" call this function, then `open()`
    /// the submodule repo and perform the clone step as needed. Lastly, call
    /// `add_finalize()` to wrap up adding the new submodule and `.gitmodules`
    /// to the index to be ready to commit.
    pub fn submodule(
        &self,
        url: &str,
        path: &Path,
        use_gitlink: bool,
    ) -> Result<Submodule<'_>, Error> {
        let url = CString::new(url)?;
        let path = path.into_c_string()?;
        let mut raw = ptr::null_mut();
        unsafe {
            try_call!(raw::git_submodule_add_setup(
                &mut raw,
                self.raw(),
                url,
                path,
                use_gitlink
            ));
            Ok(Binding::from_raw(raw))
        }
    }

    /// Lookup submodule information by name or path.
    ///
    /// Given either the submodule name or path (they are usually the same),
    /// this returns a structure describing the submodule.
    pub fn find_submodule(&self, name: &str) -> Result<Submodule<'_>, Error> {
        let name = CString::new(name)?;
        let mut raw = ptr::null_mut();
        unsafe {
            try_call!(raw::git_submodule_lookup(&mut raw, self.raw(), name));
            Ok(Binding::from_raw(raw))
        }
    }

    /// Get the status for a submodule.
    ///
    /// This looks at a submodule and tries to determine the status.  It
    /// will return a combination of the `SubmoduleStatus` values.
    pub fn submodule_status(
        &self,
        name: &str,
        ignore: SubmoduleIgnore,
    ) -> Result<SubmoduleStatus, Error> {
        let mut ret = 0;
        let name = CString::new(name)?;
        unsafe {
            try_call!(raw::git_submodule_status(&mut ret, self.raw, name, ignore));
        }
        Ok(SubmoduleStatus::from_bits_truncate(ret as u32))
    }

    /// Lookup a reference to one of the objects in a repository.
    pub fn find_tree(&self, oid: Oid) -> Result<Tree<'_>, Error> {
        let mut raw = ptr::null_mut();
        unsafe {
            try_call!(raw::git_tree_lookup(&mut raw, self.raw(), oid.raw()));
            Ok(Binding::from_raw(raw))
        }
    }

    /// Create a new TreeBuilder, optionally initialized with the
    /// entries of the given Tree.
    ///
    /// The tree builder can be used to create or modify trees in memory and
    /// write them as tree objects to the database.
    pub fn treebuilder(&self, tree: Option<&Tree<'_>>) -> Result<TreeBuilder<'_>, Error> {
        unsafe {
            let mut ret = ptr::null_mut();
            let tree = match tree {
                Some(tree) => tree.raw(),
                None => ptr::null_mut(),
            };
            try_call!(raw::git_treebuilder_new(&mut ret, self.raw, tree));
            Ok(Binding::from_raw(ret))
        }
    }

    /// Create a new tag in the repository from an object
    ///
    /// A new reference will also be created pointing to this tag object. If
    /// `force` is true and a reference already exists with the given name,
    /// it'll be replaced.
    ///
    /// The message will not be cleaned up.
    ///
    /// The tag name will be checked for validity. You must avoid the characters
    /// '~', '^', ':', ' \ ', '?', '[', and '*', and the sequences ".." and " @
    /// {" which have special meaning to revparse.
    pub fn tag(
        &self,
        name: &str,
        target: &Object<'_>,
        tagger: &Signature<'_>,
        message: &str,
        force: bool,
    ) -> Result<Oid, Error> {
        let name = CString::new(name)?;
        let message = CString::new(message)?;
        let mut raw = raw::git_oid {
            id: [0; raw::GIT_OID_RAWSZ],
        };
        unsafe {
            try_call!(raw::git_tag_create(
                &mut raw,
                self.raw,
                name,
                target.raw(),
                tagger.raw(),
                message,
                force
            ));
            Ok(Binding::from_raw(&raw as *const _))
        }
    }

    /// Create a new lightweight tag pointing at a target object
    ///
    /// A new direct reference will be created pointing to this target object.
    /// If force is true and a reference already exists with the given name,
    /// it'll be replaced.
    pub fn tag_lightweight(
        &self,
        name: &str,
        target: &Object<'_>,
        force: bool,
    ) -> Result<Oid, Error> {
        let name = CString::new(name)?;
        let mut raw = raw::git_oid {
            id: [0; raw::GIT_OID_RAWSZ],
        };
        unsafe {
            try_call!(raw::git_tag_create_lightweight(
                &mut raw,
                self.raw,
                name,
                target.raw(),
                force
            ));
            Ok(Binding::from_raw(&raw as *const _))
        }
    }

    /// Lookup a tag object from the repository.
    pub fn find_tag(&self, id: Oid) -> Result<Tag<'_>, Error> {
        let mut raw = ptr::null_mut();
        unsafe {
            try_call!(raw::git_tag_lookup(&mut raw, self.raw, id.raw()));
            Ok(Binding::from_raw(raw))
        }
    }

    /// Delete an existing tag reference.
    ///
    /// The tag name will be checked for validity, see `tag` for some rules
    /// about valid names.
    pub fn tag_delete(&self, name: &str) -> Result<(), Error> {
        let name = CString::new(name)?;
        unsafe {
            try_call!(raw::git_tag_delete(self.raw, name));
            Ok(())
        }
    }

    /// Get a list with all the tags in the repository.
    ///
    /// An optional fnmatch pattern can also be specified.
    pub fn tag_names(&self, pattern: Option<&str>) -> Result<StringArray, Error> {
        let mut arr = raw::git_strarray {
            strings: ptr::null_mut(),
            count: 0,
        };
        unsafe {
            match pattern {
                Some(s) => {
                    let s = CString::new(s)?;
                    try_call!(raw::git_tag_list_match(&mut arr, s, self.raw));
                }
                None => {
                    try_call!(raw::git_tag_list(&mut arr, self.raw));
                }
            }
            Ok(Binding::from_raw(arr))
        }
    }

    /// Updates files in the index and the working tree to match the content of
    /// the commit pointed at by HEAD.
    pub fn checkout_head(&self, opts: Option<&mut CheckoutBuilder<'_>>) -> Result<(), Error> {
        unsafe {
            let mut raw_opts = mem::zeroed();
            try_call!(raw::git_checkout_init_options(
                &mut raw_opts,
                raw::GIT_CHECKOUT_OPTIONS_VERSION
            ));
            if let Some(c) = opts {
                c.configure(&mut raw_opts);
            }

            try_call!(raw::git_checkout_head(self.raw, &raw_opts));
        }
        Ok(())
    }

    /// Updates files in the working tree to match the content of the index.
    ///
    /// If the index is `None`, the repository's index will be used.
    pub fn checkout_index(
        &self,
        index: Option<&mut Index>,
        opts: Option<&mut CheckoutBuilder<'_>>,
    ) -> Result<(), Error> {
        unsafe {
            let mut raw_opts = mem::zeroed();
            try_call!(raw::git_checkout_init_options(
                &mut raw_opts,
                raw::GIT_CHECKOUT_OPTIONS_VERSION
            ));
            if let Some(c) = opts {
                c.configure(&mut raw_opts);
            }

            try_call!(raw::git_checkout_index(
                self.raw,
                index.map(|i| &mut *i.raw()),
                &raw_opts
            ));
        }
        Ok(())
    }

    /// Updates files in the index and working tree to match the content of the
    /// tree pointed at by the treeish.
    pub fn checkout_tree(
        &self,
        treeish: &Object<'_>,
        opts: Option<&mut CheckoutBuilder<'_>>,
    ) -> Result<(), Error> {
        unsafe {
            let mut raw_opts = mem::zeroed();
            try_call!(raw::git_checkout_init_options(
                &mut raw_opts,
                raw::GIT_CHECKOUT_OPTIONS_VERSION
            ));
            if let Some(c) = opts {
                c.configure(&mut raw_opts);
            }

            try_call!(raw::git_checkout_tree(self.raw, &*treeish.raw(), &raw_opts));
        }
        Ok(())
    }

    /// Merges the given commit(s) into HEAD, writing the results into the
    /// working directory. Any changes are staged for commit and any conflicts
    /// are written to the index. Callers should inspect the repository's index
    /// after this completes, resolve any conflicts and prepare a commit.
    ///
    /// For compatibility with git, the repository is put into a merging state.
    /// Once the commit is done (or if the user wishes to abort), you should
    /// clear this state by calling git_repository_state_cleanup().
    pub fn merge(
        &self,
        annotated_commits: &[&AnnotatedCommit<'_>],
        merge_opts: Option<&mut MergeOptions>,
        checkout_opts: Option<&mut CheckoutBuilder<'_>>,
    ) -> Result<(), Error> {
        unsafe {
            let mut raw_checkout_opts = mem::zeroed();
            try_call!(raw::git_checkout_init_options(
                &mut raw_checkout_opts,
                raw::GIT_CHECKOUT_OPTIONS_VERSION
            ));
            if let Some(c) = checkout_opts {
                c.configure(&mut raw_checkout_opts);
            }

            let mut commit_ptrs = annotated_commits
                .iter()
                .map(|c| c.raw() as *const raw::git_annotated_commit)
                .collect::<Vec<_>>();

            try_call!(raw::git_merge(
                self.raw,
                commit_ptrs.as_mut_ptr(),
                annotated_commits.len() as size_t,
                merge_opts.map(|o| o.raw()).unwrap_or(ptr::null()),
                &raw_checkout_opts
            ));
        }
        Ok(())
    }

    /// Merge two commits, producing an index that reflects the result of
    /// the merge. The index may be written as-is to the working directory or
    /// checked out. If the index is to be converted to a tree, the caller
    /// should resolve any conflicts that arose as part of the merge.
    pub fn merge_commits(
        &self,
        our_commit: &Commit<'_>,
        their_commit: &Commit<'_>,
        opts: Option<&MergeOptions>,
    ) -> Result<Index, Error> {
        let mut raw = ptr::null_mut();
        unsafe {
            try_call!(raw::git_merge_commits(
                &mut raw,
                self.raw,
                our_commit.raw(),
                their_commit.raw(),
                opts.map(|o| o.raw())
            ));
            Ok(Binding::from_raw(raw))
        }
    }

    /// Merge two trees, producing an index that reflects the result of
    /// the merge. The index may be written as-is to the working directory or
    /// checked out. If the index is to be converted to a tree, the caller
    /// should resolve any conflicts that arose as part of the merge.
    pub fn merge_trees(
        &self,
        ancestor_tree: &Tree<'_>,
        our_tree: &Tree<'_>,
        their_tree: &Tree<'_>,
        opts: Option<&MergeOptions>,
    ) -> Result<Index, Error> {
        let mut raw = ptr::null_mut();
        unsafe {
            try_call!(raw::git_merge_trees(
                &mut raw,
                self.raw,
                ancestor_tree.raw(),
                our_tree.raw(),
                their_tree.raw(),
                opts.map(|o| o.raw())
            ));
            Ok(Binding::from_raw(raw))
        }
    }

    /// Remove all the metadata associated with an ongoing command like merge,
    /// revert, cherry-pick, etc. For example: MERGE_HEAD, MERGE_MSG, etc.
    pub fn cleanup_state(&self) -> Result<(), Error> {
        unsafe {
            try_call!(raw::git_repository_state_cleanup(self.raw));
        }
        Ok(())
    }

    /// Analyzes the given branch(es) and determines the opportunities for
    /// merging them into the HEAD of the repository.
    pub fn merge_analysis(
        &self,
        their_heads: &[&AnnotatedCommit<'_>],
    ) -> Result<(MergeAnalysis, MergePreference), Error> {
        unsafe {
            let mut raw_merge_analysis = 0 as raw::git_merge_analysis_t;
            let mut raw_merge_preference = 0 as raw::git_merge_preference_t;
            let mut their_heads = their_heads
                .iter()
                .map(|v| v.raw() as *const _)
                .collect::<Vec<_>>();
            try_call!(raw::git_merge_analysis(
                &mut raw_merge_analysis,
                &mut raw_merge_preference,
                self.raw,
                their_heads.as_mut_ptr() as *mut _,
                their_heads.len()
            ));
            Ok((
                MergeAnalysis::from_bits_truncate(raw_merge_analysis as u32),
                MergePreference::from_bits_truncate(raw_merge_preference as u32),
            ))
        }
    }

    /// Initializes a rebase operation to rebase the changes in `branch`
    /// relative to `upstream` onto another branch. To begin the rebase process,
    /// call `next()`.
    pub fn rebase(
        &self,
        branch: Option<&AnnotatedCommit<'_>>,
        upstream: Option<&AnnotatedCommit<'_>>,
        onto: Option<&AnnotatedCommit<'_>>,
        opts: Option<&mut RebaseOptions<'_>>,
    ) -> Result<Rebase<'_>, Error> {
        let mut rebase: *mut raw::git_rebase = ptr::null_mut();
        unsafe {
            try_call!(raw::git_rebase_init(
                &mut rebase,
                self.raw(),
                branch.map(|c| c.raw()),
                upstream.map(|c| c.raw()),
                onto.map(|c| c.raw()),
                opts.map(|o| o.raw()).unwrap_or(ptr::null())
            ));

            Ok(Rebase::from_raw(rebase))
        }
    }

    /// Opens an existing rebase that was previously started by either an
    /// invocation of `rebase()` or by another client.
    pub fn open_rebase(&self, opts: Option<&mut RebaseOptions<'_>>) -> Result<Rebase<'_>, Error> {
        let mut rebase: *mut raw::git_rebase = ptr::null_mut();
        unsafe {
            try_call!(raw::git_rebase_open(
                &mut rebase,
                self.raw(),
                opts.map(|o| o.raw()).unwrap_or(ptr::null())
            ));
            Ok(Rebase::from_raw(rebase))
        }
    }

    /// Add a note for an object
    ///
    /// The `notes_ref` argument is the canonical name of the reference to use,
    /// defaulting to "refs/notes/commits". If `force` is specified then
    /// previous notes are overwritten.
    pub fn note(
        &self,
        author: &Signature<'_>,
        committer: &Signature<'_>,
        notes_ref: Option<&str>,
        oid: Oid,
        note: &str,
        force: bool,
    ) -> Result<Oid, Error> {
        let notes_ref = crate::opt_cstr(notes_ref)?;
        let note = CString::new(note)?;
        let mut ret = raw::git_oid {
            id: [0; raw::GIT_OID_RAWSZ],
        };
        unsafe {
            try_call!(raw::git_note_create(
                &mut ret,
                self.raw,
                notes_ref,
                author.raw(),
                committer.raw(),
                oid.raw(),
                note,
                force
            ));
            Ok(Binding::from_raw(&ret as *const _))
        }
    }

    /// Get the default notes reference for this repository
    pub fn note_default_ref(&self) -> Result<String, Error> {
        let ret = Buf::new();
        unsafe {
            try_call!(raw::git_note_default_ref(ret.raw(), self.raw));
        }
        Ok(str::from_utf8(&ret).unwrap().to_string())
    }

    /// Creates a new iterator for notes in this repository.
    ///
    /// The `notes_ref` argument is the canonical name of the reference to use,
    /// defaulting to "refs/notes/commits".
    ///
    /// The iterator returned yields pairs of (Oid, Oid) where the first element
    /// is the id of the note and the second id is the id the note is
    /// annotating.
    pub fn notes(&self, notes_ref: Option<&str>) -> Result<Notes<'_>, Error> {
        let notes_ref = crate::opt_cstr(notes_ref)?;
        let mut ret = ptr::null_mut();
        unsafe {
            try_call!(raw::git_note_iterator_new(&mut ret, self.raw, notes_ref));
            Ok(Binding::from_raw(ret))
        }
    }

    /// Read the note for an object.
    ///
    /// The `notes_ref` argument is the canonical name of the reference to use,
    /// defaulting to "refs/notes/commits".
    ///
    /// The id specified is the Oid of the git object to read the note from.
    pub fn find_note(&self, notes_ref: Option<&str>, id: Oid) -> Result<Note<'_>, Error> {
        let notes_ref = crate::opt_cstr(notes_ref)?;
        let mut ret = ptr::null_mut();
        unsafe {
            try_call!(raw::git_note_read(&mut ret, self.raw, notes_ref, id.raw()));
            Ok(Binding::from_raw(ret))
        }
    }

    /// Remove the note for an object.
    ///
    /// The `notes_ref` argument is the canonical name of the reference to use,
    /// defaulting to "refs/notes/commits".
    ///
    /// The id specified is the Oid of the git object to remove the note from.
    pub fn note_delete(
        &self,
        id: Oid,
        notes_ref: Option<&str>,
        author: &Signature<'_>,
        committer: &Signature<'_>,
    ) -> Result<(), Error> {
        let notes_ref = crate::opt_cstr(notes_ref)?;
        unsafe {
            try_call!(raw::git_note_remove(
                self.raw,
                notes_ref,
                author.raw(),
                committer.raw(),
                id.raw()
            ));
            Ok(())
        }
    }

    /// Create a revwalk that can be used to traverse the commit graph.
    pub fn revwalk(&self) -> Result<Revwalk<'_>, Error> {
        let mut raw = ptr::null_mut();
        unsafe {
            try_call!(raw::git_revwalk_new(&mut raw, self.raw()));
            Ok(Binding::from_raw(raw))
        }
    }

    /// Get the blame for a single file.
    pub fn blame_file(
        &self,
        path: &Path,
        opts: Option<&mut BlameOptions>,
    ) -> Result<Blame<'_>, Error> {
        let path = path.into_c_string()?;
        let mut raw = ptr::null_mut();

        unsafe {
            try_call!(raw::git_blame_file(
                &mut raw,
                self.raw(),
                path,
                opts.map(|s| s.raw())
            ));
            Ok(Binding::from_raw(raw))
        }
    }

    /// Find a merge base between two commits
    pub fn merge_base(&self, one: Oid, two: Oid) -> Result<Oid, Error> {
        let mut raw = raw::git_oid {
            id: [0; raw::GIT_OID_RAWSZ],
        };
        unsafe {
            try_call!(raw::git_merge_base(
                &mut raw,
                self.raw,
                one.raw(),
                two.raw()
            ));
            Ok(Binding::from_raw(&raw as *const _))
        }
    }

    /// Find all merge bases between two commits
    pub fn merge_bases(&self, one: Oid, two: Oid) -> Result<OidArray, Error> {
        let mut arr = raw::git_oidarray {
            ids: ptr::null_mut(),
            count: 0,
        };
        unsafe {
            try_call!(raw::git_merge_bases(
                &mut arr,
                self.raw,
                one.raw(),
                two.raw()
            ));
            Ok(Binding::from_raw(arr))
        }
    }

    /// Count the number of unique commits between two commit objects
    ///
    /// There is no need for branches containing the commits to have any
    /// upstream relationship, but it helps to think of one as a branch and the
    /// other as its upstream, the ahead and behind values will be what git
    /// would report for the branches.
    pub fn graph_ahead_behind(&self, local: Oid, upstream: Oid) -> Result<(usize, usize), Error> {
        unsafe {
            let mut ahead: size_t = 0;
            let mut behind: size_t = 0;
            try_call!(raw::git_graph_ahead_behind(
                &mut ahead,
                &mut behind,
                self.raw(),
                local.raw(),
                upstream.raw()
            ));
            Ok((ahead as usize, behind as usize))
        }
    }

    /// Determine if a commit is the descendant of another commit
    pub fn graph_descendant_of(&self, commit: Oid, ancestor: Oid) -> Result<bool, Error> {
        unsafe {
            let rv = try_call!(raw::git_graph_descendant_of(
                self.raw(),
                commit.raw(),
                ancestor.raw()
            ));
            Ok(rv != 0)
        }
    }

    /// Read the reflog for the given reference
    ///
    /// If there is no reflog file for the given reference yet, an empty reflog
    /// object will be returned.
    pub fn reflog(&self, name: &str) -> Result<Reflog, Error> {
        let name = CString::new(name)?;
        let mut ret = ptr::null_mut();
        unsafe {
            try_call!(raw::git_reflog_read(&mut ret, self.raw, name));
            Ok(Binding::from_raw(ret))
        }
    }

    /// Delete the reflog for the given reference
    pub fn reflog_delete(&self, name: &str) -> Result<(), Error> {
        let name = CString::new(name)?;
        unsafe {
            try_call!(raw::git_reflog_delete(self.raw, name));
        }
        Ok(())
    }

    /// Rename a reflog
    ///
    /// The reflog to be renamed is expected to already exist.
    pub fn reflog_rename(&self, old_name: &str, new_name: &str) -> Result<(), Error> {
        let old_name = CString::new(old_name)?;
        let new_name = CString::new(new_name)?;
        unsafe {
            try_call!(raw::git_reflog_rename(self.raw, old_name, new_name));
        }
        Ok(())
    }

    /// Check if the given reference has a reflog.
    pub fn reference_has_log(&self, name: &str) -> Result<bool, Error> {
        let name = CString::new(name)?;
        let ret = unsafe { try_call!(raw::git_reference_has_log(self.raw, name)) };
        Ok(ret != 0)
    }

    /// Ensure that the given reference has a reflog.
    pub fn reference_ensure_log(&self, name: &str) -> Result<(), Error> {
        let name = CString::new(name)?;
        unsafe {
            try_call!(raw::git_reference_ensure_log(self.raw, name));
        }
        Ok(())
    }

    /// Describes a commit
    ///
    /// Performs a describe operation on the current commit and the worktree.
    /// After performing a describe on HEAD, a status is run and description is
    /// considered to be dirty if there are.
    pub fn describe(&self, opts: &DescribeOptions) -> Result<Describe<'_>, Error> {
        let mut ret = ptr::null_mut();
        unsafe {
            try_call!(raw::git_describe_workdir(&mut ret, self.raw, opts.raw()));
            Ok(Binding::from_raw(ret))
        }
    }

    /// Create a diff with the difference between two tree objects.
    ///
    /// This is equivalent to `git diff <old-tree> <new-tree>`
    ///
    /// The first tree will be used for the "old_file" side of the delta and the
    /// second tree will be used for the "new_file" side of the delta.  You can
    /// pass `None` to indicate an empty tree, although it is an error to pass
    /// `None` for both the `old_tree` and `new_tree`.
    pub fn diff_tree_to_tree(
        &self,
        old_tree: Option<&Tree<'_>>,
        new_tree: Option<&Tree<'_>>,
        opts: Option<&mut DiffOptions>,
    ) -> Result<Diff<'_>, Error> {
        let mut ret = ptr::null_mut();
        unsafe {
            try_call!(raw::git_diff_tree_to_tree(
                &mut ret,
                self.raw(),
                old_tree.map(|s| s.raw()),
                new_tree.map(|s| s.raw()),
                opts.map(|s| s.raw())
            ));
            Ok(Binding::from_raw(ret))
        }
    }

    /// Create a diff between a tree and repository index.
    ///
    /// This is equivalent to `git diff --cached <treeish>` or if you pass
    /// the HEAD tree, then like `git diff --cached`.
    ///
    /// The tree you pass will be used for the "old_file" side of the delta, and
    /// the index will be used for the "new_file" side of the delta.
    ///
    /// If you pass `None` for the index, then the existing index of the `repo`
    /// will be used.  In this case, the index will be refreshed from disk
    /// (if it has changed) before the diff is generated.
    ///
    /// If the tree is `None`, then it is considered an empty tree.
    pub fn diff_tree_to_index(
        &self,
        old_tree: Option<&Tree<'_>>,
        index: Option<&Index>,
        opts: Option<&mut DiffOptions>,
    ) -> Result<Diff<'_>, Error> {
        let mut ret = ptr::null_mut();
        unsafe {
            try_call!(raw::git_diff_tree_to_index(
                &mut ret,
                self.raw(),
                old_tree.map(|s| s.raw()),
                index.map(|s| s.raw()),
                opts.map(|s| s.raw())
            ));
            Ok(Binding::from_raw(ret))
        }
    }

    /// Create a diff between two index objects.
    ///
    /// The first index will be used for the "old_file" side of the delta, and
    /// the second index will be used for the "new_file" side of the delta.
    pub fn diff_index_to_index(
        &self,
        old_index: &Index,
        new_index: &Index,
        opts: Option<&mut DiffOptions>,
    ) -> Result<Diff<'_>, Error> {
        let mut ret = ptr::null_mut();
        unsafe {
            try_call!(raw::git_diff_index_to_index(
                &mut ret,
                self.raw(),
                old_index.raw(),
                new_index.raw(),
                opts.map(|s| s.raw())
            ));
            Ok(Binding::from_raw(ret))
        }
    }

    /// Create a diff between the repository index and the workdir directory.
    ///
    /// This matches the `git diff` command.  See the note below on
    /// `tree_to_workdir` for a discussion of the difference between
    /// `git diff` and `git diff HEAD` and how to emulate a `git diff <treeish>`
    /// using libgit2.
    ///
    /// The index will be used for the "old_file" side of the delta, and the
    /// working directory will be used for the "new_file" side of the delta.
    ///
    /// If you pass `None` for the index, then the existing index of the `repo`
    /// will be used.  In this case, the index will be refreshed from disk
    /// (if it has changed) before the diff is generated.
    pub fn diff_index_to_workdir(
        &self,
        index: Option<&Index>,
        opts: Option<&mut DiffOptions>,
    ) -> Result<Diff<'_>, Error> {
        let mut ret = ptr::null_mut();
        unsafe {
            try_call!(raw::git_diff_index_to_workdir(
                &mut ret,
                self.raw(),
                index.map(|s| s.raw()),
                opts.map(|s| s.raw())
            ));
            Ok(Binding::from_raw(ret))
        }
    }

    /// Create a diff between a tree and the working directory.
    ///
    /// The tree you provide will be used for the "old_file" side of the delta,
    /// and the working directory will be used for the "new_file" side.
    ///
    /// This is not the same as `git diff <treeish>` or `git diff-index
    /// <treeish>`.  Those commands use information from the index, whereas this
    /// function strictly returns the differences between the tree and the files
    /// in the working directory, regardless of the state of the index.  Use
    /// `tree_to_workdir_with_index` to emulate those commands.
    ///
    /// To see difference between this and `tree_to_workdir_with_index`,
    /// consider the example of a staged file deletion where the file has then
    /// been put back into the working dir and further modified.  The
    /// tree-to-workdir diff for that file is 'modified', but `git diff` would
    /// show status 'deleted' since there is a staged delete.
    ///
    /// If `None` is passed for `tree`, then an empty tree is used.
    pub fn diff_tree_to_workdir(
        &self,
        old_tree: Option<&Tree<'_>>,
        opts: Option<&mut DiffOptions>,
    ) -> Result<Diff<'_>, Error> {
        let mut ret = ptr::null_mut();
        unsafe {
            try_call!(raw::git_diff_tree_to_workdir(
                &mut ret,
                self.raw(),
                old_tree.map(|s| s.raw()),
                opts.map(|s| s.raw())
            ));
            Ok(Binding::from_raw(ret))
        }
    }

    /// Create a diff between a tree and the working directory using index data
    /// to account for staged deletes, tracked files, etc.
    ///
    /// This emulates `git diff <tree>` by diffing the tree to the index and
    /// the index to the working directory and blending the results into a
    /// single diff that includes staged deleted, etc.
    pub fn diff_tree_to_workdir_with_index(
        &self,
        old_tree: Option<&Tree<'_>>,
        opts: Option<&mut DiffOptions>,
    ) -> Result<Diff<'_>, Error> {
        let mut ret = ptr::null_mut();
        unsafe {
            try_call!(raw::git_diff_tree_to_workdir_with_index(
                &mut ret,
                self.raw(),
                old_tree.map(|s| s.raw()),
                opts.map(|s| s.raw())
            ));
            Ok(Binding::from_raw(ret))
        }
    }

    /// Create a PackBuilder
    pub fn packbuilder(&self) -> Result<PackBuilder<'_>, Error> {
        let mut ret = ptr::null_mut();
        unsafe {
            try_call!(raw::git_packbuilder_new(&mut ret, self.raw()));
            Ok(Binding::from_raw(ret))
        }
    }

    /// Save the local modifications to a new stash.
    pub fn stash_save(
        &mut self,
        stasher: &Signature<'_>,
        message: &str,
        flags: Option<StashFlags>,
    ) -> Result<Oid, Error> {
        unsafe {
            let mut raw_oid = raw::git_oid {
                id: [0; raw::GIT_OID_RAWSZ],
            };
            let message = CString::new(message)?;
            let flags = flags.unwrap_or_else(StashFlags::empty);
            try_call!(raw::git_stash_save(
                &mut raw_oid,
                self.raw(),
                stasher.raw(),
                message,
                flags.bits() as c_uint
            ));
            Ok(Binding::from_raw(&raw_oid as *const _))
        }
    }

    /// Apply a single stashed state from the stash list.
    pub fn stash_apply(
        &mut self,
        index: usize,
        opts: Option<&mut StashApplyOptions<'_>>,
    ) -> Result<(), Error> {
        unsafe {
            let opts = opts.map(|opts| opts.raw());
            try_call!(raw::git_stash_apply(self.raw(), index, opts));
            Ok(())
        }
    }

    /// Loop over all the stashed states and issue a callback for each one.
    ///
    /// Return `true` to continue iterating or `false` to stop.
    pub fn stash_foreach<C>(&mut self, mut callback: C) -> Result<(), Error>
    where
        C: FnMut(usize, &str, &Oid) -> bool,
    {
        unsafe {
            let mut data = StashCbData {
                callback: &mut callback,
            };
            try_call!(raw::git_stash_foreach(
                self.raw(),
                stash_cb,
                &mut data as *mut _ as *mut _
            ));
            Ok(())
        }
    }

    /// Remove a single stashed state from the stash list.
    pub fn stash_drop(&mut self, index: usize) -> Result<(), Error> {
        unsafe {
            try_call!(raw::git_stash_drop(self.raw(), index));
            Ok(())
        }
    }

    /// Apply a single stashed state from the stash list and remove it from the list if successful.
    pub fn stash_pop(
        &mut self,
        index: usize,
        opts: Option<&mut StashApplyOptions<'_>>,
    ) -> Result<(), Error> {
        unsafe {
            let opts = opts.map(|opts| opts.raw());
            try_call!(raw::git_stash_pop(self.raw(), index, opts));
            Ok(())
        }
    }

    /// Add ignore rules for a repository.
    ///
    /// The format of the rules is the same one of the .gitignore file.
    pub fn add_ignore_rule(&self, rules: &str) -> Result<(), Error> {
        let rules = CString::new(rules)?;
        unsafe {
            try_call!(raw::git_ignore_add_rule(self.raw, rules));
        }
        Ok(())
    }

    /// Clear ignore rules that were explicitly added.
    pub fn clear_ignore_rules(&self) -> Result<(), Error> {
        unsafe {
            try_call!(raw::git_ignore_clear_internal_rules(self.raw));
        }
        Ok(())
    }

    /// Test if the ignore rules apply to a given path.
    pub fn is_path_ignored<P: AsRef<Path>>(&self, path: P) -> Result<bool, Error> {
        let path = if cfg!(windows) {
            // `git_ignore_path_is_ignored` dose not work with windows path separator
            // so we convert \ to /
            std::ffi::CString::new(path.as_ref().to_string_lossy().replace('\\', "/"))?
        } else {
            path.as_ref().into_c_string()?
        };
        let mut ignored: c_int = 0;
        unsafe {
            try_call!(raw::git_ignore_path_is_ignored(
                &mut ignored,
                self.raw,
                path
            ));
        }
        Ok(ignored == 1)
    }

    /// Perform a cherrypick
    pub fn cherrypick(
        &self,
        commit: &Commit<'_>,
        options: Option<&mut CherrypickOptions<'_>>,
    ) -> Result<(), Error> {
        let raw_opts = options.map(|o| o.raw());
        let ptr_raw_opts = match raw_opts.as_ref() {
            Some(v) => v,
            None => 0 as *const _,
        };
        unsafe {
            try_call!(raw::git_cherrypick(self.raw(), commit.raw(), ptr_raw_opts));

            Ok(())
        }
    }
}

impl Binding for Repository {
    type Raw = *mut raw::git_repository;
    unsafe fn from_raw(ptr: *mut raw::git_repository) -> Repository {
        Repository { raw: ptr }
    }
    fn raw(&self) -> *mut raw::git_repository {
        self.raw
    }
}

impl Drop for Repository {
    fn drop(&mut self) {
        unsafe { raw::git_repository_free(self.raw) }
    }
}

impl RepositoryInitOptions {
    /// Creates a default set of initialization options.
    ///
    /// By default this will set flags for creating all necessary directories
    /// and initializing a directory from the user-configured templates path.
    pub fn new() -> RepositoryInitOptions {
        RepositoryInitOptions {
            flags: raw::GIT_REPOSITORY_INIT_MKDIR as u32
                | raw::GIT_REPOSITORY_INIT_MKPATH as u32
                | raw::GIT_REPOSITORY_INIT_EXTERNAL_TEMPLATE as u32,
            mode: 0,
            workdir_path: None,
            description: None,
            template_path: None,
            initial_head: None,
            origin_url: None,
        }
    }

    /// Create a bare repository with no working directory.
    ///
    /// Defaults to false.
    pub fn bare(&mut self, bare: bool) -> &mut RepositoryInitOptions {
        self.flag(raw::GIT_REPOSITORY_INIT_BARE, bare)
    }

    /// Return an error if the repository path appears to already be a git
    /// repository.
    ///
    /// Defaults to false.
    pub fn no_reinit(&mut self, enabled: bool) -> &mut RepositoryInitOptions {
        self.flag(raw::GIT_REPOSITORY_INIT_NO_REINIT, enabled)
    }

    /// Normally a '/.git/' will be appended to the repo path for non-bare repos
    /// (if it is not already there), but passing this flag prevents that
    /// behavior.
    ///
    /// Defaults to false.
    pub fn no_dotgit_dir(&mut self, enabled: bool) -> &mut RepositoryInitOptions {
        self.flag(raw::GIT_REPOSITORY_INIT_NO_DOTGIT_DIR, enabled)
    }

    /// Make the repo path (and workdir path) as needed. The ".git" directory
    /// will always be created regardless of this flag.
    ///
    /// Defaults to true.
    pub fn mkdir(&mut self, enabled: bool) -> &mut RepositoryInitOptions {
        self.flag(raw::GIT_REPOSITORY_INIT_MKDIR, enabled)
    }

    /// Recursively make all components of the repo and workdir path as
    /// necessary.
    ///
    /// Defaults to true.
    pub fn mkpath(&mut self, enabled: bool) -> &mut RepositoryInitOptions {
        self.flag(raw::GIT_REPOSITORY_INIT_MKPATH, enabled)
    }

    /// Set to one of the `RepositoryInit` constants, or a custom value.
    pub fn mode(&mut self, mode: RepositoryInitMode) -> &mut RepositoryInitOptions {
        self.mode = mode.bits();
        self
    }

    /// Enable or disable using external templates.
    ///
    /// If enabled, then the `template_path` option will be queried first, then
    /// `init.templatedir` from the global config, and finally
    /// `/usr/share/git-core-templates` will be used (if it exists).
    ///
    /// Defaults to true.
    pub fn external_template(&mut self, enabled: bool) -> &mut RepositoryInitOptions {
        self.flag(raw::GIT_REPOSITORY_INIT_EXTERNAL_TEMPLATE, enabled)
    }

    fn flag(
        &mut self,
        flag: raw::git_repository_init_flag_t,
        on: bool,
    ) -> &mut RepositoryInitOptions {
        if on {
            self.flags |= flag as u32;
        } else {
            self.flags &= !(flag as u32);
        }
        self
    }

    /// The path do the working directory.
    ///
    /// If this is a relative path it will be evaulated relative to the repo
    /// path. If this is not the "natural" working directory, a .git gitlink
    /// file will be created here linking to the repo path.
    pub fn workdir_path(&mut self, path: &Path) -> &mut RepositoryInitOptions {
        self.workdir_path = Some(path.into_c_string().unwrap());
        self
    }

    /// If set, this will be used to initialize the "description" file in the
    /// repository instead of using the template content.
    pub fn description(&mut self, desc: &str) -> &mut RepositoryInitOptions {
        self.description = Some(CString::new(desc).unwrap());
        self
    }

    /// When the `external_template` option is set, this is the first location
    /// to check for the template directory.
    ///
    /// If this is not configured, then the default locations will be searched
    /// instead.
    pub fn template_path(&mut self, path: &Path) -> &mut RepositoryInitOptions {
        self.template_path = Some(path.into_c_string().unwrap());
        self
    }

    /// The name of the head to point HEAD at.
    ///
    /// If not configured, this will be treated as `master` and the HEAD ref
    /// will be set to `refs/heads/master`. If this begins with `refs/` it will
    /// be used verbatim; otherwise `refs/heads/` will be prefixed
    pub fn initial_head(&mut self, head: &str) -> &mut RepositoryInitOptions {
        self.initial_head = Some(CString::new(head).unwrap());
        self
    }

    /// If set, then after the rest of the repository initialization is
    /// completed an `origin` remote will be added pointing to this URL.
    pub fn origin_url(&mut self, url: &str) -> &mut RepositoryInitOptions {
        self.origin_url = Some(CString::new(url).unwrap());
        self
    }

    /// Creates a set of raw init options to be used with
    /// `git_repository_init_ext`.
    ///
    /// This method is unsafe as the returned value may have pointers to the
    /// interior of this structure.
    pub unsafe fn raw(&self) -> raw::git_repository_init_options {
        let mut opts = mem::zeroed();
        assert_eq!(
            raw::git_repository_init_init_options(
                &mut opts,
                raw::GIT_REPOSITORY_INIT_OPTIONS_VERSION
            ),
            0
        );
        opts.flags = self.flags;
        opts.mode = self.mode;
        opts.workdir_path = crate::call::convert(&self.workdir_path);
        opts.description = crate::call::convert(&self.description);
        opts.template_path = crate::call::convert(&self.template_path);
        opts.initial_head = crate::call::convert(&self.initial_head);
        opts.origin_url = crate::call::convert(&self.origin_url);
        opts
    }
}

#[cfg(test)]
mod tests {
    use crate::build::CheckoutBuilder;
    use crate::CherrypickOptions;
    use crate::{ObjectType, Oid, Repository, ResetType};
    use std::ffi::OsStr;
    use std::fs;
    use std::path::Path;
<<<<<<< HEAD
    use tempdir::TempDir;
=======
    use tempfile::TempDir;
>>>>>>> 8cd2c99a

    #[test]
    fn smoke_init() {
        let td = TempDir::new().unwrap();
        let path = td.path();

        let repo = Repository::init(path).unwrap();
        assert!(!repo.is_bare());
    }

    #[test]
    fn smoke_init_bare() {
        let td = TempDir::new().unwrap();
        let path = td.path();

        let repo = Repository::init_bare(path).unwrap();
        assert!(repo.is_bare());
        assert!(repo.namespace().is_none());
    }

    #[test]
    fn smoke_open() {
        let td = TempDir::new().unwrap();
        let path = td.path();
        Repository::init(td.path()).unwrap();
        let repo = Repository::open(path).unwrap();
        assert!(!repo.is_bare());
        assert!(!repo.is_shallow());
        assert!(repo.is_empty().unwrap());
        assert_eq!(
            crate::test::realpath(&repo.path()).unwrap(),
            crate::test::realpath(&td.path().join(".git/")).unwrap()
        );
        assert_eq!(repo.state(), crate::RepositoryState::Clean);
    }

    #[test]
    fn smoke_open_bare() {
        let td = TempDir::new().unwrap();
        let path = td.path();
        Repository::init_bare(td.path()).unwrap();

        let repo = Repository::open(path).unwrap();
        assert!(repo.is_bare());
        assert_eq!(
            crate::test::realpath(&repo.path()).unwrap(),
            crate::test::realpath(&td.path().join("")).unwrap()
        );
    }

    #[test]
    fn smoke_checkout() {
        let (_td, repo) = crate::test::repo_init();
        repo.checkout_head(None).unwrap();
    }

    #[test]
    fn smoke_revparse() {
        let (_td, repo) = crate::test::repo_init();
        let rev = repo.revparse("HEAD").unwrap();
        assert!(rev.to().is_none());
        let from = rev.from().unwrap();
        assert!(rev.from().is_some());

        assert_eq!(repo.revparse_single("HEAD").unwrap().id(), from.id());
        let obj = repo.find_object(from.id(), None).unwrap().clone();
        obj.peel(ObjectType::Any).unwrap();
        obj.short_id().unwrap();
        repo.reset(&obj, ResetType::Hard, None).unwrap();
        let mut opts = CheckoutBuilder::new();
        t!(repo.reset(&obj, ResetType::Soft, Some(&mut opts)));
    }

    #[test]
    fn makes_dirs() {
        let td = TempDir::new().unwrap();
        Repository::init(&td.path().join("a/b/c/d")).unwrap();
    }

    #[test]
    fn smoke_discover() {
        let td = TempDir::new().unwrap();
        let subdir = td.path().join("subdi");
        fs::create_dir(&subdir).unwrap();
        Repository::init_bare(td.path()).unwrap();
        let repo = Repository::discover(&subdir).unwrap();
        assert_eq!(
            crate::test::realpath(&repo.path()).unwrap(),
            crate::test::realpath(&td.path().join("")).unwrap()
        );
    }

    #[test]
    fn smoke_open_ext() {
        let td = TempDir::new().unwrap();
        let subdir = td.path().join("subdir");
        fs::create_dir(&subdir).unwrap();
        Repository::init(td.path()).unwrap();

        let repo = Repository::open_ext(
            &subdir,
            crate::RepositoryOpenFlags::empty(),
            &[] as &[&OsStr],
        )
        .unwrap();
        assert!(!repo.is_bare());
        assert_eq!(
            crate::test::realpath(&repo.path()).unwrap(),
            crate::test::realpath(&td.path().join(".git")).unwrap()
        );

        let repo =
            Repository::open_ext(&subdir, crate::RepositoryOpenFlags::BARE, &[] as &[&OsStr])
                .unwrap();
        assert!(repo.is_bare());
        assert_eq!(
            crate::test::realpath(&repo.path()).unwrap(),
            crate::test::realpath(&td.path().join(".git")).unwrap()
        );

        let err = Repository::open_ext(
            &subdir,
            crate::RepositoryOpenFlags::NO_SEARCH,
            &[] as &[&OsStr],
        )
        .err()
        .unwrap();
        assert_eq!(err.code(), crate::ErrorCode::NotFound);

        assert!(
            Repository::open_ext(&subdir, crate::RepositoryOpenFlags::empty(), &[&subdir]).is_ok()
        );
    }

    fn graph_repo_init() -> (TempDir, Repository) {
        let (_td, repo) = crate::test::repo_init();
        {
            let head = repo.head().unwrap().target().unwrap();
            let head = repo.find_commit(head).unwrap();

            let mut index = repo.index().unwrap();
            let id = index.write_tree().unwrap();

            let tree = repo.find_tree(id).unwrap();
            let sig = repo.signature().unwrap();
            repo.commit(Some("HEAD"), &sig, &sig, "second", &tree, &[&head])
                .unwrap();
        }
        (_td, repo)
    }

    #[test]
    fn smoke_graph_ahead_behind() {
        let (_td, repo) = graph_repo_init();
        let head = repo.head().unwrap().target().unwrap();
        let head = repo.find_commit(head).unwrap();
        let head_id = head.id();
        let head_parent_id = head.parent(0).unwrap().id();
        let (ahead, behind) = repo.graph_ahead_behind(head_id, head_parent_id).unwrap();
        assert_eq!(ahead, 1);
        assert_eq!(behind, 0);
        let (ahead, behind) = repo.graph_ahead_behind(head_parent_id, head_id).unwrap();
        assert_eq!(ahead, 0);
        assert_eq!(behind, 1);
    }

    #[test]
    fn smoke_graph_descendant_of() {
        let (_td, repo) = graph_repo_init();
        let head = repo.head().unwrap().target().unwrap();
        let head = repo.find_commit(head).unwrap();
        let head_id = head.id();
        let head_parent_id = head.parent(0).unwrap().id();
        assert!(repo.graph_descendant_of(head_id, head_parent_id).unwrap());
        assert!(!repo.graph_descendant_of(head_parent_id, head_id).unwrap());
    }

    #[test]
    fn smoke_reference_has_log_ensure_log() {
        let (_td, repo) = crate::test::repo_init();

        assert_eq!(repo.reference_has_log("HEAD").unwrap(), true);
        assert_eq!(repo.reference_has_log("refs/heads/master").unwrap(), true);
        assert_eq!(repo.reference_has_log("NOT_HEAD").unwrap(), false);
        let master_oid = repo.revparse_single("master").unwrap().id();
        assert!(repo
            .reference("NOT_HEAD", master_oid, false, "creating a new branch")
            .is_ok());
        assert_eq!(repo.reference_has_log("NOT_HEAD").unwrap(), false);
        assert!(repo.reference_ensure_log("NOT_HEAD").is_ok());
        assert_eq!(repo.reference_has_log("NOT_HEAD").unwrap(), true);
    }

    #[test]
    fn smoke_set_head() {
        let (_td, repo) = crate::test::repo_init();

        assert!(repo.set_head("refs/heads/does-not-exist").is_ok());
        assert!(repo.head().is_err());

        assert!(repo.set_head("refs/heads/master").is_ok());
        assert!(repo.head().is_ok());

        assert!(repo.set_head("*").is_err());
    }

    #[test]
    fn smoke_set_head_detached() {
        let (_td, repo) = crate::test::repo_init();

        let void_oid = Oid::from_bytes(b"00000000000000000000").unwrap();
        assert!(repo.set_head_detached(void_oid).is_err());

        let master_oid = repo.revparse_single("master").unwrap().id();
        assert!(repo.set_head_detached(master_oid).is_ok());
        assert_eq!(repo.head().unwrap().target().unwrap(), master_oid);
    }

    /// create an octopus:
    ///   /---o2-o4
    /// o1      X
    ///   \---o3-o5
    /// and checks that the merge bases of (o4,o5) are (o2,o3)
    #[test]
    fn smoke_merge_bases() {
        let (_td, repo) = graph_repo_init();
        let sig = repo.signature().unwrap();

        // let oid1 = head
        let oid1 = repo.head().unwrap().target().unwrap();
        let commit1 = repo.find_commit(oid1).unwrap();
        println!("created oid1 {:?}", oid1);

        repo.branch("branch_a", &commit1, true).unwrap();
        repo.branch("branch_b", &commit1, true).unwrap();

        // create commit oid2 on branchA
        let mut index = repo.index().unwrap();
        let p = Path::new(repo.workdir().unwrap()).join("file_a");
        println!("using path {:?}", p);
        fs::File::create(&p).unwrap();
        index.add_path(Path::new("file_a")).unwrap();
        let id_a = index.write_tree().unwrap();
        let tree_a = repo.find_tree(id_a).unwrap();
        let oid2 = repo
            .commit(
                Some("refs/heads/branch_a"),
                &sig,
                &sig,
                "commit 2",
                &tree_a,
                &[&commit1],
            )
            .unwrap();
        let commit2 = repo.find_commit(oid2).unwrap();
        println!("created oid2 {:?}", oid2);

        t!(repo.reset(commit1.as_object(), ResetType::Hard, None));

        // create commit oid3 on branchB
        let mut index = repo.index().unwrap();
        let p = Path::new(repo.workdir().unwrap()).join("file_b");
        fs::File::create(&p).unwrap();
        index.add_path(Path::new("file_b")).unwrap();
        let id_b = index.write_tree().unwrap();
        let tree_b = repo.find_tree(id_b).unwrap();
        let oid3 = repo
            .commit(
                Some("refs/heads/branch_b"),
                &sig,
                &sig,
                "commit 3",
                &tree_b,
                &[&commit1],
            )
            .unwrap();
        let commit3 = repo.find_commit(oid3).unwrap();
        println!("created oid3 {:?}", oid3);

        // create merge commit oid4 on branchA with parents oid2 and oid3
        //let mut index4 = repo.merge_commits(&commit2, &commit3, None).unwrap();
        repo.set_head("refs/heads/branch_a").unwrap();
        repo.checkout_head(None).unwrap();
        let oid4 = repo
            .commit(
                Some("refs/heads/branch_a"),
                &sig,
                &sig,
                "commit 4",
                &tree_a,
                &[&commit2, &commit3],
            )
            .unwrap();
        //index4.write_tree_to(&repo).unwrap();
        println!("created oid4 {:?}", oid4);

        // create merge commit oid5 on branchB with parents oid2 and oid3
        //let mut index5 = repo.merge_commits(&commit3, &commit2, None).unwrap();
        repo.set_head("refs/heads/branch_b").unwrap();
        repo.checkout_head(None).unwrap();
        let oid5 = repo
            .commit(
                Some("refs/heads/branch_b"),
                &sig,
                &sig,
                "commit 5",
                &tree_a,
                &[&commit3, &commit2],
            )
            .unwrap();
        //index5.write_tree_to(&repo).unwrap();
        println!("created oid5 {:?}", oid5);

        // merge bases of (oid4,oid5) should be (oid2,oid3)
        let merge_bases = repo.merge_bases(oid4, oid5).unwrap();
        let mut found_oid2 = false;
        let mut found_oid3 = false;
        for mg in merge_bases.iter() {
            println!("found merge base {:?}", mg);
            if mg == &oid2 {
                found_oid2 = true;
            } else if mg == &oid3 {
                found_oid3 = true;
            } else {
                assert!(false);
            }
        }
        assert!(found_oid2);
        assert!(found_oid3);
        assert_eq!(merge_bases.len(), 2);
    }

    #[test]
    fn smoke_revparse_ext() {
        let (_td, repo) = graph_repo_init();

        {
            let short_refname = "master";
            let expected_refname = "refs/heads/master";
            let (obj, reference) = repo.revparse_ext(short_refname).unwrap();
            let expected_obj = repo.revparse_single(expected_refname).unwrap();
            assert_eq!(obj.id(), expected_obj.id());
            assert_eq!(reference.unwrap().name().unwrap(), expected_refname);
        }
        {
            let missing_refname = "refs/heads/does-not-exist";
            assert!(repo.revparse_ext(missing_refname).is_err());
        }
        {
            let (_obj, reference) = repo.revparse_ext("HEAD^").unwrap();
            assert!(reference.is_none());
        }
    }

    #[test]
    fn smoke_is_path_ignored() {
        let (_td, repo) = graph_repo_init();

        assert!(!repo.is_path_ignored(Path::new("/foo")).unwrap());

        let _ = repo.add_ignore_rule("/foo");
        assert!(repo.is_path_ignored(Path::new("/foo")).unwrap());
        if cfg!(windows) {
            assert!(repo.is_path_ignored(Path::new("\\foo\\thing")).unwrap());
        }

        let _ = repo.clear_ignore_rules();
        assert!(!repo.is_path_ignored(Path::new("/foo")).unwrap());
        if cfg!(windows) {
            assert!(!repo.is_path_ignored(Path::new("\\foo\\thing")).unwrap());
        }
    }

    #[test]
    fn smoke_cherrypick() {
        let (_td, repo) = crate::test::repo_init();
        let sig = repo.signature().unwrap();

        let oid1 = repo.head().unwrap().target().unwrap();
        let commit1 = repo.find_commit(oid1).unwrap();

        repo.branch("branch_a", &commit1, true).unwrap();

        // Add 2 commits on top of the initial one in branch_a
        let mut index = repo.index().unwrap();
        let p1 = Path::new(repo.workdir().unwrap()).join("file_c");
        fs::File::create(&p1).unwrap();
        index.add_path(Path::new("file_c")).unwrap();
        let id = index.write_tree().unwrap();
        let tree_c = repo.find_tree(id).unwrap();
        let oid2 = repo
            .commit(
                Some("refs/heads/branch_a"),
                &sig,
                &sig,
                "commit 2",
                &tree_c,
                &[&commit1],
            )
            .unwrap();
        let commit2 = repo.find_commit(oid2).unwrap();
        println!("created oid2 {:?}", oid2);
        assert!(p1.exists());

        let mut index = repo.index().unwrap();
        let p2 = Path::new(repo.workdir().unwrap()).join("file_d");
        fs::File::create(&p2).unwrap();
        index.add_path(Path::new("file_d")).unwrap();
        let id = index.write_tree().unwrap();
        let tree_d = repo.find_tree(id).unwrap();
        let oid3 = repo
            .commit(
                Some("refs/heads/branch_a"),
                &sig,
                &sig,
                "commit 3",
                &tree_d,
                &[&commit2],
            )
            .unwrap();
        let commit3 = repo.find_commit(oid3).unwrap();
        println!("created oid3 {:?}", oid3);
        assert!(p1.exists());
        assert!(p2.exists());

        // cherry-pick commit3 on top of commit1 in branch b
        repo.reset(commit1.as_object(), ResetType::Hard, None)
            .unwrap();
        let mut cherrypick_opts = CherrypickOptions::new();
        repo.cherrypick(&commit3, Some(&mut cherrypick_opts))
            .unwrap();
        let id = repo.index().unwrap().write_tree().unwrap();
        let tree_d = repo.find_tree(id).unwrap();
        let oid4 = repo
            .commit(Some("HEAD"), &sig, &sig, "commit 4", &tree_d, &[&commit1])
            .unwrap();
        let commit4 = repo.find_commit(oid4).unwrap();
        // should have file from commit3, but not the file from commit2
        assert_eq!(commit4.parent(0).unwrap().id(), commit1.id());
        assert!(!p1.exists());
        assert!(p2.exists());
    }
}<|MERGE_RESOLUTION|>--- conflicted
+++ resolved
@@ -2583,11 +2583,7 @@
     use std::ffi::OsStr;
     use std::fs;
     use std::path::Path;
-<<<<<<< HEAD
-    use tempdir::TempDir;
-=======
     use tempfile::TempDir;
->>>>>>> 8cd2c99a
 
     #[test]
     fn smoke_init() {
