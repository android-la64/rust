//! Builder-pattern objects for configuration various git operations.

use libc::{c_char, c_int, c_uint, c_void, size_t};
use std::ffi::{CStr, CString};
use std::mem;
use std::path::Path;
use std::ptr;

use crate::util::{self, Binding};
use crate::{panic, raw, Error, FetchOptions, IntoCString, Repository};
use crate::{CheckoutNotificationType, DiffFile, Remote};

/// A builder struct which is used to build configuration for cloning a new git
/// repository.
pub struct RepoBuilder<'cb> {
    bare: bool,
    branch: Option<CString>,
    local: bool,
    hardlinks: bool,
    checkout: Option<CheckoutBuilder<'cb>>,
    fetch_opts: Option<FetchOptions<'cb>>,
    clone_local: Option<CloneLocal>,
    remote_create: Option<Box<RemoteCreate<'cb>>>,
}

/// Type of callback passed to `RepoBuilder::remote_create`.
///
/// The second and third arguments are the remote's name and the remote's url.
pub type RemoteCreate<'cb> =
    dyn for<'a> FnMut(&'a Repository, &str, &str) -> Result<Remote<'a>, Error> + 'cb;

/// A builder struct for configuring checkouts of a repository.
pub struct CheckoutBuilder<'cb> {
    their_label: Option<CString>,
    our_label: Option<CString>,
    ancestor_label: Option<CString>,
    target_dir: Option<CString>,
    paths: Vec<CString>,
    path_ptrs: Vec<*const c_char>,
    file_perm: Option<i32>,
    dir_perm: Option<i32>,
    disable_filters: bool,
    checkout_opts: u32,
    progress: Option<Box<Progress<'cb>>>,
    notify: Option<Box<Notify<'cb>>>,
    notify_flags: CheckoutNotificationType,
}

/// Checkout progress notification callback.
///
/// The first argument is the path for the notification, the next is the numver
/// of completed steps so far, and the final is the total number of steps.
pub type Progress<'a> = dyn FnMut(Option<&Path>, usize, usize) + 'a;

/// Checkout notifications callback.
///
/// The first argument is the notification type, the next is the path for the
/// the notification, followed by the baseline diff, target diff, and workdir diff.
///
/// The callback must return a bool specifying whether the checkout should
/// continue.
pub type Notify<'a> = dyn FnMut(
        CheckoutNotificationType,
        Option<&Path>,
        Option<DiffFile<'_>>,
        Option<DiffFile<'_>>,
        Option<DiffFile<'_>>,
    ) -> bool
    + 'a;

impl<'cb> Default for RepoBuilder<'cb> {
    fn default() -> Self {
        Self::new()
    }
}

/// Options that can be passed to `RepoBuilder::clone_local`.
#[derive(Clone, Copy)]
pub enum CloneLocal {
    /// Auto-detect (default)
    ///
    /// Here libgit2 will bypass the git-aware transport for local paths, but
    /// use a normal fetch for `file://` urls.
    Auto = raw::GIT_CLONE_LOCAL_AUTO as isize,

    /// Bypass the git-aware transport even for `file://` urls.
    Local = raw::GIT_CLONE_LOCAL as isize,

    /// Never bypass the git-aware transport
    None = raw::GIT_CLONE_NO_LOCAL as isize,

    /// Bypass the git-aware transport, but don't try to use hardlinks.
    NoLinks = raw::GIT_CLONE_LOCAL_NO_LINKS as isize,

    #[doc(hidden)]
    __Nonexhaustive = 0xff,
}

impl<'cb> RepoBuilder<'cb> {
    /// Creates a new repository builder with all of the default configuration.
    ///
    /// When ready, the `clone()` method can be used to clone a new repository
    /// using this configuration.
    pub fn new() -> RepoBuilder<'cb> {
        crate::init();
        RepoBuilder {
            bare: false,
            branch: None,
            local: true,
            clone_local: None,
            hardlinks: true,
            checkout: None,
            fetch_opts: None,
            remote_create: None,
        }
    }

    /// Indicate whether the repository will be cloned as a bare repository or
    /// not.
    pub fn bare(&mut self, bare: bool) -> &mut RepoBuilder<'cb> {
        self.bare = bare;
        self
    }

    /// Specify the name of the branch to check out after the clone.
    ///
    /// If not specified, the remote's default branch will be used.
    pub fn branch(&mut self, branch: &str) -> &mut RepoBuilder<'cb> {
        self.branch = Some(CString::new(branch).unwrap());
        self
    }

    /// Configures options for bypassing the git-aware transport on clone.
    ///
    /// Bypassing it means that instead of a fetch libgit2 will copy the object
    /// database directory instead of figuring out what it needs, which is
    /// faster. If possible, it will hardlink the files to save space.
    pub fn clone_local(&mut self, clone_local: CloneLocal) -> &mut RepoBuilder<'cb> {
        self.clone_local = Some(clone_local);
        self
    }

    /// Set the flag for bypassing the git aware transport mechanism for local
    /// paths.
    ///
    /// If `true`, the git-aware transport will be bypassed for local paths. If
    /// `false`, the git-aware transport will not be bypassed.
    #[deprecated(note = "use `clone_local` instead")]
    #[doc(hidden)]
    pub fn local(&mut self, local: bool) -> &mut RepoBuilder<'cb> {
        self.local = local;
        self
    }

    /// Set the flag for whether hardlinks are used when using a local git-aware
    /// transport mechanism.
    #[deprecated(note = "use `clone_local` instead")]
    #[doc(hidden)]
    pub fn hardlinks(&mut self, links: bool) -> &mut RepoBuilder<'cb> {
        self.hardlinks = links;
        self
    }

    /// Configure the checkout which will be performed by consuming a checkout
    /// builder.
    pub fn with_checkout(&mut self, checkout: CheckoutBuilder<'cb>) -> &mut RepoBuilder<'cb> {
        self.checkout = Some(checkout);
        self
    }

    /// Options which control the fetch, including callbacks.
    ///
    /// The callbacks are used for reporting fetch progress, and for acquiring
    /// credentials in the event they are needed.
    pub fn fetch_options(&mut self, fetch_opts: FetchOptions<'cb>) -> &mut RepoBuilder<'cb> {
        self.fetch_opts = Some(fetch_opts);
        self
    }

    /// Configures a callback used to create the git remote, prior to its being
    /// used to perform the clone operation.
    pub fn remote_create<F>(&mut self, f: F) -> &mut RepoBuilder<'cb>
    where
        F: for<'a> FnMut(&'a Repository, &str, &str) -> Result<Remote<'a>, Error> + 'cb,
    {
        self.remote_create = Some(Box::new(f));
        self
    }

    /// Clone a remote repository.
    ///
    /// This will use the options configured so far to clone the specified url
    /// into the specified local path.
    pub fn clone(&mut self, url: &str, into: &Path) -> Result<Repository, Error> {
        let mut opts: raw::git_clone_options = unsafe { mem::zeroed() };
        unsafe {
            try_call!(raw::git_clone_init_options(
                &mut opts,
                raw::GIT_CLONE_OPTIONS_VERSION
            ));
        }
        opts.bare = self.bare as c_int;
        opts.checkout_branch = self
            .branch
            .as_ref()
            .map(|s| s.as_ptr())
            .unwrap_or(ptr::null());

        if let Some(ref local) = self.clone_local {
            opts.local = *local as raw::git_clone_local_t;
        } else {
            opts.local = match (self.local, self.hardlinks) {
                (true, false) => raw::GIT_CLONE_LOCAL_NO_LINKS,
                (false, _) => raw::GIT_CLONE_NO_LOCAL,
                (true, _) => raw::GIT_CLONE_LOCAL_AUTO,
            };
        }

        if let Some(ref mut cbs) = self.fetch_opts {
            opts.fetch_opts = cbs.raw();
        }

        if let Some(ref mut c) = self.checkout {
            unsafe {
                c.configure(&mut opts.checkout_opts);
            }
        }

        if let Some(ref mut callback) = self.remote_create {
            opts.remote_cb = Some(remote_create_cb);
            opts.remote_cb_payload = callback as *mut _ as *mut _;
        }

        let url = CString::new(url)?;
        let into = into.into_c_string()?;
        let mut raw = ptr::null_mut();
        unsafe {
            try_call!(raw::git_clone(&mut raw, url, into, &opts));
            Ok(Binding::from_raw(raw))
        }
    }
}

extern "C" fn remote_create_cb(
    out: *mut *mut raw::git_remote,
    repo: *mut raw::git_repository,
    name: *const c_char,
    url: *const c_char,
    payload: *mut c_void,
) -> c_int {
    unsafe {
        let repo = Repository::from_raw(repo);
        let code = panic::wrap(|| {
            let name = CStr::from_ptr(name).to_str().unwrap();
            let url = CStr::from_ptr(url).to_str().unwrap();
            let f = payload as *mut Box<RemoteCreate<'_>>;
            match (*f)(&repo, name, url) {
                Ok(remote) => {
                    *out = crate::remote::remote_into_raw(remote);
                    0
                }
                Err(e) => e.raw_code(),
            }
        });
        mem::forget(repo);
        code.unwrap_or(-1)
    }
}

impl<'cb> Default for CheckoutBuilder<'cb> {
    fn default() -> Self {
        Self::new()
    }
}

impl<'cb> CheckoutBuilder<'cb> {
    /// Creates a new builder for checkouts with all of its default
    /// configuration.
    pub fn new() -> CheckoutBuilder<'cb> {
        crate::init();
        CheckoutBuilder {
            disable_filters: false,
            dir_perm: None,
            file_perm: None,
            path_ptrs: Vec::new(),
            paths: Vec::new(),
            target_dir: None,
            ancestor_label: None,
            our_label: None,
            their_label: None,
            checkout_opts: raw::GIT_CHECKOUT_SAFE as u32,
            progress: None,
            notify: None,
            notify_flags: CheckoutNotificationType::empty(),
        }
    }

    /// Indicate that this checkout should perform a dry run by checking for
    /// conflicts but not make any actual changes.
    pub fn dry_run(&mut self) -> &mut CheckoutBuilder<'cb> {
        self.checkout_opts &= !((1 << 4) - 1);
        self.checkout_opts |= raw::GIT_CHECKOUT_NONE as u32;
        self
    }

    /// Take any action necessary to get the working directory to match the
    /// target including potentially discarding modified files.
    pub fn force(&mut self) -> &mut CheckoutBuilder<'cb> {
        self.checkout_opts &= !((1 << 4) - 1);
        self.checkout_opts |= raw::GIT_CHECKOUT_FORCE as u32;
        self
    }

    /// Indicate that the checkout should be performed safely, allowing new
    /// files to be created but not overwriting extisting files or changes.
    ///
    /// This is the default.
    pub fn safe(&mut self) -> &mut CheckoutBuilder<'cb> {
        self.checkout_opts &= !((1 << 4) - 1);
        self.checkout_opts |= raw::GIT_CHECKOUT_SAFE as u32;
        self
    }

    fn flag(&mut self, bit: raw::git_checkout_strategy_t, on: bool) -> &mut CheckoutBuilder<'cb> {
        if on {
            self.checkout_opts |= bit as u32;
        } else {
            self.checkout_opts &= !(bit as u32);
        }
        self
    }

    /// In safe mode, create files that don't exist.
    ///
    /// Defaults to false.
    pub fn recreate_missing(&mut self, allow: bool) -> &mut CheckoutBuilder<'cb> {
        self.flag(raw::GIT_CHECKOUT_RECREATE_MISSING, allow)
    }

    /// In safe mode, apply safe file updates even when there are conflicts
    /// instead of canceling the checkout.
    ///
    /// Defaults to false.
    pub fn allow_conflicts(&mut self, allow: bool) -> &mut CheckoutBuilder<'cb> {
        self.flag(raw::GIT_CHECKOUT_ALLOW_CONFLICTS, allow)
    }

    /// Remove untracked files from the working dir.
    ///
    /// Defaults to false.
    pub fn remove_untracked(&mut self, remove: bool) -> &mut CheckoutBuilder<'cb> {
        self.flag(raw::GIT_CHECKOUT_REMOVE_UNTRACKED, remove)
    }

    /// Remove ignored files from the working dir.
    ///
    /// Defaults to false.
    pub fn remove_ignored(&mut self, remove: bool) -> &mut CheckoutBuilder<'cb> {
        self.flag(raw::GIT_CHECKOUT_REMOVE_IGNORED, remove)
    }

    /// Only update the contents of files that already exist.
    ///
    /// If set, files will not be created or deleted.
    ///
    /// Defaults to false.
    pub fn update_only(&mut self, update: bool) -> &mut CheckoutBuilder<'cb> {
        self.flag(raw::GIT_CHECKOUT_UPDATE_ONLY, update)
    }

    /// Prevents checkout from writing the updated files' information to the
    /// index.
    ///
    /// Defaults to true.
    pub fn update_index(&mut self, update: bool) -> &mut CheckoutBuilder<'cb> {
        self.flag(raw::GIT_CHECKOUT_DONT_UPDATE_INDEX, !update)
    }

    /// Indicate whether the index and git attributes should be refreshed from
    /// disk before any operations.
    ///
    /// Defaults to true,
    pub fn refresh(&mut self, refresh: bool) -> &mut CheckoutBuilder<'cb> {
        self.flag(raw::GIT_CHECKOUT_NO_REFRESH, !refresh)
    }

    /// Skip files with unmerged index entries.
    ///
    /// Defaults to false.
    pub fn skip_unmerged(&mut self, skip: bool) -> &mut CheckoutBuilder<'cb> {
        self.flag(raw::GIT_CHECKOUT_SKIP_UNMERGED, skip)
    }

    /// Indicate whether the checkout should proceed on conflicts by using the
    /// stage 2 version of the file ("ours").
    ///
    /// Defaults to false.
    pub fn use_ours(&mut self, ours: bool) -> &mut CheckoutBuilder<'cb> {
        self.flag(raw::GIT_CHECKOUT_USE_OURS, ours)
    }

    /// Indicate whether the checkout should proceed on conflicts by using the
    /// stage 3 version of the file ("theirs").
    ///
    /// Defaults to false.
    pub fn use_theirs(&mut self, theirs: bool) -> &mut CheckoutBuilder<'cb> {
        self.flag(raw::GIT_CHECKOUT_USE_THEIRS, theirs)
    }

    /// Indicate whether ignored files should be overwritten during the checkout.
    ///
    /// Defaults to true.
    pub fn overwrite_ignored(&mut self, overwrite: bool) -> &mut CheckoutBuilder<'cb> {
        self.flag(raw::GIT_CHECKOUT_DONT_OVERWRITE_IGNORED, !overwrite)
    }

    /// Indicate whether a normal merge file should be written for conflicts.
    ///
    /// Defaults to false.
    pub fn conflict_style_merge(&mut self, on: bool) -> &mut CheckoutBuilder<'cb> {
        self.flag(raw::GIT_CHECKOUT_CONFLICT_STYLE_MERGE, on)
    }

    /// Specify for which notification types to invoke the notification
    /// callback.
    ///
    /// Defaults to none.
    pub fn notify_on(
        &mut self,
        notification_types: CheckoutNotificationType,
    ) -> &mut CheckoutBuilder<'cb> {
        self.notify_flags = notification_types;
        self
    }

    /// Indicates whether to include common ancestor data in diff3 format files
    /// for conflicts.
    ///
    /// Defaults to false.
    pub fn conflict_style_diff3(&mut self, on: bool) -> &mut CheckoutBuilder<'cb> {
        self.flag(raw::GIT_CHECKOUT_CONFLICT_STYLE_DIFF3, on)
    }

    /// Indicate whether to apply filters like CRLF conversion.
    pub fn disable_filters(&mut self, disable: bool) -> &mut CheckoutBuilder<'cb> {
        self.disable_filters = disable;
        self
    }

    /// Set the mode with which new directories are created.
    ///
    /// Default is 0755
    pub fn dir_perm(&mut self, perm: i32) -> &mut CheckoutBuilder<'cb> {
        self.dir_perm = Some(perm);
        self
    }

    /// Set the mode with which new files are created.
    ///
    /// The default is 0644 or 0755 as dictated by the blob.
    pub fn file_perm(&mut self, perm: i32) -> &mut CheckoutBuilder<'cb> {
        self.file_perm = Some(perm);
        self
    }

    /// Add a path to be checked out.
    ///
    /// If no paths are specified, then all files are checked out. Otherwise
    /// only these specified paths are checked out.
    pub fn path<T: IntoCString>(&mut self, path: T) -> &mut CheckoutBuilder<'cb> {
        let path = path.into_c_string().unwrap();
        self.path_ptrs.push(path.as_ptr());
        self.paths.push(path);
        self
    }

    /// Set the directory to check out to
    pub fn target_dir(&mut self, dst: &Path) -> &mut CheckoutBuilder<'cb> {
        self.target_dir = Some(dst.into_c_string().unwrap());
        self
    }

    /// The name of the common ancestor side of conflicts
    pub fn ancestor_label(&mut self, label: &str) -> &mut CheckoutBuilder<'cb> {
        self.ancestor_label = Some(CString::new(label).unwrap());
        self
    }

    /// The name of the common our side of conflicts
    pub fn our_label(&mut self, label: &str) -> &mut CheckoutBuilder<'cb> {
        self.our_label = Some(CString::new(label).unwrap());
        self
    }

    /// The name of the common their side of conflicts
    pub fn their_label(&mut self, label: &str) -> &mut CheckoutBuilder<'cb> {
        self.their_label = Some(CString::new(label).unwrap());
        self
    }

    /// Set a callback to receive notifications of checkout progress.
    pub fn progress<F>(&mut self, cb: F) -> &mut CheckoutBuilder<'cb>
    where
        F: FnMut(Option<&Path>, usize, usize) + 'cb,
    {
        self.progress = Some(Box::new(cb) as Box<Progress<'cb>>);
        self
    }

    /// Set a callback to receive checkout notifications.
    ///
    /// Callbacks are invoked prior to modifying any files on disk.
    /// Returning `false` from the callback will cancel the checkout.
    pub fn notify<F>(&mut self, cb: F) -> &mut CheckoutBuilder<'cb>
    where
        F: FnMut(
                CheckoutNotificationType,
                Option<&Path>,
                Option<DiffFile<'_>>,
                Option<DiffFile<'_>>,
                Option<DiffFile<'_>>,
            ) -> bool
            + 'cb,
    {
        self.notify = Some(Box::new(cb) as Box<Notify<'cb>>);
        self
    }

    /// Configure a raw checkout options based on this configuration.
    ///
    /// This method is unsafe as there is no guarantee that this structure will
    /// outlive the provided checkout options.
    pub unsafe fn configure(&mut self, opts: &mut raw::git_checkout_options) {
        opts.version = raw::GIT_CHECKOUT_OPTIONS_VERSION;
        opts.disable_filters = self.disable_filters as c_int;
        opts.dir_mode = self.dir_perm.unwrap_or(0) as c_uint;
        opts.file_mode = self.file_perm.unwrap_or(0) as c_uint;

        if !self.path_ptrs.is_empty() {
            opts.paths.strings = self.path_ptrs.as_ptr() as *mut _;
            opts.paths.count = self.path_ptrs.len() as size_t;
        }

        if let Some(ref c) = self.target_dir {
            opts.target_directory = c.as_ptr();
        }
        if let Some(ref c) = self.ancestor_label {
            opts.ancestor_label = c.as_ptr();
        }
        if let Some(ref c) = self.our_label {
            opts.our_label = c.as_ptr();
        }
        if let Some(ref c) = self.their_label {
            opts.their_label = c.as_ptr();
        }
        if self.progress.is_some() {
            let f: raw::git_checkout_progress_cb = progress_cb;
            opts.progress_cb = Some(f);
            opts.progress_payload = self as *mut _ as *mut _;
        }
        if self.notify.is_some() {
            let f: raw::git_checkout_notify_cb = notify_cb;
            opts.notify_cb = Some(f);
            opts.notify_payload = self as *mut _ as *mut _;
            opts.notify_flags = self.notify_flags.bits() as c_uint;
        }
        opts.checkout_strategy = self.checkout_opts as c_uint;
    }
}

extern "C" fn progress_cb(
    path: *const c_char,
    completed: size_t,
    total: size_t,
    data: *mut c_void,
) {
    panic::wrap(|| unsafe {
        let payload = &mut *(data as *mut CheckoutBuilder<'_>);
        let callback = match payload.progress {
            Some(ref mut c) => c,
            None => return,
        };
        let path = if path.is_null() {
            None
        } else {
            Some(util::bytes2path(CStr::from_ptr(path).to_bytes()))
        };
        callback(path, completed as usize, total as usize)
    });
}

extern "C" fn notify_cb(
    why: raw::git_checkout_notify_t,
    path: *const c_char,
    baseline: *const raw::git_diff_file,
    target: *const raw::git_diff_file,
    workdir: *const raw::git_diff_file,
    data: *mut c_void,
) -> c_int {
    // pack callback etc
    panic::wrap(|| unsafe {
        let payload = &mut *(data as *mut CheckoutBuilder<'_>);
        let callback = match payload.notify {
            Some(ref mut c) => c,
            None => return 0,
        };
        let path = if path.is_null() {
            None
        } else {
            Some(util::bytes2path(CStr::from_ptr(path).to_bytes()))
        };

        let baseline = if baseline.is_null() {
            None
        } else {
            Some(DiffFile::from_raw(baseline))
        };

        let target = if target.is_null() {
            None
        } else {
            Some(DiffFile::from_raw(target))
        };

        let workdir = if workdir.is_null() {
            None
        } else {
            Some(DiffFile::from_raw(workdir))
        };

        let why = CheckoutNotificationType::from_bits_truncate(why as u32);
        let keep_going = callback(why, path, baseline, target, workdir);
        if keep_going {
            0
        } else {
            1
        }
    })
    .unwrap_or(2)
}

#[cfg(test)]
mod tests {
    use super::{CheckoutBuilder, RepoBuilder};
    use crate::{CheckoutNotificationType, Repository};
    use std::fs;
    use std::path::Path;
<<<<<<< HEAD
    use tempdir::TempDir;
=======
    use tempfile::TempDir;
>>>>>>> 8cd2c99a

    #[test]
    fn smoke() {
        let r = RepoBuilder::new().clone("/path/to/nowhere", Path::new("foo"));
        assert!(r.is_err());
    }

    #[test]
    fn smoke2() {
        let td = TempDir::new().unwrap();
        Repository::init_bare(&td.path().join("bare")).unwrap();
        let url = if cfg!(unix) {
            format!("file://{}/bare", td.path().display())
        } else {
            format!(
                "file:///{}/bare",
                td.path().display().to_string().replace("\\", "/")
            )
        };

        let dst = td.path().join("foo");
        RepoBuilder::new().clone(&url, &dst).unwrap();
        fs::remove_dir_all(&dst).unwrap();
        assert!(RepoBuilder::new().branch("foo").clone(&url, &dst).is_err());
    }

    /// Issue regression test #365
    #[test]
    fn notify_callback() {
        let td = TempDir::new().unwrap();
        let cd = TempDir::new().unwrap();

        {
            let repo = Repository::init(&td.path()).unwrap();

            let mut config = repo.config().unwrap();
            config.set_str("user.name", "name").unwrap();
            config.set_str("user.email", "email").unwrap();

            let mut index = repo.index().unwrap();
            let p = Path::new(td.path()).join("file");
            println!("using path {:?}", p);
            fs::File::create(&p).unwrap();
            index.add_path(&Path::new("file")).unwrap();
            let id = index.write_tree().unwrap();

            let tree = repo.find_tree(id).unwrap();
            let sig = repo.signature().unwrap();
            repo.commit(Some("HEAD"), &sig, &sig, "initial", &tree, &[])
                .unwrap();
        }

        let repo = Repository::open_bare(&td.path().join(".git")).unwrap();
        let tree = repo
            .revparse_single(&"master")
            .unwrap()
            .peel_to_tree()
            .unwrap();
        let mut index = repo.index().unwrap();
        index.read_tree(&tree).unwrap();

        let mut checkout_opts = CheckoutBuilder::new();
        checkout_opts.target_dir(&cd.path());
        checkout_opts.notify_on(CheckoutNotificationType::all());
        checkout_opts.notify(|_notif, _path, baseline, target, workdir| {
            assert!(baseline.is_none());
            assert_eq!(target.unwrap().path(), Some(Path::new("file")));
            assert!(workdir.is_none());
            true
        });
        repo.checkout_index(Some(&mut index), Some(&mut checkout_opts))
            .unwrap();
    }

}<|MERGE_RESOLUTION|>--- conflicted
+++ resolved
@@ -645,11 +645,7 @@
     use crate::{CheckoutNotificationType, Repository};
     use std::fs;
     use std::path::Path;
-<<<<<<< HEAD
-    use tempdir::TempDir;
-=======
     use tempfile::TempDir;
->>>>>>> 8cd2c99a
 
     #[test]
     fn smoke() {
