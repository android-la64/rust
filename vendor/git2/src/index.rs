use std::ffi::{CStr, CString, OsString};
use std::marker;
use std::ops::Range;
use std::path::Path;
use std::ptr;
use std::slice;

use libc::{c_char, c_int, c_uint, c_void, size_t};

use crate::util::{self, Binding};
use crate::IntoCString;
use crate::{panic, raw, Error, IndexAddOption, IndexTime, Oid, Repository, Tree};

/// A structure to represent a git [index][1]
///
/// [1]: http://git-scm.com/book/en/Git-Internals-Git-Objects
pub struct Index {
    raw: *mut raw::git_index,
}

/// An iterator over the entries in an index
pub struct IndexEntries<'index> {
    range: Range<usize>,
    index: &'index Index,
}

/// An iterator over the conflicting entries in an index
pub struct IndexConflicts<'index> {
    conflict_iter: *mut raw::git_index_conflict_iterator,
    _marker: marker::PhantomData<&'index Index>,
}

/// A structure to represent the information returned when a conflict is detected in an index entry
pub struct IndexConflict {
    /// The ancestor index entry of the two conflicting index entries
    pub ancestor: Option<IndexEntry>,
    /// The index entry originating from the user's copy of the repository.
    /// Its contents conflict with 'their' index entry
    pub our: Option<IndexEntry>,
    /// The index entry originating from the external repository.
    /// Its contents conflict with 'our' index entry
    pub their: Option<IndexEntry>,
}

/// A callback function to filter index matches.
///
/// Used by `Index::{add_all,remove_all,update_all}`.  The first argument is the
/// path, and the second is the patchspec that matched it.  Return 0 to confirm
/// the operation on the item, > 0 to skip the item, and < 0 to abort the scan.
pub type IndexMatchedPath<'a> = dyn FnMut(&Path, &[u8]) -> i32 + 'a;

/// A structure to represent an entry or a file inside of an index.
///
/// All fields of an entry are public for modification and inspection. This is
/// also how a new index entry is created.
#[allow(missing_docs)]
pub struct IndexEntry {
    pub ctime: IndexTime,
    pub mtime: IndexTime,
    pub dev: u32,
    pub ino: u32,
    pub mode: u32,
    pub uid: u32,
    pub gid: u32,
    pub file_size: u32,
    pub id: Oid,
    pub flags: u16,
    pub flags_extended: u16,
    pub path: Vec<u8>,
}

impl Index {
    /// Creates a new in-memory index.
    ///
    /// This index object cannot be read/written to the filesystem, but may be
    /// used to perform in-memory index operations.
    pub fn new() -> Result<Index, Error> {
        crate::init();
        let mut raw = ptr::null_mut();
        unsafe {
            try_call!(raw::git_index_new(&mut raw));
            Ok(Binding::from_raw(raw))
        }
    }

    /// Create a new bare Git index object as a memory representation of the Git
    /// index file in 'index_path', without a repository to back it.
    ///
    /// Since there is no ODB or working directory behind this index, any Index
    /// methods which rely on these (e.g. add_path) will fail.
    ///
    /// If you need an index attached to a repository, use the `index()` method
    /// on `Repository`.
    pub fn open(index_path: &Path) -> Result<Index, Error> {
        crate::init();
        let mut raw = ptr::null_mut();
        let index_path = index_path.into_c_string()?;
        unsafe {
            try_call!(raw::git_index_open(&mut raw, index_path));
            Ok(Binding::from_raw(raw))
        }
    }

    /// Add or update an index entry from an in-memory struct
    ///
    /// If a previous index entry exists that has the same path and stage as the
    /// given 'source_entry', it will be replaced. Otherwise, the 'source_entry'
    /// will be added.
    pub fn add(&mut self, entry: &IndexEntry) -> Result<(), Error> {
        let path = CString::new(&entry.path[..])?;

        // libgit2 encodes the length of the path in the lower bits of the
        // `flags` entry, so mask those out and recalculate here to ensure we
        // don't corrupt anything.
        let mut flags = entry.flags & !raw::GIT_INDEX_ENTRY_NAMEMASK;

        if entry.path.len() < raw::GIT_INDEX_ENTRY_NAMEMASK as usize {
            flags |= entry.path.len() as u16;
        } else {
            flags |= raw::GIT_INDEX_ENTRY_NAMEMASK;
        }

        unsafe {
            let raw = raw::git_index_entry {
                dev: entry.dev,
                ino: entry.ino,
                mode: entry.mode,
                uid: entry.uid,
                gid: entry.gid,
                file_size: entry.file_size,
                id: *entry.id.raw(),
                flags: flags,
                flags_extended: entry.flags_extended,
                path: path.as_ptr(),
                mtime: raw::git_index_time {
                    seconds: entry.mtime.seconds(),
                    nanoseconds: entry.mtime.nanoseconds(),
                },
                ctime: raw::git_index_time {
                    seconds: entry.ctime.seconds(),
                    nanoseconds: entry.ctime.nanoseconds(),
                },
            };
            try_call!(raw::git_index_add(self.raw, &raw));
            Ok(())
        }
    }

    /// Add or update an index entry from a buffer in memory
    ///
    /// This method will create a blob in the repository that owns the index and
    /// then add the index entry to the index. The path of the entry represents
    /// the position of the blob relative to the repository's root folder.
    ///
    /// If a previous index entry exists that has the same path as the given
    /// 'entry', it will be replaced. Otherwise, the 'entry' will be added.
    /// The id and the file_size of the 'entry' are updated with the real value
    /// of the blob.
    ///
    /// This forces the file to be added to the index, not looking at gitignore
    /// rules.
    ///
    /// If this file currently is the result of a merge conflict, this file will
    /// no longer be marked as conflicting. The data about the conflict will be
    /// moved to the "resolve undo" (REUC) section.
    pub fn add_frombuffer(&mut self, entry: &IndexEntry, data: &[u8]) -> Result<(), Error> {
        let path = CString::new(&entry.path[..])?;

        // libgit2 encodes the length of the path in the lower bits of the
        // `flags` entry, so mask those out and recalculate here to ensure we
        // don't corrupt anything.
        let mut flags = entry.flags & !raw::GIT_INDEX_ENTRY_NAMEMASK;

        if entry.path.len() < raw::GIT_INDEX_ENTRY_NAMEMASK as usize {
            flags |= entry.path.len() as u16;
        } else {
            flags |= raw::GIT_INDEX_ENTRY_NAMEMASK;
        }

        unsafe {
            let raw = raw::git_index_entry {
                dev: entry.dev,
                ino: entry.ino,
                mode: entry.mode,
                uid: entry.uid,
                gid: entry.gid,
                file_size: entry.file_size,
                id: *entry.id.raw(),
                flags: flags,
                flags_extended: entry.flags_extended,
                path: path.as_ptr(),
                mtime: raw::git_index_time {
                    seconds: entry.mtime.seconds(),
                    nanoseconds: entry.mtime.nanoseconds(),
                },
                ctime: raw::git_index_time {
                    seconds: entry.ctime.seconds(),
                    nanoseconds: entry.ctime.nanoseconds(),
                },
            };

            let ptr = data.as_ptr() as *const c_void;
            let len = data.len() as size_t;
            try_call!(raw::git_index_add_frombuffer(self.raw, &raw, ptr, len));
            Ok(())
        }
    }

    /// Add or update an index entry from a file on disk
    ///
    /// The file path must be relative to the repository's working folder and
    /// must be readable.
    ///
    /// This method will fail in bare index instances.
    ///
    /// This forces the file to be added to the index, not looking at gitignore
    /// rules.
    ///
    /// If this file currently is the result of a merge conflict, this file will
    /// no longer be marked as conflicting. The data about the conflict will be
    /// moved to the "resolve undo" (REUC) section.
    pub fn add_path(&mut self, path: &Path) -> Result<(), Error> {
        // Git apparently expects '/' to be separators for paths
        let mut posix_path = OsString::new();
        for (i, comp) in path.components().enumerate() {
            if i != 0 {
                posix_path.push("/");
            }
            posix_path.push(comp.as_os_str());
        }
        let posix_path = posix_path.into_c_string()?;
        unsafe {
            try_call!(raw::git_index_add_bypath(self.raw, posix_path));
            Ok(())
        }
    }

    /// Add or update index entries matching files in the working directory.
    ///
    /// This method will fail in bare index instances.
    ///
    /// The `pathspecs` are a list of file names or shell glob patterns that
    /// will matched against files in the repository's working directory. Each
    /// file that matches will be added to the index (either updating an
    /// existing entry or adding a new entry). You can disable glob expansion
    /// and force exact matching with the `AddDisablePathspecMatch` flag.
    ///
    /// Files that are ignored will be skipped (unlike `add_path`). If a file is
    /// already tracked in the index, then it will be updated even if it is
    /// ignored. Pass the `AddForce` flag to skip the checking of ignore rules.
    ///
    /// To emulate `git add -A` and generate an error if the pathspec contains
    /// the exact path of an ignored file (when not using `AddForce`), add the
    /// `AddCheckPathspec` flag. This checks that each entry in `pathspecs`
    /// that is an exact match to a filename on disk is either not ignored or
    /// already in the index. If this check fails, the function will return
    /// an error.
    ///
    /// To emulate `git add -A` with the "dry-run" option, just use a callback
    /// function that always returns a positive value. See below for details.
    ///
    /// If any files are currently the result of a merge conflict, those files
    /// will no longer be marked as conflicting. The data about the conflicts
    /// will be moved to the "resolve undo" (REUC) section.
    ///
    /// If you provide a callback function, it will be invoked on each matching
    /// item in the working directory immediately before it is added to /
    /// updated in the index. Returning zero will add the item to the index,
    /// greater than zero will skip the item, and less than zero will abort the
    /// scan an return an error to the caller.
    pub fn add_all<T, I>(
        &mut self,
        pathspecs: I,
        flag: IndexAddOption,
        mut cb: Option<&mut IndexMatchedPath<'_>>,
    ) -> Result<(), Error>
    where
        T: IntoCString,
        I: IntoIterator<Item = T>,
    {
        let (_a, _b, raw_strarray) = crate::util::iter2cstrs(pathspecs)?;
        let ptr = cb.as_mut();
        let callback = ptr
            .as_ref()
            .map(|_| index_matched_path_cb as raw::git_index_matched_path_cb);
        unsafe {
            try_call!(raw::git_index_add_all(
                self.raw,
                &raw_strarray,
                flag.bits() as c_uint,
                callback,
                ptr.map(|p| p as *mut _).unwrap_or(ptr::null_mut()) as *mut c_void
            ));
        }
        Ok(())
    }

    /// Clear the contents (all the entries) of an index object.
    ///
    /// This clears the index object in memory; changes must be explicitly
    /// written to disk for them to take effect persistently via `write_*`.
    pub fn clear(&mut self) -> Result<(), Error> {
        unsafe {
            try_call!(raw::git_index_clear(self.raw));
        }
        Ok(())
    }

    /// Get the count of entries currently in the index
    pub fn len(&self) -> usize {
        unsafe { raw::git_index_entrycount(&*self.raw) as usize }
    }

    /// Return `true` is there is no entry in the index
    pub fn is_empty(&self) -> bool {
        self.len() == 0
    }

    /// Get one of the entries in the index by its position.
    pub fn get(&self, n: usize) -> Option<IndexEntry> {
        unsafe {
            let ptr = raw::git_index_get_byindex(self.raw, n as size_t);
            if ptr.is_null() {
                None
            } else {
                Some(Binding::from_raw(*ptr))
            }
        }
    }

    /// Get an iterator over the entries in this index.
    pub fn iter(&self) -> IndexEntries<'_> {
        IndexEntries {
            range: 0..self.len(),
            index: self,
        }
    }

    /// Get an iterator over the index entries that have conflicts
    pub fn conflicts(&self) -> Result<IndexConflicts<'_>, Error> {
        crate::init();
        let mut conflict_iter = ptr::null_mut();
        unsafe {
            try_call!(raw::git_index_conflict_iterator_new(
                &mut conflict_iter,
                self.raw
            ));
            Ok(Binding::from_raw(conflict_iter))
        }
    }

    /// Get one of the entries in the index by its path.
    pub fn get_path(&self, path: &Path, stage: i32) -> Option<IndexEntry> {
        let path = path.into_c_string().unwrap();
        unsafe {
            let ptr = call!(raw::git_index_get_bypath(self.raw, path, stage as c_int));
            if ptr.is_null() {
                None
            } else {
                Some(Binding::from_raw(*ptr))
            }
        }
    }

    /// Does this index have conflicts?
    ///
    /// Returns `true` if the index contains conflicts, `false` if it does not.
    pub fn has_conflicts(&self) -> bool {
        unsafe { raw::git_index_has_conflicts(self.raw) == 1 }
    }

    /// Get the full path to the index file on disk.
    ///
    /// Returns `None` if this is an in-memory index.
    pub fn path(&self) -> Option<&Path> {
        unsafe { crate::opt_bytes(self, raw::git_index_path(&*self.raw)).map(util::bytes2path) }
    }

    /// Update the contents of an existing index object in memory by reading
    /// from the hard disk.
    ///
    /// If force is true, this performs a "hard" read that discards in-memory
    /// changes and always reloads the on-disk index data. If there is no
    /// on-disk version, the index will be cleared.
    ///
    /// If force is false, this does a "soft" read that reloads the index data
    /// from disk only if it has changed since the last time it was loaded.
    /// Purely in-memory index data will be untouched. Be aware: if there are
    /// changes on disk, unwritten in-memory changes are discarded.
    pub fn read(&mut self, force: bool) -> Result<(), Error> {
        unsafe {
            try_call!(raw::git_index_read(self.raw, force));
        }
        Ok(())
    }

    /// Read a tree into the index file with stats
    ///
    /// The current index contents will be replaced by the specified tree.
    pub fn read_tree(&mut self, tree: &Tree<'_>) -> Result<(), Error> {
        unsafe {
            try_call!(raw::git_index_read_tree(self.raw, &*tree.raw()));
        }
        Ok(())
    }

    /// Remove an entry from the index
    pub fn remove(&mut self, path: &Path, stage: i32) -> Result<(), Error> {
        let path = path.into_c_string()?;
        unsafe {
            try_call!(raw::git_index_remove(self.raw, path, stage as c_int));
        }
        Ok(())
    }

    /// Remove an index entry corresponding to a file on disk.
    ///
    /// The file path must be relative to the repository's working folder. It
    /// may exist.
    ///
    /// If this file currently is the result of a merge conflict, this file will
    /// no longer be marked as conflicting. The data about the conflict will be
    /// moved to the "resolve undo" (REUC) section.
    pub fn remove_path(&mut self, path: &Path) -> Result<(), Error> {
        let path = path.into_c_string()?;
        unsafe {
            try_call!(raw::git_index_remove_bypath(self.raw, path));
        }
        Ok(())
    }

    /// Remove all entries from the index under a given directory.
    pub fn remove_dir(&mut self, path: &Path, stage: i32) -> Result<(), Error> {
        let path = path.into_c_string()?;
        unsafe {
            try_call!(raw::git_index_remove_directory(
                self.raw,
                path,
                stage as c_int
            ));
        }
        Ok(())
    }

    /// Remove all matching index entries.
    ///
    /// If you provide a callback function, it will be invoked on each matching
    /// item in the index immediately before it is removed. Return 0 to remove
    /// the item, > 0 to skip the item, and < 0 to abort the scan.
    pub fn remove_all<T, I>(
        &mut self,
        pathspecs: I,
        mut cb: Option<&mut IndexMatchedPath<'_>>,
    ) -> Result<(), Error>
    where
        T: IntoCString,
        I: IntoIterator<Item = T>,
    {
        let (_a, _b, raw_strarray) = crate::util::iter2cstrs(pathspecs)?;
        let ptr = cb.as_mut();
        let callback = ptr
            .as_ref()
            .map(|_| index_matched_path_cb as raw::git_index_matched_path_cb);
        unsafe {
            try_call!(raw::git_index_remove_all(
                self.raw,
                &raw_strarray,
                callback,
                ptr.map(|p| p as *mut _).unwrap_or(ptr::null_mut()) as *mut c_void
            ));
        }
        Ok(())
    }

    /// Update all index entries to match the working directory
    ///
    /// This method will fail in bare index instances.
    ///
    /// This scans the existing index entries and synchronizes them with the
    /// working directory, deleting them if the corresponding working directory
    /// file no longer exists otherwise updating the information (including
    /// adding the latest version of file to the ODB if needed).
    ///
    /// If you provide a callback function, it will be invoked on each matching
    /// item in the index immediately before it is updated (either refreshed or
    /// removed depending on working directory state). Return 0 to proceed with
    /// updating the item, > 0 to skip the item, and < 0 to abort the scan.
    pub fn update_all<T, I>(
        &mut self,
        pathspecs: I,
        mut cb: Option<&mut IndexMatchedPath<'_>>,
    ) -> Result<(), Error>
    where
        T: IntoCString,
        I: IntoIterator<Item = T>,
    {
        let (_a, _b, raw_strarray) = crate::util::iter2cstrs(pathspecs)?;
        let ptr = cb.as_mut();
        let callback = ptr
            .as_ref()
            .map(|_| index_matched_path_cb as raw::git_index_matched_path_cb);
        unsafe {
            try_call!(raw::git_index_update_all(
                self.raw,
                &raw_strarray,
                callback,
                ptr.map(|p| p as *mut _).unwrap_or(ptr::null_mut()) as *mut c_void
            ));
        }
        Ok(())
    }

    /// Write an existing index object from memory back to disk using an atomic
    /// file lock.
    pub fn write(&mut self) -> Result<(), Error> {
        unsafe {
            try_call!(raw::git_index_write(self.raw));
        }
        Ok(())
    }

    /// Write the index as a tree.
    ///
    /// This method will scan the index and write a representation of its
    /// current state back to disk; it recursively creates tree objects for each
    /// of the subtrees stored in the index, but only returns the OID of the
    /// root tree. This is the OID that can be used e.g. to create a commit.
    ///
    /// The index instance cannot be bare, and needs to be associated to an
    /// existing repository.
    ///
    /// The index must not contain any file in conflict.
    pub fn write_tree(&mut self) -> Result<Oid, Error> {
        let mut raw = raw::git_oid {
            id: [0; raw::GIT_OID_RAWSZ],
        };
        unsafe {
            try_call!(raw::git_index_write_tree(&mut raw, self.raw));
            Ok(Binding::from_raw(&raw as *const _))
        }
    }

    /// Write the index as a tree to the given repository
    ///
    /// This is the same as `write_tree` except that the destination repository
    /// can be chosen.
    pub fn write_tree_to(&mut self, repo: &Repository) -> Result<Oid, Error> {
        let mut raw = raw::git_oid {
            id: [0; raw::GIT_OID_RAWSZ],
        };
        unsafe {
            try_call!(raw::git_index_write_tree_to(&mut raw, self.raw, repo.raw()));
            Ok(Binding::from_raw(&raw as *const _))
        }
    }
}

impl Binding for Index {
    type Raw = *mut raw::git_index;
    unsafe fn from_raw(raw: *mut raw::git_index) -> Index {
        Index { raw: raw }
    }
    fn raw(&self) -> *mut raw::git_index {
        self.raw
    }
}

impl<'index> Binding for IndexConflicts<'index> {
    type Raw = *mut raw::git_index_conflict_iterator;

    unsafe fn from_raw(raw: *mut raw::git_index_conflict_iterator) -> IndexConflicts<'index> {
        IndexConflicts {
            conflict_iter: raw,
            _marker: marker::PhantomData,
        }
    }
    fn raw(&self) -> *mut raw::git_index_conflict_iterator {
        self.conflict_iter
    }
}

extern "C" fn index_matched_path_cb(
    path: *const c_char,
    matched_pathspec: *const c_char,
    payload: *mut c_void,
) -> c_int {
    unsafe {
        let path = CStr::from_ptr(path).to_bytes();
        let matched_pathspec = CStr::from_ptr(matched_pathspec).to_bytes();

        panic::wrap(|| {
            let payload = payload as *mut &mut IndexMatchedPath<'_>;
            (*payload)(util::bytes2path(path), matched_pathspec) as c_int
        })
        .unwrap_or(-1)
    }
}

impl Drop for Index {
    fn drop(&mut self) {
        unsafe { raw::git_index_free(self.raw) }
    }
}

impl<'index> Drop for IndexConflicts<'index> {
    fn drop(&mut self) {
        unsafe { raw::git_index_conflict_iterator_free(self.conflict_iter) }
    }
}

impl<'index> Iterator for IndexEntries<'index> {
    type Item = IndexEntry;
    fn next(&mut self) -> Option<IndexEntry> {
        self.range.next().map(|i| self.index.get(i).unwrap())
    }
}

impl<'index> Iterator for IndexConflicts<'index> {
    type Item = Result<IndexConflict, Error>;
    fn next(&mut self) -> Option<Result<IndexConflict, Error>> {
        let mut ancestor = ptr::null();
        let mut our = ptr::null();
        let mut their = ptr::null();
        unsafe {
            try_call_iter!(raw::git_index_conflict_next(
                &mut ancestor,
                &mut our,
                &mut their,
                self.conflict_iter
            ));
            Some(Ok(IndexConflict {
                ancestor: match ancestor.is_null() {
                    false => Some(IndexEntry::from_raw(*ancestor)),
                    true => None,
                },
                our: match our.is_null() {
                    false => Some(IndexEntry::from_raw(*our)),
                    true => None,
                },
                their: match their.is_null() {
                    false => Some(IndexEntry::from_raw(*their)),
                    true => None,
                },
            }))
        }
    }
}

impl Binding for IndexEntry {
    type Raw = raw::git_index_entry;

    unsafe fn from_raw(raw: raw::git_index_entry) -> IndexEntry {
        let raw::git_index_entry {
            ctime,
            mtime,
            dev,
            ino,
            mode,
            uid,
            gid,
            file_size,
            id,
            flags,
            flags_extended,
            path,
        } = raw;

        // libgit2 encodes the length of the path in the lower bits of `flags`,
        // but if the length exceeds the number of bits then the path is
        // nul-terminated.
        let mut pathlen = (flags & raw::GIT_INDEX_ENTRY_NAMEMASK) as usize;
        if pathlen == raw::GIT_INDEX_ENTRY_NAMEMASK as usize {
            pathlen = CStr::from_ptr(path).to_bytes().len();
        }

        let path = slice::from_raw_parts(path as *const u8, pathlen);

        IndexEntry {
            dev: dev,
            ino: ino,
            mode: mode,
            uid: uid,
            gid: gid,
            file_size: file_size,
            id: Binding::from_raw(&id as *const _),
            flags: flags,
            flags_extended: flags_extended,
            path: path.to_vec(),
            mtime: Binding::from_raw(mtime),
            ctime: Binding::from_raw(ctime),
        }
    }

    fn raw(&self) -> raw::git_index_entry {
        // not implemented, may require a CString in storage
        panic!()
    }
}

#[cfg(test)]
mod tests {
    use std::fs::{self, File};
    use std::path::Path;
    use tempfile::TempDir;

    use crate::{Index, IndexEntry, IndexTime, Oid, Repository, ResetType};

    #[test]
    fn smoke() {
        let mut index = Index::new().unwrap();
        assert!(index.add_path(&Path::new(".")).is_err());
        index.clear().unwrap();
        assert_eq!(index.len(), 0);
        assert!(index.get(0).is_none());
        assert!(index.path().is_none());
        assert!(index.read(true).is_err());
    }

    #[test]
    fn smoke_from_repo() {
        let (_td, repo) = crate::test::repo_init();
        let mut index = repo.index().unwrap();
        assert_eq!(
            index.path().map(|s| s.to_path_buf()),
            Some(repo.path().join("index"))
        );
        Index::open(&repo.path().join("index")).unwrap();

        index.clear().unwrap();
        index.read(true).unwrap();
        index.write().unwrap();
        index.write_tree().unwrap();
        index.write_tree_to(&repo).unwrap();
    }

    #[test]
    fn add_all() {
        let (_td, repo) = crate::test::repo_init();
        let mut index = repo.index().unwrap();

        let root = repo.path().parent().unwrap();
        fs::create_dir(&root.join("foo")).unwrap();
        File::create(&root.join("foo/bar")).unwrap();
        let mut called = false;
        index
            .add_all(
                ["foo"].iter(),
                crate::IndexAddOption::DEFAULT,
                Some(&mut |a: &Path, b: &[u8]| {
                    assert!(!called);
                    called = true;
                    assert_eq!(b, b"foo");
                    assert_eq!(a, Path::new("foo/bar"));
                    0
                }),
            )
            .unwrap();
        assert!(called);

        called = false;
        index
            .remove_all(
                ["."].iter(),
                Some(&mut |a: &Path, b: &[u8]| {
                    assert!(!called);
                    called = true;
                    assert_eq!(b, b".");
                    assert_eq!(a, Path::new("foo/bar"));
                    0
                }),
            )
            .unwrap();
        assert!(called);
    }

    #[test]
    fn smoke_add() {
        let (_td, repo) = crate::test::repo_init();
        let mut index = repo.index().unwrap();

        let root = repo.path().parent().unwrap();
        fs::create_dir(&root.join("foo")).unwrap();
        File::create(&root.join("foo/bar")).unwrap();
        index.add_path(Path::new("foo/bar")).unwrap();
        index.write().unwrap();
        assert_eq!(index.iter().count(), 1);

        // Make sure we can use this repo somewhere else now.
        let id = index.write_tree().unwrap();
        let tree = repo.find_tree(id).unwrap();
        let sig = repo.signature().unwrap();
        let id = repo.refname_to_id("HEAD").unwrap();
        let parent = repo.find_commit(id).unwrap();
        let commit = repo
            .commit(Some("HEAD"), &sig, &sig, "commit", &tree, &[&parent])
            .unwrap();
        let obj = repo.find_object(commit, None).unwrap();
        repo.reset(&obj, ResetType::Hard, None).unwrap();

<<<<<<< HEAD
        let td2 = TempDir::new("git").unwrap();
=======
        let td2 = TempDir::new().unwrap();
>>>>>>> 8cd2c99a
        let url = crate::test::path2url(&root);
        let repo = Repository::clone(&url, td2.path()).unwrap();
        let obj = repo.find_object(commit, None).unwrap();
        repo.reset(&obj, ResetType::Hard, None).unwrap();
    }

    #[test]
    fn add_then_read() {
        let mut index = Index::new().unwrap();
        assert!(index.add(&entry()).is_err());

        let mut index = Index::new().unwrap();
        let mut e = entry();
        e.path = b"foobar".to_vec();
        index.add(&e).unwrap();
        let e = index.get(0).unwrap();
        assert_eq!(e.path.len(), 6);
    }

    #[test]
    fn add_frombuffer_then_read() {
        let (_td, repo) = crate::test::repo_init();
        let mut index = repo.index().unwrap();

        let mut e = entry();
        e.path = b"foobar".to_vec();
        let content = b"the contents";
        index.add_frombuffer(&e, content).unwrap();
        let e = index.get(0).unwrap();
        assert_eq!(e.path.len(), 6);

        let b = repo.find_blob(e.id).unwrap();
        assert_eq!(b.content(), content);
    }

    fn entry() -> IndexEntry {
        IndexEntry {
            ctime: IndexTime::new(0, 0),
            mtime: IndexTime::new(0, 0),
            dev: 0,
            ino: 0,
            mode: 0o100644,
            uid: 0,
            gid: 0,
            file_size: 0,
            id: Oid::from_bytes(&[0; 20]).unwrap(),
            flags: 0,
            flags_extended: 0,
            path: Vec::new(),
        }
    }
}<|MERGE_RESOLUTION|>--- conflicted
+++ resolved
@@ -797,11 +797,7 @@
         let obj = repo.find_object(commit, None).unwrap();
         repo.reset(&obj, ResetType::Hard, None).unwrap();
 
-<<<<<<< HEAD
-        let td2 = TempDir::new("git").unwrap();
-=======
         let td2 = TempDir::new().unwrap();
->>>>>>> 8cd2c99a
         let url = crate::test::path2url(&root);
         let repo = Repository::clone(&url, td2.path()).unwrap();
         let obj = repo.find_object(commit, None).unwrap();
