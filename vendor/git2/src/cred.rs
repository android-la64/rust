use log::{debug, trace};
use std::ffi::CString;
use std::io::Write;
use std::mem;
use std::path::Path;
use std::process::{Command, Stdio};
use std::ptr;
use url;

use crate::util::Binding;
use crate::{raw, Config, Error, IntoCString};

/// A structure to represent git credentials in libgit2.
pub struct Cred {
    raw: *mut raw::git_cred,
}

/// Management of the gitcredentials(7) interface.
pub struct CredentialHelper {
    /// A public field representing the currently discovered username from
    /// configuration.
    pub username: Option<String>,
    protocol: Option<String>,
    host: Option<String>,
    url: String,
    commands: Vec<String>,
}

impl Cred {
    /// Create a "default" credential usable for Negotiate mechanisms like NTLM
    /// or Kerberos authentication.
    pub fn default() -> Result<Cred, Error> {
        crate::init();
        let mut out = ptr::null_mut();
        unsafe {
            try_call!(raw::git_cred_default_new(&mut out));
            Ok(Binding::from_raw(out))
        }
    }

    /// Create a new ssh key credential object used for querying an ssh-agent.
    ///
    /// The username specified is the username to authenticate.
    pub fn ssh_key_from_agent(username: &str) -> Result<Cred, Error> {
        crate::init();
        let mut out = ptr::null_mut();
        let username = CString::new(username)?;
        unsafe {
            try_call!(raw::git_cred_ssh_key_from_agent(&mut out, username));
            Ok(Binding::from_raw(out))
        }
    }

    /// Create a new passphrase-protected ssh key credential object.
    pub fn ssh_key(
        username: &str,
        publickey: Option<&Path>,
        privatekey: &Path,
        passphrase: Option<&str>,
    ) -> Result<Cred, Error> {
        crate::init();
        let username = CString::new(username)?;
        let publickey = crate::opt_cstr(publickey)?;
        let privatekey = privatekey.into_c_string()?;
        let passphrase = crate::opt_cstr(passphrase)?;
        let mut out = ptr::null_mut();
        unsafe {
            try_call!(raw::git_cred_ssh_key_new(
                &mut out, username, publickey, privatekey, passphrase
            ));
            Ok(Binding::from_raw(out))
        }
    }

    /// Create a new ssh key credential object reading the keys from memory.
    pub fn ssh_key_from_memory(
        username: &str,
        publickey: Option<&str>,
        privatekey: &str,
        passphrase: Option<&str>,
    ) -> Result<Cred, Error> {
        crate::init();
        let username = CString::new(username)?;
        let publickey = crate::opt_cstr(publickey)?;
        let privatekey = CString::new(privatekey)?;
        let passphrase = crate::opt_cstr(passphrase)?;
        let mut out = ptr::null_mut();
        unsafe {
            try_call!(raw::git_cred_ssh_key_memory_new(
                &mut out, username, publickey, privatekey, passphrase
            ));
            Ok(Binding::from_raw(out))
        }
    }

    /// Create a new plain-text username and password credential object.
    pub fn userpass_plaintext(username: &str, password: &str) -> Result<Cred, Error> {
        crate::init();
        let username = CString::new(username)?;
        let password = CString::new(password)?;
        let mut out = ptr::null_mut();
        unsafe {
            try_call!(raw::git_cred_userpass_plaintext_new(
                &mut out, username, password
            ));
            Ok(Binding::from_raw(out))
        }
    }

    /// Attempt to read `credential.helper` according to gitcredentials(7) [1]
    ///
    /// This function will attempt to parse the user's `credential.helper`
    /// configuration, invoke the necessary processes, and read off what the
    /// username/password should be for a particular url.
    ///
    /// The returned credential type will be a username/password credential if
    /// successful.
    ///
    /// [1]: https://www.kernel.org/pub/software/scm/git/docs/gitcredentials.html
    pub fn credential_helper(
        config: &Config,
        url: &str,
        username: Option<&str>,
    ) -> Result<Cred, Error> {
        match CredentialHelper::new(url)
            .config(config)
            .username(username)
            .execute()
        {
            Some((username, password)) => Cred::userpass_plaintext(&username, &password),
            None => Err(Error::from_str(
                "failed to acquire username/password \
                 from local configuration",
            )),
        }
    }

    /// Create a credential to specify a username.
    ///
    /// THis is used with ssh authentication to query for the username if non is
    /// specified in the url.
    pub fn username(username: &str) -> Result<Cred, Error> {
        crate::init();
        let username = CString::new(username)?;
        let mut out = ptr::null_mut();
        unsafe {
            try_call!(raw::git_cred_username_new(&mut out, username));
            Ok(Binding::from_raw(out))
        }
    }

    /// Check whether a credential object contains username information.
    pub fn has_username(&self) -> bool {
        unsafe { raw::git_cred_has_username(self.raw) == 1 }
    }

    /// Return the type of credentials that this object represents.
    pub fn credtype(&self) -> raw::git_credtype_t {
        unsafe { (*self.raw).credtype }
    }

    /// Unwrap access to the underlying raw pointer, canceling the destructor
    pub unsafe fn unwrap(mut self) -> *mut raw::git_cred {
        mem::replace(&mut self.raw, ptr::null_mut())
    }
}

impl Binding for Cred {
    type Raw = *mut raw::git_cred;

    unsafe fn from_raw(raw: *mut raw::git_cred) -> Cred {
        Cred { raw: raw }
    }
    fn raw(&self) -> *mut raw::git_cred {
        self.raw
    }
}

impl Drop for Cred {
    fn drop(&mut self) {
        if !self.raw.is_null() {
            unsafe { ((*self.raw).free)(self.raw) }
        }
    }
}

impl CredentialHelper {
    /// Create a new credential helper object which will be used to probe git's
    /// local credential configuration.
    ///
    /// The url specified is the namespace on which this will query credentials.
    /// Invalid urls are currently ignored.
    pub fn new(url: &str) -> CredentialHelper {
        let mut ret = CredentialHelper {
            protocol: None,
            host: None,
            username: None,
            url: url.to_string(),
            commands: Vec::new(),
        };

        // Parse out the (protocol, host) if one is available
        if let Ok(url) = url::Url::parse(url) {
            if let Some(url::Host::Domain(s)) = url.host() {
                ret.host = Some(s.to_string());
            }
            ret.protocol = Some(url.scheme().to_string())
        }
        ret
    }

    /// Set the username that this credential helper will query with.
    ///
    /// By default the username is `None`.
    pub fn username(&mut self, username: Option<&str>) -> &mut CredentialHelper {
        self.username = username.map(|s| s.to_string());
        self
    }

    /// Query the specified configuration object to discover commands to
    /// execute, usernames to query, etc.
    pub fn config(&mut self, config: &Config) -> &mut CredentialHelper {
        // Figure out the configured username/helper program.
        //
        // see http://git-scm.com/docs/gitcredentials.html#_configuration_options
        //
        // TODO: implement useHttpPath
        if self.username.is_none() {
            self.config_username(config);
        }
        self.config_helper(config);
        self
    }

    // Configure the queried username from `config`
    fn config_username(&mut self, config: &Config) {
        let key = self.exact_key("username");
        self.username = config
            .get_string(&key)
            .ok()
            .or_else(|| {
                self.url_key("username")
                    .and_then(|s| config.get_string(&s).ok())
            })
            .or_else(|| config.get_string("credential.username").ok())
    }

    // Discover all `helper` directives from `config`
    fn config_helper(&mut self, config: &Config) {
        let exact = config.get_string(&self.exact_key("helper"));
        self.add_command(exact.as_ref().ok().map(|s| &s[..]));
        if let Some(key) = self.url_key("helper") {
            let url = config.get_string(&key);
            self.add_command(url.as_ref().ok().map(|s| &s[..]));
        }
        let global = config.get_string("credential.helper");
        self.add_command(global.as_ref().ok().map(|s| &s[..]));
    }

    // Add a `helper` configured command to the list of commands to execute.
    //
    // see https://www.kernel.org/pub/software/scm/git/docs/technical
    //                           /api-credentials.html#_credential_helpers
    fn add_command(&mut self, cmd: Option<&str>) {
        let cmd = match cmd {
            Some("") | None => return,
            Some(s) => s,
        };

        if cmd.starts_with('!') {
            self.commands.push(cmd[1..].to_string());
        } else if cmd.contains("/") || cmd.contains("\\") {
            self.commands.push(cmd.to_string());
        } else {
            self.commands.push(format!("git credential-{}", cmd));
        }
    }

    fn exact_key(&self, name: &str) -> String {
        format!("credential.{}.{}", self.url, name)
    }

    fn url_key(&self, name: &str) -> Option<String> {
        match (&self.host, &self.protocol) {
            (&Some(ref host), &Some(ref protocol)) => {
                Some(format!("credential.{}://{}.{}", protocol, host, name))
            }
            _ => None,
        }
    }

    /// Execute this helper, attempting to discover a username/password pair.
    ///
    /// All I/O errors are ignored, (to match git behavior), and this function
    /// only succeeds if both a username and a password were found
    pub fn execute(&self) -> Option<(String, String)> {
        let mut username = self.username.clone();
        let mut password = None;
        for cmd in &self.commands {
            let (u, p) = self.execute_cmd(cmd, &username);
            if u.is_some() && username.is_none() {
                username = u;
            }
            if p.is_some() && password.is_none() {
                password = p;
            }
            if username.is_some() && password.is_some() {
                break;
            }
        }

        match (username, password) {
            (Some(u), Some(p)) => Some((u, p)),
            _ => None,
        }
    }

    // Execute the given `cmd`, providing the appropriate variables on stdin and
    // then afterwards parsing the output into the username/password on stdout.
    fn execute_cmd(
        &self,
        cmd: &str,
        username: &Option<String>,
    ) -> (Option<String>, Option<String>) {
        macro_rules! my_try( ($e:expr) => (
            match $e {
                Ok(e) => e,
                Err(e) => {
                    debug!("{} failed with {}", stringify!($e), e);
                    return (None, None)
                }
            }
        ) );

        // It looks like the `cmd` specification is typically bourne-shell-like
        // syntax, so try that first. If that fails, though, we may be on a
        // Windows machine for example where `sh` isn't actually available by
        // default. Most credential helper configurations though are pretty
        // simple (aka one or two space-separated strings) so also try to invoke
        // the process directly.
        //
        // If that fails then it's up to the user to put `sh` in path and make
        // sure it works.
        let mut c = Command::new("sh");
        c.arg("-c")
            .arg(&format!("{} get", cmd))
            .stdin(Stdio::piped())
            .stdout(Stdio::piped())
            .stderr(Stdio::piped());
        debug!("executing credential helper {:?}", c);
        let mut p = match c.spawn() {
            Ok(p) => p,
            Err(e) => {
                debug!("`sh` failed to spawn: {}", e);
                let mut parts = cmd.split_whitespace();
                let mut c = Command::new(parts.next().unwrap());
                for arg in parts {
                    c.arg(arg);
                }
                c.arg("get")
                    .stdin(Stdio::piped())
                    .stdout(Stdio::piped())
                    .stderr(Stdio::piped());
                debug!("executing credential helper {:?}", c);
                match c.spawn() {
                    Ok(p) => p,
                    Err(e) => {
                        debug!("fallback of {:?} failed with {}", cmd, e);
                        return (None, None);
                    }
                }
            }
        };

        // Ignore write errors as the command may not actually be listening for
        // stdin
        {
            let stdin = p.stdin.as_mut().unwrap();
            if let Some(ref p) = self.protocol {
                let _ = writeln!(stdin, "protocol={}", p);
            }
            if let Some(ref p) = self.host {
                let _ = writeln!(stdin, "host={}", p);
            }
            if let Some(ref p) = *username {
                let _ = writeln!(stdin, "username={}", p);
            }
        }
        let output = my_try!(p.wait_with_output());
        if !output.status.success() {
            debug!(
                "credential helper failed: {}\nstdout ---\n{}\nstdout ---\n{}",
                output.status,
                String::from_utf8_lossy(&output.stdout),
                String::from_utf8_lossy(&output.stderr)
            );
            return (None, None);
        }
        trace!(
            "credential helper stderr ---\n{}",
            String::from_utf8_lossy(&output.stderr)
        );
        self.parse_output(output.stdout)
    }

    // Parse the output of a command into the username/password found
    fn parse_output(&self, output: Vec<u8>) -> (Option<String>, Option<String>) {
        // Parse the output of the command, looking for username/password
        let mut username = None;
        let mut password = None;
        for line in output.split(|t| *t == b'\n') {
            let mut parts = line.splitn(2, |t| *t == b'=');
            let key = parts.next().unwrap();
            let value = match parts.next() {
                Some(s) => s,
                None => {
                    trace!("ignoring output line: {}", String::from_utf8_lossy(line));
                    continue;
                }
            };
            let value = match String::from_utf8(value.to_vec()) {
                Ok(s) => s,
                Err(..) => continue,
            };
            match key {
                b"username" => username = Some(value),
                b"password" => password = Some(value),
                _ => {}
            }
        }
        (username, password)
    }
}

#[cfg(test)]
mod test {
    use std::env;
    use std::fs::File;
    use std::io::prelude::*;
    use std::path::Path;
    use tempfile::TempDir;

    use crate::{Config, ConfigLevel, Cred, CredentialHelper};

    macro_rules! test_cfg( ($($k:expr => $v:expr),*) => ({
        let td = TempDir::new().unwrap();
        let mut cfg = Config::new().unwrap();
        cfg.add_file(&td.path().join("cfg"), ConfigLevel::Highest, false).unwrap();
        $(cfg.set_str($k, $v).unwrap();)*
        cfg
    }) );

    #[test]
    fn smoke() {
        Cred::default().unwrap();
    }

    #[test]
    fn credential_helper1() {
        let cfg = test_cfg! {
            "credential.helper" => "!f() { echo username=a; echo password=b; }; f"
        };
        let (u, p) = CredentialHelper::new("https://example.com/foo/bar")
            .config(&cfg)
            .execute()
            .unwrap();
        assert_eq!(u, "a");
        assert_eq!(p, "b");
    }

    #[test]
    fn credential_helper2() {
        let cfg = test_cfg! {};
        assert!(CredentialHelper::new("https://example.com/foo/bar")
            .config(&cfg)
            .execute()
            .is_none());
    }

    #[test]
    fn credential_helper3() {
        let cfg = test_cfg! {
            "credential.https://example.com.helper" =>
                    "!f() { echo username=c; }; f",
            "credential.helper" => "!f() { echo username=a; echo password=b; }; f"
        };
        let (u, p) = CredentialHelper::new("https://example.com/foo/bar")
            .config(&cfg)
            .execute()
            .unwrap();
        assert_eq!(u, "c");
        assert_eq!(p, "b");
    }

    #[test]
    fn credential_helper4() {
        if cfg!(windows) {
            return;
        } // shell scripts don't work on Windows

<<<<<<< HEAD
        let td = TempDir::new("git2-rs").unwrap();
=======
        let td = TempDir::new().unwrap();
>>>>>>> 8cd2c99a
        let path = td.path().join("script");
        File::create(&path)
            .unwrap()
            .write(
                br"\
#!/bin/sh
echo username=c
",
            )
            .unwrap();
        chmod(&path);
        let cfg = test_cfg! {
            "credential.https://example.com.helper" =>
                    &path.display().to_string()[..],
            "credential.helper" => "!f() { echo username=a; echo password=b; }; f"
        };
        let (u, p) = CredentialHelper::new("https://example.com/foo/bar")
            .config(&cfg)
            .execute()
            .unwrap();
        assert_eq!(u, "c");
        assert_eq!(p, "b");
    }

    #[test]
    fn credential_helper5() {
        if cfg!(windows) {
            return;
        } // shell scripts don't work on Windows
<<<<<<< HEAD
        let td = TempDir::new("git2-rs").unwrap();
=======
        let td = TempDir::new().unwrap();
>>>>>>> 8cd2c99a
        let path = td.path().join("git-credential-script");
        File::create(&path)
            .unwrap()
            .write(
                br"\
#!/bin/sh
echo username=c
",
            )
            .unwrap();
        chmod(&path);

        let paths = env::var("PATH").unwrap();
        let paths =
            env::split_paths(&paths).chain(path.parent().map(|p| p.to_path_buf()).into_iter());
        env::set_var("PATH", &env::join_paths(paths).unwrap());

        let cfg = test_cfg! {
            "credential.https://example.com.helper" => "script",
            "credential.helper" => "!f() { echo username=a; echo password=b; }; f"
        };
        let (u, p) = CredentialHelper::new("https://example.com/foo/bar")
            .config(&cfg)
            .execute()
            .unwrap();
        assert_eq!(u, "c");
        assert_eq!(p, "b");
    }

    #[test]
    fn credential_helper6() {
        let cfg = test_cfg! {
            "credential.helper" => ""
        };
        assert!(CredentialHelper::new("https://example.com/foo/bar")
            .config(&cfg)
            .execute()
            .is_none());
<<<<<<< HEAD
    }

    #[test]
    fn credential_helper7() {
        if cfg!(windows) {
            return;
        } // shell scripts don't work on Windows
        let td = TempDir::new("git2-rs").unwrap();
        let path = td.path().join("script");
        File::create(&path)
            .unwrap()
            .write(
                br"\
#!/bin/sh
echo username=$1
echo password=$2
",
            )
            .unwrap();
        chmod(&path);
        let cfg = test_cfg! {
            "credential.helper" => &format!("{} a b", path.display())
        };
        let (u, p) = CredentialHelper::new("https://example.com/foo/bar")
            .config(&cfg)
            .execute()
            .unwrap();
        assert_eq!(u, "a");
        assert_eq!(p, "b");
    }

    #[test]
=======
    }

    #[test]
    fn credential_helper7() {
        if cfg!(windows) {
            return;
        } // shell scripts don't work on Windows
        let td = TempDir::new().unwrap();
        let path = td.path().join("script");
        File::create(&path)
            .unwrap()
            .write(
                br"\
#!/bin/sh
echo username=$1
echo password=$2
",
            )
            .unwrap();
        chmod(&path);
        let cfg = test_cfg! {
            "credential.helper" => &format!("{} a b", path.display())
        };
        let (u, p) = CredentialHelper::new("https://example.com/foo/bar")
            .config(&cfg)
            .execute()
            .unwrap();
        assert_eq!(u, "a");
        assert_eq!(p, "b");
    }

    #[test]
>>>>>>> 8cd2c99a
    #[cfg(feature = "ssh")]
    fn ssh_key_from_memory() {
        let cred = Cred::ssh_key_from_memory(
            "test",
            Some("ssh-rsa AAAAB3NzaC1yc2EAAAADAQABAAABAQDByAO8uj+kXicj6C2ODMspgmUoVyl5eaw8vR6a1yEnFuJFzevabNlN6Ut+CPT3TRnYk5BW73pyXBtnSL2X95BOnbjMDXc4YIkgs3YYHWnxbqsD4Pj/RoGqhf+gwhOBtL0poh8tT8WqXZYxdJQKLQC7oBqf3ykCEYulE4oeRUmNh4IzEE+skD/zDkaJ+S1HRD8D8YCiTO01qQnSmoDFdmIZTi8MS8Cw+O/Qhym1271ThMlhD6PubSYJXfE6rVbE7A9RzH73A6MmKBlzK8VTb4SlNSrr/DOk+L0uq+wPkv+pm+D9WtxoqQ9yl6FaK1cPawa3+7yRNle3m+72KCtyMkQv"),
            r#"
                -----BEGIN RSA PRIVATE KEY-----
                Proc-Type: 4,ENCRYPTED
                DEK-Info: AES-128-CBC,818C7722D3B01F2161C2ACF6A5BBAAE8

                3Cht4QB3PcoQ0I55j1B3m2ZzIC/mrh+K5nQeA1Vy2GBTMyM7yqGHqTOv7qLhJscd
                H+cB0Pm6yCr3lYuNrcKWOCUto+91P7ikyARruHVwyIxKdNx15uNulOzQJHQWNbA4
                RQHlhjON4atVo2FyJ6n+ujK6QiBg2PR5Vbbw/AtV6zBCFW3PhzDn+qqmHjpBFqj2
                vZUUe+MkDQcaF5J45XMHahhSdo/uKCDhfbylExp/+ACWkvxdPpsvcARM6X434ucD
                aPY+4i0/JyLkdbm0GFN9/q3i53qf4kCBhojFl4AYJdGI0AzAgbdTXZ7EJHbAGZHS
                os5K0oTwDVXMI0sSE2I/qHxaZZsDP1dOKq6di6SFPUp8liYimm7rNintRX88Gl2L
                g1ko9abp/NlgD0YY/3mad+NNAISDL/YfXq2fklH3En3/7ZrOVZFKfZXwQwas5g+p
                VQPKi3+ae74iOjLyuPDSc1ePmhUNYeP+9rLSc0wiaiHqls+2blPPDxAGMEo63kbz
                YPVjdmuVX4VWnyEsfTxxJdFDYGSNh6rlrrO1RFrex7kJvpg5gTX4M/FT8TfCd7Hn
                M6adXsLMqwu5tz8FuDmAtVdq8zdSrgZeAbpJ9D3EDOmZ70xz4XBL19ImxDp+Qqs2
                kQX7kobRzeeP2URfRoGr7XZikQWyQ2UASfPcQULY8R58QoZWWsQ4w51GZHg7TDnw
                1DRo/0OgkK7Gqf215nFmMpB4uyi58cq3WFwWQa1IqslkObpVgBQZcNZb/hKUYPGk
                g4zehfIgAfCdnQHwZvQ6Fdzhcs3SZeO+zVyuiZN3Gsi9HU0/1vpAKiuuOzcG02vF
                b6Y6hwsAA9yphF3atI+ARD4ZwXdDfzuGb3yJglMT3Fr/xuLwAvdchRo1spANKA0E
                tT5okLrK0H4wnHvf2SniVVWRhmJis0lQo9LjGGwRIdsPpVnJSDvaISIVF+fHT90r
                HvxN8zXI93x9jcPtwp7puQ1C7ehKJK10sZ71OLIZeuUgwt+5DRunqg6evPco9Go7
                UOGwcVhLY200KT+1k7zWzCS0yVQp2HRm6cxsZXAp4ClBSwIx15eIoLIrjZdJRjCq
                COp6pZx1fnvJ9ERIvl5hon+Ty+renMcFKz2HmchC7egpcqIxW9Dsv6zjhHle6pxb
                37GaEKHF2KA3RN+dSV/K8n+C9Yent5tx5Y9a/pMcgRGtgu+G+nyFmkPKn5Zt39yX
                qDpyM0LtbRVZPs+MgiqoGIwYc/ujoCq7GL38gezsBQoHaTt79yYBqCp6UR0LMuZ5
                f/7CtWqffgySfJ/0wjGidDAumDv8CK45AURpL/Z+tbFG3M9ar/LZz/Y6EyBcLtGY
                Wwb4zs8zXIA0qHrjNTnPqHDvezziArYfgPjxCIHMZzms9Yn8+N02p39uIytqg434
                BAlCqZ7GYdDFfTpWIwX+segTK9ux0KdBqcQv+9Fwwjkq9KySnRKqNl7ZJcefFZJq
                c6PA1iinZWBjuaO1HKx3PFulrl0bcpR9Kud1ZIyfnh5rwYN8UQkkcR/wZPla04TY
                8l5dq/LI/3G5sZXwUHKOcuQWTj7Saq7Q6gkKoMfqt0wC5bpZ1m17GHPoMz6GtX9O
                -----END RSA PRIVATE KEY-----
            "#,
            Some("test123"));
        assert!(cred.is_ok());
    }

    #[cfg(unix)]
    fn chmod(path: &Path) {
        use std::fs;
        use std::os::unix::prelude::*;
        let mut perms = fs::metadata(path).unwrap().permissions();
        perms.set_mode(0o755);
        fs::set_permissions(path, perms).unwrap();
    }
    #[cfg(windows)]
    fn chmod(_path: &Path) {}
}<|MERGE_RESOLUTION|>--- conflicted
+++ resolved
@@ -498,11 +498,7 @@
             return;
         } // shell scripts don't work on Windows
 
-<<<<<<< HEAD
-        let td = TempDir::new("git2-rs").unwrap();
-=======
         let td = TempDir::new().unwrap();
->>>>>>> 8cd2c99a
         let path = td.path().join("script");
         File::create(&path)
             .unwrap()
@@ -532,11 +528,7 @@
         if cfg!(windows) {
             return;
         } // shell scripts don't work on Windows
-<<<<<<< HEAD
-        let td = TempDir::new("git2-rs").unwrap();
-=======
         let td = TempDir::new().unwrap();
->>>>>>> 8cd2c99a
         let path = td.path().join("git-credential-script");
         File::create(&path)
             .unwrap()
@@ -575,40 +567,6 @@
             .config(&cfg)
             .execute()
             .is_none());
-<<<<<<< HEAD
-    }
-
-    #[test]
-    fn credential_helper7() {
-        if cfg!(windows) {
-            return;
-        } // shell scripts don't work on Windows
-        let td = TempDir::new("git2-rs").unwrap();
-        let path = td.path().join("script");
-        File::create(&path)
-            .unwrap()
-            .write(
-                br"\
-#!/bin/sh
-echo username=$1
-echo password=$2
-",
-            )
-            .unwrap();
-        chmod(&path);
-        let cfg = test_cfg! {
-            "credential.helper" => &format!("{} a b", path.display())
-        };
-        let (u, p) = CredentialHelper::new("https://example.com/foo/bar")
-            .config(&cfg)
-            .execute()
-            .unwrap();
-        assert_eq!(u, "a");
-        assert_eq!(p, "b");
-    }
-
-    #[test]
-=======
     }
 
     #[test]
@@ -641,7 +599,6 @@
     }
 
     #[test]
->>>>>>> 8cd2c99a
     #[cfg(feature = "ssh")]
     fn ssh_key_from_memory() {
         let cred = Cred::ssh_key_from_memory(
