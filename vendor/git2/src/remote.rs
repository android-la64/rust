--- conflicted
+++ resolved
@@ -586,11 +586,7 @@
     use crate::{AutotagOption, PushOptions};
     use crate::{Direction, FetchOptions, Remote, RemoteCallbacks, Repository};
     use std::cell::Cell;
-<<<<<<< HEAD
-    use tempdir::TempDir;
-=======
     use tempfile::TempDir;
->>>>>>> 8cd2c99a
 
     #[test]
     fn smoke() {
@@ -711,11 +707,7 @@
     #[test]
     fn transfer_cb() {
         let (td, _repo) = crate::test::repo_init();
-<<<<<<< HEAD
-        let td2 = TempDir::new("git").unwrap();
-=======
         let td2 = TempDir::new().unwrap();
->>>>>>> 8cd2c99a
         let url = crate::test::path2url(&td.path());
 
         let repo = Repository::init(td2.path()).unwrap();
@@ -751,11 +743,7 @@
     #[test]
     fn connect_list() {
         let (td, _repo) = crate::test::repo_init();
-<<<<<<< HEAD
-        let td2 = TempDir::new("git").unwrap();
-=======
         let td2 = TempDir::new().unwrap();
->>>>>>> 8cd2c99a
         let url = crate::test::path2url(&td.path());
 
         let repo = Repository::init(td2.path()).unwrap();
@@ -786,13 +774,8 @@
     #[test]
     fn push() {
         let (_td, repo) = crate::test::repo_init();
-<<<<<<< HEAD
-        let td2 = TempDir::new("git1").unwrap();
-        let td3 = TempDir::new("git2").unwrap();
-=======
         let td2 = TempDir::new().unwrap();
         let td3 = TempDir::new().unwrap();
->>>>>>> 8cd2c99a
         let url = crate::test::path2url(&td2.path());
 
         Repository::init_bare(td2.path()).unwrap();
