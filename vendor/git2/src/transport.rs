//! Interfaces for adding custom transports to libgit2

use libc::{c_char, c_int, c_uint, c_void, size_t};
use std::ffi::{CStr, CString};
use std::io;
use std::io::prelude::*;
use std::mem;
use std::ptr;
use std::slice;
use std::str;

use crate::util::Binding;
use crate::{panic, raw, Error, Remote};

/// A transport is a structure which knows how to transfer data to and from a
/// remote.
///
/// This transport is a representation of the raw transport underneath it, which
/// is similar to a trait object in Rust.
#[allow(missing_copy_implementations)]
pub struct Transport {
    raw: *mut raw::git_transport,
    owned: bool,
}

/// Interface used by smart transports.
///
/// The full-fledged definiton of transports has to deal with lots of
/// nitty-gritty details of the git protocol, but "smart transports" largely
/// only need to deal with read() and write() of data over a channel.
///
/// A smart subtransport is contained within an instance of a smart transport
/// and is delegated to in order to actually conduct network activity to push or
/// pull data from a remote.
pub trait SmartSubtransport: Send + 'static {
    /// Indicates that this subtransport will be performing the specified action
    /// on the specified URL.
    ///
    /// This function is responsible for making any network connections and
    /// returns a stream which can be read and written from in order to
    /// negotiate the git protocol.
    fn action(&self, url: &str, action: Service)
        -> Result<Box<dyn SmartSubtransportStream>, Error>;

    /// Terminates a connection with the remote.
    ///
    /// Each subtransport is guaranteed a call to close() between calls to
    /// action(), except for the following two natural progressions of actions
    /// against a constant URL.
    ///
    /// 1. UploadPackLs -> UploadPack
    /// 2. ReceivePackLs -> ReceivePack
    fn close(&self) -> Result<(), Error>;
}

/// Actions that a smart transport can ask a subtransport to perform
#[derive(Copy, Clone)]
#[allow(missing_docs)]
pub enum Service {
    UploadPackLs,
    UploadPack,
    ReceivePackLs,
    ReceivePack,
}

/// An instance of a stream over which a smart transport will communicate with a
/// remote.
///
/// Currently this only requires the standard `Read` and `Write` traits. This
/// trait also does not need to be implemented manually as long as the `Read`
/// and `Write` traits are implemented.
pub trait SmartSubtransportStream: Read + Write + Send + 'static {}

impl<T: Read + Write + Send + 'static> SmartSubtransportStream for T {}

type TransportFactory = dyn Fn(&Remote<'_>) -> Result<Transport, Error> + Send + Sync + 'static;

/// Boxed data payload used for registering new transports.
///
/// Currently only contains a field which knows how to create transports.
struct TransportData {
    factory: Box<TransportFactory>,
}

/// Instance of a `git_smart_subtransport`, must use `#[repr(C)]` to ensure that
/// the C fields come first.
#[repr(C)]
struct RawSmartSubtransport {
    raw: raw::git_smart_subtransport,
    obj: Box<dyn SmartSubtransport>,
}

/// Instance of a `git_smart_subtransport_stream`, must use `#[repr(C)]` to
/// ensure that the C fields come first.
#[repr(C)]
struct RawSmartSubtransportStream {
    raw: raw::git_smart_subtransport_stream,
    obj: Box<dyn SmartSubtransportStream>,
}

/// Add a custom transport definition, to be used in addition to the built-in
/// set of transports that come with libgit2.
///
/// This function is unsafe as it needs to be externally synchronized with calls
/// to creation of other transports.
pub unsafe fn register<F>(prefix: &str, factory: F) -> Result<(), Error>
where
    F: Fn(&Remote<'_>) -> Result<Transport, Error> + Send + Sync + 'static,
{
    crate::init();
    let mut data = Box::new(TransportData {
        factory: Box::new(factory),
    });
    let prefix = CString::new(prefix)?;
    let datap = (&mut *data) as *mut TransportData as *mut c_void;
    try_call!(raw::git_transport_register(
        prefix,
        transport_factory,
        datap
    ));
    mem::forget(data);
    Ok(())
}

impl Transport {
    /// Creates a new transport which will use the "smart" transport protocol
    /// for transferring data.
    ///
    /// A smart transport requires a *subtransport* over which data is actually
    /// communicated, but this subtransport largely just needs to be able to
    /// read() and write(). The subtransport provided will be used to make
    /// connections which can then be read/written from.
    ///
    /// The `rpc` argument is `true` if the protocol is stateless, false
    /// otherwise. For example `http://` is stateless but `git://` is not.
    pub fn smart<S>(remote: &Remote<'_>, rpc: bool, subtransport: S) -> Result<Transport, Error>
    where
        S: SmartSubtransport,
    {
        let mut ret = ptr::null_mut();

        let mut raw = Box::new(RawSmartSubtransport {
            raw: raw::git_smart_subtransport {
                action: subtransport_action,
                close: subtransport_close,
                free: subtransport_free,
            },
            obj: Box::new(subtransport),
        });
        let mut defn = raw::git_smart_subtransport_definition {
            callback: Some(smart_factory),
            rpc: rpc as c_uint,
            param: &mut *raw as *mut _ as *mut _,
        };

        // Currently there's no way to pass a payload via the
        // git_smart_subtransport_definition structure, but it's only used as a
        // configuration for the initial creation of the smart transport (verified
        // by reading the current code, hopefully it doesn't change!).
        //
        // We, however, need some state (gotta pass in our
        // `RawSmartSubtransport`). This also means that this block must be
        // entirely synchronized with a lock (boo!)
        unsafe {
            try_call!(raw::git_transport_smart(
                &mut ret,
                remote.raw(),
                &mut defn as *mut _ as *mut _
            ));
            mem::forget(raw); // ownership transport to `ret`
        }
        return Ok(Transport {
            raw: ret,
            owned: true,
        });

        extern "C" fn smart_factory(
            out: *mut *mut raw::git_smart_subtransport,
            _owner: *mut raw::git_transport,
            ptr: *mut c_void,
        ) -> c_int {
            unsafe {
                *out = ptr as *mut raw::git_smart_subtransport;
                0
            }
        }
    }
}

impl Drop for Transport {
    fn drop(&mut self) {
        if self.owned {
<<<<<<< HEAD
            unsafe { ((*self.raw).free)(self.raw) }
=======
            unsafe { (*self.raw).free.unwrap()(self.raw) }
>>>>>>> 8cd2c99a
        }
    }
}

// callback used by register() to create new transports
extern "C" fn transport_factory(
    out: *mut *mut raw::git_transport,
    owner: *mut raw::git_remote,
    param: *mut c_void,
) -> c_int {
    struct Bomb<'a> {
        remote: Option<Remote<'a>>,
    }
    impl<'a> Drop for Bomb<'a> {
        fn drop(&mut self) {
            // TODO: maybe a method instead?
            mem::forget(self.remote.take());
        }
    }

    panic::wrap(|| unsafe {
        let remote = Bomb {
            remote: Some(Binding::from_raw(owner)),
        };
        let data = &mut *(param as *mut TransportData);
        match (data.factory)(remote.remote.as_ref().unwrap()) {
            Ok(mut transport) => {
                *out = transport.raw;
                transport.owned = false;
                0
            }
            Err(e) => e.raw_code() as c_int,
        }
    })
    .unwrap_or(-1)
}

// callback used by smart transports to delegate an action to a
// `SmartSubtransport` trait object.
extern "C" fn subtransport_action(
    stream: *mut *mut raw::git_smart_subtransport_stream,
    raw_transport: *mut raw::git_smart_subtransport,
    url: *const c_char,
    action: raw::git_smart_service_t,
) -> c_int {
    panic::wrap(|| unsafe {
        let url = CStr::from_ptr(url).to_bytes();
        let url = match str::from_utf8(url).ok() {
            Some(s) => s,
            None => return -1,
        };
        let action = match action {
            raw::GIT_SERVICE_UPLOADPACK_LS => Service::UploadPackLs,
            raw::GIT_SERVICE_UPLOADPACK => Service::UploadPack,
            raw::GIT_SERVICE_RECEIVEPACK_LS => Service::ReceivePackLs,
            raw::GIT_SERVICE_RECEIVEPACK => Service::ReceivePack,
            n => panic!("unknown action: {}", n),
        };
        let transport = &mut *(raw_transport as *mut RawSmartSubtransport);
        let obj = match transport.obj.action(url, action) {
            Ok(s) => s,
            Err(e) => return e.raw_code() as c_int,
        };
        *stream = mem::transmute(Box::new(RawSmartSubtransportStream {
            raw: raw::git_smart_subtransport_stream {
                subtransport: raw_transport,
                read: stream_read,
                write: stream_write,
                free: stream_free,
            },
            obj: obj,
        }));
        0
    })
    .unwrap_or(-1)
}

// callback used by smart transports to close a `SmartSubtransport` trait
// object.
extern "C" fn subtransport_close(transport: *mut raw::git_smart_subtransport) -> c_int {
    let ret = panic::wrap(|| unsafe {
        let transport = &mut *(transport as *mut RawSmartSubtransport);
        transport.obj.close()
    });
    match ret {
        Some(Ok(())) => 0,
        Some(Err(e)) => e.raw_code() as c_int,
        None => -1,
    }
}

// callback used by smart transports to free a `SmartSubtransport` trait
// object.
extern "C" fn subtransport_free(transport: *mut raw::git_smart_subtransport) {
    let _ = panic::wrap(|| unsafe {
        mem::transmute::<_, Box<RawSmartSubtransport>>(transport);
    });
}

// callback used by smart transports to read from a `SmartSubtransportStream`
// object.
extern "C" fn stream_read(
    stream: *mut raw::git_smart_subtransport_stream,
    buffer: *mut c_char,
    buf_size: size_t,
    bytes_read: *mut size_t,
) -> c_int {
    let ret = panic::wrap(|| unsafe {
        let transport = &mut *(stream as *mut RawSmartSubtransportStream);
        let buf = slice::from_raw_parts_mut(buffer as *mut u8, buf_size as usize);
        match transport.obj.read(buf) {
            Ok(n) => {
                *bytes_read = n as size_t;
                Ok(n)
            }
            e => e,
        }
    });
    match ret {
        Some(Ok(_)) => 0,
        Some(Err(e)) => unsafe {
            set_err(&e);
            -2
        },
        None => -1,
    }
}

// callback used by smart transports to write to a `SmartSubtransportStream`
// object.
extern "C" fn stream_write(
    stream: *mut raw::git_smart_subtransport_stream,
    buffer: *const c_char,
    len: size_t,
) -> c_int {
    let ret = panic::wrap(|| unsafe {
        let transport = &mut *(stream as *mut RawSmartSubtransportStream);
        let buf = slice::from_raw_parts(buffer as *const u8, len as usize);
        transport.obj.write_all(buf)
    });
    match ret {
        Some(Ok(())) => 0,
        Some(Err(e)) => unsafe {
            set_err(&e);
            -2
        },
        None => -1,
    }
}

unsafe fn set_err(e: &io::Error) {
    let s = CString::new(e.to_string()).unwrap();
    raw::git_error_set_str(raw::GIT_ERROR_NET as c_int, s.as_ptr())
}

// callback used by smart transports to free a `SmartSubtransportStream`
// object.
extern "C" fn stream_free(stream: *mut raw::git_smart_subtransport_stream) {
    let _ = panic::wrap(|| unsafe {
        mem::transmute::<_, Box<RawSmartSubtransportStream>>(stream);
    });
}<|MERGE_RESOLUTION|>--- conflicted
+++ resolved
@@ -190,11 +190,7 @@
 impl Drop for Transport {
     fn drop(&mut self) {
         if self.owned {
-<<<<<<< HEAD
-            unsafe { ((*self.raw).free)(self.raw) }
-=======
             unsafe { (*self.raw).free.unwrap()(self.raw) }
->>>>>>> 8cd2c99a
         }
     }
 }
