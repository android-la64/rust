use std::io;
use std::marker;
use std::ptr;
use std::slice;

use std::ffi::CString;

use libc::{c_char, c_int, c_void, size_t};

use crate::panic;
use crate::util::Binding;
use crate::{raw, Error, Object, ObjectType, Oid};

/// A structure to represent a git object database
pub struct Odb<'repo> {
    raw: *mut raw::git_odb,
    _marker: marker::PhantomData<Object<'repo>>,
}

impl<'repo> Binding for Odb<'repo> {
    type Raw = *mut raw::git_odb;

    unsafe fn from_raw(raw: *mut raw::git_odb) -> Odb<'repo> {
        Odb {
            raw: raw,
            _marker: marker::PhantomData,
        }
    }
    fn raw(&self) -> *mut raw::git_odb {
        self.raw
    }
}

impl<'repo> Drop for Odb<'repo> {
    fn drop(&mut self) {
        unsafe { raw::git_odb_free(self.raw) }
    }
}

impl<'repo> Odb<'repo> {
    /// Creates an object database without any backends.
    pub fn new<'a>() -> Result<Odb<'a>, Error> {
        unsafe {
            let mut out = ptr::null_mut();
            try_call!(raw::git_odb_new(&mut out));
            Ok(Odb::from_raw(out))
        }
    }

    /// Create object database reading stream.
    ///
    /// Note that most backends do not support streaming reads because they store their objects as compressed/delta'ed blobs.
    /// If the backend does not support streaming reads, use the `read` method instead.
    pub fn reader(&self, oid: Oid) -> Result<(OdbReader<'_>, usize, ObjectType), Error> {
        let mut out = ptr::null_mut();
        let mut size = 0usize;
        let mut otype: raw::git_object_t = ObjectType::Any.raw();
        unsafe {
            try_call!(raw::git_odb_open_rstream(
                &mut out,
                &mut size,
                &mut otype,
                self.raw,
                oid.raw()
            ));
            Ok((
                OdbReader::from_raw(out),
                size,
                ObjectType::from_raw(otype).unwrap(),
            ))
        }
    }

    /// Create object database writing stream.
    ///
    /// The type and final length of the object must be specified when opening the stream.
    /// If the backend does not support streaming writes, use the `write` method instead.
    pub fn writer(&self, size: usize, obj_type: ObjectType) -> Result<OdbWriter<'_>, Error> {
        let mut out = ptr::null_mut();
        unsafe {
            try_call!(raw::git_odb_open_wstream(
                &mut out,
                self.raw,
                size as raw::git_off_t,
                obj_type.raw()
            ));
            Ok(OdbWriter::from_raw(out))
        }
    }

    /// Iterate over all objects in the object database.s
    pub fn foreach<C>(&self, mut callback: C) -> Result<(), Error>
    where
        C: FnMut(&Oid) -> bool,
    {
        unsafe {
            let mut data = ForeachCbData {
                callback: &mut callback,
            };
            try_call!(raw::git_odb_foreach(
                self.raw(),
                foreach_cb,
                &mut data as *mut _ as *mut _
            ));
            Ok(())
        }
    }

    /// Read an object from the database.
    pub fn read(&self, oid: Oid) -> Result<OdbObject<'_>, Error> {
        let mut out = ptr::null_mut();
        unsafe {
            try_call!(raw::git_odb_read(&mut out, self.raw, oid.raw()));
            Ok(OdbObject::from_raw(out))
        }
    }

    /// Reads the header of an object from the database
    /// without reading the full content.
    pub fn read_header(&self, oid: Oid) -> Result<(usize, ObjectType), Error> {
        let mut size: usize = 0;
        let mut kind_id: i32 = ObjectType::Any.raw();

        unsafe {
            try_call!(raw::git_odb_read_header(
                &mut size as *mut size_t,
                &mut kind_id as *mut raw::git_object_t,
                self.raw,
                oid.raw()
            ));

            Ok((size, ObjectType::from_raw(kind_id).unwrap()))
        }
    }

    /// Write an object to the database.
    pub fn write(&self, kind: ObjectType, data: &[u8]) -> Result<Oid, Error> {
        unsafe {
            let mut out = raw::git_oid {
                id: [0; raw::GIT_OID_RAWSZ],
            };
            try_call!(raw::git_odb_write(
                &mut out,
                self.raw,
                data.as_ptr() as *const c_void,
                data.len(),
                kind.raw()
            ));
            Ok(Oid::from_raw(&mut out))
        }
    }

    /// Checks if the object database has an object.
    pub fn exists(&self, oid: Oid) -> bool {
        unsafe { raw::git_odb_exists(self.raw, oid.raw()) != -1 }
    }

    /// Potentially finds an object that starts with the given prefix.
    pub fn exists_prefix(&self, short_oid: Oid, len: usize) -> Result<Oid, Error> {
        unsafe {
            let mut out = raw::git_oid {
                id: [0; raw::GIT_OID_RAWSZ],
            };
            try_call!(raw::git_odb_exists_prefix(
                &mut out,
                self.raw,
                short_oid.raw(),
                len
            ));
            Ok(Oid::from_raw(&out))
        }
    }

    /// Refresh the object database.
    /// This should never be needed, and is
    /// provided purely for convenience.
    /// The object database will automatically
    /// refresh when an object is not found when
    /// requested.
    pub fn refresh(&self) -> Result<(), Error> {
        unsafe {
            try_call!(raw::git_odb_refresh(self.raw));
            Ok(())
        }
    }

    /// Adds an alternate disk backend to the object database.
    pub fn add_disk_alternate(&self, path: &str) -> Result<(), Error> {
        unsafe {
            let path = CString::new(path)?;
            try_call!(raw::git_odb_add_disk_alternate(self.raw, path));
            Ok(())
        }
    }
}

/// An object from the Object Database.
pub struct OdbObject<'a> {
    raw: *mut raw::git_odb_object,
    _marker: marker::PhantomData<Object<'a>>,
}

impl<'a> Binding for OdbObject<'a> {
    type Raw = *mut raw::git_odb_object;

    unsafe fn from_raw(raw: *mut raw::git_odb_object) -> OdbObject<'a> {
        OdbObject {
            raw: raw,
            _marker: marker::PhantomData,
        }
    }

    fn raw(&self) -> *mut raw::git_odb_object {
        self.raw
    }
}

impl<'a> Drop for OdbObject<'a> {
    fn drop(&mut self) {
        unsafe { raw::git_odb_object_free(self.raw) }
    }
}

impl<'a> OdbObject<'a> {
    /// Get the object type.
    pub fn kind(&self) -> ObjectType {
        unsafe { ObjectType::from_raw(raw::git_odb_object_type(self.raw)).unwrap() }
    }

    /// Get the object size.
    pub fn len(&self) -> usize {
        unsafe { raw::git_odb_object_size(self.raw) }
    }

    /// Get the object data.
    pub fn data(&self) -> &[u8] {
        unsafe {
            let size = self.len();
            let ptr: *const u8 = raw::git_odb_object_data(self.raw) as *const u8;
            let buffer = slice::from_raw_parts(ptr, size);
            return buffer;
        }
    }

    /// Get the object id.
    pub fn id(&self) -> Oid {
        unsafe { Oid::from_raw(raw::git_odb_object_id(self.raw)) }
    }
}

/// A structure to represent a git ODB rstream
pub struct OdbReader<'repo> {
    raw: *mut raw::git_odb_stream,
    _marker: marker::PhantomData<Object<'repo>>,
}

impl<'repo> Binding for OdbReader<'repo> {
    type Raw = *mut raw::git_odb_stream;

    unsafe fn from_raw(raw: *mut raw::git_odb_stream) -> OdbReader<'repo> {
        OdbReader {
            raw: raw,
            _marker: marker::PhantomData,
        }
    }
    fn raw(&self) -> *mut raw::git_odb_stream {
        self.raw
    }
}

impl<'repo> Drop for OdbReader<'repo> {
    fn drop(&mut self) {
        unsafe { raw::git_odb_stream_free(self.raw) }
    }
}

impl<'repo> io::Read for OdbReader<'repo> {
    fn read(&mut self, buf: &mut [u8]) -> io::Result<usize> {
        unsafe {
            let ptr = buf.as_ptr() as *mut c_char;
            let len = buf.len();
            let res = raw::git_odb_stream_read(self.raw, ptr, len);
            if res < 0 {
                Err(io::Error::new(io::ErrorKind::Other, "Read error"))
            } else {
                Ok(len)
            }
        }
    }
}

/// A structure to represent a git ODB wstream
pub struct OdbWriter<'repo> {
    raw: *mut raw::git_odb_stream,
    _marker: marker::PhantomData<Object<'repo>>,
}

impl<'repo> OdbWriter<'repo> {
    /// Finish writing to an ODB stream
    ///
    /// This method can be used to finalize writing object to the database and get an identifier.
    /// The object will take its final name and will be available to the odb.
    /// This method will fail if the total number of received bytes differs from the size declared with odb_writer()
    /// Attepting write after finishing will be ignored.
    pub fn finalize(&mut self) -> Result<Oid, Error> {
        let mut raw = raw::git_oid {
            id: [0; raw::GIT_OID_RAWSZ],
        };
        unsafe {
            try_call!(raw::git_odb_stream_finalize_write(&mut raw, self.raw));
            Ok(Binding::from_raw(&raw as *const _))
        }
    }
}

impl<'repo> Binding for OdbWriter<'repo> {
    type Raw = *mut raw::git_odb_stream;

    unsafe fn from_raw(raw: *mut raw::git_odb_stream) -> OdbWriter<'repo> {
        OdbWriter {
            raw: raw,
            _marker: marker::PhantomData,
        }
    }
    fn raw(&self) -> *mut raw::git_odb_stream {
        self.raw
    }
}

impl<'repo> Drop for OdbWriter<'repo> {
    fn drop(&mut self) {
        unsafe { raw::git_odb_stream_free(self.raw) }
    }
}

impl<'repo> io::Write for OdbWriter<'repo> {
    fn write(&mut self, buf: &[u8]) -> io::Result<usize> {
        unsafe {
            let ptr = buf.as_ptr() as *const c_char;
            let len = buf.len();
            let res = raw::git_odb_stream_write(self.raw, ptr, len);
            if res < 0 {
                Err(io::Error::new(io::ErrorKind::Other, "Write error"))
            } else {
                Ok(buf.len())
            }
        }
    }
    fn flush(&mut self) -> io::Result<()> {
        Ok(())
    }
}

pub type ForeachCb<'a> = dyn FnMut(&Oid) -> bool + 'a;

struct ForeachCbData<'a> {
    pub callback: &'a mut ForeachCb<'a>,
}

extern "C" fn foreach_cb(id: *const raw::git_oid, payload: *mut c_void) -> c_int {
    panic::wrap(|| unsafe {
        let data = &mut *(payload as *mut ForeachCbData<'_>);
        let res = {
            let callback = &mut data.callback;
            callback(&Binding::from_raw(id))
        };

        if res {
            0
        } else {
            1
        }
    })
    .unwrap_or(1)
}

#[cfg(test)]
mod tests {
    use crate::{ObjectType, Oid, Repository};
    use std::io::prelude::*;
<<<<<<< HEAD
    use tempdir::TempDir;
=======
    use tempfile::TempDir;
>>>>>>> 8cd2c99a

    #[test]
    fn read() {
        let td = TempDir::new().unwrap();
        let repo = Repository::init(td.path()).unwrap();
        let dat = [4, 3, 5, 6, 9];
        let id = repo.blob(&dat).unwrap();
        let db = repo.odb().unwrap();
        let obj = db.read(id).unwrap();
        let data = obj.data();
        let size = obj.len();
        assert_eq!(size, 5);
        assert_eq!(dat, data);
        assert_eq!(id, obj.id());
    }

    #[test]
    fn read_header() {
        let td = TempDir::new().unwrap();
        let repo = Repository::init(td.path()).unwrap();
        let dat = [4, 3, 5, 6, 9];
        let id = repo.blob(&dat).unwrap();
        let db = repo.odb().unwrap();
        let (size, kind) = db.read_header(id).unwrap();

        assert_eq!(size, 5);
        assert_eq!(kind, ObjectType::Blob);
    }

    #[test]
    fn write() {
        let td = TempDir::new().unwrap();
        let repo = Repository::init(td.path()).unwrap();
        let dat = [4, 3, 5, 6, 9];
        let db = repo.odb().unwrap();
        let id = db.write(ObjectType::Blob, &dat).unwrap();
        let blob = repo.find_blob(id).unwrap();
        assert_eq!(blob.content(), dat);
    }

    #[test]
    fn writer() {
        let td = TempDir::new().unwrap();
        let repo = Repository::init(td.path()).unwrap();
        let dat = [4, 3, 5, 6, 9];
        let db = repo.odb().unwrap();
        let mut ws = db.writer(dat.len(), ObjectType::Blob).unwrap();
        let wl = ws.write(&dat[0..3]).unwrap();
        assert_eq!(wl, 3);
        let wl = ws.write(&dat[3..5]).unwrap();
        assert_eq!(wl, 2);
        let id = ws.finalize().unwrap();
        let blob = repo.find_blob(id).unwrap();
        assert_eq!(blob.content(), dat);
    }

    #[test]
    fn exists() {
        let td = TempDir::new().unwrap();
        let repo = Repository::init(td.path()).unwrap();
        let dat = [4, 3, 5, 6, 9];
        let db = repo.odb().unwrap();
        let id = db.write(ObjectType::Blob, &dat).unwrap();
        assert!(db.exists(id));
    }

    #[test]
    fn exists_prefix() {
        let td = TempDir::new().unwrap();
        let repo = Repository::init(td.path()).unwrap();
        let dat = [4, 3, 5, 6, 9];
        let db = repo.odb().unwrap();
        let id = db.write(ObjectType::Blob, &dat).unwrap();
        let id_prefix_str = &id.to_string()[0..10];
        let id_prefix = Oid::from_str(id_prefix_str).unwrap();
        let found_oid = db.exists_prefix(id_prefix, 10).unwrap();
        assert_eq!(found_oid, id);
    }
}<|MERGE_RESOLUTION|>--- conflicted
+++ resolved
@@ -378,11 +378,7 @@
 mod tests {
     use crate::{ObjectType, Oid, Repository};
     use std::io::prelude::*;
-<<<<<<< HEAD
-    use tempdir::TempDir;
-=======
     use tempfile::TempDir;
->>>>>>> 8cd2c99a
 
     #[test]
     fn read() {
