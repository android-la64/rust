// Copyright 2015 Google Inc. All rights reserved.
//
// Permission is hereby granted, free of charge, to any person obtaining a copy
// of this software and associated documentation files (the "Software"), to deal
// in the Software without restriction, including without limitation the rights
// to use, copy, modify, merge, publish, distribute, sublicense, and/or sell
// copies of the Software, and to permit persons to whom the Software is
// furnished to do so, subject to the following conditions:
//
// The above copyright notice and this permission notice shall be included in
// all copies or substantial portions of the Software.
//
// THE SOFTWARE IS PROVIDED "AS IS", WITHOUT WARRANTY OF ANY KIND, EXPRESS OR
// IMPLIED, INCLUDING BUT NOT LIMITED TO THE WARRANTIES OF MERCHANTABILITY,
// FITNESS FOR A PARTICULAR PURPOSE AND NONINFRINGEMENT. IN NO EVENT SHALL THE
// AUTHORS OR COPYRIGHT HOLDERS BE LIABLE FOR ANY CLAIM, DAMAGES OR OTHER
// LIABILITY, WHETHER IN AN ACTION OF CONTRACT, TORT OR OTHERWISE, ARISING FROM,
// OUT OF OR IN CONNECTION WITH THE SOFTWARE OR THE USE OR OTHER DEALINGS IN
// THE SOFTWARE.

//! HTML renderer that takes an iterator of events as input.

use std::collections::HashMap;
use std::fmt::{Arguments, Write as FmtWrite};
use std::io::{self, ErrorKind, Write};

use crate::escape::{escape_href, escape_html};
use crate::parse::Event::*;
use crate::parse::{Alignment, Event, LinkType, Tag};
use crate::strings::CowStr;

enum TableState {
    Head,
    Body,
}

/// This wrapper exists because we can't have both a blanket implementation
/// for all types implementing `Write` and types of the for `&mut W` where
/// `W: StrWrite`. Since we need the latter a lot, we choose to wrap
/// `Write` types.
struct WriteWrapper<W>(W);

/// Trait that allows writing string slices. This is basically an extension
/// of `std::io::Write` in order to include `String`.
pub(crate) trait StrWrite {
    fn write_str(&mut self, s: &str) -> io::Result<()>;

    fn write_fmt(&mut self, args: Arguments) -> io::Result<()>;
}

impl<W> StrWrite for WriteWrapper<W>
where
    W: Write,
{
    #[inline]
    fn write_str(&mut self, s: &str) -> io::Result<()> {
        self.0.write_all(s.as_bytes())
    }

    #[inline]
    fn write_fmt(&mut self, args: Arguments) -> io::Result<()> {
        self.0.write_fmt(args)
    }
}

impl<'w> StrWrite for String {
    #[inline]
    fn write_str(&mut self, s: &str) -> io::Result<()> {
        self.push_str(s);
        Ok(())
    }

    #[inline]
    fn write_fmt(&mut self, args: Arguments) -> io::Result<()> {
        // FIXME: translate fmt error to io error?
        FmtWrite::write_fmt(self, args).map_err(|_| ErrorKind::Other.into())
    }
}

impl<W> StrWrite for &'_ mut W
where
    W: StrWrite,
{
    #[inline]
    fn write_str(&mut self, s: &str) -> io::Result<()> {
        (**self).write_str(s)
    }

    #[inline]
    fn write_fmt(&mut self, args: Arguments) -> io::Result<()> {
        (**self).write_fmt(args)
    }
}

struct HtmlWriter<'a, I, W> {
    /// Iterator supplying events.
    iter: I,

    /// Writer to write to.
    writer: W,

    /// Whether or not the last write wrote a newline.
    end_newline: bool,

    table_state: TableState,
    table_alignments: Vec<Alignment>,
    table_cell_index: usize,
    numbers: HashMap<CowStr<'a>, usize>,
}

impl<'a, I, W> HtmlWriter<'a, I, W>
where
    I: Iterator<Item = Event<'a>>,
    W: StrWrite,
{
    fn new(iter: I, writer: W) -> Self {
        Self {
            iter,
            writer,
            end_newline: true,
            table_state: TableState::Head,
            table_alignments: vec![],
            table_cell_index: 0,
            numbers: HashMap::new(),
        }
    }

    /// Writes a new line.
    fn write_newline(&mut self) -> io::Result<()> {
        self.end_newline = true;
        self.writer.write_str("\n")
    }

    /// Writes a buffer, and tracks whether or not a newline was written.
    #[inline]
    fn write(&mut self, s: &str) -> io::Result<()> {
        self.writer.write_str(s)?;

        if !s.is_empty() {
            self.end_newline = s.ends_with('\n');
        }
        Ok(())
    }

    pub fn run(mut self) -> io::Result<()> {
        while let Some(event) = self.iter.next() {
            match event {
                Start(tag) => {
                    self.start_tag(tag)?;
                }
                End(tag) => {
                    self.end_tag(tag)?;
                }
                Text(text) => {
                    escape_html(&mut self.writer, &text)?;
                    self.end_newline = text.ends_with('\n');
                }
                Code(text) => {
                    self.write("<code>")?;
                    escape_html(&mut self.writer, &text)?;
                    self.write("</code>")?;
                }
<<<<<<< HEAD
                Html(html) | InlineHtml(html) => {
=======
                Html(html) => {
>>>>>>> 8cd2c99a
                    self.write(&html)?;
                }
                SoftBreak => {
                    self.write_newline()?;
                }
                HardBreak => {
                    self.write("<br />\n")?;
                }
<<<<<<< HEAD
=======
                Rule => {
                    if self.end_newline {
                        self.write("<hr />\n")?;
                    } else {
                        self.write("\n<hr />\n")?;
                    }
                }
>>>>>>> 8cd2c99a
                FootnoteReference(name) => {
                    let len = self.numbers.len() + 1;
                    self.write("<sup class=\"footnote-reference\"><a href=\"#")?;
                    escape_html(&mut self.writer, &name)?;
                    self.write("\">")?;
                    let number = *self.numbers.entry(name).or_insert(len);
                    write!(&mut self.writer, "{}", number)?;
                    self.write("</a></sup>")?;
                }
                TaskListMarker(true) => {
                    self.write("<input disabled=\"\" type=\"checkbox\" checked=\"\"/>\n")?;
                }
                TaskListMarker(false) => {
                    self.write("<input disabled=\"\" type=\"checkbox\"/>\n")?;
                }
            }
        }
        Ok(())
    }

    /// Writes the start of an HTML tag.
    fn start_tag(&mut self, tag: Tag<'a>) -> io::Result<()> {
        match tag {
            Tag::Paragraph => {
                if self.end_newline {
                    self.write("<p>")
                } else {
                    self.write("\n<p>")
                }
<<<<<<< HEAD
            }
            Tag::Rule => {
                if self.end_newline {
                    self.write("<hr />\n")
                } else {
                    self.write("\n<hr />\n")
                }
            }
            Tag::Header(level) => {
=======
            }
            Tag::Heading(level) => {
>>>>>>> 8cd2c99a
                if self.end_newline {
                    self.end_newline = false;
                    write!(&mut self.writer, "<h{}>", level)
                } else {
                    write!(&mut self.writer, "\n<h{}>", level)
                }
            }
            Tag::Table(alignments) => {
                self.table_alignments = alignments;
                self.write("<table>")
            }
            Tag::TableHead => {
                self.table_state = TableState::Head;
                self.table_cell_index = 0;
                self.write("<thead><tr>")
            }
            Tag::TableRow => {
                self.table_cell_index = 0;
                self.write("<tr>")
            }
            Tag::TableCell => {
                match self.table_state {
                    TableState::Head => {
                        self.write("<th")?;
                    }
                    TableState::Body => {
                        self.write("<td")?;
                    }
                }
                match self.table_alignments.get(self.table_cell_index) {
                    Some(&Alignment::Left) => self.write(" align=\"left\">"),
                    Some(&Alignment::Center) => self.write(" align=\"center\">"),
                    Some(&Alignment::Right) => self.write(" align=\"right\">"),
                    _ => self.write(">"),
                }
            }
            Tag::BlockQuote => {
                if self.end_newline {
                    self.write("<blockquote>\n")
                } else {
                    self.write("\n<blockquote>\n")
                }
            }
            Tag::CodeBlock(info) => {
                if !self.end_newline {
                    self.write_newline()?;
                }
                let lang = info.split(' ').next().unwrap();
                if lang.is_empty() {
                    self.write("<pre><code>")
                } else {
                    self.write("<pre><code class=\"language-")?;
                    escape_html(&mut self.writer, lang)?;
                    self.write("\">")
                }
            }
            Tag::List(Some(1)) => {
                if self.end_newline {
                    self.write("<ol>\n")
                } else {
                    self.write("\n<ol>\n")
                }
            }
            Tag::List(Some(start)) => {
                if self.end_newline {
                    self.write("<ol start=\"")?;
                } else {
                    self.write("\n<ol start=\"")?;
                }
                write!(&mut self.writer, "{}", start)?;
                self.write("\">\n")
            }
            Tag::List(None) => {
                if self.end_newline {
                    self.write("<ul>\n")
                } else {
                    self.write("\n<ul>\n")
                }
            }
            Tag::Item => {
                if self.end_newline {
                    self.write("<li>")
                } else {
                    self.write("\n<li>")
                }
            }
            Tag::Emphasis => self.write("<em>"),
            Tag::Strong => self.write("<strong>"),
            Tag::Strikethrough => self.write("<del>"),
            Tag::Link(LinkType::Email, dest, title) => {
                self.write("<a href=\"mailto:")?;
                escape_href(&mut self.writer, &dest)?;
                if !title.is_empty() {
                    self.write("\" title=\"")?;
                    escape_html(&mut self.writer, &title)?;
                }
                self.write("\">")
            }
            Tag::Link(_link_type, dest, title) => {
                self.write("<a href=\"")?;
                escape_href(&mut self.writer, &dest)?;
                if !title.is_empty() {
                    self.write("\" title=\"")?;
                    escape_html(&mut self.writer, &title)?;
                }
                self.write("\">")
            }
            Tag::Image(_link_type, dest, title) => {
                self.write("<img src=\"")?;
                escape_href(&mut self.writer, &dest)?;
                self.write("\" alt=\"")?;
                self.raw_text()?;
                if !title.is_empty() {
                    self.write("\" title=\"")?;
                    escape_html(&mut self.writer, &title)?;
                }
                self.write("\" />")
            }
            Tag::FootnoteDefinition(name) => {
                if self.end_newline {
                    self.write("<div class=\"footnote-definition\" id=\"")?;
                } else {
                    self.write("\n<div class=\"footnote-definition\" id=\"")?;
                }
                escape_html(&mut self.writer, &*name)?;
                self.write("\"><sup class=\"footnote-definition-label\">")?;
                let len = self.numbers.len() + 1;
                let number = *self.numbers.entry(name).or_insert(len);
                write!(&mut self.writer, "{}", number)?;
                self.write("</sup>")
            }
            Tag::HtmlBlock => Ok(()),
        }
    }

    fn end_tag(&mut self, tag: Tag) -> io::Result<()> {
        match tag {
            Tag::Paragraph => {
                self.write("</p>\n")?;
            }
<<<<<<< HEAD
            Tag::Rule => (),
            Tag::Header(level) => {
=======
            Tag::Heading(level) => {
>>>>>>> 8cd2c99a
                self.write("</h")?;
                write!(&mut self.writer, "{}", level)?;
                self.write(">\n")?;
            }
            Tag::Table(_) => {
                self.write("</tbody></table>\n")?;
            }
            Tag::TableHead => {
                self.write("</tr></thead><tbody>\n")?;
                self.table_state = TableState::Body;
            }
            Tag::TableRow => {
                self.write("</tr>\n")?;
            }
            Tag::TableCell => {
                match self.table_state {
                    TableState::Head => {
                        self.write("</th>")?;
                    }
                    TableState::Body => {
                        self.write("</td>")?;
                    }
                }
                self.table_cell_index += 1;
            }
            Tag::BlockQuote => {
                self.write("</blockquote>\n")?;
            }
            Tag::CodeBlock(_) => {
                self.write("</code></pre>\n")?;
            }
            Tag::List(Some(_)) => {
                self.write("</ol>\n")?;
            }
            Tag::List(None) => {
                self.write("</ul>\n")?;
            }
            Tag::Item => {
                self.write("</li>\n")?;
            }
            Tag::Emphasis => {
                self.write("</em>")?;
            }
            Tag::Strong => {
                self.write("</strong>")?;
            }
            Tag::Strikethrough => {
                self.write("</del>")?;
            }
            Tag::Link(_, _, _) => {
                self.write("</a>")?;
            }
            Tag::Image(_, _, _) => (), // shouldn't happen, handled in start
            Tag::FootnoteDefinition(_) => {
                self.write("</div>\n")?;
            }
<<<<<<< HEAD
            Tag::HtmlBlock => {}
=======
>>>>>>> 8cd2c99a
        }
        Ok(())
    }

    // run raw text, consuming end tag
    fn raw_text(&mut self) -> io::Result<()> {
        let mut nest = 0;
        while let Some(event) = self.iter.next() {
            match event {
                Start(_) => nest += 1,
                End(_) => {
                    if nest == 0 {
                        break;
                    }
                    nest -= 1;
                }
<<<<<<< HEAD
                Html(_) => (),
                InlineHtml(text) | Code(text) | Text(text) => {
                    escape_html(&mut self.writer, &text)?;
                    self.end_newline = text.ends_with('\n');
                }
                SoftBreak | HardBreak => {
=======
                Html(text) | Code(text) | Text(text) => {
                    escape_html(&mut self.writer, &text)?;
                    self.end_newline = text.ends_with('\n');
                }
                SoftBreak | HardBreak | Rule => {
>>>>>>> 8cd2c99a
                    self.write(" ")?;
                }
                FootnoteReference(name) => {
                    let len = self.numbers.len() + 1;
                    let number = *self.numbers.entry(name).or_insert(len);
                    write!(&mut self.writer, "[{}]", number)?;
                }
                TaskListMarker(true) => self.write("[x]")?,
                TaskListMarker(false) => self.write("[ ]")?,
            }
        }
        Ok(())
    }
}

/// Iterate over an `Iterator` of `Event`s, generate HTML for each `Event`, and
/// push it to a `String`.
///
/// # Examples
///
/// ```
/// use pulldown_cmark::{html, Parser};
///
/// let markdown_str = r#"
/// hello
/// =====
///
/// * alpha
/// * beta
/// "#;
/// let parser = Parser::new(markdown_str);
///
/// let mut html_buf = String::new();
/// html::push_html(&mut html_buf, parser);
///
/// assert_eq!(html_buf, r#"<h1>hello</h1>
/// <ul>
/// <li>alpha</li>
/// <li>beta</li>
/// </ul>
/// "#);
/// ```
pub fn push_html<'a, I>(s: &mut String, iter: I)
where
    I: Iterator<Item = Event<'a>>,
{
    HtmlWriter::new(iter, s).run().unwrap();
}

/// Iterate over an `Iterator` of `Event`s, generate HTML for each `Event`, and
/// write it out to a writable stream.
///
/// **Note**: using this function with an unbuffered writer like a file or socket
/// will result in poor performance. Wrap these in a
/// [`BufWriter`](https://doc.rust-lang.org/std/io/struct.BufWriter.html) to
/// prevent unnecessary slowdowns.
///
/// # Examples
///
/// ```
/// use pulldown_cmark::{html, Parser};
/// use std::io::Cursor;
///
/// let markdown_str = r#"
/// hello
/// =====
///
/// * alpha
/// * beta
/// "#;
/// let mut bytes = Vec::new();
/// let parser = Parser::new(markdown_str);
///
/// html::write_html(Cursor::new(&mut bytes), parser);
///
/// assert_eq!(&String::from_utf8_lossy(&bytes)[..], r#"<h1>hello</h1>
/// <ul>
/// <li>alpha</li>
/// <li>beta</li>
/// </ul>
/// "#);
/// ```
pub fn write_html<'a, I, W>(writer: W, iter: I) -> io::Result<()>
where
    I: Iterator<Item = Event<'a>>,
    W: Write,
{
    HtmlWriter::new(iter, WriteWrapper(writer)).run()
}<|MERGE_RESOLUTION|>--- conflicted
+++ resolved
@@ -160,11 +160,7 @@
                     escape_html(&mut self.writer, &text)?;
                     self.write("</code>")?;
                 }
-<<<<<<< HEAD
-                Html(html) | InlineHtml(html) => {
-=======
                 Html(html) => {
->>>>>>> 8cd2c99a
                     self.write(&html)?;
                 }
                 SoftBreak => {
@@ -173,8 +169,6 @@
                 HardBreak => {
                     self.write("<br />\n")?;
                 }
-<<<<<<< HEAD
-=======
                 Rule => {
                     if self.end_newline {
                         self.write("<hr />\n")?;
@@ -182,7 +176,6 @@
                         self.write("\n<hr />\n")?;
                     }
                 }
->>>>>>> 8cd2c99a
                 FootnoteReference(name) => {
                     let len = self.numbers.len() + 1;
                     self.write("<sup class=\"footnote-reference\"><a href=\"#")?;
@@ -212,20 +205,8 @@
                 } else {
                     self.write("\n<p>")
                 }
-<<<<<<< HEAD
-            }
-            Tag::Rule => {
-                if self.end_newline {
-                    self.write("<hr />\n")
-                } else {
-                    self.write("\n<hr />\n")
-                }
-            }
-            Tag::Header(level) => {
-=======
             }
             Tag::Heading(level) => {
->>>>>>> 8cd2c99a
                 if self.end_newline {
                     self.end_newline = false;
                     write!(&mut self.writer, "<h{}>", level)
@@ -357,7 +338,6 @@
                 write!(&mut self.writer, "{}", number)?;
                 self.write("</sup>")
             }
-            Tag::HtmlBlock => Ok(()),
         }
     }
 
@@ -366,12 +346,7 @@
             Tag::Paragraph => {
                 self.write("</p>\n")?;
             }
-<<<<<<< HEAD
-            Tag::Rule => (),
-            Tag::Header(level) => {
-=======
             Tag::Heading(level) => {
->>>>>>> 8cd2c99a
                 self.write("</h")?;
                 write!(&mut self.writer, "{}", level)?;
                 self.write(">\n")?;
@@ -428,10 +403,6 @@
             Tag::FootnoteDefinition(_) => {
                 self.write("</div>\n")?;
             }
-<<<<<<< HEAD
-            Tag::HtmlBlock => {}
-=======
->>>>>>> 8cd2c99a
         }
         Ok(())
     }
@@ -448,20 +419,11 @@
                     }
                     nest -= 1;
                 }
-<<<<<<< HEAD
-                Html(_) => (),
-                InlineHtml(text) | Code(text) | Text(text) => {
-                    escape_html(&mut self.writer, &text)?;
-                    self.end_newline = text.ends_with('\n');
-                }
-                SoftBreak | HardBreak => {
-=======
                 Html(text) | Code(text) | Text(text) => {
                     escape_html(&mut self.writer, &text)?;
                     self.end_newline = text.ends_with('\n');
                 }
                 SoftBreak | HardBreak | Rule => {
->>>>>>> 8cd2c99a
                     self.write(" ")?;
                 }
                 FootnoteReference(name) => {
