--- conflicted
+++ resolved
@@ -76,31 +76,6 @@
         }
     }
     w.write_str(&s[mark..])
-<<<<<<< HEAD
-}
-
-#[rustfmt::skip]
-static HTML_ESCAPE_TABLE: [u8; 256] = [
-    0, 0, 0, 0, 0, 0, 0, 0, 0, 0, 0, 0, 0, 0, 0, 0,
-    0, 0, 0, 0, 0, 0, 0, 0, 0, 0, 0, 0, 0, 0, 0, 0,
-    0, 0, 1, 0, 0, 0, 2, 0, 0, 0, 0, 0, 0, 0, 0, 0,
-    0, 0, 0, 0, 0, 0, 0, 0, 0, 0, 0, 0, 3, 0, 4, 0,
-    0, 0, 0, 0, 0, 0, 0, 0, 0, 0, 0, 0, 0, 0, 0, 0,
-    0, 0, 0, 0, 0, 0, 0, 0, 0, 0, 0, 0, 0, 0, 0, 0,
-    0, 0, 0, 0, 0, 0, 0, 0, 0, 0, 0, 0, 0, 0, 0, 0,
-    0, 0, 0, 0, 0, 0, 0, 0, 0, 0, 0, 0, 0, 0, 0, 0,
-    0, 0, 0, 0, 0, 0, 0, 0, 0, 0, 0, 0, 0, 0, 0, 0,
-    0, 0, 0, 0, 0, 0, 0, 0, 0, 0, 0, 0, 0, 0, 0, 0,
-    0, 0, 0, 0, 0, 0, 0, 0, 0, 0, 0, 0, 0, 0, 0, 0,
-    0, 0, 0, 0, 0, 0, 0, 0, 0, 0, 0, 0, 0, 0, 0, 0,
-    0, 0, 0, 0, 0, 0, 0, 0, 0, 0, 0, 0, 0, 0, 0, 0,
-    0, 0, 0, 0, 0, 0, 0, 0, 0, 0, 0, 0, 0, 0, 0, 0,
-    0, 0, 0, 0, 0, 0, 0, 0, 0, 0, 0, 0, 0, 0, 0, 0,
-    0, 0, 0, 0, 0, 0, 0, 0, 0, 0, 0, 0, 0, 0, 0, 0,
-];
-
-static HTML_ESCAPES: [&str; 5] = ["", "&quot;", "&amp;", "&lt;", "&gt;"];
-=======
 }
 
 const fn create_html_escape_table() -> [u8; 256] {
@@ -115,7 +90,6 @@
 static HTML_ESCAPE_TABLE: [u8; 256] = create_html_escape_table();
 
 static HTML_ESCAPES: [&'static str; 5] = ["", "&quot;", "&amp;", "&lt;", "&gt;"];
->>>>>>> 8cd2c99a
 
 /// Writes the given string to the Write sink, replacing special HTML bytes
 /// (<, >, &, ") by escape sequences.
@@ -146,18 +120,9 @@
         }
         let c = bytes[i];
         let escape = HTML_ESCAPE_TABLE[c as usize];
-<<<<<<< HEAD
-        if escape != 0 {
-            let escape_seq = HTML_ESCAPES[escape as usize];
-            w.write_str(&s[mark..i])?;
-            w.write_str(escape_seq)?;
-            mark = i + 1; // all escaped characters are ASCII
-        }
-=======
         let escape_seq = HTML_ESCAPES[escape as usize];
         w.write_str(&s[mark..i])?;
         w.write_str(escape_seq)?;
->>>>>>> 8cd2c99a
         i += 1;
         mark = i; // all escaped characters are ASCII
     }
@@ -329,175 +294,4 @@
             }
         }
     }
-<<<<<<< HEAD
-    w.write_str(&s[mark..])
-}
-
-#[cfg(all(target_arch = "x86_64", feature = "simd"))]
-mod simd {
-    use crate::html::StrWrite;
-    use std::arch::x86_64::*;
-    use std::io;
-    use std::mem::size_of;
-
-    const VECTOR_SIZE: usize = size_of::<__m128i>();
-
-    pub(crate) fn escape_html<W: StrWrite>(mut w: W, s: &str) -> io::Result<()> {
-        // The SIMD accelerated code uses the PSHUFB instruction, which is part
-        // of the SSSE3 instruction set. Further, we can only use this code if
-        // the buffer is at least one VECTOR_SIZE in length to prevent reading
-        // out of bounds. If either of these conditions is not met, we fall back
-        // to scalar code.
-        if is_x86_feature_detected!("ssse3") && s.len() >= VECTOR_SIZE {
-            let bytes = s.as_bytes();
-            let mut mark = 0;
-
-            unsafe {
-                foreach_special_simd(bytes, 0, |i| {
-                    let escape_ix = *bytes.get_unchecked(i) as usize;
-                    let replacement =
-                        super::HTML_ESCAPES[super::HTML_ESCAPE_TABLE[escape_ix] as usize];
-                    w.write_str(&s.get_unchecked(mark..i))?;
-                    mark = i + 1; // all escaped characters are ASCII
-                    w.write_str(replacement)
-                })?;
-                w.write_str(&s.get_unchecked(mark..))
-            }
-        } else {
-            super::escape_html_scalar(w, s)
-        }
-    }
-
-    /// Creates the lookup table for use in `compute_mask`.
-    const fn create_lookup() -> [u8; 16] {
-        let mut table = [0; 16];
-        table[(b'<' & 0x0f) as usize] = b'<';
-        table[(b'>' & 0x0f) as usize] = b'>';
-        table[(b'&' & 0x0f) as usize] = b'&';
-        table[(b'"' & 0x0f) as usize] = b'"';
-        table[0] = 0b0111_1111;
-        table
-    }
-
-    #[target_feature(enable = "ssse3")]
-    /// Computes a byte mask at given offset in the byte buffer. Its first 16 (least significant)
-    /// bits correspond to whether there is an HTML special byte (&, <, ", >) at the 16 bytes
-    /// `bytes[offset..]`. For example, the mask `(1 << 3)` states that there is an HTML byte
-    /// at `offset + 3`. It is only safe to call this function when
-    /// `bytes.len() >= offset + VECTOR_SIZE`.
-    unsafe fn compute_mask(bytes: &[u8], offset: usize) -> i32 {
-        debug_assert!(bytes.len() >= offset + VECTOR_SIZE);
-
-        let table = create_lookup();
-        let lookup = _mm_loadu_si128(table.as_ptr() as *const __m128i);
-        let raw_ptr = bytes.as_ptr().offset(offset as isize) as *const __m128i;
-
-        // Load the vector from memory.
-        let vector = _mm_loadu_si128(raw_ptr);
-        // We take the least significant 4 bits of every byte and use them as indices
-        // to map into the lookup vector.
-        // Note that shuffle maps bytes with their most significant bit set to lookup[0].
-        // Bytes that share their lower nibble with an HTML special byte get mapped to that
-        // corresponding special byte. Note that all HTML special bytes have distinct lower
-        // nibbles. Other bytes either get mapped to 0 or 127.
-        let expected = _mm_shuffle_epi8(lookup, vector);
-        // We compare the original vector to the mapped output. Bytes that shared a lower
-        // nibble with an HTML special byte match *only* if they are that special byte. Bytes
-        // that have either a 0 lower nibble or their most significant bit set were mapped to
-        // 127 and will hence never match. All other bytes have non-zero lower nibbles but
-        // were mapped to 0 and will therefore also not match.
-        let matches = _mm_cmpeq_epi8(expected, vector);
-
-        // Translate matches to a bitmask, where every 1 corresponds to a HTML special character
-        // and a 0 is a non-HTML byte.
-        _mm_movemask_epi8(matches)
-    }
-
-    /// Calls the given function with the index of every byte in the given byteslice
-    /// that is either ", &, <, or > and for no other byte.
-    /// Make sure to only call this when `bytes.len() >= 16`, undefined behaviour may
-    /// occur otherwise.
-    #[target_feature(enable = "ssse3")]
-    unsafe fn foreach_special_simd<F>(
-        bytes: &[u8],
-        mut offset: usize,
-        mut callback: F,
-    ) -> io::Result<()>
-    where
-        F: FnMut(usize) -> io::Result<()>,
-    {
-        // The strategy here is to walk the byte buffer in chunks of VECTOR_SIZE (16)
-        // bytes at a time starting at the given offset. For each chunk, we compute a
-        // a bitmask indicating whether the corresponding byte is a HTML special byte.
-        // We then iterate over all the 1 bits in this mask and call the callback function
-        // with the corresponding index in the buffer.
-        // When the number of HTML special bytes in the buffer is relatively low, this
-        // allows us to quickly go through the buffer without a lookup and for every
-        // single byte.
-
-        debug_assert!(bytes.len() >= VECTOR_SIZE);
-        let upperbound = bytes.len() - VECTOR_SIZE;
-        while offset < upperbound {
-            let mut mask = compute_mask(bytes, offset);
-            while mask != 0 {
-                let ix = mask.trailing_zeros();
-                callback(offset + ix as usize)?;
-                mask ^= mask & -mask;
-            }
-            offset += VECTOR_SIZE;
-        }
-
-        // Final iteration. We align the read with the end of the slice and
-        // shift off the bytes at start we have already scanned.
-        let mut mask = compute_mask(bytes, upperbound);
-        mask >>= offset - upperbound;
-        while mask != 0 {
-            let ix = mask.trailing_zeros();
-            callback(offset + ix as usize)?;
-            mask ^= mask & -mask;
-        }
-        Ok(())
-    }
-
-    #[cfg(test)]
-    mod html_scan_tests {
-        #[test]
-        fn multichunk() {
-            let mut vec = Vec::new();
-            unsafe {
-                super::foreach_special_simd("&aXaaaa.a'aa9a<>aab&".as_bytes(), 0, |ix| {
-                    Ok(vec.push(ix))
-                })
-                .unwrap();
-            }
-            assert_eq!(vec, vec![0, 14, 15, 19]);
-        }
-
-        // only match these bytes, and when we match them, match them VECTOR_SIZE times
-        #[test]
-        fn only_right_bytes_matched() {
-            for b in 0..255u8 {
-                let right_byte = b == b'&' || b == b'<' || b == b'>' || b == b'"';
-                let vek = vec![b; super::VECTOR_SIZE];
-                let mut match_count = 0;
-                unsafe {
-                    super::foreach_special_simd(&vek, 0, |_| {
-                        match_count += 1;
-                        Ok(())
-                    })
-                    .unwrap();
-                }
-                assert!((match_count > 0) == (match_count == super::VECTOR_SIZE));
-                assert_eq!(
-                    (match_count == super::VECTOR_SIZE),
-                    right_byte,
-                    "match_count: {}, byte: {:?}",
-                    match_count,
-                    b as char
-                );
-            }
-        }
-    }
-=======
->>>>>>> 8cd2c99a
 }