// Copyright 2015 Google Inc. All rights reserved.
//
// Permission is hereby granted, free of charge, to any person obtaining a copy
// of this software and associated documentation files (the "Software"), to deal
// in the Software without restriction, including without limitation the rights
// to use, copy, modify, merge, publish, distribute, sublicense, and/or sell
// copies of the Software, and to permit persons to whom the Software is
// furnished to do so, subject to the following conditions:
//
// The above copyright notice and this permission notice shall be included in
// all copies or substantial portions of the Software.
//
// THE SOFTWARE IS PROVIDED "AS IS", WITHOUT WARRANTY OF ANY KIND, EXPRESS OR
// IMPLIED, INCLUDING BUT NOT LIMITED TO THE WARRANTIES OF MERCHANTABILITY,
// FITNESS FOR A PARTICULAR PURPOSE AND NONINFRINGEMENT. IN NO EVENT SHALL THE
// AUTHORS OR COPYRIGHT HOLDERS BE LIABLE FOR ANY CLAIM, DAMAGES OR OTHER
// LIABILITY, WHETHER IN AN ACTION OF CONTRACT, TORT OR OTHERWISE, ARISING FROM,
// OUT OF OR IN CONNECTION WITH THE SOFTWARE OR THE USE OR OTHER DEALINGS IN
// THE SOFTWARE.

//! Pull parser for [CommonMark](https://commonmark.org). This crate provides a [Parser](struct.Parser.html) struct
//! which is an iterator over [Event](enum.Event.html)s. This iterator can be used
//! directly, or to output HTML using the [HTML module](html/index.html).
//!
//! By default, only CommonMark features are enabled. To use extensions like tables,
<<<<<<< HEAD
//! footnotes or task lists, enable by setting the corresponding flags in the
=======
//! footnotes or task lists, enable them by setting the corresponding flags in the
>>>>>>> 8cd2c99a
//! [Options](struct.Options.html) struct.
//!
//! # Example
//! ```rust
//! use pulldown_cmark::{Parser, Options, html};
//!
//! let markdown_input = "Hello world, this is a ~~complicated~~ *very simple* example.";
//!
//! // Set up options and parser. Strikethroughs are not part of the CommonMark standard
//! // and we therefore must enable it explicitly.
//! let mut options = Options::empty();
//! options.insert(Options::ENABLE_STRIKETHROUGH);
//! let parser = Parser::new_ext(markdown_input, options);
//!
//! // Write to String buffer.
//! let mut html_output = String::new();
//! html::push_html(&mut html_output, parser);
//!
//! // Check that the output is what we expected.
//! let expected_html = "<p>Hello world, this is a <del>complicated</del> <em>very simple</em> example.</p>\n";
//! assert_eq!(expected_html, &html_output);
//! ```

// When compiled for the rustc compiler itself we want to make sure that this is
// an unstable crate.
#![cfg_attr(rustbuild, feature(staged_api, rustc_private))]
#![cfg_attr(rustbuild, unstable(feature = "rustc_private", issue = "27812"))]

pub mod html;

#[macro_use]
extern crate bitflags;
extern crate unicase;

mod entities;
mod escape;
mod linklabel;
mod parse;
mod puncttable;
mod scanners;
mod strings;
mod tree;

#[cfg(all(target_arch = "x86_64", feature = "simd"))]
mod simd;

pub use crate::parse::{Alignment, Event, LinkType, OffsetIter, Options, Parser, Tag};
pub use crate::strings::{CowStr, InlineStr};<|MERGE_RESOLUTION|>--- conflicted
+++ resolved
@@ -23,11 +23,7 @@
 //! directly, or to output HTML using the [HTML module](html/index.html).
 //!
 //! By default, only CommonMark features are enabled. To use extensions like tables,
-<<<<<<< HEAD
-//! footnotes or task lists, enable by setting the corresponding flags in the
-=======
 //! footnotes or task lists, enable them by setting the corresponding flags in the
->>>>>>> 8cd2c99a
 //! [Options](struct.Options.html) struct.
 //!
 //! # Example
