--- conflicted
+++ resolved
@@ -169,13 +169,8 @@
         // don't visit the RHS or block of an 'if let' or 'for' stmt
         match &ex.node {
             ExprKind::If(let_stmt, ..) | ExprKind::While(let_stmt, ..) => {
-<<<<<<< HEAD
-                if let ExprKind::Let(pats, ..) = &let_stmt.node {
-                    pats.iter().for_each(|pat| self.visit_pat(pat))
-=======
                 if let ExprKind::Let(pat, ..) = &let_stmt.node {
                     self.visit_pat(pat);
->>>>>>> 8cd2c99a
                 }
             }
             ExprKind::ForLoop(pat, ..) => self.visit_pat(pat),
@@ -293,12 +288,6 @@
         },
         PatKind::TupleStruct(ref path, ref children) => {
             let m = resolve_ast_path(path, &scope.filepath, scope.point, session)?;
-<<<<<<< HEAD
-            let contextty = path_to_match(ty.clone(), session);
-            for (i, p) in children.iter().enumerate() {
-                if point_is_in_span(point, &p.span) {
-                    return typeinf::get_tuplestruct_field_type(i, &m, session)
-=======
             let contextty = path_to_match(ty.clone(), session);
             for (i, p) in children.iter().enumerate() {
                 if point_is_in_span(point, &p.span) {
@@ -326,9 +315,7 @@
             for child in children {
                 if point_is_in_span(point, &child.span) {
                     return typeinf::get_struct_field_type(&child.ident.name.as_str(), &m, session)
->>>>>>> 8cd2c99a
                         .and_then(|ty| {
-                            // if context ty is a match, use its generics
                             if let Some(Ty::Match(ref contextm)) = contextty {
                                 path_to_match_including_generics(
                                     ty,
@@ -339,37 +326,9 @@
                                 path_to_match(ty, session)
                             }
                         })
-<<<<<<< HEAD
-                        .and_then(|ty| destructure_pattern_to_ty(p, point, &ty, scope, session));
-                }
-            }
-            None
-        }
-        PatKind::Struct(ref path, ref children, _) => {
-            let m = resolve_ast_path(path, &scope.filepath, scope.point, session)?;
-            let contextty = path_to_match(ty.clone(), session);
-            for child in children {
-                if point_is_in_span(point, &child.span) {
-                    return typeinf::get_struct_field_type(
-                        &child.node.ident.name.as_str(),
-                        &m,
-                        session,
-                    )
-                    .and_then(|ty| {
-                        if let Some(Ty::Match(ref contextm)) = contextty {
-                            path_to_match_including_generics(ty, contextm.to_generics(), session)
-                        } else {
-                            path_to_match(ty, session)
-                        }
-                    })
-                    .and_then(|ty| {
-                        destructure_pattern_to_ty(&child.node.pat, point, &ty, scope, session)
-                    });
-=======
                         .and_then(|ty| {
                             destructure_pattern_to_ty(&child.pat, point, &ty, scope, session)
                         });
->>>>>>> 8cd2c99a
                 }
             }
             None
@@ -1343,22 +1302,11 @@
     fn visit_expr(&mut self, ex: &'ast ast::Expr) {
         match &ex.node {
             ExprKind::If(let_stmt, ..) | ExprKind::While(let_stmt, ..) => {
-<<<<<<< HEAD
-                if let ExprKind::Let(pats, expr) = &let_stmt.node {
-                    if let Some(pat) = pats.get(0) {
-                        self.let_pat = Some(Pat::from_ast(&pat.node, &self.scope));
-                        let mut expr_visitor =
-                            ExprTypeVisitor::new(self.scope.clone(), self.session);
-                        expr_visitor.visit_expr(expr);
-                        self.rh_expr = expr_visitor.result;
-                    }
-=======
                 if let ExprKind::Let(pat, expr) = &let_stmt.node {
                     self.let_pat = Some(Pat::from_ast(&pat.node, &self.scope));
                     let mut expr_visitor = ExprTypeVisitor::new(self.scope.clone(), self.session);
                     expr_visitor.visit_expr(expr);
                     self.rh_expr = expr_visitor.result;
->>>>>>> 8cd2c99a
                 }
             }
             _ => {}
