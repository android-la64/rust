--- conflicted
+++ resolved
@@ -10,12 +10,9 @@
 
 #[cfg(any(feature = "alloc", feature = "std"))]
 pub use lib::{ToString, Vec};
-<<<<<<< HEAD
-=======
 
 #[cfg(core_try_from)]
 pub use lib::convert::TryFrom;
->>>>>>> 8cd2c99a
 
 mod string {
     use lib::*;
