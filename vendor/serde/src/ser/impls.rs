use lib::*;

use ser::{Error, Serialize, SerializeTuple, Serializer};

////////////////////////////////////////////////////////////////////////////////

macro_rules! primitive_impl {
    ($ty:ident, $method:ident $($cast:tt)*) => {
        impl Serialize for $ty {
            #[inline]
            fn serialize<S>(&self, serializer: S) -> Result<S::Ok, S::Error>
            where
                S: Serializer,
            {
                serializer.$method(*self $($cast)*)
            }
        }
    }
}

primitive_impl!(bool, serialize_bool);
primitive_impl!(isize, serialize_i64 as i64);
primitive_impl!(i8, serialize_i8);
primitive_impl!(i16, serialize_i16);
primitive_impl!(i32, serialize_i32);
primitive_impl!(i64, serialize_i64);
primitive_impl!(usize, serialize_u64 as u64);
primitive_impl!(u8, serialize_u8);
primitive_impl!(u16, serialize_u16);
primitive_impl!(u32, serialize_u32);
primitive_impl!(u64, serialize_u64);
primitive_impl!(f32, serialize_f32);
primitive_impl!(f64, serialize_f64);
primitive_impl!(char, serialize_char);

serde_if_integer128! {
    primitive_impl!(i128, serialize_i128);
    primitive_impl!(u128, serialize_u128);
}

////////////////////////////////////////////////////////////////////////////////

impl Serialize for str {
    #[inline]
    fn serialize<S>(&self, serializer: S) -> Result<S::Ok, S::Error>
    where
        S: Serializer,
    {
        serializer.serialize_str(self)
    }
}

#[cfg(any(feature = "std", feature = "alloc"))]
impl Serialize for String {
    #[inline]
    fn serialize<S>(&self, serializer: S) -> Result<S::Ok, S::Error>
    where
        S: Serializer,
    {
        serializer.serialize_str(self)
    }
}

impl<'a> Serialize for fmt::Arguments<'a> {
    fn serialize<S>(&self, serializer: S) -> Result<S::Ok, S::Error>
    where
        S: Serializer,
    {
        serializer.collect_str(self)
    }
}

////////////////////////////////////////////////////////////////////////////////

#[cfg(feature = "std")]
impl Serialize for CStr {
    #[inline]
    fn serialize<S>(&self, serializer: S) -> Result<S::Ok, S::Error>
    where
        S: Serializer,
    {
        serializer.serialize_bytes(self.to_bytes())
    }
}

#[cfg(feature = "std")]
impl Serialize for CString {
    #[inline]
    fn serialize<S>(&self, serializer: S) -> Result<S::Ok, S::Error>
    where
        S: Serializer,
    {
        serializer.serialize_bytes(self.to_bytes())
    }
}

////////////////////////////////////////////////////////////////////////////////

impl<T> Serialize for Option<T>
where
    T: Serialize,
{
    #[inline]
    fn serialize<S>(&self, serializer: S) -> Result<S::Ok, S::Error>
    where
        S: Serializer,
    {
        match *self {
            Some(ref value) => serializer.serialize_some(value),
            None => serializer.serialize_none(),
        }
    }
}

////////////////////////////////////////////////////////////////////////////////

impl<T: ?Sized> Serialize for PhantomData<T> {
    #[inline]
    fn serialize<S>(&self, serializer: S) -> Result<S::Ok, S::Error>
    where
        S: Serializer,
    {
        serializer.serialize_unit_struct("PhantomData")
    }
}

////////////////////////////////////////////////////////////////////////////////

// Does not require T: Serialize.
impl<T> Serialize for [T; 0] {
    #[inline]
    fn serialize<S>(&self, serializer: S) -> Result<S::Ok, S::Error>
    where
        S: Serializer,
    {
        try!(serializer.serialize_tuple(0)).end()
    }
}

macro_rules! array_impls {
    ($($len:tt)+) => {
        $(
            impl<T> Serialize for [T; $len]
            where
                T: Serialize,
            {
                #[inline]
                fn serialize<S>(&self, serializer: S) -> Result<S::Ok, S::Error>
                where
                    S: Serializer,
                {
                    let mut seq = try!(serializer.serialize_tuple($len));
                    for e in self {
                        try!(seq.serialize_element(e));
                    }
                    seq.end()
                }
            }
        )+
    }
}

array_impls! {
    01 02 03 04 05 06 07 08 09 10
    11 12 13 14 15 16 17 18 19 20
    21 22 23 24 25 26 27 28 29 30
    31 32
}

////////////////////////////////////////////////////////////////////////////////

impl<T> Serialize for [T]
where
    T: Serialize,
{
    #[inline]
    fn serialize<S>(&self, serializer: S) -> Result<S::Ok, S::Error>
    where
        S: Serializer,
    {
        serializer.collect_seq(self)
    }
}

#[cfg(any(feature = "std", feature = "alloc"))]
macro_rules! seq_impl {
    ($ty:ident < T $(: $tbound1:ident $(+ $tbound2:ident)*)* $(, $typaram:ident : $bound:ident)* >) => {
        impl<T $(, $typaram)*> Serialize for $ty<T $(, $typaram)*>
        where
            T: Serialize $(+ $tbound1 $(+ $tbound2)*)*,
            $($typaram: $bound,)*
        {
            #[inline]
            fn serialize<S>(&self, serializer: S) -> Result<S::Ok, S::Error>
            where
                S: Serializer,
            {
                serializer.collect_seq(self)
            }
        }
    }
}

#[cfg(any(feature = "std", feature = "alloc"))]
seq_impl!(BinaryHeap<T: Ord>);

#[cfg(any(feature = "std", feature = "alloc"))]
seq_impl!(BTreeSet<T: Ord>);

#[cfg(feature = "std")]
seq_impl!(HashSet<T: Eq + Hash, H: BuildHasher>);

#[cfg(any(feature = "std", feature = "alloc"))]
seq_impl!(LinkedList<T>);

#[cfg(any(feature = "std", feature = "alloc"))]
seq_impl!(Vec<T>);

#[cfg(any(feature = "std", feature = "alloc"))]
seq_impl!(VecDeque<T>);

////////////////////////////////////////////////////////////////////////////////

impl<Idx> Serialize for Range<Idx>
where
    Idx: Serialize,
{
    fn serialize<S>(&self, serializer: S) -> Result<S::Ok, S::Error>
    where
        S: Serializer,
    {
        use super::SerializeStruct;
        let mut state = try!(serializer.serialize_struct("Range", 2));
        try!(state.serialize_field("start", &self.start));
        try!(state.serialize_field("end", &self.end));
        state.end()
    }
}

////////////////////////////////////////////////////////////////////////////////

#[cfg(range_inclusive)]
impl<Idx> Serialize for RangeInclusive<Idx>
where
    Idx: Serialize,
{
    fn serialize<S>(&self, serializer: S) -> Result<S::Ok, S::Error>
    where
        S: Serializer,
    {
        use super::SerializeStruct;
        let mut state = try!(serializer.serialize_struct("RangeInclusive", 2));
        try!(state.serialize_field("start", &self.start()));
        try!(state.serialize_field("end", &self.end()));
        state.end()
    }
}

////////////////////////////////////////////////////////////////////////////////

#[cfg(any(ops_bound, collections_bound))]
impl<T> Serialize for Bound<T>
where
    T: Serialize,
{
    fn serialize<S>(&self, serializer: S) -> Result<S::Ok, S::Error>
    where
        S: Serializer,
    {
        match *self {
            Bound::Unbounded => serializer.serialize_unit_variant("Bound", 0, "Unbounded"),
            Bound::Included(ref value) => {
                serializer.serialize_newtype_variant("Bound", 1, "Included", value)
            }
            Bound::Excluded(ref value) => {
                serializer.serialize_newtype_variant("Bound", 2, "Excluded", value)
            }
        }
    }
}

////////////////////////////////////////////////////////////////////////////////

impl Serialize for () {
    #[inline]
    fn serialize<S>(&self, serializer: S) -> Result<S::Ok, S::Error>
    where
        S: Serializer,
    {
        serializer.serialize_unit()
    }
}

#[cfg(feature = "unstable")]
impl Serialize for ! {
    fn serialize<S>(&self, _serializer: S) -> Result<S::Ok, S::Error>
    where
        S: Serializer,
    {
        *self
    }
}

////////////////////////////////////////////////////////////////////////////////

macro_rules! tuple_impls {
    ($($len:expr => ($($n:tt $name:ident)+))+) => {
        $(
            impl<$($name),+> Serialize for ($($name,)+)
            where
                $($name: Serialize,)+
            {
                #[inline]
                fn serialize<S>(&self, serializer: S) -> Result<S::Ok, S::Error>
                where
                    S: Serializer,
                {
                    let mut tuple = try!(serializer.serialize_tuple($len));
                    $(
                        try!(tuple.serialize_element(&self.$n));
                    )+
                    tuple.end()
                }
            }
        )+
    }
}

tuple_impls! {
    1 => (0 T0)
    2 => (0 T0 1 T1)
    3 => (0 T0 1 T1 2 T2)
    4 => (0 T0 1 T1 2 T2 3 T3)
    5 => (0 T0 1 T1 2 T2 3 T3 4 T4)
    6 => (0 T0 1 T1 2 T2 3 T3 4 T4 5 T5)
    7 => (0 T0 1 T1 2 T2 3 T3 4 T4 5 T5 6 T6)
    8 => (0 T0 1 T1 2 T2 3 T3 4 T4 5 T5 6 T6 7 T7)
    9 => (0 T0 1 T1 2 T2 3 T3 4 T4 5 T5 6 T6 7 T7 8 T8)
    10 => (0 T0 1 T1 2 T2 3 T3 4 T4 5 T5 6 T6 7 T7 8 T8 9 T9)
    11 => (0 T0 1 T1 2 T2 3 T3 4 T4 5 T5 6 T6 7 T7 8 T8 9 T9 10 T10)
    12 => (0 T0 1 T1 2 T2 3 T3 4 T4 5 T5 6 T6 7 T7 8 T8 9 T9 10 T10 11 T11)
    13 => (0 T0 1 T1 2 T2 3 T3 4 T4 5 T5 6 T6 7 T7 8 T8 9 T9 10 T10 11 T11 12 T12)
    14 => (0 T0 1 T1 2 T2 3 T3 4 T4 5 T5 6 T6 7 T7 8 T8 9 T9 10 T10 11 T11 12 T12 13 T13)
    15 => (0 T0 1 T1 2 T2 3 T3 4 T4 5 T5 6 T6 7 T7 8 T8 9 T9 10 T10 11 T11 12 T12 13 T13 14 T14)
    16 => (0 T0 1 T1 2 T2 3 T3 4 T4 5 T5 6 T6 7 T7 8 T8 9 T9 10 T10 11 T11 12 T12 13 T13 14 T14 15 T15)
}

////////////////////////////////////////////////////////////////////////////////

#[cfg(any(feature = "std", feature = "alloc"))]
macro_rules! map_impl {
    ($ty:ident < K $(: $kbound1:ident $(+ $kbound2:ident)*)*, V $(, $typaram:ident : $bound:ident)* >) => {
        impl<K, V $(, $typaram)*> Serialize for $ty<K, V $(, $typaram)*>
        where
            K: Serialize $(+ $kbound1 $(+ $kbound2)*)*,
            V: Serialize,
            $($typaram: $bound,)*
        {
            #[inline]
            fn serialize<S>(&self, serializer: S) -> Result<S::Ok, S::Error>
            where
                S: Serializer,
            {
                serializer.collect_map(self)
            }
        }
    }
}

#[cfg(any(feature = "std", feature = "alloc"))]
map_impl!(BTreeMap<K: Ord, V>);

#[cfg(feature = "std")]
map_impl!(HashMap<K: Eq + Hash, V, H: BuildHasher>);

////////////////////////////////////////////////////////////////////////////////

macro_rules! deref_impl {
    (
        $(#[doc = $doc:tt])*
        <$($desc:tt)+
    ) => {
        $(#[doc = $doc])*
        impl <$($desc)+ {
            #[inline]
            fn serialize<S>(&self, serializer: S) -> Result<S::Ok, S::Error>
            where
                S: Serializer,
            {
                (**self).serialize(serializer)
            }
        }
    };
}

deref_impl!(<'a, T: ?Sized> Serialize for &'a T where T: Serialize);
deref_impl!(<'a, T: ?Sized> Serialize for &'a mut T where T: Serialize);

#[cfg(any(feature = "std", feature = "alloc"))]
deref_impl!(<T: ?Sized> Serialize for Box<T> where T: Serialize);

#[cfg(all(feature = "rc", any(feature = "std", feature = "alloc")))]
deref_impl! {
    /// This impl requires the [`"rc"`] Cargo feature of Serde.
    ///
    /// Serializing a data structure containing `Rc` will serialize a copy of
    /// the contents of the `Rc` each time the `Rc` is referenced within the
    /// data structure. Serialization will not attempt to deduplicate these
    /// repeated data.
    ///
    /// [`"rc"`]: https://serde.rs/feature-flags.html#-features-rc
    <T: ?Sized> Serialize for Rc<T> where T: Serialize
}

#[cfg(all(feature = "rc", any(feature = "std", feature = "alloc")))]
deref_impl! {
    /// This impl requires the [`"rc"`] Cargo feature of Serde.
    ///
    /// Serializing a data structure containing `Arc` will serialize a copy of
    /// the contents of the `Arc` each time the `Arc` is referenced within the
    /// data structure. Serialization will not attempt to deduplicate these
    /// repeated data.
    ///
    /// [`"rc"`]: https://serde.rs/feature-flags.html#-features-rc
    <T: ?Sized> Serialize for Arc<T> where T: Serialize
}

#[cfg(any(feature = "std", feature = "alloc"))]
deref_impl!(<'a, T: ?Sized> Serialize for Cow<'a, T> where T: Serialize + ToOwned);

////////////////////////////////////////////////////////////////////////////////

/// This impl requires the [`"rc"`] Cargo feature of Serde.
///
/// [`"rc"`]: https://serde.rs/feature-flags.html#-features-rc
#[cfg(all(feature = "rc", any(feature = "std", feature = "alloc")))]
impl<T: ?Sized> Serialize for RcWeak<T>
where
    T: Serialize,
{
    fn serialize<S>(&self, serializer: S) -> Result<S::Ok, S::Error>
    where
        S: Serializer,
    {
        self.upgrade().serialize(serializer)
    }
}

/// This impl requires the [`"rc"`] Cargo feature of Serde.
///
/// [`"rc"`]: https://serde.rs/feature-flags.html#-features-rc
#[cfg(all(feature = "rc", any(feature = "std", feature = "alloc")))]
impl<T: ?Sized> Serialize for ArcWeak<T>
where
    T: Serialize,
{
    fn serialize<S>(&self, serializer: S) -> Result<S::Ok, S::Error>
    where
        S: Serializer,
    {
        self.upgrade().serialize(serializer)
    }
}

////////////////////////////////////////////////////////////////////////////////

macro_rules! nonzero_integers {
    ( $( $T: ident, )+ ) => {
        $(
            #[cfg(num_nonzero)]
            impl Serialize for num::$T {
                fn serialize<S>(&self, serializer: S) -> Result<S::Ok, S::Error>
                where
                    S: Serializer,
                {
                    self.get().serialize(serializer)
                }
            }
        )+
    }
}

nonzero_integers! {
    NonZeroU8,
    NonZeroU16,
    NonZeroU32,
    NonZeroU64,
    NonZeroUsize,
}

#[cfg(num_nonzero_signed)]
nonzero_integers! {
    NonZeroI8,
    NonZeroI16,
    NonZeroI32,
    NonZeroI64,
    NonZeroIsize,
}

// Currently 128-bit integers do not work on Emscripten targets so we need an
// additional `#[cfg]`
serde_if_integer128! {
    nonzero_integers! {
        NonZeroU128,
    }

    #[cfg(num_nonzero_signed)]
    nonzero_integers! {
        NonZeroI128,
    }
}

impl<T> Serialize for Cell<T>
where
    T: Serialize + Copy,
{
    fn serialize<S>(&self, serializer: S) -> Result<S::Ok, S::Error>
    where
        S: Serializer,
    {
        self.get().serialize(serializer)
    }
}

impl<T> Serialize for RefCell<T>
where
    T: Serialize,
{
    fn serialize<S>(&self, serializer: S) -> Result<S::Ok, S::Error>
    where
        S: Serializer,
    {
        match self.try_borrow() {
            Ok(value) => value.serialize(serializer),
            Err(_) => Err(S::Error::custom("already mutably borrowed")),
        }
    }
}

#[cfg(feature = "std")]
impl<T> Serialize for Mutex<T>
where
    T: Serialize,
{
    fn serialize<S>(&self, serializer: S) -> Result<S::Ok, S::Error>
    where
        S: Serializer,
    {
        match self.lock() {
            Ok(locked) => locked.serialize(serializer),
            Err(_) => Err(S::Error::custom("lock poison error while serializing")),
        }
    }
}

#[cfg(feature = "std")]
impl<T> Serialize for RwLock<T>
where
    T: Serialize,
{
    fn serialize<S>(&self, serializer: S) -> Result<S::Ok, S::Error>
    where
        S: Serializer,
    {
        match self.read() {
            Ok(locked) => locked.serialize(serializer),
            Err(_) => Err(S::Error::custom("lock poison error while serializing")),
        }
    }
}

////////////////////////////////////////////////////////////////////////////////

impl<T, E> Serialize for Result<T, E>
where
    T: Serialize,
    E: Serialize,
{
    fn serialize<S>(&self, serializer: S) -> Result<S::Ok, S::Error>
    where
        S: Serializer,
    {
        match *self {
            Result::Ok(ref value) => serializer.serialize_newtype_variant("Result", 0, "Ok", value),
            Result::Err(ref value) => {
                serializer.serialize_newtype_variant("Result", 1, "Err", value)
            }
        }
    }
}

////////////////////////////////////////////////////////////////////////////////

#[cfg(any(core_duration, feature = "std"))]
impl Serialize for Duration {
    fn serialize<S>(&self, serializer: S) -> Result<S::Ok, S::Error>
    where
        S: Serializer,
    {
        use super::SerializeStruct;
        let mut state = try!(serializer.serialize_struct("Duration", 2));
        try!(state.serialize_field("secs", &self.as_secs()));
        try!(state.serialize_field("nanos", &self.subsec_nanos()));
        state.end()
    }
}

////////////////////////////////////////////////////////////////////////////////

#[cfg(feature = "std")]
impl Serialize for SystemTime {
    fn serialize<S>(&self, serializer: S) -> Result<S::Ok, S::Error>
    where
        S: Serializer,
    {
        use super::SerializeStruct;
        let duration_since_epoch = self
            .duration_since(UNIX_EPOCH)
            .expect("SystemTime must be later than UNIX_EPOCH");
        let mut state = try!(serializer.serialize_struct("SystemTime", 2));
        try!(state.serialize_field("secs_since_epoch", &duration_since_epoch.as_secs()));
        try!(state.serialize_field("nanos_since_epoch", &duration_since_epoch.subsec_nanos()));
        state.end()
    }
}

////////////////////////////////////////////////////////////////////////////////

/// Serialize a value that implements `Display` as a string, when that string is
/// statically known to never have more than a constant `MAX_LEN` bytes.
///
/// Panics if the `Display` impl tries to write more than `MAX_LEN` bytes.
#[cfg(feature = "std")]
macro_rules! serialize_display_bounded_length {
    ($value:expr, $max:expr, $serializer:expr) => {{
        #[allow(deprecated)]
        let mut buffer: [u8; $max] = unsafe { mem::uninitialized() };
        let remaining_len = {
            let mut remaining = &mut buffer[..];
            write!(remaining, "{}", $value).unwrap();
            remaining.len()
        };
        let written_len = buffer.len() - remaining_len;
        let written = &buffer[..written_len];

        // write! only provides fmt::Formatter to Display implementations, which
        // has methods write_str and write_char but no method to write arbitrary
        // bytes. Therefore `written` must be valid UTF-8.
        let written_str = unsafe { str::from_utf8_unchecked(written) };
        $serializer.serialize_str(written_str)
    }};
}

#[cfg(feature = "std")]
impl Serialize for net::IpAddr {
    fn serialize<S>(&self, serializer: S) -> Result<S::Ok, S::Error>
    where
        S: Serializer,
    {
        if serializer.is_human_readable() {
            match *self {
                net::IpAddr::V4(ref a) => a.serialize(serializer),
                net::IpAddr::V6(ref a) => a.serialize(serializer),
            }
        } else {
            match *self {
                net::IpAddr::V4(ref a) => {
                    serializer.serialize_newtype_variant("IpAddr", 0, "V4", a)
                }
                net::IpAddr::V6(ref a) => {
                    serializer.serialize_newtype_variant("IpAddr", 1, "V6", a)
                }
            }
        }
    }
}

#[cfg(feature = "std")]
impl Serialize for net::Ipv4Addr {
    fn serialize<S>(&self, serializer: S) -> Result<S::Ok, S::Error>
    where
        S: Serializer,
    {
        if serializer.is_human_readable() {
            const MAX_LEN: usize = 15;
            debug_assert_eq!(MAX_LEN, "101.102.103.104".len());
            serialize_display_bounded_length!(self, MAX_LEN, serializer)
        } else {
            self.octets().serialize(serializer)
        }
    }
}

#[cfg(feature = "std")]
impl Serialize for net::Ipv6Addr {
    fn serialize<S>(&self, serializer: S) -> Result<S::Ok, S::Error>
    where
        S: Serializer,
    {
        if serializer.is_human_readable() {
            const MAX_LEN: usize = 39;
            debug_assert_eq!(MAX_LEN, "1001:1002:1003:1004:1005:1006:1007:1008".len());
            serialize_display_bounded_length!(self, MAX_LEN, serializer)
        } else {
            self.octets().serialize(serializer)
        }
    }
}

#[cfg(feature = "std")]
impl Serialize for net::SocketAddr {
    fn serialize<S>(&self, serializer: S) -> Result<S::Ok, S::Error>
    where
        S: Serializer,
    {
        if serializer.is_human_readable() {
            match *self {
                net::SocketAddr::V4(ref addr) => addr.serialize(serializer),
                net::SocketAddr::V6(ref addr) => addr.serialize(serializer),
            }
        } else {
            match *self {
                net::SocketAddr::V4(ref addr) => {
                    serializer.serialize_newtype_variant("SocketAddr", 0, "V4", addr)
                }
                net::SocketAddr::V6(ref addr) => {
                    serializer.serialize_newtype_variant("SocketAddr", 1, "V6", addr)
                }
            }
        }
    }
}

#[cfg(feature = "std")]
impl Serialize for net::SocketAddrV4 {
    fn serialize<S>(&self, serializer: S) -> Result<S::Ok, S::Error>
    where
        S: Serializer,
    {
        if serializer.is_human_readable() {
            const MAX_LEN: usize = 21;
            debug_assert_eq!(MAX_LEN, "101.102.103.104:65000".len());
            serialize_display_bounded_length!(self, MAX_LEN, serializer)
        } else {
            (self.ip(), self.port()).serialize(serializer)
        }
    }
}

#[cfg(feature = "std")]
impl Serialize for net::SocketAddrV6 {
    fn serialize<S>(&self, serializer: S) -> Result<S::Ok, S::Error>
    where
        S: Serializer,
    {
        if serializer.is_human_readable() {
            const MAX_LEN: usize = 47;
            debug_assert_eq!(
                MAX_LEN,
                "[1001:1002:1003:1004:1005:1006:1007:1008]:65000".len()
            );
            serialize_display_bounded_length!(self, MAX_LEN, serializer)
        } else {
            (self.ip(), self.port()).serialize(serializer)
        }
    }
}

////////////////////////////////////////////////////////////////////////////////

#[cfg(feature = "std")]
impl Serialize for Path {
    fn serialize<S>(&self, serializer: S) -> Result<S::Ok, S::Error>
    where
        S: Serializer,
    {
        match self.to_str() {
            Some(s) => s.serialize(serializer),
            None => Err(Error::custom("path contains invalid UTF-8 characters")),
        }
    }
}

#[cfg(feature = "std")]
impl Serialize for PathBuf {
    fn serialize<S>(&self, serializer: S) -> Result<S::Ok, S::Error>
    where
        S: Serializer,
    {
        self.as_path().serialize(serializer)
    }
}

#[cfg(all(feature = "std", any(unix, windows)))]
impl Serialize for OsStr {
    #[cfg(unix)]
    fn serialize<S>(&self, serializer: S) -> Result<S::Ok, S::Error>
    where
        S: Serializer,
    {
        use std::os::unix::ffi::OsStrExt;
        serializer.serialize_newtype_variant("OsString", 0, "Unix", self.as_bytes())
    }

    #[cfg(windows)]
    fn serialize<S>(&self, serializer: S) -> Result<S::Ok, S::Error>
    where
        S: Serializer,
    {
        use std::os::windows::ffi::OsStrExt;
        let val = self.encode_wide().collect::<Vec<_>>();
        serializer.serialize_newtype_variant("OsString", 1, "Windows", &val)
    }
}

#[cfg(all(feature = "std", any(unix, windows)))]
impl Serialize for OsString {
    fn serialize<S>(&self, serializer: S) -> Result<S::Ok, S::Error>
    where
        S: Serializer,
    {
        self.as_os_str().serialize(serializer)
    }
}

////////////////////////////////////////////////////////////////////////////////

#[cfg(feature = "std")]
impl<T> Serialize for Wrapping<T>
where
    T: Serialize,
{
    #[inline]
    fn serialize<S>(&self, serializer: S) -> Result<S::Ok, S::Error>
    where
        S: Serializer,
    {
        self.0.serialize(serializer)
    }
}

#[cfg(core_reverse)]
impl<T> Serialize for Reverse<T>
where
    T: Serialize,
{
    #[inline]
    fn serialize<S>(&self, serializer: S) -> Result<S::Ok, S::Error>
    where
        S: Serializer,
    {
        self.0.serialize(serializer)
    }
<<<<<<< HEAD
=======
}

////////////////////////////////////////////////////////////////////////////////

#[cfg(all(feature = "std", std_atomic))]
macro_rules! atomic_impl {
    ($($ty:ident)*) => {
        $(
            impl Serialize for $ty {
                fn serialize<S>(&self, serializer: S) -> Result<S::Ok, S::Error>
                where
                    S: Serializer,
                {
                    self.load(Ordering::SeqCst).serialize(serializer)
                }
            }
        )*
    }
}

#[cfg(all(feature = "std", std_atomic))]
atomic_impl! {
    AtomicBool
    AtomicI8 AtomicI16 AtomicI32 AtomicIsize
    AtomicU8 AtomicU16 AtomicU32 AtomicUsize
}

#[cfg(all(feature = "std", std_atomic64))]
atomic_impl! {
    AtomicI64 AtomicU64
>>>>>>> 8cd2c99a
}<|MERGE_RESOLUTION|>--- conflicted
+++ resolved
@@ -851,8 +851,6 @@
     {
         self.0.serialize(serializer)
     }
-<<<<<<< HEAD
-=======
 }
 
 ////////////////////////////////////////////////////////////////////////////////
@@ -883,5 +881,4 @@
 #[cfg(all(feature = "std", std_atomic64))]
 atomic_impl! {
     AtomicI64 AtomicU64
->>>>>>> 8cd2c99a
 }