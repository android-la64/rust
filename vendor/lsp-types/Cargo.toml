--- conflicted
+++ resolved
@@ -13,11 +13,7 @@
 [package]
 edition = "2018"
 name = "lsp-types"
-<<<<<<< HEAD
-version = "0.57.2"
-=======
 version = "0.60.0"
->>>>>>> 8cd2c99a
 authors = ["Markus Westerlind <marwes91@gmail.com>", "Bruno Medeiros <bruno.do.medeiros@gmail.com>"]
 description = "Types for interaction with a language server, using VSCode's Language Server Protocol"
 documentation = "https://docs.rs/lsp-types"
@@ -42,12 +38,6 @@
 version = "2.0.0"
 features = ["serde"]
 
-<<<<<<< HEAD
-[dependencies.url_serde]
-version = "0.2.0"
-
-=======
->>>>>>> 8cd2c99a
 [features]
 default = []
 proposed = []