--- conflicted
+++ resolved
@@ -5,11 +5,7 @@
 [![Rust Documentation](https://img.shields.io/badge/api-rustdoc-blue.svg)](https://docs.rs/proc-macro2)
 
 A wrapper around the procedural macro API of the compiler's `proc_macro` crate.
-<<<<<<< HEAD
-This library serves three purposes:
-=======
 This library serves two purposes:
->>>>>>> 8cd2c99a
 
 - **Bring proc-macro-like functionality to other contexts like build.rs and
   main.rs.** Types from `proc_macro` are entirely specific to procedural macros
@@ -25,16 +21,6 @@
   unit test. In order for helper libraries or components of a macro to be
   testable in isolation, they must be implemented using `proc_macro2`.
 
-<<<<<<< HEAD
-- **Provide the latest and greatest APIs across all compiler versions.**
-  Procedural macros were first introduced to Rust in 1.15.0 with an extremely
-  minimal interface. Since then, many improvements have landed to make macros
-  more flexible and easier to write. This library tracks the procedural macro
-  API of the most recent stable compiler but employs a polyfill to provide that
-  API consistently across any compiler since 1.15.0.
-
-=======
->>>>>>> 8cd2c99a
 [syn]: https://github.com/dtolnay/syn
 [quote]: https://github.com/dtolnay/quote
 
@@ -65,11 +51,7 @@
 If parsing with [Syn], you'll use [`parse_macro_input!`] instead to propagate
 parse errors correctly back to the compiler when parsing fails.
 
-<<<<<<< HEAD
-[`parse_macro_input!`]: https://docs.rs/syn/0.15/syn/macro.parse_macro_input.html
-=======
 [`parse_macro_input!`]: https://docs.rs/syn/1.0/syn/macro.parse_macro_input.html
->>>>>>> 8cd2c99a
 
 ## Unstable features
 
@@ -78,17 +60,10 @@
 proc-macro2 by default.
 
 To opt into the additional APIs available in the most recent nightly compiler,
-<<<<<<< HEAD
-the `procmacro2_semver_exempt` config flag must be passed to rustc. As usual, we
-will polyfill those nightly-only APIs all the way back to Rust 1.15.0. As these
-are unstable APIs that track the nightly compiler, minor versions of proc-macro2
-may make breaking changes to them at any time.
-=======
 the `procmacro2_semver_exempt` config flag must be passed to rustc. We will
 polyfill those nightly-only APIs back to Rust 1.31.0. As these are unstable APIs
 that track the nightly compiler, minor versions of proc-macro2 may make breaking
 changes to them at any time.
->>>>>>> 8cd2c99a
 
 ```
 RUSTFLAGS='--cfg procmacro2_semver_exempt' cargo build
@@ -99,11 +74,6 @@
 reminder that you are outside of the normal semver guarantees.
 
 Semver exempt methods are marked as such in the proc-macro2 documentation.
-<<<<<<< HEAD
-
-# License
-=======
->>>>>>> 8cd2c99a
 
 <br>
 
@@ -119,9 +89,5 @@
 <sub>
 Unless you explicitly state otherwise, any contribution intentionally submitted
 for inclusion in this crate by you, as defined in the Apache-2.0 license, shall
-<<<<<<< HEAD
 be dual licensed as above, without any additional terms or conditions.
-=======
-be dual licensed as above, without any additional terms or conditions.
-</sub>
->>>>>>> 8cd2c99a
+</sub>