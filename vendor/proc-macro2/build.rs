// rustc-cfg emitted by the build script:
//
<<<<<<< HEAD
// "u128"
//     Include u128 and i128 constructors for proc_macro2::Literal. Enabled on
//     any compiler 1.26+.
//
=======
>>>>>>> 8cd2c99a
// "use_proc_macro"
//     Link to extern crate proc_macro. Available on any compiler and any target
//     except wasm32. Requires "proc-macro" Cargo cfg to be enabled (default is
//     enabled). On wasm32 we never link to proc_macro even if "proc-macro" cfg
//     is enabled.
//
// "wrap_proc_macro"
//     Wrap types from libproc_macro rather than polyfilling the whole API.
//     Enabled on rustc 1.29+ as long as procmacro2_semver_exempt is not set,
//     because we can't emulate the unstable API without emulating everything
//     else. Also enabled unconditionally on nightly, in which case the
//     procmacro2_semver_exempt surface area is implemented by using the
//     nightly-only proc_macro API.
//
<<<<<<< HEAD
// "slow_extend"
//     Fallback when `impl Extend for TokenStream` is not available. These impls
//     were added one version later than the rest of the proc_macro token API.
//     Enabled on rustc 1.29 only.
//
=======
>>>>>>> 8cd2c99a
// "proc_macro_span"
//     Enable non-dummy behavior of Span::start and Span::end methods which
//     requires an unstable compiler feature. Enabled when building with
//     nightly, unless `-Z allow-feature` in RUSTFLAGS disallows unstable
//     features.
//
// "super_unstable"
//     Implement the semver exempt API in terms of the nightly-only proc_macro
//     API. Enabled when using procmacro2_semver_exempt on a nightly compiler.
//
// "span_locations"
//     Provide methods Span::start and Span::end which give the line/column
//     location of a token. Enabled by procmacro2_semver_exempt or the
//     "span-locations" Cargo cfg. This is behind a cfg because tracking
//     location inside spans is a performance hit.

use std::env;
use std::process::{self, Command};
use std::str;

fn main() {
    println!("cargo:rerun-if-changed=build.rs");

<<<<<<< HEAD
    let target = env::var("TARGET").unwrap();

=======
>>>>>>> 8cd2c99a
    let version = match rustc_version() {
        Some(version) => version,
        None => return,
    };

<<<<<<< HEAD
    if version.minor >= 26 {
        println!("cargo:rustc-cfg=u128");
    }

    let semver_exempt = cfg!(procmacro2_semver_exempt);
    if semver_exempt {
        // https://github.com/alexcrichton/proc-macro2/issues/147
        println!("cargo:rustc-cfg=procmacro2_semver_exempt");
    }

    if semver_exempt || cfg!(feature = "span-locations") {
        println!("cargo:rustc-cfg=span_locations");
    }

=======
    if version.minor < 31 {
        eprintln!("Minimum supported rustc version is 1.31");
        process::exit(1);
    }

    let semver_exempt = cfg!(procmacro2_semver_exempt);
    if semver_exempt {
        // https://github.com/alexcrichton/proc-macro2/issues/147
        println!("cargo:rustc-cfg=procmacro2_semver_exempt");
    }

    if semver_exempt || cfg!(feature = "span-locations") {
        println!("cargo:rustc-cfg=span_locations");
    }

    let target = env::var("TARGET").unwrap();
>>>>>>> 8cd2c99a
    if !enable_use_proc_macro(&target) {
        return;
    }

    println!("cargo:rustc-cfg=use_proc_macro");

<<<<<<< HEAD
    // Rust 1.29 stabilized the necessary APIs in the `proc_macro` crate
    if version.nightly || version.minor >= 29 && !semver_exempt {
        println!("cargo:rustc-cfg=wrap_proc_macro");
    }

    if version.minor == 29 {
        println!("cargo:rustc-cfg=slow_extend");
=======
    if version.nightly || !semver_exempt {
        println!("cargo:rustc-cfg=wrap_proc_macro");
    }

    if version.nightly && feature_allowed("proc_macro_span") {
        println!("cargo:rustc-cfg=proc_macro_span");
    }

    if semver_exempt && version.nightly {
        println!("cargo:rustc-cfg=super_unstable");
>>>>>>> 8cd2c99a
    }

    if version.nightly && feature_allowed("proc_macro_span") {
        println!("cargo:rustc-cfg=proc_macro_span");
    }

    if semver_exempt && version.nightly {
        println!("cargo:rustc-cfg=super_unstable");
    }
}

fn enable_use_proc_macro(target: &str) -> bool {
    // wasm targets don't have the `proc_macro` crate, disable this feature.
    if target.contains("wasm32") {
        return false;
    }

    // Otherwise, only enable it if our feature is actually enabled.
    cfg!(feature = "proc-macro")
}

struct RustcVersion {
    minor: u32,
    nightly: bool,
}

fn rustc_version() -> Option<RustcVersion> {
<<<<<<< HEAD
    macro_rules! otry {
        ($e:expr) => {
            match $e {
                Some(e) => e,
                None => return None,
            }
        };
    }

    let rustc = otry!(env::var_os("RUSTC"));
    let output = otry!(Command::new(rustc).arg("--version").output().ok());
    let version = otry!(str::from_utf8(&output.stdout).ok());
    let nightly = version.contains("nightly");
=======
    let rustc = env::var_os("RUSTC")?;
    let output = Command::new(rustc).arg("--version").output().ok()?;
    let version = str::from_utf8(&output.stdout).ok()?;
    let nightly = version.contains("nightly") || version.contains("dev");
>>>>>>> 8cd2c99a
    let mut pieces = version.split('.');
    if pieces.next() != Some("rustc 1") {
        return None;
    }
<<<<<<< HEAD
    let minor = otry!(pieces.next());
    let minor = otry!(minor.parse().ok());

    Some(RustcVersion {
        minor: minor,
        nightly: nightly,
    })
=======
    let minor = pieces.next()?.parse().ok()?;
    Some(RustcVersion { minor, nightly })
>>>>>>> 8cd2c99a
}

fn feature_allowed(feature: &str) -> bool {
    // Recognized formats:
    //
    //     -Z allow-features=feature1,feature2
    //
    //     -Zallow-features=feature1,feature2

    if let Some(rustflags) = env::var_os("RUSTFLAGS") {
        for mut flag in rustflags.to_string_lossy().split(' ') {
            if flag.starts_with("-Z") {
                flag = &flag["-Z".len()..];
            }
            if flag.starts_with("allow-features=") {
                flag = &flag["allow-features=".len()..];
                return flag.split(',').any(|allowed| allowed == feature);
            }
        }
    }

    // No allow-features= flag, allowed by default.
    true
}<|MERGE_RESOLUTION|>--- conflicted
+++ resolved
@@ -1,12 +1,5 @@
 // rustc-cfg emitted by the build script:
 //
-<<<<<<< HEAD
-// "u128"
-//     Include u128 and i128 constructors for proc_macro2::Literal. Enabled on
-//     any compiler 1.26+.
-//
-=======
->>>>>>> 8cd2c99a
 // "use_proc_macro"
 //     Link to extern crate proc_macro. Available on any compiler and any target
 //     except wasm32. Requires "proc-macro" Cargo cfg to be enabled (default is
@@ -21,14 +14,6 @@
 //     procmacro2_semver_exempt surface area is implemented by using the
 //     nightly-only proc_macro API.
 //
-<<<<<<< HEAD
-// "slow_extend"
-//     Fallback when `impl Extend for TokenStream` is not available. These impls
-//     were added one version later than the rest of the proc_macro token API.
-//     Enabled on rustc 1.29 only.
-//
-=======
->>>>>>> 8cd2c99a
 // "proc_macro_span"
 //     Enable non-dummy behavior of Span::start and Span::end methods which
 //     requires an unstable compiler feature. Enabled when building with
@@ -52,32 +37,11 @@
 fn main() {
     println!("cargo:rerun-if-changed=build.rs");
 
-<<<<<<< HEAD
-    let target = env::var("TARGET").unwrap();
-
-=======
->>>>>>> 8cd2c99a
     let version = match rustc_version() {
         Some(version) => version,
         None => return,
     };
 
-<<<<<<< HEAD
-    if version.minor >= 26 {
-        println!("cargo:rustc-cfg=u128");
-    }
-
-    let semver_exempt = cfg!(procmacro2_semver_exempt);
-    if semver_exempt {
-        // https://github.com/alexcrichton/proc-macro2/issues/147
-        println!("cargo:rustc-cfg=procmacro2_semver_exempt");
-    }
-
-    if semver_exempt || cfg!(feature = "span-locations") {
-        println!("cargo:rustc-cfg=span_locations");
-    }
-
-=======
     if version.minor < 31 {
         eprintln!("Minimum supported rustc version is 1.31");
         process::exit(1);
@@ -94,33 +58,14 @@
     }
 
     let target = env::var("TARGET").unwrap();
->>>>>>> 8cd2c99a
     if !enable_use_proc_macro(&target) {
         return;
     }
 
     println!("cargo:rustc-cfg=use_proc_macro");
 
-<<<<<<< HEAD
-    // Rust 1.29 stabilized the necessary APIs in the `proc_macro` crate
-    if version.nightly || version.minor >= 29 && !semver_exempt {
-        println!("cargo:rustc-cfg=wrap_proc_macro");
-    }
-
-    if version.minor == 29 {
-        println!("cargo:rustc-cfg=slow_extend");
-=======
     if version.nightly || !semver_exempt {
         println!("cargo:rustc-cfg=wrap_proc_macro");
-    }
-
-    if version.nightly && feature_allowed("proc_macro_span") {
-        println!("cargo:rustc-cfg=proc_macro_span");
-    }
-
-    if semver_exempt && version.nightly {
-        println!("cargo:rustc-cfg=super_unstable");
->>>>>>> 8cd2c99a
     }
 
     if version.nightly && feature_allowed("proc_macro_span") {
@@ -148,42 +93,16 @@
 }
 
 fn rustc_version() -> Option<RustcVersion> {
-<<<<<<< HEAD
-    macro_rules! otry {
-        ($e:expr) => {
-            match $e {
-                Some(e) => e,
-                None => return None,
-            }
-        };
-    }
-
-    let rustc = otry!(env::var_os("RUSTC"));
-    let output = otry!(Command::new(rustc).arg("--version").output().ok());
-    let version = otry!(str::from_utf8(&output.stdout).ok());
-    let nightly = version.contains("nightly");
-=======
     let rustc = env::var_os("RUSTC")?;
     let output = Command::new(rustc).arg("--version").output().ok()?;
     let version = str::from_utf8(&output.stdout).ok()?;
     let nightly = version.contains("nightly") || version.contains("dev");
->>>>>>> 8cd2c99a
     let mut pieces = version.split('.');
     if pieces.next() != Some("rustc 1") {
         return None;
     }
-<<<<<<< HEAD
-    let minor = otry!(pieces.next());
-    let minor = otry!(minor.parse().ok());
-
-    Some(RustcVersion {
-        minor: minor,
-        nightly: nightly,
-    })
-=======
     let minor = pieces.next()?.parse().ok()?;
     Some(RustcVersion { minor, nightly })
->>>>>>> 8cd2c99a
 }
 
 fn feature_allowed(feature: &str) -> bool {
