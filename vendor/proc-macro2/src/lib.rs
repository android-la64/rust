//! A wrapper around the procedural macro API of the compiler's [`proc_macro`]
<<<<<<< HEAD
//! crate. This library serves three purposes:
=======
//! crate. This library serves two purposes:
>>>>>>> 8cd2c99a
//!
//! [`proc_macro`]: https://doc.rust-lang.org/proc_macro/
//!
//! - **Bring proc-macro-like functionality to other contexts like build.rs and
//!   main.rs.** Types from `proc_macro` are entirely specific to procedural
//!   macros and cannot ever exist in code outside of a procedural macro.
//!   Meanwhile `proc_macro2` types may exist anywhere including non-macro code.
//!   By developing foundational libraries like [syn] and [quote] against
//!   `proc_macro2` rather than `proc_macro`, the procedural macro ecosystem
//!   becomes easily applicable to many other use cases and we avoid
//!   reimplementing non-macro equivalents of those libraries.
//!
//! - **Make procedural macros unit testable.** As a consequence of being
//!   specific to procedural macros, nothing that uses `proc_macro` can be
//!   executed from a unit test. In order for helper libraries or components of
//!   a macro to be testable in isolation, they must be implemented using
//!   `proc_macro2`.
//!
<<<<<<< HEAD
//! - **Provide the latest and greatest APIs across all compiler versions.**
//!   Procedural macros were first introduced to Rust in 1.15.0 with an
//!   extremely minimal interface. Since then, many improvements have landed to
//!   make macros more flexible and easier to write. This library tracks the
//!   procedural macro API of the most recent stable compiler but employs a
//!   polyfill to provide that API consistently across any compiler since
//!   1.15.0.
//!
=======
>>>>>>> 8cd2c99a
//! [syn]: https://github.com/dtolnay/syn
//! [quote]: https://github.com/dtolnay/quote
//!
//! # Usage
//!
//! The skeleton of a typical procedural macro typically looks like this:
//!
<<<<<<< HEAD
//! ```edition2018
//! extern crate proc_macro;
//!
//! # const IGNORE: &str = stringify! {
//! #[proc_macro_derive(MyDerive)]
//! # };
//! pub fn my_derive(input: proc_macro::TokenStream) -> proc_macro::TokenStream {
//!     let input = proc_macro2::TokenStream::from(input);
//!
//!     let output: proc_macro2::TokenStream = {
//!         /* transform input */
//!         # input
//!     };
//!
//!     proc_macro::TokenStream::from(output)
//! }
//! ```
//!
//! If parsing with [Syn], you'll use [`parse_macro_input!`] instead to
//! propagate parse errors correctly back to the compiler when parsing fails.
//!
//! [`parse_macro_input!`]: https://docs.rs/syn/0.15/syn/macro.parse_macro_input.html
//!
=======
//! ```
//! extern crate proc_macro;
//!
//! # const IGNORE: &str = stringify! {
//! #[proc_macro_derive(MyDerive)]
//! # };
//! # #[cfg(wrap_proc_macro)]
//! pub fn my_derive(input: proc_macro::TokenStream) -> proc_macro::TokenStream {
//!     let input = proc_macro2::TokenStream::from(input);
//!
//!     let output: proc_macro2::TokenStream = {
//!         /* transform input */
//!         # input
//!     };
//!
//!     proc_macro::TokenStream::from(output)
//! }
//! ```
//!
//! If parsing with [Syn], you'll use [`parse_macro_input!`] instead to
//! propagate parse errors correctly back to the compiler when parsing fails.
//!
//! [`parse_macro_input!`]: https://docs.rs/syn/1.0/syn/macro.parse_macro_input.html
//!
>>>>>>> 8cd2c99a
//! # Unstable features
//!
//! The default feature set of proc-macro2 tracks the most recent stable
//! compiler API. Functionality in `proc_macro` that is not yet stable is not
//! exposed by proc-macro2 by default.
//!
//! To opt into the additional APIs available in the most recent nightly
//! compiler, the `procmacro2_semver_exempt` config flag must be passed to
<<<<<<< HEAD
//! rustc. As usual, we will polyfill those nightly-only APIs all the way back
//! to Rust 1.15.0. As these are unstable APIs that track the nightly compiler,
//! minor versions of proc-macro2 may make breaking changes to them at any time.
=======
//! rustc. We will polyfill those nightly-only APIs back to Rust 1.31.0. As
//! these are unstable APIs that track the nightly compiler, minor versions of
//! proc-macro2 may make breaking changes to them at any time.
>>>>>>> 8cd2c99a
//!
//! ```sh
//! RUSTFLAGS='--cfg procmacro2_semver_exempt' cargo build
//! ```
//!
//! Note that this must not only be done for your crate, but for any crate that
//! depends on your crate. This infectious nature is intentional, as it serves
//! as a reminder that you are outside of the normal semver guarantees.
//!
//! Semver exempt methods are marked as such in the proc-macro2 documentation.
<<<<<<< HEAD

// Proc-macro2 types in rustdoc of other crates get linked to here.
#![doc(html_root_url = "https://docs.rs/proc-macro2/0.4.30")]
=======
//!
//! # Thread-Safety
//!
//! Most types in this crate are `!Sync` because the underlying compiler
//! types make use of thread-local memory, meaning they cannot be accessed from
//! a different thread.

// Proc-macro2 types in rustdoc of other crates get linked to here.
#![doc(html_root_url = "https://docs.rs/proc-macro2/1.0.3")]
>>>>>>> 8cd2c99a
#![cfg_attr(any(proc_macro_span, super_unstable), feature(proc_macro_span))]
#![cfg_attr(super_unstable, feature(proc_macro_raw_ident, proc_macro_def_site))]

#[cfg(use_proc_macro)]
extern crate proc_macro;

use std::cmp::Ordering;
use std::fmt;
use std::hash::{Hash, Hasher};
use std::iter::FromIterator;
use std::marker;
#[cfg(procmacro2_semver_exempt)]
use std::path::PathBuf;
use std::rc::Rc;
use std::str::FromStr;

#[macro_use]
mod strnom;
mod fallback;

#[cfg(not(wrap_proc_macro))]
<<<<<<< HEAD
use fallback as imp;
=======
use crate::fallback as imp;
>>>>>>> 8cd2c99a
#[path = "wrapper.rs"]
#[cfg(wrap_proc_macro)]
mod imp;

/// An abstract stream of tokens, or more concretely a sequence of token trees.
///
/// This type provides interfaces for iterating over token trees and for
/// collecting token trees into one stream.
///
/// Token stream is both the input and output of `#[proc_macro]`,
/// `#[proc_macro_attribute]` and `#[proc_macro_derive]` definitions.
#[derive(Clone)]
pub struct TokenStream {
    inner: imp::TokenStream,
    _marker: marker::PhantomData<Rc<()>>,
}

/// Error returned from `TokenStream::from_str`.
pub struct LexError {
    inner: imp::LexError,
    _marker: marker::PhantomData<Rc<()>>,
}

impl TokenStream {
    fn _new(inner: imp::TokenStream) -> TokenStream {
        TokenStream {
            inner,
            _marker: marker::PhantomData,
        }
    }

    fn _new_stable(inner: fallback::TokenStream) -> TokenStream {
        TokenStream {
            inner: inner.into(),
            _marker: marker::PhantomData,
        }
    }

    /// Returns an empty `TokenStream` containing no token trees.
    pub fn new() -> TokenStream {
        TokenStream::_new(imp::TokenStream::new())
    }

    /// Checks if this `TokenStream` is empty.
    pub fn is_empty(&self) -> bool {
        self.inner.is_empty()
    }
}

/// `TokenStream::default()` returns an empty stream,
/// i.e. this is equivalent with `TokenStream::new()`.
impl Default for TokenStream {
    fn default() -> Self {
        TokenStream::new()
    }
}

/// Attempts to break the string into tokens and parse those tokens into a token
/// stream.
///
/// May fail for a number of reasons, for example, if the string contains
/// unbalanced delimiters or characters not existing in the language.
///
/// NOTE: Some errors may cause panics instead of returning `LexError`. We
/// reserve the right to change these errors into `LexError`s later.
impl FromStr for TokenStream {
    type Err = LexError;

    fn from_str(src: &str) -> Result<TokenStream, LexError> {
        let e = src.parse().map_err(|e| LexError {
            inner: e,
            _marker: marker::PhantomData,
        })?;
        Ok(TokenStream::_new(e))
    }
}

#[cfg(use_proc_macro)]
impl From<proc_macro::TokenStream> for TokenStream {
    fn from(inner: proc_macro::TokenStream) -> TokenStream {
        TokenStream::_new(inner.into())
    }
}

#[cfg(use_proc_macro)]
impl From<TokenStream> for proc_macro::TokenStream {
    fn from(inner: TokenStream) -> proc_macro::TokenStream {
        inner.inner.into()
    }
}

impl From<TokenTree> for TokenStream {
    fn from(token: TokenTree) -> Self {
        TokenStream::_new(imp::TokenStream::from(token))
    }
}

impl Extend<TokenTree> for TokenStream {
    fn extend<I: IntoIterator<Item = TokenTree>>(&mut self, streams: I) {
        self.inner.extend(streams)
    }
}

impl Extend<TokenStream> for TokenStream {
    fn extend<I: IntoIterator<Item = TokenStream>>(&mut self, streams: I) {
        self.inner
            .extend(streams.into_iter().map(|stream| stream.inner))
    }
}

/// Collects a number of token trees into a single stream.
impl FromIterator<TokenTree> for TokenStream {
    fn from_iter<I: IntoIterator<Item = TokenTree>>(streams: I) -> Self {
        TokenStream::_new(streams.into_iter().collect())
    }
}
impl FromIterator<TokenStream> for TokenStream {
    fn from_iter<I: IntoIterator<Item = TokenStream>>(streams: I) -> Self {
        TokenStream::_new(streams.into_iter().map(|i| i.inner).collect())
    }
}

/// Prints the token stream as a string that is supposed to be losslessly
/// convertible back into the same token stream (modulo spans), except for
/// possibly `TokenTree::Group`s with `Delimiter::None` delimiters and negative
/// numeric literals.
impl fmt::Display for TokenStream {
    fn fmt(&self, f: &mut fmt::Formatter) -> fmt::Result {
        self.inner.fmt(f)
    }
}

/// Prints token in a form convenient for debugging.
impl fmt::Debug for TokenStream {
    fn fmt(&self, f: &mut fmt::Formatter) -> fmt::Result {
        self.inner.fmt(f)
    }
}

impl fmt::Debug for LexError {
    fn fmt(&self, f: &mut fmt::Formatter) -> fmt::Result {
        self.inner.fmt(f)
    }
}

/// The source file of a given `Span`.
///
/// This type is semver exempt and not exposed by default.
#[cfg(procmacro2_semver_exempt)]
#[derive(Clone, PartialEq, Eq)]
pub struct SourceFile {
    inner: imp::SourceFile,
    _marker: marker::PhantomData<Rc<()>>,
}

#[cfg(procmacro2_semver_exempt)]
impl SourceFile {
    fn _new(inner: imp::SourceFile) -> Self {
        SourceFile {
            inner,
            _marker: marker::PhantomData,
        }
    }

    /// Get the path to this source file.
    ///
    /// ### Note
    ///
    /// If the code span associated with this `SourceFile` was generated by an
    /// external macro, this may not be an actual path on the filesystem. Use
    /// [`is_real`] to check.
    ///
    /// Also note that even if `is_real` returns `true`, if
    /// `--remap-path-prefix` was passed on the command line, the path as given
    /// may not actually be valid.
    ///
    /// [`is_real`]: #method.is_real
    pub fn path(&self) -> PathBuf {
        self.inner.path()
    }

    /// Returns `true` if this source file is a real source file, and not
    /// generated by an external macro's expansion.
    pub fn is_real(&self) -> bool {
        self.inner.is_real()
    }
}

#[cfg(procmacro2_semver_exempt)]
impl fmt::Debug for SourceFile {
    fn fmt(&self, f: &mut fmt::Formatter) -> fmt::Result {
        self.inner.fmt(f)
    }
}

/// A line-column pair representing the start or end of a `Span`.
///
/// This type is semver exempt and not exposed by default.
#[cfg(span_locations)]
#[derive(Copy, Clone, Debug, PartialEq, Eq)]
pub struct LineColumn {
    /// The 1-indexed line in the source file on which the span starts or ends
    /// (inclusive).
    pub line: usize,
    /// The 0-indexed column (in UTF-8 characters) in the source file on which
    /// the span starts or ends (inclusive).
    pub column: usize,
}

/// A region of source code, along with macro expansion information.
#[derive(Copy, Clone)]
pub struct Span {
    inner: imp::Span,
    _marker: marker::PhantomData<Rc<()>>,
}

impl Span {
    fn _new(inner: imp::Span) -> Span {
        Span {
            inner,
            _marker: marker::PhantomData,
        }
    }

    fn _new_stable(inner: fallback::Span) -> Span {
        Span {
            inner: inner.into(),
            _marker: marker::PhantomData,
        }
    }

    /// The span of the invocation of the current procedural macro.
    ///
    /// Identifiers created with this span will be resolved as if they were
    /// written directly at the macro call location (call-site hygiene) and
    /// other code at the macro call site will be able to refer to them as well.
    pub fn call_site() -> Span {
        Span::_new(imp::Span::call_site())
    }

    /// A span that resolves at the macro definition site.
    ///
    /// This method is semver exempt and not exposed by default.
    #[cfg(procmacro2_semver_exempt)]
    pub fn def_site() -> Span {
        Span::_new(imp::Span::def_site())
    }

    /// Creates a new span with the same line/column information as `self` but
    /// that resolves symbols as though it were at `other`.
    ///
    /// This method is semver exempt and not exposed by default.
    #[cfg(procmacro2_semver_exempt)]
    pub fn resolved_at(&self, other: Span) -> Span {
        Span::_new(self.inner.resolved_at(other.inner))
    }

    /// Creates a new span with the same name resolution behavior as `self` but
    /// with the line/column information of `other`.
    ///
    /// This method is semver exempt and not exposed by default.
    #[cfg(procmacro2_semver_exempt)]
    pub fn located_at(&self, other: Span) -> Span {
        Span::_new(self.inner.located_at(other.inner))
    }

    /// Convert `proc_macro2::Span` to `proc_macro::Span`.
    ///
    /// This method is available when building with a nightly compiler, or when
    /// building with rustc 1.29+ *without* semver exempt features.
    ///
    /// # Panics
    ///
    /// Panics if called from outside of a procedural macro. Unlike
    /// `proc_macro2::Span`, the `proc_macro::Span` type can only exist within
    /// the context of a procedural macro invocation.
    #[cfg(wrap_proc_macro)]
    pub fn unwrap(self) -> proc_macro::Span {
        self.inner.unwrap()
    }

    // Soft deprecated. Please use Span::unwrap.
    #[cfg(wrap_proc_macro)]
    #[doc(hidden)]
    pub fn unstable(self) -> proc_macro::Span {
        self.unwrap()
    }

    /// The original source file into which this span points.
    ///
    /// This method is semver exempt and not exposed by default.
    #[cfg(procmacro2_semver_exempt)]
    pub fn source_file(&self) -> SourceFile {
        SourceFile::_new(self.inner.source_file())
    }

    /// Get the starting line/column in the source file for this span.
    ///
    /// This method requires the `"span-locations"` feature to be enabled.
    #[cfg(span_locations)]
    pub fn start(&self) -> LineColumn {
        let imp::LineColumn { line, column } = self.inner.start();
        LineColumn { line, column }
    }

    /// Get the ending line/column in the source file for this span.
    ///
    /// This method requires the `"span-locations"` feature to be enabled.
    #[cfg(span_locations)]
    pub fn end(&self) -> LineColumn {
        let imp::LineColumn { line, column } = self.inner.end();
        LineColumn { line, column }
    }

    /// Create a new span encompassing `self` and `other`.
    ///
    /// Returns `None` if `self` and `other` are from different files.
    ///
    /// Warning: the underlying [`proc_macro::Span::join`] method is
    /// nightly-only. When called from within a procedural macro not using a
    /// nightly compiler, this method will always return `None`.
    ///
    /// [`proc_macro::Span::join`]: https://doc.rust-lang.org/proc_macro/struct.Span.html#method.join
    pub fn join(&self, other: Span) -> Option<Span> {
        self.inner.join(other.inner).map(Span::_new)
    }

    /// Compares two spans to see if they're equal.
    ///
    /// This method is semver exempt and not exposed by default.
    #[cfg(procmacro2_semver_exempt)]
    pub fn eq(&self, other: &Span) -> bool {
        self.inner.eq(&other.inner)
    }
}

/// Prints a span in a form convenient for debugging.
impl fmt::Debug for Span {
    fn fmt(&self, f: &mut fmt::Formatter) -> fmt::Result {
        self.inner.fmt(f)
    }
}

/// A single token or a delimited sequence of token trees (e.g. `[1, (), ..]`).
#[derive(Clone)]
pub enum TokenTree {
    /// A token stream surrounded by bracket delimiters.
    Group(Group),
    /// An identifier.
    Ident(Ident),
    /// A single punctuation character (`+`, `,`, `$`, etc.).
    Punct(Punct),
    /// A literal character (`'a'`), string (`"hello"`), number (`2.3`), etc.
    Literal(Literal),
}

impl TokenTree {
    /// Returns the span of this tree, delegating to the `span` method of
    /// the contained token or a delimited stream.
    pub fn span(&self) -> Span {
        match *self {
            TokenTree::Group(ref t) => t.span(),
            TokenTree::Ident(ref t) => t.span(),
            TokenTree::Punct(ref t) => t.span(),
            TokenTree::Literal(ref t) => t.span(),
        }
    }

    /// Configures the span for *only this token*.
    ///
    /// Note that if this token is a `Group` then this method will not configure
    /// the span of each of the internal tokens, this will simply delegate to
    /// the `set_span` method of each variant.
    pub fn set_span(&mut self, span: Span) {
        match *self {
            TokenTree::Group(ref mut t) => t.set_span(span),
            TokenTree::Ident(ref mut t) => t.set_span(span),
            TokenTree::Punct(ref mut t) => t.set_span(span),
            TokenTree::Literal(ref mut t) => t.set_span(span),
        }
    }
}

impl From<Group> for TokenTree {
    fn from(g: Group) -> TokenTree {
        TokenTree::Group(g)
    }
}

impl From<Ident> for TokenTree {
    fn from(g: Ident) -> TokenTree {
        TokenTree::Ident(g)
    }
}

impl From<Punct> for TokenTree {
    fn from(g: Punct) -> TokenTree {
        TokenTree::Punct(g)
    }
}

impl From<Literal> for TokenTree {
    fn from(g: Literal) -> TokenTree {
        TokenTree::Literal(g)
    }
}

/// Prints the token tree as a string that is supposed to be losslessly
/// convertible back into the same token tree (modulo spans), except for
/// possibly `TokenTree::Group`s with `Delimiter::None` delimiters and negative
/// numeric literals.
impl fmt::Display for TokenTree {
    fn fmt(&self, f: &mut fmt::Formatter) -> fmt::Result {
        match *self {
            TokenTree::Group(ref t) => t.fmt(f),
            TokenTree::Ident(ref t) => t.fmt(f),
            TokenTree::Punct(ref t) => t.fmt(f),
            TokenTree::Literal(ref t) => t.fmt(f),
        }
    }
}

/// Prints token tree in a form convenient for debugging.
impl fmt::Debug for TokenTree {
    fn fmt(&self, f: &mut fmt::Formatter) -> fmt::Result {
        // Each of these has the name in the struct type in the derived debug,
        // so don't bother with an extra layer of indirection
        match *self {
            TokenTree::Group(ref t) => t.fmt(f),
            TokenTree::Ident(ref t) => {
                let mut debug = f.debug_struct("Ident");
                debug.field("sym", &format_args!("{}", t));
                imp::debug_span_field_if_nontrivial(&mut debug, t.span().inner);
                debug.finish()
            }
            TokenTree::Punct(ref t) => t.fmt(f),
            TokenTree::Literal(ref t) => t.fmt(f),
        }
    }
}

/// A delimited token stream.
///
/// A `Group` internally contains a `TokenStream` which is surrounded by
/// `Delimiter`s.
#[derive(Clone)]
pub struct Group {
    inner: imp::Group,
}

/// Describes how a sequence of token trees is delimited.
#[derive(Copy, Clone, Debug, Eq, PartialEq)]
pub enum Delimiter {
    /// `( ... )`
    Parenthesis,
    /// `{ ... }`
    Brace,
    /// `[ ... ]`
    Bracket,
    /// `Ø ... Ø`
    ///
    /// An implicit delimiter, that may, for example, appear around tokens
    /// coming from a "macro variable" `$var`. It is important to preserve
    /// operator priorities in cases like `$var * 3` where `$var` is `1 + 2`.
    /// Implicit delimiters may not survive roundtrip of a token stream through
    /// a string.
    None,
}

impl Group {
    fn _new(inner: imp::Group) -> Self {
<<<<<<< HEAD
        Group { inner: inner }
=======
        Group { inner }
>>>>>>> 8cd2c99a
    }

    fn _new_stable(inner: fallback::Group) -> Self {
        Group {
            inner: inner.into(),
        }
    }

    /// Creates a new `Group` with the given delimiter and token stream.
    ///
    /// This constructor will set the span for this group to
    /// `Span::call_site()`. To change the span you can use the `set_span`
    /// method below.
    pub fn new(delimiter: Delimiter, stream: TokenStream) -> Group {
        Group {
            inner: imp::Group::new(delimiter, stream.inner),
        }
    }

    /// Returns the delimiter of this `Group`
    pub fn delimiter(&self) -> Delimiter {
        self.inner.delimiter()
    }

    /// Returns the `TokenStream` of tokens that are delimited in this `Group`.
    ///
    /// Note that the returned token stream does not include the delimiter
    /// returned above.
    pub fn stream(&self) -> TokenStream {
        TokenStream::_new(self.inner.stream())
    }

    /// Returns the span for the delimiters of this token stream, spanning the
    /// entire `Group`.
    ///
    /// ```text
    /// pub fn span(&self) -> Span {
    ///            ^^^^^^^
    /// ```
    pub fn span(&self) -> Span {
        Span::_new(self.inner.span())
    }

    /// Returns the span pointing to the opening delimiter of this group.
    ///
    /// ```text
    /// pub fn span_open(&self) -> Span {
    ///                 ^
    /// ```
    pub fn span_open(&self) -> Span {
        Span::_new(self.inner.span_open())
    }

    /// Returns the span pointing to the closing delimiter of this group.
    ///
    /// ```text
    /// pub fn span_close(&self) -> Span {
    ///                        ^
    /// ```
    pub fn span_close(&self) -> Span {
        Span::_new(self.inner.span_close())
    }

    /// Configures the span for this `Group`'s delimiters, but not its internal
    /// tokens.
    ///
    /// This method will **not** set the span of all the internal tokens spanned
    /// by this group, but rather it will only set the span of the delimiter
    /// tokens at the level of the `Group`.
    pub fn set_span(&mut self, span: Span) {
        self.inner.set_span(span.inner)
    }
}

/// Prints the group as a string that should be losslessly convertible back
/// into the same group (modulo spans), except for possibly `TokenTree::Group`s
/// with `Delimiter::None` delimiters.
impl fmt::Display for Group {
    fn fmt(&self, formatter: &mut fmt::Formatter) -> fmt::Result {
        fmt::Display::fmt(&self.inner, formatter)
    }
}

impl fmt::Debug for Group {
    fn fmt(&self, formatter: &mut fmt::Formatter) -> fmt::Result {
        fmt::Debug::fmt(&self.inner, formatter)
    }
}

/// An `Punct` is an single punctuation character like `+`, `-` or `#`.
///
/// Multicharacter operators like `+=` are represented as two instances of
/// `Punct` with different forms of `Spacing` returned.
#[derive(Clone)]
pub struct Punct {
    op: char,
    spacing: Spacing,
    span: Span,
}

/// Whether an `Punct` is followed immediately by another `Punct` or followed by
/// another token or whitespace.
#[derive(Copy, Clone, Debug, Eq, PartialEq)]
pub enum Spacing {
    /// E.g. `+` is `Alone` in `+ =`, `+ident` or `+()`.
    Alone,
    /// E.g. `+` is `Joint` in `+=` or `'` is `Joint` in `'#`.
    ///
    /// Additionally, single quote `'` can join with identifiers to form
    /// lifetimes `'ident`.
    Joint,
}

impl Punct {
    /// Creates a new `Punct` from the given character and spacing.
    ///
    /// The `ch` argument must be a valid punctuation character permitted by the
    /// language, otherwise the function will panic.
    ///
    /// The returned `Punct` will have the default span of `Span::call_site()`
    /// which can be further configured with the `set_span` method below.
    pub fn new(op: char, spacing: Spacing) -> Punct {
        Punct {
            op,
            spacing,
            span: Span::call_site(),
        }
    }

    /// Returns the value of this punctuation character as `char`.
    pub fn as_char(&self) -> char {
        self.op
    }

    /// Returns the spacing of this punctuation character, indicating whether
    /// it's immediately followed by another `Punct` in the token stream, so
    /// they can potentially be combined into a multicharacter operator
    /// (`Joint`), or it's followed by some other token or whitespace (`Alone`)
    /// so the operator has certainly ended.
    pub fn spacing(&self) -> Spacing {
        self.spacing
    }

    /// Returns the span for this punctuation character.
    pub fn span(&self) -> Span {
        self.span
    }

    /// Configure the span for this punctuation character.
    pub fn set_span(&mut self, span: Span) {
        self.span = span;
    }
}

/// Prints the punctuation character as a string that should be losslessly
/// convertible back into the same character.
impl fmt::Display for Punct {
    fn fmt(&self, f: &mut fmt::Formatter) -> fmt::Result {
        self.op.fmt(f)
    }
}

impl fmt::Debug for Punct {
    fn fmt(&self, fmt: &mut fmt::Formatter) -> fmt::Result {
        let mut debug = fmt.debug_struct("Punct");
        debug.field("op", &self.op);
        debug.field("spacing", &self.spacing);
        imp::debug_span_field_if_nontrivial(&mut debug, self.span.inner);
        debug.finish()
    }
}

/// A word of Rust code, which may be a keyword or legal variable name.
///
/// An identifier consists of at least one Unicode code point, the first of
/// which has the XID_Start property and the rest of which have the XID_Continue
/// property.
///
/// - The empty string is not an identifier. Use `Option<Ident>`.
/// - A lifetime is not an identifier. Use `syn::Lifetime` instead.
///
/// An identifier constructed with `Ident::new` is permitted to be a Rust
/// keyword, though parsing one through its [`Parse`] implementation rejects
/// Rust keywords. Use `input.call(Ident::parse_any)` when parsing to match the
/// behaviour of `Ident::new`.
///
/// [`Parse`]: https://docs.rs/syn/1.0/syn/parse/trait.Parse.html
///
/// # Examples
///
/// A new ident can be created from a string using the `Ident::new` function.
/// A span must be provided explicitly which governs the name resolution
/// behavior of the resulting identifier.
///
<<<<<<< HEAD
/// ```edition2018
=======
/// ```
>>>>>>> 8cd2c99a
/// use proc_macro2::{Ident, Span};
///
/// fn main() {
///     let call_ident = Ident::new("calligraphy", Span::call_site());
///
///     println!("{}", call_ident);
/// }
/// ```
///
/// An ident can be interpolated into a token stream using the `quote!` macro.
///
<<<<<<< HEAD
/// ```edition2018
=======
/// ```
>>>>>>> 8cd2c99a
/// use proc_macro2::{Ident, Span};
/// use quote::quote;
///
/// fn main() {
///     let ident = Ident::new("demo", Span::call_site());
///
///     // Create a variable binding whose name is this ident.
///     let expanded = quote! { let #ident = 10; };
///
///     // Create a variable binding with a slightly different name.
///     let temp_ident = Ident::new(&format!("new_{}", ident), Span::call_site());
///     let expanded = quote! { let #temp_ident = 10; };
/// }
/// ```
///
/// A string representation of the ident is available through the `to_string()`
/// method.
///
<<<<<<< HEAD
/// ```edition2018
=======
/// ```
>>>>>>> 8cd2c99a
/// # use proc_macro2::{Ident, Span};
/// #
/// # let ident = Ident::new("another_identifier", Span::call_site());
/// #
/// // Examine the ident as a string.
/// let ident_string = ident.to_string();
/// if ident_string.len() > 60 {
///     println!("Very long identifier: {}", ident_string)
/// }
/// ```
#[derive(Clone)]
pub struct Ident {
    inner: imp::Ident,
    _marker: marker::PhantomData<Rc<()>>,
}

impl Ident {
    fn _new(inner: imp::Ident) -> Ident {
        Ident {
            inner,
            _marker: marker::PhantomData,
        }
    }

    /// Creates a new `Ident` with the given `string` as well as the specified
    /// `span`.
    ///
    /// The `string` argument must be a valid identifier permitted by the
    /// language, otherwise the function will panic.
    ///
    /// Note that `span`, currently in rustc, configures the hygiene information
    /// for this identifier.
    ///
    /// As of this time `Span::call_site()` explicitly opts-in to "call-site"
    /// hygiene meaning that identifiers created with this span will be resolved
    /// as if they were written directly at the location of the macro call, and
    /// other code at the macro call site will be able to refer to them as well.
    ///
    /// Later spans like `Span::def_site()` will allow to opt-in to
    /// "definition-site" hygiene meaning that identifiers created with this
    /// span will be resolved at the location of the macro definition and other
    /// code at the macro call site will not be able to refer to them.
    ///
    /// Due to the current importance of hygiene this constructor, unlike other
    /// tokens, requires a `Span` to be specified at construction.
    ///
    /// # Panics
    ///
    /// Panics if the input string is neither a keyword nor a legal variable
    /// name. If you are not sure whether the string contains an identifier and
    /// need to handle an error case, use
<<<<<<< HEAD
    /// <a href="https://docs.rs/syn/0.15/syn/fn.parse_str.html"><code
=======
    /// <a href="https://docs.rs/syn/1.0/syn/fn.parse_str.html"><code
>>>>>>> 8cd2c99a
    ///   style="padding-right:0;">syn::parse_str</code></a><code
    ///   style="padding-left:0;">::&lt;Ident&gt;</code>
    /// rather than `Ident::new`.
    pub fn new(string: &str, span: Span) -> Ident {
        Ident::_new(imp::Ident::new(string, span.inner))
    }

    /// Same as `Ident::new`, but creates a raw identifier (`r#ident`).
    ///
    /// This method is semver exempt and not exposed by default.
    #[cfg(procmacro2_semver_exempt)]
    pub fn new_raw(string: &str, span: Span) -> Ident {
        Ident::_new_raw(string, span)
    }

    fn _new_raw(string: &str, span: Span) -> Ident {
        Ident::_new(imp::Ident::new_raw(string, span.inner))
    }

    /// Returns the span of this `Ident`.
    pub fn span(&self) -> Span {
        Span::_new(self.inner.span())
    }

    /// Configures the span of this `Ident`, possibly changing its hygiene
    /// context.
    pub fn set_span(&mut self, span: Span) {
        self.inner.set_span(span.inner);
    }
}

impl PartialEq for Ident {
    fn eq(&self, other: &Ident) -> bool {
        self.inner == other.inner
    }
}

impl<T> PartialEq<T> for Ident
where
    T: ?Sized + AsRef<str>,
{
    fn eq(&self, other: &T) -> bool {
        self.inner == other
    }
}

impl Eq for Ident {}

impl PartialOrd for Ident {
    fn partial_cmp(&self, other: &Ident) -> Option<Ordering> {
        Some(self.cmp(other))
    }
}

impl Ord for Ident {
    fn cmp(&self, other: &Ident) -> Ordering {
        self.to_string().cmp(&other.to_string())
    }
}

impl Hash for Ident {
    fn hash<H: Hasher>(&self, hasher: &mut H) {
        self.to_string().hash(hasher)
    }
}

/// Prints the identifier as a string that should be losslessly convertible back
/// into the same identifier.
impl fmt::Display for Ident {
    fn fmt(&self, f: &mut fmt::Formatter) -> fmt::Result {
        self.inner.fmt(f)
    }
}

impl fmt::Debug for Ident {
    fn fmt(&self, f: &mut fmt::Formatter) -> fmt::Result {
        self.inner.fmt(f)
    }
}

/// A literal string (`"hello"`), byte string (`b"hello"`), character (`'a'`),
/// byte character (`b'a'`), an integer or floating point number with or without
/// a suffix (`1`, `1u8`, `2.3`, `2.3f32`).
///
/// Boolean literals like `true` and `false` do not belong here, they are
/// `Ident`s.
#[derive(Clone)]
pub struct Literal {
    inner: imp::Literal,
    _marker: marker::PhantomData<Rc<()>>,
}

macro_rules! suffixed_int_literals {
    ($($name:ident => $kind:ident,)*) => ($(
        /// Creates a new suffixed integer literal with the specified value.
        ///
        /// This function will create an integer like `1u32` where the integer
        /// value specified is the first part of the token and the integral is
        /// also suffixed at the end. Literals created from negative numbers may
        /// not survive rountrips through `TokenStream` or strings and may be
        /// broken into two tokens (`-` and positive literal).
        ///
        /// Literals created through this method have the `Span::call_site()`
        /// span by default, which can be configured with the `set_span` method
        /// below.
        pub fn $name(n: $kind) -> Literal {
            Literal::_new(imp::Literal::$name(n))
        }
    )*)
}

macro_rules! unsuffixed_int_literals {
    ($($name:ident => $kind:ident,)*) => ($(
        /// Creates a new unsuffixed integer literal with the specified value.
        ///
        /// This function will create an integer like `1` where the integer
        /// value specified is the first part of the token. No suffix is
        /// specified on this token, meaning that invocations like
        /// `Literal::i8_unsuffixed(1)` are equivalent to
        /// `Literal::u32_unsuffixed(1)`. Literals created from negative numbers
        /// may not survive rountrips through `TokenStream` or strings and may
        /// be broken into two tokens (`-` and positive literal).
        ///
        /// Literals created through this method have the `Span::call_site()`
        /// span by default, which can be configured with the `set_span` method
        /// below.
        pub fn $name(n: $kind) -> Literal {
            Literal::_new(imp::Literal::$name(n))
        }
    )*)
}

impl Literal {
    fn _new(inner: imp::Literal) -> Literal {
        Literal {
            inner,
            _marker: marker::PhantomData,
        }
    }

    fn _new_stable(inner: fallback::Literal) -> Literal {
        Literal {
            inner: inner.into(),
            _marker: marker::PhantomData,
        }
    }

    suffixed_int_literals! {
        u8_suffixed => u8,
        u16_suffixed => u16,
        u32_suffixed => u32,
        u64_suffixed => u64,
        u128_suffixed => u128,
        usize_suffixed => usize,
        i8_suffixed => i8,
        i16_suffixed => i16,
        i32_suffixed => i32,
        i64_suffixed => i64,
        i128_suffixed => i128,
        isize_suffixed => isize,
    }

    unsuffixed_int_literals! {
        u8_unsuffixed => u8,
        u16_unsuffixed => u16,
        u32_unsuffixed => u32,
        u64_unsuffixed => u64,
        u128_unsuffixed => u128,
        usize_unsuffixed => usize,
        i8_unsuffixed => i8,
        i16_unsuffixed => i16,
        i32_unsuffixed => i32,
        i64_unsuffixed => i64,
        i128_unsuffixed => i128,
        isize_unsuffixed => isize,
    }

    /// Creates a new unsuffixed floating-point literal.
    ///
    /// This constructor is similar to those like `Literal::i8_unsuffixed` where
    /// the float's value is emitted directly into the token but no suffix is
    /// used, so it may be inferred to be a `f64` later in the compiler.
    /// Literals created from negative numbers may not survive rountrips through
    /// `TokenStream` or strings and may be broken into two tokens (`-` and
    /// positive literal).
    ///
    /// # Panics
    ///
    /// This function requires that the specified float is finite, for example
    /// if it is infinity or NaN this function will panic.
    pub fn f64_unsuffixed(f: f64) -> Literal {
        assert!(f.is_finite());
        Literal::_new(imp::Literal::f64_unsuffixed(f))
    }

    /// Creates a new suffixed floating-point literal.
    ///
    /// This constructor will create a literal like `1.0f64` where the value
    /// specified is the preceding part of the token and `f64` is the suffix of
    /// the token. This token will always be inferred to be an `f64` in the
    /// compiler. Literals created from negative numbers may not survive
    /// rountrips through `TokenStream` or strings and may be broken into two
    /// tokens (`-` and positive literal).
    ///
    /// # Panics
    ///
    /// This function requires that the specified float is finite, for example
    /// if it is infinity or NaN this function will panic.
    pub fn f64_suffixed(f: f64) -> Literal {
        assert!(f.is_finite());
        Literal::_new(imp::Literal::f64_suffixed(f))
    }

    /// Creates a new unsuffixed floating-point literal.
    ///
    /// This constructor is similar to those like `Literal::i8_unsuffixed` where
    /// the float's value is emitted directly into the token but no suffix is
    /// used, so it may be inferred to be a `f64` later in the compiler.
    /// Literals created from negative numbers may not survive rountrips through
    /// `TokenStream` or strings and may be broken into two tokens (`-` and
    /// positive literal).
    ///
    /// # Panics
    ///
    /// This function requires that the specified float is finite, for example
    /// if it is infinity or NaN this function will panic.
    pub fn f32_unsuffixed(f: f32) -> Literal {
        assert!(f.is_finite());
        Literal::_new(imp::Literal::f32_unsuffixed(f))
    }

    /// Creates a new suffixed floating-point literal.
    ///
    /// This constructor will create a literal like `1.0f32` where the value
    /// specified is the preceding part of the token and `f32` is the suffix of
    /// the token. This token will always be inferred to be an `f32` in the
    /// compiler. Literals created from negative numbers may not survive
    /// rountrips through `TokenStream` or strings and may be broken into two
    /// tokens (`-` and positive literal).
    ///
    /// # Panics
    ///
    /// This function requires that the specified float is finite, for example
    /// if it is infinity or NaN this function will panic.
    pub fn f32_suffixed(f: f32) -> Literal {
        assert!(f.is_finite());
        Literal::_new(imp::Literal::f32_suffixed(f))
    }

    /// String literal.
    pub fn string(string: &str) -> Literal {
        Literal::_new(imp::Literal::string(string))
    }

    /// Character literal.
    pub fn character(ch: char) -> Literal {
        Literal::_new(imp::Literal::character(ch))
    }

    /// Byte string literal.
    pub fn byte_string(s: &[u8]) -> Literal {
        Literal::_new(imp::Literal::byte_string(s))
    }

    /// Returns the span encompassing this literal.
    pub fn span(&self) -> Span {
        Span::_new(self.inner.span())
    }

    /// Configures the span associated for this literal.
    pub fn set_span(&mut self, span: Span) {
        self.inner.set_span(span.inner);
    }
}

impl fmt::Debug for Literal {
    fn fmt(&self, f: &mut fmt::Formatter) -> fmt::Result {
        self.inner.fmt(f)
    }
}

impl fmt::Display for Literal {
    fn fmt(&self, f: &mut fmt::Formatter) -> fmt::Result {
        self.inner.fmt(f)
    }
}

/// Public implementation details for the `TokenStream` type, such as iterators.
pub mod token_stream {
    use std::fmt;
    use std::marker;
    use std::rc::Rc;

    pub use crate::TokenStream;
    use crate::{imp, TokenTree};

    /// An iterator over `TokenStream`'s `TokenTree`s.
    ///
    /// The iteration is "shallow", e.g. the iterator doesn't recurse into
    /// delimited groups, and returns whole groups as token trees.
    #[derive(Clone)]
    pub struct IntoIter {
        inner: imp::TokenTreeIter,
        _marker: marker::PhantomData<Rc<()>>,
    }

    impl Iterator for IntoIter {
        type Item = TokenTree;

        fn next(&mut self) -> Option<TokenTree> {
            self.inner.next()
        }
    }

    impl fmt::Debug for IntoIter {
        fn fmt(&self, f: &mut fmt::Formatter) -> fmt::Result {
            self.inner.fmt(f)
        }
    }

    impl IntoIterator for TokenStream {
        type Item = TokenTree;
        type IntoIter = IntoIter;

        fn into_iter(self) -> IntoIter {
            IntoIter {
                inner: self.inner.into_iter(),
                _marker: marker::PhantomData,
            }
        }
    }
}<|MERGE_RESOLUTION|>--- conflicted
+++ resolved
@@ -1,9 +1,5 @@
 //! A wrapper around the procedural macro API of the compiler's [`proc_macro`]
-<<<<<<< HEAD
-//! crate. This library serves three purposes:
-=======
 //! crate. This library serves two purposes:
->>>>>>> 8cd2c99a
 //!
 //! [`proc_macro`]: https://doc.rust-lang.org/proc_macro/
 //!
@@ -22,17 +18,6 @@
 //!   a macro to be testable in isolation, they must be implemented using
 //!   `proc_macro2`.
 //!
-<<<<<<< HEAD
-//! - **Provide the latest and greatest APIs across all compiler versions.**
-//!   Procedural macros were first introduced to Rust in 1.15.0 with an
-//!   extremely minimal interface. Since then, many improvements have landed to
-//!   make macros more flexible and easier to write. This library tracks the
-//!   procedural macro API of the most recent stable compiler but employs a
-//!   polyfill to provide that API consistently across any compiler since
-//!   1.15.0.
-//!
-=======
->>>>>>> 8cd2c99a
 //! [syn]: https://github.com/dtolnay/syn
 //! [quote]: https://github.com/dtolnay/quote
 //!
@@ -40,31 +25,6 @@
 //!
 //! The skeleton of a typical procedural macro typically looks like this:
 //!
-<<<<<<< HEAD
-//! ```edition2018
-//! extern crate proc_macro;
-//!
-//! # const IGNORE: &str = stringify! {
-//! #[proc_macro_derive(MyDerive)]
-//! # };
-//! pub fn my_derive(input: proc_macro::TokenStream) -> proc_macro::TokenStream {
-//!     let input = proc_macro2::TokenStream::from(input);
-//!
-//!     let output: proc_macro2::TokenStream = {
-//!         /* transform input */
-//!         # input
-//!     };
-//!
-//!     proc_macro::TokenStream::from(output)
-//! }
-//! ```
-//!
-//! If parsing with [Syn], you'll use [`parse_macro_input!`] instead to
-//! propagate parse errors correctly back to the compiler when parsing fails.
-//!
-//! [`parse_macro_input!`]: https://docs.rs/syn/0.15/syn/macro.parse_macro_input.html
-//!
-=======
 //! ```
 //! extern crate proc_macro;
 //!
@@ -89,7 +49,6 @@
 //!
 //! [`parse_macro_input!`]: https://docs.rs/syn/1.0/syn/macro.parse_macro_input.html
 //!
->>>>>>> 8cd2c99a
 //! # Unstable features
 //!
 //! The default feature set of proc-macro2 tracks the most recent stable
@@ -98,15 +57,9 @@
 //!
 //! To opt into the additional APIs available in the most recent nightly
 //! compiler, the `procmacro2_semver_exempt` config flag must be passed to
-<<<<<<< HEAD
-//! rustc. As usual, we will polyfill those nightly-only APIs all the way back
-//! to Rust 1.15.0. As these are unstable APIs that track the nightly compiler,
-//! minor versions of proc-macro2 may make breaking changes to them at any time.
-=======
 //! rustc. We will polyfill those nightly-only APIs back to Rust 1.31.0. As
 //! these are unstable APIs that track the nightly compiler, minor versions of
 //! proc-macro2 may make breaking changes to them at any time.
->>>>>>> 8cd2c99a
 //!
 //! ```sh
 //! RUSTFLAGS='--cfg procmacro2_semver_exempt' cargo build
@@ -117,11 +70,6 @@
 //! as a reminder that you are outside of the normal semver guarantees.
 //!
 //! Semver exempt methods are marked as such in the proc-macro2 documentation.
-<<<<<<< HEAD
-
-// Proc-macro2 types in rustdoc of other crates get linked to here.
-#![doc(html_root_url = "https://docs.rs/proc-macro2/0.4.30")]
-=======
 //!
 //! # Thread-Safety
 //!
@@ -131,7 +79,6 @@
 
 // Proc-macro2 types in rustdoc of other crates get linked to here.
 #![doc(html_root_url = "https://docs.rs/proc-macro2/1.0.3")]
->>>>>>> 8cd2c99a
 #![cfg_attr(any(proc_macro_span, super_unstable), feature(proc_macro_span))]
 #![cfg_attr(super_unstable, feature(proc_macro_raw_ident, proc_macro_def_site))]
 
@@ -153,11 +100,7 @@
 mod fallback;
 
 #[cfg(not(wrap_proc_macro))]
-<<<<<<< HEAD
-use fallback as imp;
-=======
 use crate::fallback as imp;
->>>>>>> 8cd2c99a
 #[path = "wrapper.rs"]
 #[cfg(wrap_proc_macro)]
 mod imp;
@@ -629,11 +572,7 @@
 
 impl Group {
     fn _new(inner: imp::Group) -> Self {
-<<<<<<< HEAD
-        Group { inner: inner }
-=======
         Group { inner }
->>>>>>> 8cd2c99a
     }
 
     fn _new_stable(inner: fallback::Group) -> Self {
@@ -828,11 +767,7 @@
 /// A span must be provided explicitly which governs the name resolution
 /// behavior of the resulting identifier.
 ///
-<<<<<<< HEAD
-/// ```edition2018
-=======
 /// ```
->>>>>>> 8cd2c99a
 /// use proc_macro2::{Ident, Span};
 ///
 /// fn main() {
@@ -844,11 +779,7 @@
 ///
 /// An ident can be interpolated into a token stream using the `quote!` macro.
 ///
-<<<<<<< HEAD
-/// ```edition2018
-=======
 /// ```
->>>>>>> 8cd2c99a
 /// use proc_macro2::{Ident, Span};
 /// use quote::quote;
 ///
@@ -867,11 +798,7 @@
 /// A string representation of the ident is available through the `to_string()`
 /// method.
 ///
-<<<<<<< HEAD
-/// ```edition2018
-=======
 /// ```
->>>>>>> 8cd2c99a
 /// # use proc_macro2::{Ident, Span};
 /// #
 /// # let ident = Ident::new("another_identifier", Span::call_site());
@@ -923,11 +850,7 @@
     /// Panics if the input string is neither a keyword nor a legal variable
     /// name. If you are not sure whether the string contains an identifier and
     /// need to handle an error case, use
-<<<<<<< HEAD
-    /// <a href="https://docs.rs/syn/0.15/syn/fn.parse_str.html"><code
-=======
     /// <a href="https://docs.rs/syn/1.0/syn/fn.parse_str.html"><code
->>>>>>> 8cd2c99a
     ///   style="padding-right:0;">syn::parse_str</code></a><code
     ///   style="padding-left:0;">::&lt;Ident&gt;</code>
     /// rather than `Ident::new`.
