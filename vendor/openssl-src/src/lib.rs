--- conflicted
+++ resolved
@@ -1,15 +1,9 @@
 extern crate cc;
 
 use std::env;
-<<<<<<< HEAD
-use std::io::{Read, Write};
-use std::fs::{self, File};
-use std::path::{PathBuf, Path};
-=======
 use std::fs::{self, File};
 use std::io::{Read, Write};
 use std::path::{Path, PathBuf};
->>>>>>> 8cd2c99a
 use std::process::Command;
 
 pub fn source_dir() -> PathBuf {
@@ -391,11 +385,7 @@
         // Skip git metadata as it's been known to cause issues (#26) and
         // otherwise shouldn't be required
         if name.to_str() == Some(".git") {
-<<<<<<< HEAD
-            continue
-=======
             continue;
->>>>>>> 8cd2c99a
         }
 
         let dst = dst.join(name);
@@ -420,11 +410,6 @@
     let path = inner.join("crypto/rand/rand_unix.c");
     File::open(&path).unwrap().read_to_string(&mut buf).unwrap();
 
-<<<<<<< HEAD
-    let buf = buf.replace("asm/unistd.h", "sys/syscall.h").replace("__NR_getrandom", "SYS_getrandom");
-
-    File::create(&path).unwrap().write_all(buf.as_bytes()).unwrap();
-=======
     let buf = buf
         .replace("asm/unistd.h", "sys/syscall.h")
         .replace("__NR_getrandom", "SYS_getrandom");
@@ -433,7 +418,6 @@
         .unwrap()
         .write_all(buf.as_bytes())
         .unwrap();
->>>>>>> 8cd2c99a
 }
 
 fn sanitize_sh(path: &Path) -> String {
