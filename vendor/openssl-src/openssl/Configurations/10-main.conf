--- conflicted
+++ resolved
@@ -1111,11 +1111,7 @@
         thread_scheme    => "pthreads",
         dso_scheme       => "dlfcn",
         shared_target    => "self",
-<<<<<<< HEAD
-        module_ldflags   => "-Wl,-G,-bsymbolic,-bexpall",
-=======
         module_ldflags   => "-Wl,-G,-bsymbolic,-bnoentry",
->>>>>>> 8cd2c99a
         shared_ldflag    => "-Wl,-G,-bsymbolic,-bnoentry",
         shared_defflag   => "-Wl,-bE:",
         shared_extension => ".so.\$(SHLIB_VERSION_NUMBER)",
