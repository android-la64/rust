/*
 * Copyright 1995-2019 The OpenSSL Project Authors. All Rights Reserved.
 *
 * Licensed under the OpenSSL license (the "License").  You may not use
 * this file except in compliance with the License.  You can obtain a copy
 * in the file LICENSE in the source distribution or at
 * https://www.openssl.org/source/license.html
 */

#include <stdio.h>
#include <errno.h>
#include "bio_lcl.h"
#include "internal/cryptlib.h"

static int mem_write(BIO *h, const char *buf, int num);
static int mem_read(BIO *h, char *buf, int size);
static int mem_puts(BIO *h, const char *str);
static int mem_gets(BIO *h, char *str, int size);
static long mem_ctrl(BIO *h, int cmd, long arg1, void *arg2);
static int mem_new(BIO *h);
static int secmem_new(BIO *h);
static int mem_free(BIO *data);
static int mem_buf_free(BIO *data);
static int mem_buf_sync(BIO *h);

static const BIO_METHOD mem_method = {
    BIO_TYPE_MEM,
    "memory buffer",
    /* TODO: Convert to new style write function */
    bwrite_conv,
    mem_write,
    /* TODO: Convert to new style read function */
    bread_conv,
    mem_read,
    mem_puts,
    mem_gets,
    mem_ctrl,
    mem_new,
    mem_free,
    NULL,                      /* mem_callback_ctrl */
};

static const BIO_METHOD secmem_method = {
    BIO_TYPE_MEM,
    "secure memory buffer",
    /* TODO: Convert to new style write function */
    bwrite_conv,
    mem_write,
    /* TODO: Convert to new style read function */
    bread_conv,
    mem_read,
    mem_puts,
    mem_gets,
    mem_ctrl,
    secmem_new,
    mem_free,
    NULL,                      /* mem_callback_ctrl */
};

/*
 * BIO memory stores buffer and read pointer
 * however the roles are different for read only BIOs.
 * In that case the readp just stores the original state
 * to be used for reset.
 */
typedef struct bio_buf_mem_st {
    struct buf_mem_st *buf;   /* allocated buffer */
    struct buf_mem_st *readp; /* read pointer */
} BIO_BUF_MEM;

/*
 * bio->num is used to hold the value to return on 'empty', if it is 0,
 * should_retry is not set
 */

const BIO_METHOD *BIO_s_mem(void)
{
    return &mem_method;
}

const BIO_METHOD *BIO_s_secmem(void)
{
    return(&secmem_method);
}

BIO *BIO_new_mem_buf(const void *buf, int len)
{
    BIO *ret;
    BUF_MEM *b;
    BIO_BUF_MEM *bb;
    size_t sz;

    if (buf == NULL) {
        BIOerr(BIO_F_BIO_NEW_MEM_BUF, BIO_R_NULL_PARAMETER);
        return NULL;
    }
    sz = (len < 0) ? strlen(buf) : (size_t)len;
    if ((ret = BIO_new(BIO_s_mem())) == NULL)
        return NULL;
    bb = (BIO_BUF_MEM *)ret->ptr;
    b = bb->buf;
    /* Cast away const and trust in the MEM_RDONLY flag. */
    b->data = (void *)buf;
    b->length = sz;
    b->max = sz;
    *bb->readp = *bb->buf;
    ret->flags |= BIO_FLAGS_MEM_RDONLY;
    /* Since this is static data retrying won't help */
    ret->num = 0;
    return ret;
}

static int mem_init(BIO *bi, unsigned long flags)
{
    BIO_BUF_MEM *bb = OPENSSL_zalloc(sizeof(*bb));

    if (bb == NULL)
        return 0;
    if ((bb->buf = BUF_MEM_new_ex(flags)) == NULL) {
        OPENSSL_free(bb);
        return 0;
    }
    if ((bb->readp = OPENSSL_zalloc(sizeof(*bb->readp))) == NULL) {
        BUF_MEM_free(bb->buf);
        OPENSSL_free(bb);
        return 0;
    }
    *bb->readp = *bb->buf;
    bi->shutdown = 1;
    bi->init = 1;
    bi->num = -1;
    bi->ptr = (char *)bb;
    return 1;
}

static int mem_new(BIO *bi)
{
    return mem_init(bi, 0L);
}

static int secmem_new(BIO *bi)
{
    return mem_init(bi, BUF_MEM_FLAG_SECURE);
}

static int mem_free(BIO *a)
{
    BIO_BUF_MEM *bb;

    if (a == NULL)
        return 0;

    bb = (BIO_BUF_MEM *)a->ptr;
    if (!mem_buf_free(a))
        return 0;
    OPENSSL_free(bb->readp);
    OPENSSL_free(bb);
    return 1;
}

static int mem_buf_free(BIO *a)
{
    if (a == NULL)
        return 0;

    if (a->shutdown && a->init && a->ptr != NULL) {
        BIO_BUF_MEM *bb = (BIO_BUF_MEM *)a->ptr;
        BUF_MEM *b = bb->buf;

        if (a->flags & BIO_FLAGS_MEM_RDONLY)
            b->data = NULL;
        BUF_MEM_free(b);
    }
    return 1;
}

/*
 * Reallocate memory buffer if read pointer differs
 */
static int mem_buf_sync(BIO *b)
{
    if (b != NULL && b->init != 0 && b->ptr != NULL) {
        BIO_BUF_MEM *bbm = (BIO_BUF_MEM *)b->ptr;

        if (bbm->readp->data != bbm->buf->data) {
            memmove(bbm->buf->data, bbm->readp->data, bbm->readp->length);
            bbm->buf->length = bbm->readp->length;
            bbm->readp->data = bbm->buf->data;
        }
    }
    return 0;
}

static int mem_read(BIO *b, char *out, int outl)
{
    int ret = -1;
    BIO_BUF_MEM *bbm = (BIO_BUF_MEM *)b->ptr;
    BUF_MEM *bm = bbm->readp;

    if (b->flags & BIO_FLAGS_MEM_RDONLY)
        bm = bbm->buf;
    BIO_clear_retry_flags(b);
    ret = (outl >= 0 && (size_t)outl > bm->length) ? (int)bm->length : outl;
    if ((out != NULL) && (ret > 0)) {
        memcpy(out, bm->data, ret);
        bm->length -= ret;
        bm->max -= ret;
        bm->data += ret;
    } else if (bm->length == 0) {
        ret = b->num;
        if (ret != 0)
            BIO_set_retry_read(b);
    }
    return ret;
}

static int mem_write(BIO *b, const char *in, int inl)
{
    int ret = -1;
    int blen;
    BIO_BUF_MEM *bbm = (BIO_BUF_MEM *)b->ptr;

    if (in == NULL) {
        BIOerr(BIO_F_MEM_WRITE, BIO_R_NULL_PARAMETER);
        goto end;
    }
    if (b->flags & BIO_FLAGS_MEM_RDONLY) {
        BIOerr(BIO_F_MEM_WRITE, BIO_R_WRITE_TO_READ_ONLY_BIO);
        goto end;
    }
    BIO_clear_retry_flags(b);
    if (inl == 0)
        return 0;
    blen = bbm->readp->length;
    mem_buf_sync(b);
    if (BUF_MEM_grow_clean(bbm->buf, blen + inl) == 0)
        goto end;
    memcpy(bbm->buf->data + blen, in, inl);
    *bbm->readp = *bbm->buf;
    ret = inl;
 end:
    return ret;
}

static long mem_ctrl(BIO *b, int cmd, long num, void *ptr)
{
    long ret = 1;
    char **pptr;
    BIO_BUF_MEM *bbm = (BIO_BUF_MEM *)b->ptr;
    BUF_MEM *bm;

    if (b->flags & BIO_FLAGS_MEM_RDONLY)
        bm = bbm->buf;
    else
        bm = bbm->readp;

    switch (cmd) {
    case BIO_CTRL_RESET:
        bm = bbm->buf;
        if (bm->data != NULL) {
            if (!(b->flags & BIO_FLAGS_MEM_RDONLY)) {
<<<<<<< HEAD
                if (b->flags & BIO_FLAGS_NONCLEAR_RST) {
                    bm->length = bm->max;
                } else {
=======
                if (!(b->flags & BIO_FLAGS_NONCLEAR_RST)) {
>>>>>>> 8cd2c99a
                    memset(bm->data, 0, bm->max);
                    bm->length = 0;
                }
                *bbm->readp = *bbm->buf;
            } else {
                /* For read only case just reset to the start again */
                *bbm->buf = *bbm->readp;
            }
        }
        break;
    case BIO_CTRL_EOF:
        ret = (long)(bm->length == 0);
        break;
    case BIO_C_SET_BUF_MEM_EOF_RETURN:
        b->num = (int)num;
        break;
    case BIO_CTRL_INFO:
        ret = (long)bm->length;
        if (ptr != NULL) {
            pptr = (char **)ptr;
            *pptr = (char *)&(bm->data[0]);
        }
        break;
    case BIO_C_SET_BUF_MEM:
        mem_buf_free(b);
        b->shutdown = (int)num;
        bbm->buf = ptr;
        *bbm->readp = *bbm->buf;
        break;
    case BIO_C_GET_BUF_MEM_PTR:
        if (ptr != NULL) {
            if (!(b->flags & BIO_FLAGS_MEM_RDONLY))
                mem_buf_sync(b);
            bm = bbm->buf;
            pptr = (char **)ptr;
            *pptr = (char *)bm;
        }
        break;
    case BIO_CTRL_GET_CLOSE:
        ret = (long)b->shutdown;
        break;
    case BIO_CTRL_SET_CLOSE:
        b->shutdown = (int)num;
        break;
    case BIO_CTRL_WPENDING:
        ret = 0L;
        break;
    case BIO_CTRL_PENDING:
        ret = (long)bm->length;
        break;
    case BIO_CTRL_DUP:
    case BIO_CTRL_FLUSH:
        ret = 1;
        break;
    case BIO_CTRL_PUSH:
    case BIO_CTRL_POP:
    default:
        ret = 0;
        break;
    }
    return ret;
}

static int mem_gets(BIO *bp, char *buf, int size)
{
    int i, j;
    int ret = -1;
    char *p;
    BIO_BUF_MEM *bbm = (BIO_BUF_MEM *)bp->ptr;
    BUF_MEM *bm = bbm->readp;

    if (bp->flags & BIO_FLAGS_MEM_RDONLY)
        bm = bbm->buf;
    BIO_clear_retry_flags(bp);
    j = bm->length;
    if ((size - 1) < j)
        j = size - 1;
    if (j <= 0) {
        *buf = '\0';
        return 0;
    }
    p = bm->data;
    for (i = 0; i < j; i++) {
        if (p[i] == '\n') {
            i++;
            break;
        }
    }

    /*
     * i is now the max num of bytes to copy, either j or up to
     * and including the first newline
     */

    i = mem_read(bp, buf, i);
    if (i > 0)
        buf[i] = '\0';
    ret = i;
    return ret;
}

static int mem_puts(BIO *bp, const char *str)
{
    int n, ret;

    n = strlen(str);
    ret = mem_write(bp, str, n);
    /* memory semantics is that it will always work */
    return ret;
}<|MERGE_RESOLUTION|>--- conflicted
+++ resolved
@@ -259,13 +259,7 @@
         bm = bbm->buf;
         if (bm->data != NULL) {
             if (!(b->flags & BIO_FLAGS_MEM_RDONLY)) {
-<<<<<<< HEAD
-                if (b->flags & BIO_FLAGS_NONCLEAR_RST) {
-                    bm->length = bm->max;
-                } else {
-=======
                 if (!(b->flags & BIO_FLAGS_NONCLEAR_RST)) {
->>>>>>> 8cd2c99a
                     memset(bm->data, 0, bm->max);
                     bm->length = 0;
                 }
