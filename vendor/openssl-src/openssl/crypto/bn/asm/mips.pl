--- conflicted
+++ resolved
@@ -801,11 +801,7 @@
 #if 0
 /*
  * The bn_div_3_words entry point is re-used for constant-time interface.
-<<<<<<< HEAD
- * Implementation is retained as hystorical reference.
-=======
  * Implementation is retained as historical reference.
->>>>>>> 8cd2c99a
  */
 .align 5
 .globl	bn_div_3_words
