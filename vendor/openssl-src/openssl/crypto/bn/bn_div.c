--- conflicted
+++ resolved
@@ -258,11 +258,7 @@
  *
  *     - availability of constant-time bn_div_3_words;
  *     - dividend is at least as "wide" as divisor, limb-wise, zero-padded
-<<<<<<< HEAD
- *       if so requied, which shouldn't be a privacy problem, because
-=======
  *       if so required, which shouldn't be a privacy problem, because
->>>>>>> 8cd2c99a
  *       divisor's length is considered public;
  */
 int bn_div_fixed_top(BIGNUM *dv, BIGNUM *rm, const BIGNUM *num,
