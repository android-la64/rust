/*
 * Copyright 1995-2019 The OpenSSL Project Authors. All Rights Reserved.
 *
 * Licensed under the OpenSSL license (the "License").  You may not use
 * this file except in compliance with the License.  You can obtain a copy
 * in the file LICENSE in the source distribution or at
 * https://www.openssl.org/source/license.html
 */

#include "internal/cryptlib.h"
#include <openssl/rand.h>
#include "rand_lcl.h"
#include "internal/rand_int.h"
#if defined(OPENSSL_SYS_WINDOWS) || defined(OPENSSL_SYS_WIN32)

# ifndef OPENSSL_RAND_SEED_OS
#  error "Unsupported seeding method configured; must be os"
# endif

# include <windows.h>
/* On Windows Vista or higher use BCrypt instead of the legacy CryptoAPI */
<<<<<<< HEAD
# if defined(_MSC_VER) && defined(_WIN32_WINNT) && _WIN32_WINNT >= 0x0600
=======
# if defined(_MSC_VER) && _MSC_VER > 1500 /* 1500 = Visual Studio 2008 */ \
     && defined(_WIN32_WINNT) && _WIN32_WINNT >= 0x0600
>>>>>>> 8cd2c99a
#  define USE_BCRYPTGENRANDOM
# endif

# ifdef USE_BCRYPTGENRANDOM
#  include <bcrypt.h>
#  pragma comment(lib, "bcrypt.lib")
#  ifndef STATUS_SUCCESS
#   define STATUS_SUCCESS ((NTSTATUS)0x00000000L)
#  endif
# else
#  include <wincrypt.h>
/*
 * Intel hardware RNG CSP -- available from
 * http://developer.intel.com/design/security/rng/redist_license.htm
 */
#  define PROV_INTEL_SEC 22
#  define INTEL_DEF_PROV L"Intel Hardware Cryptographic Service Provider"
# endif

size_t rand_pool_acquire_entropy(RAND_POOL *pool)
{
# ifndef USE_BCRYPTGENRANDOM
    HCRYPTPROV hProvider;
# endif
    unsigned char *buffer;
    size_t bytes_needed;
    size_t entropy_available = 0;


# ifdef OPENSSL_RAND_SEED_RDTSC
    entropy_available = rand_acquire_entropy_from_tsc(pool);
    if (entropy_available > 0)
        return entropy_available;
# endif

# ifdef OPENSSL_RAND_SEED_RDCPU
    entropy_available = rand_acquire_entropy_from_cpu(pool);
    if (entropy_available > 0)
        return entropy_available;
# endif

# ifdef USE_BCRYPTGENRANDOM
    bytes_needed = rand_pool_bytes_needed(pool, 1 /*entropy_factor*/);
    buffer = rand_pool_add_begin(pool, bytes_needed);
    if (buffer != NULL) {
        size_t bytes = 0;
        if (BCryptGenRandom(NULL, buffer, bytes_needed,
                            BCRYPT_USE_SYSTEM_PREFERRED_RNG) == STATUS_SUCCESS)
            bytes = bytes_needed;

        rand_pool_add_end(pool, bytes, 8 * bytes);
        entropy_available = rand_pool_entropy_available(pool);
    }
    if (entropy_available > 0)
        return entropy_available;
# else
    bytes_needed = rand_pool_bytes_needed(pool, 1 /*entropy_factor*/);
    buffer = rand_pool_add_begin(pool, bytes_needed);
    if (buffer != NULL) {
        size_t bytes = 0;
        /* poll the CryptoAPI PRNG */
        if (CryptAcquireContextW(&hProvider, NULL, NULL, PROV_RSA_FULL,
                                 CRYPT_VERIFYCONTEXT | CRYPT_SILENT) != 0) {
            if (CryptGenRandom(hProvider, bytes_needed, buffer) != 0)
                bytes = bytes_needed;

            CryptReleaseContext(hProvider, 0);
        }

        rand_pool_add_end(pool, bytes, 8 * bytes);
        entropy_available = rand_pool_entropy_available(pool);
    }
    if (entropy_available > 0)
        return entropy_available;

    bytes_needed = rand_pool_bytes_needed(pool, 1 /*entropy_factor*/);
    buffer = rand_pool_add_begin(pool, bytes_needed);
    if (buffer != NULL) {
        size_t bytes = 0;
        /* poll the Pentium PRG with CryptoAPI */
        if (CryptAcquireContextW(&hProvider, NULL,
                                 INTEL_DEF_PROV, PROV_INTEL_SEC,
                                 CRYPT_VERIFYCONTEXT | CRYPT_SILENT) != 0) {
            if (CryptGenRandom(hProvider, bytes_needed, buffer) != 0)
                bytes = bytes_needed;

            CryptReleaseContext(hProvider, 0);
        }
        rand_pool_add_end(pool, bytes, 8 * bytes);
        entropy_available = rand_pool_entropy_available(pool);
    }
    if (entropy_available > 0)
        return entropy_available;
# endif

    return rand_pool_entropy_available(pool);
}


int rand_pool_add_nonce_data(RAND_POOL *pool)
{
    struct {
        DWORD pid;
        DWORD tid;
        FILETIME time;
    } data = { 0 };

    /*
     * Add process id, thread id, and a high resolution timestamp to
     * ensure that the nonce is unique whith high probability for
     * different process instances.
     */
    data.pid = GetCurrentProcessId();
    data.tid = GetCurrentThreadId();
    GetSystemTimeAsFileTime(&data.time);

    return rand_pool_add(pool, (unsigned char *)&data, sizeof(data), 0);
}

int rand_pool_add_additional_data(RAND_POOL *pool)
{
    struct {
        DWORD tid;
        LARGE_INTEGER time;
    } data = { 0 };

    /*
     * Add some noise from the thread id and a high resolution timer.
     * The thread id adds a little randomness if the drbg is accessed
     * concurrently (which is the case for the <master> drbg).
     */
    data.tid = GetCurrentThreadId();
    QueryPerformanceCounter(&data.time);
    return rand_pool_add(pool, (unsigned char *)&data, sizeof(data), 0);
}

# if OPENSSL_API_COMPAT < 0x10100000L
int RAND_event(UINT iMsg, WPARAM wParam, LPARAM lParam)
{
    RAND_poll();
    return RAND_status();
}

void RAND_screen(void)
{
    RAND_poll();
}
# endif

int rand_pool_init(void)
{
    return 1;
}

void rand_pool_cleanup(void)
{
}

void rand_pool_keep_random_devices_open(int keep)
{
}

#endif<|MERGE_RESOLUTION|>--- conflicted
+++ resolved
@@ -19,12 +19,8 @@
 
 # include <windows.h>
 /* On Windows Vista or higher use BCrypt instead of the legacy CryptoAPI */
-<<<<<<< HEAD
-# if defined(_MSC_VER) && defined(_WIN32_WINNT) && _WIN32_WINNT >= 0x0600
-=======
 # if defined(_MSC_VER) && _MSC_VER > 1500 /* 1500 = Visual Studio 2008 */ \
      && defined(_WIN32_WINNT) && _WIN32_WINNT >= 0x0600
->>>>>>> 8cd2c99a
 #  define USE_BCRYPTGENRANDOM
 # endif
 
