/*
 * Copyright 1995-2019 The OpenSSL Project Authors. All Rights Reserved.
 *
 * Licensed under the OpenSSL license (the "License").  You may not use
 * this file except in compliance with the License.  You can obtain a copy
 * in the file LICENSE in the source distribution or at
 * https://www.openssl.org/source/license.html
 */

#include <stdio.h>
#include "internal/cryptlib.h"
#include "internal/refcount.h"
#include <openssl/x509.h>
#include "internal/x509_int.h"
#include <openssl/x509v3.h>
#include "x509_lcl.h"

X509_LOOKUP *X509_LOOKUP_new(X509_LOOKUP_METHOD *method)
{
    X509_LOOKUP *ret = OPENSSL_zalloc(sizeof(*ret));

    if (ret == NULL) {
        X509err(X509_F_X509_LOOKUP_NEW, ERR_R_MALLOC_FAILURE);
        return NULL;
    }

    ret->method = method;
    if (method->new_item != NULL && method->new_item(ret) == 0) {
        OPENSSL_free(ret);
        return NULL;
    }
    return ret;
}

void X509_LOOKUP_free(X509_LOOKUP *ctx)
{
    if (ctx == NULL)
        return;
    if ((ctx->method != NULL) && (ctx->method->free != NULL))
        (*ctx->method->free) (ctx);
    OPENSSL_free(ctx);
}

int X509_STORE_lock(X509_STORE *s)
{
    return CRYPTO_THREAD_write_lock(s->lock);
}

int X509_STORE_unlock(X509_STORE *s)
{
    return CRYPTO_THREAD_unlock(s->lock);
}

int X509_LOOKUP_init(X509_LOOKUP *ctx)
{
    if (ctx->method == NULL)
        return 0;
    if (ctx->method->init != NULL)
        return ctx->method->init(ctx);
    else
        return 1;
}

int X509_LOOKUP_shutdown(X509_LOOKUP *ctx)
{
    if (ctx->method == NULL)
        return 0;
    if (ctx->method->shutdown != NULL)
        return ctx->method->shutdown(ctx);
    else
        return 1;
}

int X509_LOOKUP_ctrl(X509_LOOKUP *ctx, int cmd, const char *argc, long argl,
                     char **ret)
{
    if (ctx->method == NULL)
        return -1;
    if (ctx->method->ctrl != NULL)
        return ctx->method->ctrl(ctx, cmd, argc, argl, ret);
    else
        return 1;
}

int X509_LOOKUP_by_subject(X509_LOOKUP *ctx, X509_LOOKUP_TYPE type,
                           X509_NAME *name, X509_OBJECT *ret)
{
    if ((ctx->method == NULL) || (ctx->method->get_by_subject == NULL))
        return 0;
    if (ctx->skip)
        return 0;
    return ctx->method->get_by_subject(ctx, type, name, ret);
}

int X509_LOOKUP_by_issuer_serial(X509_LOOKUP *ctx, X509_LOOKUP_TYPE type,
                                 X509_NAME *name, ASN1_INTEGER *serial,
                                 X509_OBJECT *ret)
{
    if ((ctx->method == NULL) || (ctx->method->get_by_issuer_serial == NULL))
        return 0;
    return ctx->method->get_by_issuer_serial(ctx, type, name, serial, ret);
}

int X509_LOOKUP_by_fingerprint(X509_LOOKUP *ctx, X509_LOOKUP_TYPE type,
                               const unsigned char *bytes, int len,
                               X509_OBJECT *ret)
{
    if ((ctx->method == NULL) || (ctx->method->get_by_fingerprint == NULL))
        return 0;
    return ctx->method->get_by_fingerprint(ctx, type, bytes, len, ret);
}

int X509_LOOKUP_by_alias(X509_LOOKUP *ctx, X509_LOOKUP_TYPE type,
                         const char *str, int len, X509_OBJECT *ret)
{
    if ((ctx->method == NULL) || (ctx->method->get_by_alias == NULL))
        return 0;
    return ctx->method->get_by_alias(ctx, type, str, len, ret);
}

int X509_LOOKUP_set_method_data(X509_LOOKUP *ctx, void *data)
{
    ctx->method_data = data;
    return 1;
}

void *X509_LOOKUP_get_method_data(const X509_LOOKUP *ctx)
{
    return ctx->method_data;
}

X509_STORE *X509_LOOKUP_get_store(const X509_LOOKUP *ctx)
{
    return ctx->store_ctx;
}


static int x509_object_cmp(const X509_OBJECT *const *a,
                           const X509_OBJECT *const *b)
{
    int ret;

    ret = ((*a)->type - (*b)->type);
    if (ret)
        return ret;
    switch ((*a)->type) {
    case X509_LU_X509:
        ret = X509_subject_name_cmp((*a)->data.x509, (*b)->data.x509);
        break;
    case X509_LU_CRL:
        ret = X509_CRL_cmp((*a)->data.crl, (*b)->data.crl);
        break;
    case X509_LU_NONE:
        /* abort(); */
        return 0;
    }
    return ret;
}

X509_STORE *X509_STORE_new(void)
{
    X509_STORE *ret = OPENSSL_zalloc(sizeof(*ret));

    if (ret == NULL) {
        X509err(X509_F_X509_STORE_NEW, ERR_R_MALLOC_FAILURE);
        return NULL;
    }
    if ((ret->objs = sk_X509_OBJECT_new(x509_object_cmp)) == NULL) {
        X509err(X509_F_X509_STORE_NEW, ERR_R_MALLOC_FAILURE);
        goto err;
    }
    ret->cache = 1;
    if ((ret->get_cert_methods = sk_X509_LOOKUP_new_null()) == NULL) {
        X509err(X509_F_X509_STORE_NEW, ERR_R_MALLOC_FAILURE);
        goto err;
    }

    if ((ret->param = X509_VERIFY_PARAM_new()) == NULL) {
        X509err(X509_F_X509_STORE_NEW, ERR_R_MALLOC_FAILURE);
        goto err;
    }
    if (!CRYPTO_new_ex_data(CRYPTO_EX_INDEX_X509_STORE, ret, &ret->ex_data)) {
        X509err(X509_F_X509_STORE_NEW, ERR_R_MALLOC_FAILURE);
        goto err;
    }

    ret->lock = CRYPTO_THREAD_lock_new();
    if (ret->lock == NULL) {
        X509err(X509_F_X509_STORE_NEW, ERR_R_MALLOC_FAILURE);
        goto err;
    }

    ret->references = 1;
    return ret;

err:
    X509_VERIFY_PARAM_free(ret->param);
    sk_X509_OBJECT_free(ret->objs);
    sk_X509_LOOKUP_free(ret->get_cert_methods);
    OPENSSL_free(ret);
    return NULL;
}

void X509_STORE_free(X509_STORE *vfy)
{
    int i;
    STACK_OF(X509_LOOKUP) *sk;
    X509_LOOKUP *lu;

    if (vfy == NULL)
        return;
    CRYPTO_DOWN_REF(&vfy->references, &i, vfy->lock);
    REF_PRINT_COUNT("X509_STORE", vfy);
    if (i > 0)
        return;
    REF_ASSERT_ISNT(i < 0);

    sk = vfy->get_cert_methods;
    for (i = 0; i < sk_X509_LOOKUP_num(sk); i++) {
        lu = sk_X509_LOOKUP_value(sk, i);
        X509_LOOKUP_shutdown(lu);
        X509_LOOKUP_free(lu);
    }
    sk_X509_LOOKUP_free(sk);
    sk_X509_OBJECT_pop_free(vfy->objs, X509_OBJECT_free);

    CRYPTO_free_ex_data(CRYPTO_EX_INDEX_X509_STORE, vfy, &vfy->ex_data);
    X509_VERIFY_PARAM_free(vfy->param);
    CRYPTO_THREAD_lock_free(vfy->lock);
    OPENSSL_free(vfy);
}

int X509_STORE_up_ref(X509_STORE *vfy)
{
    int i;

    if (CRYPTO_UP_REF(&vfy->references, &i, vfy->lock) <= 0)
        return 0;

    REF_PRINT_COUNT("X509_STORE", a);
    REF_ASSERT_ISNT(i < 2);
    return ((i > 1) ? 1 : 0);
}

X509_LOOKUP *X509_STORE_add_lookup(X509_STORE *v, X509_LOOKUP_METHOD *m)
{
    int i;
    STACK_OF(X509_LOOKUP) *sk;
    X509_LOOKUP *lu;

    sk = v->get_cert_methods;
    for (i = 0; i < sk_X509_LOOKUP_num(sk); i++) {
        lu = sk_X509_LOOKUP_value(sk, i);
        if (m == lu->method) {
            return lu;
        }
    }
    /* a new one */
    lu = X509_LOOKUP_new(m);
    if (lu == NULL) {
        X509err(X509_F_X509_STORE_ADD_LOOKUP, ERR_R_MALLOC_FAILURE);
        return NULL;
    }

    lu->store_ctx = v;
    if (sk_X509_LOOKUP_push(v->get_cert_methods, lu))
        return lu;
    /* malloc failed */
    X509err(X509_F_X509_STORE_ADD_LOOKUP, ERR_R_MALLOC_FAILURE);
    X509_LOOKUP_free(lu);
    return NULL;
}

X509_OBJECT *X509_STORE_CTX_get_obj_by_subject(X509_STORE_CTX *vs,
                                               X509_LOOKUP_TYPE type,
                                               X509_NAME *name)
{
    X509_OBJECT *ret = X509_OBJECT_new();

    if (ret == NULL)
        return NULL;
    if (!X509_STORE_CTX_get_by_subject(vs, type, name, ret)) {
        X509_OBJECT_free(ret);
        return NULL;
    }
    return ret;
}

int X509_STORE_CTX_get_by_subject(X509_STORE_CTX *vs, X509_LOOKUP_TYPE type,
                                  X509_NAME *name, X509_OBJECT *ret)
{
    X509_STORE *store = vs->ctx;
    X509_LOOKUP *lu;
    X509_OBJECT stmp, *tmp;
    int i, j;

    if (store == NULL)
        return 0;

    stmp.type = X509_LU_NONE;
    stmp.data.ptr = NULL;

<<<<<<< HEAD
    CRYPTO_THREAD_write_lock(ctx->lock);
    tmp = X509_OBJECT_retrieve_by_subject(ctx->objs, type, name);
    CRYPTO_THREAD_unlock(ctx->lock);
=======

    X509_STORE_lock(store);
    tmp = X509_OBJECT_retrieve_by_subject(store->objs, type, name);
    X509_STORE_unlock(store);
>>>>>>> 8cd2c99a

    if (tmp == NULL || type == X509_LU_CRL) {
        for (i = 0; i < sk_X509_LOOKUP_num(store->get_cert_methods); i++) {
            lu = sk_X509_LOOKUP_value(store->get_cert_methods, i);
            j = X509_LOOKUP_by_subject(lu, type, name, &stmp);
            if (j) {
                tmp = &stmp;
                break;
            }
        }
        if (tmp == NULL)
            return 0;
    }

    if (!X509_OBJECT_up_ref_count(tmp))
        return 0;

    ret->type = tmp->type;
    ret->data.ptr = tmp->data.ptr;

    return 1;
}

static int x509_store_add(X509_STORE *store, void *x, int crl) {
    X509_OBJECT *obj;
    int ret = 0, added = 0;

    if (x == NULL)
        return 0;
    obj = X509_OBJECT_new();
    if (obj == NULL)
        return 0;

    if (crl) {
        obj->type = X509_LU_CRL;
        obj->data.crl = (X509_CRL *)x;
    } else {
        obj->type = X509_LU_X509;
        obj->data.x509 = (X509 *)x;
    }
    if (!X509_OBJECT_up_ref_count(obj)) {
        obj->type = X509_LU_NONE;
        X509_OBJECT_free(obj);
        return 0;
    }

    X509_STORE_lock(store);
    if (X509_OBJECT_retrieve_match(store->objs, obj)) {
        ret = 1;
    } else {
        added = sk_X509_OBJECT_push(store->objs, obj);
        ret = added != 0;
    }
    X509_STORE_unlock(store);

    if (added == 0)             /* obj not pushed */
        X509_OBJECT_free(obj);

    return ret;
}

int X509_STORE_add_cert(X509_STORE *ctx, X509 *x)
{
    if (!x509_store_add(ctx, x, 0)) {
        X509err(X509_F_X509_STORE_ADD_CERT, ERR_R_MALLOC_FAILURE);
        return 0;
    }
    return 1;
}

int X509_STORE_add_crl(X509_STORE *ctx, X509_CRL *x)
{
    if (!x509_store_add(ctx, x, 1)) {
        X509err(X509_F_X509_STORE_ADD_CRL, ERR_R_MALLOC_FAILURE);
        return 0;
    }
    return 1;
}

int X509_OBJECT_up_ref_count(X509_OBJECT *a)
{
    switch (a->type) {
    case X509_LU_NONE:
        break;
    case X509_LU_X509:
        return X509_up_ref(a->data.x509);
    case X509_LU_CRL:
        return X509_CRL_up_ref(a->data.crl);
    }
    return 1;
}

X509 *X509_OBJECT_get0_X509(const X509_OBJECT *a)
{
    if (a == NULL || a->type != X509_LU_X509)
        return NULL;
    return a->data.x509;
}

X509_CRL *X509_OBJECT_get0_X509_CRL(X509_OBJECT *a)
{
    if (a == NULL || a->type != X509_LU_CRL)
        return NULL;
    return a->data.crl;
}

X509_LOOKUP_TYPE X509_OBJECT_get_type(const X509_OBJECT *a)
{
    return a->type;
}

X509_OBJECT *X509_OBJECT_new(void)
{
    X509_OBJECT *ret = OPENSSL_zalloc(sizeof(*ret));

    if (ret == NULL) {
        X509err(X509_F_X509_OBJECT_NEW, ERR_R_MALLOC_FAILURE);
        return NULL;
    }
    ret->type = X509_LU_NONE;
    return ret;
}

static void x509_object_free_internal(X509_OBJECT *a)
{
    if (a == NULL)
        return;
    switch (a->type) {
    case X509_LU_NONE:
        break;
    case X509_LU_X509:
        X509_free(a->data.x509);
        break;
    case X509_LU_CRL:
        X509_CRL_free(a->data.crl);
        break;
    }
}

int X509_OBJECT_set1_X509(X509_OBJECT *a, X509 *obj)
{
    if (a == NULL || !X509_up_ref(obj))
        return 0;

    x509_object_free_internal(a);
    a->type = X509_LU_X509;
    a->data.x509 = obj;
    return 1;
}

int X509_OBJECT_set1_X509_CRL(X509_OBJECT *a, X509_CRL *obj)
{
    if (a == NULL || !X509_CRL_up_ref(obj))
        return 0;

    x509_object_free_internal(a);
    a->type = X509_LU_CRL;
    a->data.crl = obj;
    return 1;
}

void X509_OBJECT_free(X509_OBJECT *a)
{
    x509_object_free_internal(a);
    OPENSSL_free(a);
}

static int x509_object_idx_cnt(STACK_OF(X509_OBJECT) *h, X509_LOOKUP_TYPE type,
                               X509_NAME *name, int *pnmatch)
{
    X509_OBJECT stmp;
    X509 x509_s;
    X509_CRL crl_s;
    int idx;

    stmp.type = type;
    switch (type) {
    case X509_LU_X509:
        stmp.data.x509 = &x509_s;
        x509_s.cert_info.subject = name;
        break;
    case X509_LU_CRL:
        stmp.data.crl = &crl_s;
        crl_s.crl.issuer = name;
        break;
    case X509_LU_NONE:
        /* abort(); */
        return -1;
    }

    idx = sk_X509_OBJECT_find(h, &stmp);
    if (idx >= 0 && pnmatch) {
        int tidx;
        const X509_OBJECT *tobj, *pstmp;
        *pnmatch = 1;
        pstmp = &stmp;
        for (tidx = idx + 1; tidx < sk_X509_OBJECT_num(h); tidx++) {
            tobj = sk_X509_OBJECT_value(h, tidx);
            if (x509_object_cmp(&tobj, &pstmp))
                break;
            (*pnmatch)++;
        }
    }
    return idx;
}

int X509_OBJECT_idx_by_subject(STACK_OF(X509_OBJECT) *h, X509_LOOKUP_TYPE type,
                               X509_NAME *name)
{
    return x509_object_idx_cnt(h, type, name, NULL);
}

X509_OBJECT *X509_OBJECT_retrieve_by_subject(STACK_OF(X509_OBJECT) *h,
                                             X509_LOOKUP_TYPE type,
                                             X509_NAME *name)
{
    int idx;
    idx = X509_OBJECT_idx_by_subject(h, type, name);
    if (idx == -1)
        return NULL;
    return sk_X509_OBJECT_value(h, idx);
}

STACK_OF(X509_OBJECT) *X509_STORE_get0_objects(X509_STORE *v)
{
    return v->objs;
}

STACK_OF(X509) *X509_STORE_CTX_get1_certs(X509_STORE_CTX *ctx, X509_NAME *nm)
{
    int i, idx, cnt;
    STACK_OF(X509) *sk = NULL;
    X509 *x;
    X509_OBJECT *obj;
    X509_STORE *store = ctx->ctx;

    if (store == NULL)
        return NULL;

    X509_STORE_lock(store);
    idx = x509_object_idx_cnt(store->objs, X509_LU_X509, nm, &cnt);
    if (idx < 0) {
        /*
         * Nothing found in cache: do lookup to possibly add new objects to
         * cache
         */
        X509_OBJECT *xobj = X509_OBJECT_new();

        X509_STORE_unlock(store);

        if (xobj == NULL)
            return NULL;
        if (!X509_STORE_CTX_get_by_subject(ctx, X509_LU_X509, nm, xobj)) {
            X509_OBJECT_free(xobj);
            return NULL;
        }
        X509_OBJECT_free(xobj);
        X509_STORE_lock(store);
        idx = x509_object_idx_cnt(store->objs, X509_LU_X509, nm, &cnt);
        if (idx < 0) {
            X509_STORE_unlock(store);
            return NULL;
        }
    }

    sk = sk_X509_new_null();
    for (i = 0; i < cnt; i++, idx++) {
        obj = sk_X509_OBJECT_value(store->objs, idx);
        x = obj->data.x509;
        if (!X509_up_ref(x)) {
            X509_STORE_unlock(store);
            sk_X509_pop_free(sk, X509_free);
            return NULL;
        }
        if (!sk_X509_push(sk, x)) {
            X509_STORE_unlock(store);
            X509_free(x);
            sk_X509_pop_free(sk, X509_free);
            return NULL;
        }
    }
    X509_STORE_unlock(store);
    return sk;
}

STACK_OF(X509_CRL) *X509_STORE_CTX_get1_crls(X509_STORE_CTX *ctx, X509_NAME *nm)
{
    int i, idx, cnt;
    STACK_OF(X509_CRL) *sk = sk_X509_CRL_new_null();
    X509_CRL *x;
    X509_OBJECT *obj, *xobj = X509_OBJECT_new();
    X509_STORE *store = ctx->ctx;

    /* Always do lookup to possibly add new CRLs to cache */
    if (sk == NULL
            || xobj == NULL
            || store == NULL
            || !X509_STORE_CTX_get_by_subject(ctx, X509_LU_CRL, nm, xobj)) {
        X509_OBJECT_free(xobj);
        sk_X509_CRL_free(sk);
        return NULL;
    }
    X509_OBJECT_free(xobj);
    X509_STORE_lock(store);
    idx = x509_object_idx_cnt(store->objs, X509_LU_CRL, nm, &cnt);
    if (idx < 0) {
        X509_STORE_unlock(store);
        sk_X509_CRL_free(sk);
        return NULL;
    }

    for (i = 0; i < cnt; i++, idx++) {
        obj = sk_X509_OBJECT_value(store->objs, idx);
        x = obj->data.crl;
        if (!X509_CRL_up_ref(x)) {
            X509_STORE_unlock(store);
            sk_X509_CRL_pop_free(sk, X509_CRL_free);
            return NULL;
        }
        if (!sk_X509_CRL_push(sk, x)) {
            X509_STORE_unlock(store);
            X509_CRL_free(x);
            sk_X509_CRL_pop_free(sk, X509_CRL_free);
            return NULL;
        }
    }
    X509_STORE_unlock(store);
    return sk;
}

X509_OBJECT *X509_OBJECT_retrieve_match(STACK_OF(X509_OBJECT) *h,
                                        X509_OBJECT *x)
{
    int idx, i, num;
    X509_OBJECT *obj;

    idx = sk_X509_OBJECT_find(h, x);
    if (idx < 0)
        return NULL;
    if ((x->type != X509_LU_X509) && (x->type != X509_LU_CRL))
        return sk_X509_OBJECT_value(h, idx);
    for (i = idx, num = sk_X509_OBJECT_num(h); i < num; i++) {
        obj = sk_X509_OBJECT_value(h, i);
        if (x509_object_cmp((const X509_OBJECT **)&obj,
                            (const X509_OBJECT **)&x))
            return NULL;
        if (x->type == X509_LU_X509) {
            if (!X509_cmp(obj->data.x509, x->data.x509))
                return obj;
        } else if (x->type == X509_LU_CRL) {
            if (!X509_CRL_match(obj->data.crl, x->data.crl))
                return obj;
        } else
            return obj;
    }
    return NULL;
}

/*-
 * Try to get issuer certificate from store. Due to limitations
 * of the API this can only retrieve a single certificate matching
 * a given subject name. However it will fill the cache with all
 * matching certificates, so we can examine the cache for all
 * matches.
 *
 * Return values are:
 *  1 lookup successful.
 *  0 certificate not found.
 * -1 some other error.
 */
int X509_STORE_CTX_get1_issuer(X509 **issuer, X509_STORE_CTX *ctx, X509 *x)
{
    X509_NAME *xn;
    X509_OBJECT *obj = X509_OBJECT_new(), *pobj = NULL;
    X509_STORE *store = ctx->ctx;
    int i, ok, idx, ret;

    if (obj == NULL)
        return -1;
    *issuer = NULL;
    xn = X509_get_issuer_name(x);
    ok = X509_STORE_CTX_get_by_subject(ctx, X509_LU_X509, xn, obj);
    if (ok != 1) {
        X509_OBJECT_free(obj);
        return 0;
    }
    /* If certificate matches all OK */
    if (ctx->check_issued(ctx, x, obj->data.x509)) {
        if (x509_check_cert_time(ctx, obj->data.x509, -1)) {
            *issuer = obj->data.x509;
            if (!X509_up_ref(*issuer)) {
                *issuer = NULL;
                ok = -1;
            }
            X509_OBJECT_free(obj);
            return ok;
        }
    }
    X509_OBJECT_free(obj);

    if (store == NULL)
        return 0;

    /* Else find index of first cert accepted by 'check_issued' */
    ret = 0;
    X509_STORE_lock(store);
    idx = X509_OBJECT_idx_by_subject(store->objs, X509_LU_X509, xn);
    if (idx != -1) {            /* should be true as we've had at least one
                                 * match */
        /* Look through all matching certs for suitable issuer */
        for (i = idx; i < sk_X509_OBJECT_num(store->objs); i++) {
            pobj = sk_X509_OBJECT_value(store->objs, i);
            /* See if we've run past the matches */
            if (pobj->type != X509_LU_X509)
                break;
            if (X509_NAME_cmp(xn, X509_get_subject_name(pobj->data.x509)))
                break;
            if (ctx->check_issued(ctx, x, pobj->data.x509)) {
                *issuer = pobj->data.x509;
                ret = 1;
                /*
                 * If times check, exit with match,
                 * otherwise keep looking. Leave last
                 * match in issuer so we return nearest
                 * match if no certificate time is OK.
                 */

                if (x509_check_cert_time(ctx, *issuer, -1))
                    break;
            }
        }
    }
    if (*issuer && !X509_up_ref(*issuer)) {
        *issuer = NULL;
        ret = -1;
    }
    X509_STORE_unlock(store);
    return ret;
}

int X509_STORE_set_flags(X509_STORE *ctx, unsigned long flags)
{
    return X509_VERIFY_PARAM_set_flags(ctx->param, flags);
}

int X509_STORE_set_depth(X509_STORE *ctx, int depth)
{
    X509_VERIFY_PARAM_set_depth(ctx->param, depth);
    return 1;
}

int X509_STORE_set_purpose(X509_STORE *ctx, int purpose)
{
    return X509_VERIFY_PARAM_set_purpose(ctx->param, purpose);
}

int X509_STORE_set_trust(X509_STORE *ctx, int trust)
{
    return X509_VERIFY_PARAM_set_trust(ctx->param, trust);
}

int X509_STORE_set1_param(X509_STORE *ctx, X509_VERIFY_PARAM *param)
{
    return X509_VERIFY_PARAM_set1(ctx->param, param);
}

X509_VERIFY_PARAM *X509_STORE_get0_param(X509_STORE *ctx)
{
    return ctx->param;
}

void X509_STORE_set_verify(X509_STORE *ctx, X509_STORE_CTX_verify_fn verify)
{
    ctx->verify = verify;
}

X509_STORE_CTX_verify_fn X509_STORE_get_verify(X509_STORE *ctx)
{
    return ctx->verify;
}

void X509_STORE_set_verify_cb(X509_STORE *ctx,
                              X509_STORE_CTX_verify_cb verify_cb)
{
    ctx->verify_cb = verify_cb;
}

X509_STORE_CTX_verify_cb X509_STORE_get_verify_cb(X509_STORE *ctx)
{
    return ctx->verify_cb;
}

void X509_STORE_set_get_issuer(X509_STORE *ctx,
                               X509_STORE_CTX_get_issuer_fn get_issuer)
{
    ctx->get_issuer = get_issuer;
}

X509_STORE_CTX_get_issuer_fn X509_STORE_get_get_issuer(X509_STORE *ctx)
{
    return ctx->get_issuer;
}

void X509_STORE_set_check_issued(X509_STORE *ctx,
                                 X509_STORE_CTX_check_issued_fn check_issued)
{
    ctx->check_issued = check_issued;
}

X509_STORE_CTX_check_issued_fn X509_STORE_get_check_issued(X509_STORE *ctx)
{
    return ctx->check_issued;
}

void X509_STORE_set_check_revocation(X509_STORE *ctx,
                                     X509_STORE_CTX_check_revocation_fn check_revocation)
{
    ctx->check_revocation = check_revocation;
}

X509_STORE_CTX_check_revocation_fn X509_STORE_get_check_revocation(X509_STORE *ctx)
{
    return ctx->check_revocation;
}

void X509_STORE_set_get_crl(X509_STORE *ctx,
                            X509_STORE_CTX_get_crl_fn get_crl)
{
    ctx->get_crl = get_crl;
}

X509_STORE_CTX_get_crl_fn X509_STORE_get_get_crl(X509_STORE *ctx)
{
    return ctx->get_crl;
}

void X509_STORE_set_check_crl(X509_STORE *ctx,
                              X509_STORE_CTX_check_crl_fn check_crl)
{
    ctx->check_crl = check_crl;
}

X509_STORE_CTX_check_crl_fn X509_STORE_get_check_crl(X509_STORE *ctx)
{
    return ctx->check_crl;
}

void X509_STORE_set_cert_crl(X509_STORE *ctx,
                             X509_STORE_CTX_cert_crl_fn cert_crl)
{
    ctx->cert_crl = cert_crl;
}

X509_STORE_CTX_cert_crl_fn X509_STORE_get_cert_crl(X509_STORE *ctx)
{
    return ctx->cert_crl;
}

void X509_STORE_set_check_policy(X509_STORE *ctx,
                                 X509_STORE_CTX_check_policy_fn check_policy)
{
    ctx->check_policy = check_policy;
}

X509_STORE_CTX_check_policy_fn X509_STORE_get_check_policy(X509_STORE *ctx)
{
    return ctx->check_policy;
}

void X509_STORE_set_lookup_certs(X509_STORE *ctx,
                                 X509_STORE_CTX_lookup_certs_fn lookup_certs)
{
    ctx->lookup_certs = lookup_certs;
}

X509_STORE_CTX_lookup_certs_fn X509_STORE_get_lookup_certs(X509_STORE *ctx)
{
    return ctx->lookup_certs;
}

void X509_STORE_set_lookup_crls(X509_STORE *ctx,
                                X509_STORE_CTX_lookup_crls_fn lookup_crls)
{
    ctx->lookup_crls = lookup_crls;
}

X509_STORE_CTX_lookup_crls_fn X509_STORE_get_lookup_crls(X509_STORE *ctx)
{
    return ctx->lookup_crls;
}

void X509_STORE_set_cleanup(X509_STORE *ctx,
                            X509_STORE_CTX_cleanup_fn ctx_cleanup)
{
    ctx->cleanup = ctx_cleanup;
}

X509_STORE_CTX_cleanup_fn X509_STORE_get_cleanup(X509_STORE *ctx)
{
    return ctx->cleanup;
}

int X509_STORE_set_ex_data(X509_STORE *ctx, int idx, void *data)
{
    return CRYPTO_set_ex_data(&ctx->ex_data, idx, data);
}

void *X509_STORE_get_ex_data(X509_STORE *ctx, int idx)
{
    return CRYPTO_get_ex_data(&ctx->ex_data, idx);
}

X509_STORE *X509_STORE_CTX_get0_store(X509_STORE_CTX *ctx)
{
    return ctx->ctx;
}<|MERGE_RESOLUTION|>--- conflicted
+++ resolved
@@ -300,16 +300,10 @@
     stmp.type = X509_LU_NONE;
     stmp.data.ptr = NULL;
 
-<<<<<<< HEAD
-    CRYPTO_THREAD_write_lock(ctx->lock);
-    tmp = X509_OBJECT_retrieve_by_subject(ctx->objs, type, name);
-    CRYPTO_THREAD_unlock(ctx->lock);
-=======
 
     X509_STORE_lock(store);
     tmp = X509_OBJECT_retrieve_by_subject(store->objs, type, name);
     X509_STORE_unlock(store);
->>>>>>> 8cd2c99a
 
     if (tmp == NULL || type == X509_LU_CRL) {
         for (i = 0; i < sk_X509_LOOKUP_num(store->get_cert_methods); i++) {
