--- conflicted
+++ resolved
@@ -26,11 +26,7 @@
 
 /* #define ENGINE_DEVCRYPTO_DEBUG */
 
-<<<<<<< HEAD
-#ifdef CRYPTO_ALGORITHM_MIN
-=======
 #if CRYPTO_ALGORITHM_MIN < CRYPTO_ALGORITHM_MAX
->>>>>>> 8cd2c99a
 # define CHECK_BSD_STYLE_MACROS
 #endif
 
