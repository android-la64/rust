--- conflicted
+++ resolved
@@ -184,13 +184,8 @@
 }
 
 #ifndef OPENSSL_NO_ERR
-<<<<<<< HEAD
-/* A measurement on Linux 2018-11-21 showed about 3.5kib */
-# define SPACE_SYS_STR_REASONS 4 * 1024
-=======
 /* 2019-05-21: Russian and Ukrainian locales on Linux require more than 6,5 kB */
 # define SPACE_SYS_STR_REASONS 8 * 1024
->>>>>>> 8cd2c99a
 # define NUM_SYS_STR_REASONS 127
 
 static ERR_STRING_DATA SYS_str_reasons[NUM_SYS_STR_REASONS + 1];
@@ -224,38 +219,23 @@
         ERR_STRING_DATA *str = &SYS_str_reasons[i - 1];
 
         str->error = ERR_PACK(ERR_LIB_SYS, 0, i);
-<<<<<<< HEAD
-        if (str->string == NULL) {
-=======
         /*
          * If we have used up all the space in strerror_pool,
          * there's no point in calling openssl_strerror_r()
          */
         if (str->string == NULL && cnt < sizeof(strerror_pool)) {
->>>>>>> 8cd2c99a
             if (openssl_strerror_r(i, cur, sizeof(strerror_pool) - cnt)) {
                 size_t l = strlen(cur);
 
                 str->string = cur;
                 cnt += l;
-<<<<<<< HEAD
-                if (cnt > sizeof(strerror_pool))
-                    cnt = sizeof(strerror_pool);
-=======
->>>>>>> 8cd2c99a
                 cur += l;
 
                 /*
                  * VMS has an unusual quirk of adding spaces at the end of
-<<<<<<< HEAD
-                 * some (most? all?) messages.  Lets trim them off.
-                 */
-                while (ossl_isspace(cur[-1])) {
-=======
                  * some (most? all?) messages. Lets trim them off.
                  */
                 while (cur > strerror_pool && ossl_isspace(cur[-1])) {
->>>>>>> 8cd2c99a
                     cur--;
                     cnt--;
                 }
