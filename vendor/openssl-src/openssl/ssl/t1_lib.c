--- conflicted
+++ resolved
@@ -2563,29 +2563,6 @@
 {
     const SIGALG_LOOKUP *lu;
     int mdnid, pknid, default_mdnid;
-<<<<<<< HEAD
-    int mandatory_md = 0;
-    size_t i;
-
-    /* TLS 1.2 callers can override lu->sig_idx, but not TLS 1.3 callers. */
-    if (idx == -1)
-        idx = sig->sig_idx;
-    if (!ssl_has_cert(s, idx))
-        return 0;
-    /* If the EVP_PKEY reports a mandatory digest, allow nothing else. */
-    ERR_set_mark();
-    switch (EVP_PKEY_get_default_digest_nid(s->cert->pkeys[idx].privatekey,
-                                            &default_mdnid)) {
-    case 2:
-        mandatory_md = 1;
-        break;
-    case 1:
-        break;
-    default: /* If it didn't report a mandatory NID, for whatever reasons,
-              * just clear the error and allow all hashes to be used. */
-        ERR_pop_to_mark();
-    }
-=======
     size_t i;
 
     /* If the EVP_PKEY reports a mandatory digest, allow nothing else. */
@@ -2598,18 +2575,11 @@
      * just clear the error and allow all hashes to be used. */
     ERR_pop_to_mark();
 
->>>>>>> 8cd2c99a
     if (s->s3->tmp.peer_cert_sigalgs != NULL) {
         for (i = 0; i < s->s3->tmp.peer_cert_sigalgslen; i++) {
             lu = tls1_lookup_sigalg(s->s3->tmp.peer_cert_sigalgs[i]);
             if (lu == NULL
-<<<<<<< HEAD
-                || !X509_get_signature_info(s->cert->pkeys[idx].x509, &mdnid,
-                                            &pknid, NULL, NULL)
-                || (mandatory_md && mdnid != default_mdnid))
-=======
                 || !X509_get_signature_info(x, &mdnid, &pknid, NULL, NULL))
->>>>>>> 8cd2c99a
                 continue;
             /*
              * TODO this does not differentiate between the
@@ -2622,7 +2592,7 @@
         }
         return 0;
     }
-    return !mandatory_md || sig->hash == default_mdnid;
+    return 1;
 }
 
 /*
