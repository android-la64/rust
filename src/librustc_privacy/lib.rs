#![doc(html_root_url = "https://doc.rust-lang.org/nightly/")]

#![feature(in_band_lifetimes)]
#![feature(nll)]

#![recursion_limit="256"]

#[macro_use] extern crate syntax;

use rustc::bug;
use rustc::hir::{self, Node, PatKind, AssocItemKind};
use rustc::hir::def::{Res, DefKind};
use rustc::hir::def_id::{CRATE_DEF_INDEX, LOCAL_CRATE, CrateNum, DefId};
use rustc::hir::intravisit::{self, Visitor, NestedVisitorMap};
use rustc::hir::itemlikevisit::DeepVisitor;
use rustc::lint;
use rustc::middle::privacy::{AccessLevel, AccessLevels};
use rustc::ty::{self, TyCtxt, Ty, TraitRef, TypeFoldable, GenericParamDefKind};
use rustc::ty::fold::TypeVisitor;
use rustc::ty::query::Providers;
use rustc::ty::subst::InternalSubsts;
use rustc::util::nodemap::HirIdSet;
use rustc_data_structures::fx::FxHashSet;
use syntax::ast::Ident;
use syntax::attr;
use syntax::symbol::{kw, sym};
use syntax_pos::hygiene::Transparency;
use syntax_pos::Span;

use std::{cmp, fmt, mem};
use std::marker::PhantomData;

<<<<<<< HEAD
mod error_codes;
=======
pub mod error_codes;
>>>>>>> 8cd2c99a

////////////////////////////////////////////////////////////////////////////////
/// Generic infrastructure used to implement specific visitors below.
////////////////////////////////////////////////////////////////////////////////

/// Implemented to visit all `DefId`s in a type.
/// Visiting `DefId`s is useful because visibilities and reachabilities are attached to them.
/// The idea is to visit "all components of a type", as documented in
/// https://github.com/rust-lang/rfcs/blob/master/text/2145-type-privacy.md#how-to-determine-visibility-of-a-type.
/// The default type visitor (`TypeVisitor`) does most of the job, but it has some shortcomings.
/// First, it doesn't have overridable `fn visit_trait_ref`, so we have to catch trait `DefId`s
/// manually. Second, it doesn't visit some type components like signatures of fn types, or traits
/// in `impl Trait`, see individual comments in `DefIdVisitorSkeleton::visit_ty`.
trait DefIdVisitor<'tcx> {
    fn tcx(&self) -> TyCtxt<'tcx>;
    fn shallow(&self) -> bool { false }
    fn skip_assoc_tys(&self) -> bool { false }
    fn visit_def_id(&mut self, def_id: DefId, kind: &str, descr: &dyn fmt::Display) -> bool;

    /// Not overridden, but used to actually visit types and traits.
    fn skeleton(&mut self) -> DefIdVisitorSkeleton<'_, 'tcx, Self> {
        DefIdVisitorSkeleton {
            def_id_visitor: self,
            visited_opaque_tys: Default::default(),
            dummy: Default::default(),
        }
    }
    fn visit(&mut self, ty_fragment: impl TypeFoldable<'tcx>) -> bool {
        ty_fragment.visit_with(&mut self.skeleton())
    }
    fn visit_trait(&mut self, trait_ref: TraitRef<'tcx>) -> bool {
        self.skeleton().visit_trait(trait_ref)
    }
    fn visit_predicates(&mut self, predicates: &ty::GenericPredicates<'tcx>) -> bool {
        self.skeleton().visit_predicates(predicates)
    }
}

struct DefIdVisitorSkeleton<'v, 'tcx, V>
where
    V: DefIdVisitor<'tcx> + ?Sized,
{
    def_id_visitor: &'v mut V,
    visited_opaque_tys: FxHashSet<DefId>,
    dummy: PhantomData<TyCtxt<'tcx>>,
}

impl<'tcx, V> DefIdVisitorSkeleton<'_, 'tcx, V>
where
    V: DefIdVisitor<'tcx> + ?Sized,
{
    fn visit_trait(&mut self, trait_ref: TraitRef<'tcx>) -> bool {
        let TraitRef { def_id, substs } = trait_ref;
        self.def_id_visitor.visit_def_id(def_id, "trait", &trait_ref) ||
        (!self.def_id_visitor.shallow() && substs.visit_with(self))
    }

    fn visit_predicates(&mut self, predicates: &ty::GenericPredicates<'tcx>) -> bool {
        let ty::GenericPredicates { parent: _, predicates } = predicates;
        for (predicate, _span) in predicates {
            match predicate {
                ty::Predicate::Trait(poly_predicate) => {
                    let ty::TraitPredicate { trait_ref } = *poly_predicate.skip_binder();
                    if self.visit_trait(trait_ref) {
                        return true;
                    }
                }
                ty::Predicate::Projection(poly_predicate) => {
                    let ty::ProjectionPredicate { projection_ty, ty } =
                        *poly_predicate.skip_binder();
                    if ty.visit_with(self) {
                        return true;
                    }
                    if self.visit_trait(projection_ty.trait_ref(self.def_id_visitor.tcx())) {
                        return true;
                    }
                }
                ty::Predicate::TypeOutlives(poly_predicate) => {
                    let ty::OutlivesPredicate(ty, _region) = *poly_predicate.skip_binder();
                    if ty.visit_with(self) {
                        return true;
                    }
                }
                ty::Predicate::RegionOutlives(..) => {},
                _ => bug!("unexpected predicate: {:?}", predicate),
            }
        }
        false
    }
}

impl<'tcx, V> TypeVisitor<'tcx> for DefIdVisitorSkeleton<'_, 'tcx, V>
where
    V: DefIdVisitor<'tcx> + ?Sized,
{
    fn visit_ty(&mut self, ty: Ty<'tcx>) -> bool {
        let tcx = self.def_id_visitor.tcx();
        // InternalSubsts are not visited here because they are visited below in `super_visit_with`.
        match ty.sty {
            ty::Adt(&ty::AdtDef { did: def_id, .. }, ..) |
            ty::Foreign(def_id) |
            ty::FnDef(def_id, ..) |
            ty::Closure(def_id, ..) |
            ty::Generator(def_id, ..) => {
                if self.def_id_visitor.visit_def_id(def_id, "type", &ty) {
                    return true;
                }
                if self.def_id_visitor.shallow() {
                    return false;
                }
                // Default type visitor doesn't visit signatures of fn types.
                // Something like `fn() -> Priv {my_func}` is considered a private type even if
                // `my_func` is public, so we need to visit signatures.
                if let ty::FnDef(..) = ty.sty {
                    if tcx.fn_sig(def_id).visit_with(self) {
                        return true;
                    }
                }
                // Inherent static methods don't have self type in substs.
                // Something like `fn() {my_method}` type of the method
                // `impl Pub<Priv> { pub fn my_method() {} }` is considered a private type,
                // so we need to visit the self type additionally.
                if let Some(assoc_item) = tcx.opt_associated_item(def_id) {
                    if let ty::ImplContainer(impl_def_id) = assoc_item.container {
                        if tcx.type_of(impl_def_id).visit_with(self) {
                            return true;
                        }
                    }
                }
            }
            ty::Projection(proj) | ty::UnnormalizedProjection(proj) => {
                if self.def_id_visitor.skip_assoc_tys() {
                    // Visitors searching for minimal visibility/reachability want to
                    // conservatively approximate associated types like `<Type as Trait>::Alias`
                    // as visible/reachable even if both `Type` and `Trait` are private.
                    // Ideally, associated types should be substituted in the same way as
                    // free type aliases, but this isn't done yet.
                    return false;
                }
                // This will also visit substs if necessary, so we don't need to recurse.
                return self.visit_trait(proj.trait_ref(tcx));
            }
            ty::Dynamic(predicates, ..) => {
                // All traits in the list are considered the "primary" part of the type
                // and are visited by shallow visitors.
                for predicate in *predicates.skip_binder() {
                    let trait_ref = match *predicate {
                        ty::ExistentialPredicate::Trait(trait_ref) => trait_ref,
                        ty::ExistentialPredicate::Projection(proj) => proj.trait_ref(tcx),
                        ty::ExistentialPredicate::AutoTrait(def_id) =>
                            ty::ExistentialTraitRef { def_id, substs: InternalSubsts::empty() },
                    };
                    let ty::ExistentialTraitRef { def_id, substs: _ } = trait_ref;
                    if self.def_id_visitor.visit_def_id(def_id, "trait", &trait_ref) {
                        return true;
                    }
                }
            }
            ty::Opaque(def_id, ..) => {
                // Skip repeated `Opaque`s to avoid infinite recursion.
                if self.visited_opaque_tys.insert(def_id) {
                    // The intent is to treat `impl Trait1 + Trait2` identically to
                    // `dyn Trait1 + Trait2`. Therefore we ignore def-id of the opaque type itself
                    // (it either has no visibility, or its visibility is insignificant, like
                    // visibilities of type aliases) and recurse into predicates instead to go
                    // through the trait list (default type visitor doesn't visit those traits).
                    // All traits in the list are considered the "primary" part of the type
                    // and are visited by shallow visitors.
                    if self.visit_predicates(tcx.predicates_of(def_id)) {
                        return true;
                    }
                }
            }
            // These types don't have their own def-ids (but may have subcomponents
            // with def-ids that should be visited recursively).
            ty::Bool | ty::Char | ty::Int(..) | ty::Uint(..) |
            ty::Float(..) | ty::Str | ty::Never |
            ty::Array(..) | ty::Slice(..) | ty::Tuple(..) |
            ty::RawPtr(..) | ty::Ref(..) | ty::FnPtr(..) |
            ty::Param(..) | ty::Error | ty::GeneratorWitness(..) => {}
            ty::Bound(..) | ty::Placeholder(..) | ty::Infer(..) =>
                bug!("unexpected type: {:?}", ty),
        }

        !self.def_id_visitor.shallow() && ty.super_visit_with(self)
    }
}

fn def_id_visibility<'tcx>(
    tcx: TyCtxt<'tcx>,
    def_id: DefId,
) -> (ty::Visibility, Span, &'static str) {
    match tcx.hir().as_local_hir_id(def_id) {
        Some(hir_id) => {
            let vis = match tcx.hir().get(hir_id) {
                Node::Item(item) => &item.vis,
                Node::ForeignItem(foreign_item) => &foreign_item.vis,
                Node::MacroDef(macro_def) => {
                    if attr::contains_name(&macro_def.attrs, sym::macro_export) {
                        return (ty::Visibility::Public, macro_def.span, "public");
                    } else {
                        &macro_def.vis
                    }
                },
                Node::TraitItem(..) | Node::Variant(..) => {
                    return def_id_visibility(tcx, tcx.hir().get_parent_did(hir_id));
                }
                Node::ImplItem(impl_item) => {
                    match tcx.hir().get(tcx.hir().get_parent_item(hir_id)) {
                        Node::Item(item) => match &item.node {
                            hir::ItemKind::Impl(.., None, _, _) => &impl_item.vis,
                            hir::ItemKind::Impl(.., Some(trait_ref), _, _)
                                => return def_id_visibility(tcx, trait_ref.path.res.def_id()),
                            kind => bug!("unexpected item kind: {:?}", kind),
                        }
                        node => bug!("unexpected node kind: {:?}", node),
                    }
                }
                Node::Ctor(vdata) => {
                    let parent_hir_id = tcx.hir().get_parent_node(hir_id);
                    match tcx.hir().get(parent_hir_id) {
                        Node::Variant(..) => {
                            let parent_did = tcx.hir().local_def_id(parent_hir_id);
                            let (mut ctor_vis, mut span, mut descr) = def_id_visibility(
                                tcx, parent_did,
                            );

                            let adt_def = tcx.adt_def(tcx.hir().get_parent_did(hir_id));
                            let ctor_did = tcx.hir().local_def_id(
                                vdata.ctor_hir_id().unwrap());
                            let variant = adt_def.variant_with_ctor_id(ctor_did);

                            if variant.is_field_list_non_exhaustive() &&
                                ctor_vis == ty::Visibility::Public
                            {
                                ctor_vis = ty::Visibility::Restricted(
                                    DefId::local(CRATE_DEF_INDEX));
                                let attrs = tcx.get_attrs(variant.def_id);
                                span = attr::find_by_name(&attrs, sym::non_exhaustive)
                                    .unwrap().span;
                                descr = "crate-visible";
                            }

                            return (ctor_vis, span, descr);
                        }
                        Node::Item(..) => {
                            let item = match tcx.hir().get(parent_hir_id) {
                                Node::Item(item) => item,
                                node => bug!("unexpected node kind: {:?}", node),
                            };
                            let (mut ctor_vis, mut span, mut descr) =
                                (ty::Visibility::from_hir(&item.vis, parent_hir_id, tcx),
                                item.vis.span, item.vis.node.descr());
                            for field in vdata.fields() {
                                let field_vis = ty::Visibility::from_hir(&field.vis, hir_id, tcx);
                                if ctor_vis.is_at_least(field_vis, tcx) {
                                    ctor_vis = field_vis;
                                    span = field.vis.span;
                                    descr = field.vis.node.descr();
                                }
                            }

                            // If the structure is marked as non_exhaustive then lower the
                            // visibility to within the crate.
                            if ctor_vis == ty::Visibility::Public {
                                let adt_def =
                                    tcx.adt_def(tcx.hir().get_parent_did(hir_id));
                                if adt_def.non_enum_variant().is_field_list_non_exhaustive() {
                                    ctor_vis =
                                        ty::Visibility::Restricted(DefId::local(CRATE_DEF_INDEX));
                                    span = attr::find_by_name(&item.attrs, sym::non_exhaustive)
                                                .unwrap().span;
                                    descr = "crate-visible";
                                }
                            }

                            return (ctor_vis, span, descr);
                        }
                        node => bug!("unexpected node kind: {:?}", node),
                    }
                }
                Node::Expr(expr) => {
                    return (ty::Visibility::Restricted(
                        tcx.hir().get_module_parent(expr.hir_id)),
                            expr.span, "private")
                }
                node => bug!("unexpected node kind: {:?}", node)
            };
            (ty::Visibility::from_hir(vis, hir_id, tcx), vis.span, vis.node.descr())
        }
        None => {
            let vis = tcx.visibility(def_id);
            let descr = if vis == ty::Visibility::Public { "public" } else { "private" };
            (vis, tcx.def_span(def_id), descr)
        }
    }
}

// Set the correct `TypeckTables` for the given `item_id` (or an empty table if
// there is no `TypeckTables` for the item).
fn item_tables<'a, 'tcx>(
    tcx: TyCtxt<'tcx>,
    hir_id: hir::HirId,
    empty_tables: &'a ty::TypeckTables<'tcx>,
) -> &'a ty::TypeckTables<'tcx> {
    let def_id = tcx.hir().local_def_id(hir_id);
    if tcx.has_typeck_tables(def_id) { tcx.typeck_tables_of(def_id) } else { empty_tables }
}

fn min(vis1: ty::Visibility, vis2: ty::Visibility, tcx: TyCtxt<'_>) -> ty::Visibility {
    if vis1.is_at_least(vis2, tcx) { vis2 } else { vis1 }
}

////////////////////////////////////////////////////////////////////////////////
/// Visitor used to determine if pub(restricted) is used anywhere in the crate.
///
/// This is done so that `private_in_public` warnings can be turned into hard errors
/// in crates that have been updated to use pub(restricted).
////////////////////////////////////////////////////////////////////////////////
struct PubRestrictedVisitor<'tcx> {
    tcx: TyCtxt<'tcx>,
    has_pub_restricted: bool,
}

impl Visitor<'tcx> for PubRestrictedVisitor<'tcx> {
    fn nested_visit_map<'this>(&'this mut self) -> NestedVisitorMap<'this, 'tcx> {
        NestedVisitorMap::All(&self.tcx.hir())
    }
    fn visit_vis(&mut self, vis: &'tcx hir::Visibility) {
        self.has_pub_restricted = self.has_pub_restricted || vis.node.is_pub_restricted();
    }
}

////////////////////////////////////////////////////////////////////////////////
/// Visitor used to determine impl visibility and reachability.
////////////////////////////////////////////////////////////////////////////////

struct FindMin<'a, 'tcx, VL: VisibilityLike> {
    tcx: TyCtxt<'tcx>,
    access_levels: &'a AccessLevels,
    min: VL,
}

impl<'a, 'tcx, VL: VisibilityLike> DefIdVisitor<'tcx> for FindMin<'a, 'tcx, VL> {
    fn tcx(&self) -> TyCtxt<'tcx> { self.tcx }
    fn shallow(&self) -> bool { VL::SHALLOW }
    fn skip_assoc_tys(&self) -> bool { true }
    fn visit_def_id(&mut self, def_id: DefId, _kind: &str, _descr: &dyn fmt::Display) -> bool {
        self.min = VL::new_min(self, def_id);
        false
    }
}

trait VisibilityLike: Sized {
    const MAX: Self;
    const SHALLOW: bool = false;
    fn new_min(find: &FindMin<'_, '_, Self>, def_id: DefId) -> Self;

    // Returns an over-approximation (`skip_assoc_tys` = true) of visibility due to
    // associated types for which we can't determine visibility precisely.
    fn of_impl(
        hir_id: hir::HirId,
        tcx: TyCtxt<'_>,
        access_levels: &AccessLevels,
    ) -> Self {
        let mut find = FindMin { tcx, access_levels, min: Self::MAX };
        let def_id = tcx.hir().local_def_id(hir_id);
        find.visit(tcx.type_of(def_id));
        if let Some(trait_ref) = tcx.impl_trait_ref(def_id) {
            find.visit_trait(trait_ref);
        }
        find.min
    }
}
impl VisibilityLike for ty::Visibility {
    const MAX: Self = ty::Visibility::Public;
    fn new_min(find: &FindMin<'_, '_, Self>, def_id: DefId) -> Self {
        min(def_id_visibility(find.tcx, def_id).0, find.min, find.tcx)
    }
}
impl VisibilityLike for Option<AccessLevel> {
    const MAX: Self = Some(AccessLevel::Public);
    // Type inference is very smart sometimes.
    // It can make an impl reachable even some components of its type or trait are unreachable.
    // E.g. methods of `impl ReachableTrait<UnreachableTy> for ReachableTy<UnreachableTy> { ... }`
    // can be usable from other crates (#57264). So we skip substs when calculating reachability
    // and consider an impl reachable if its "shallow" type and trait are reachable.
    //
    // The assumption we make here is that type-inference won't let you use an impl without knowing
    // both "shallow" version of its self type and "shallow" version of its trait if it exists
    // (which require reaching the `DefId`s in them).
    const SHALLOW: bool = true;
    fn new_min(find: &FindMin<'_, '_, Self>, def_id: DefId) -> Self {
        cmp::min(if let Some(hir_id) = find.tcx.hir().as_local_hir_id(def_id) {
            find.access_levels.map.get(&hir_id).cloned()
        } else {
            Self::MAX
        }, find.min)
    }
}

////////////////////////////////////////////////////////////////////////////////
/// The embargo visitor, used to determine the exports of the AST.
////////////////////////////////////////////////////////////////////////////////

struct EmbargoVisitor<'tcx> {
    tcx: TyCtxt<'tcx>,

    /// Accessibility levels for reachable nodes.
    access_levels: AccessLevels,
    /// A set of pairs corresponding to modules, where the first module is
    /// reachable via a macro that's defined in the second module. This cannot
    /// be represented as reachable because it can't handle the following case:
    ///
    /// pub mod n {                         // Should be `Public`
    ///     pub(crate) mod p {              // Should *not* be accessible
    ///         pub fn f() -> i32 { 12 }    // Must be `Reachable`
    ///     }
    /// }
    /// pub macro m() {
    ///     n::p::f()
    /// }
    macro_reachable: FxHashSet<(hir::HirId, DefId)>,
    /// Previous accessibility level; `None` means unreachable.
    prev_level: Option<AccessLevel>,
    /// Has something changed in the level map?
    changed: bool,
}

struct ReachEverythingInTheInterfaceVisitor<'a, 'tcx> {
    access_level: Option<AccessLevel>,
    item_def_id: DefId,
    ev: &'a mut EmbargoVisitor<'tcx>,
}

impl EmbargoVisitor<'tcx> {
    fn get(&self, id: hir::HirId) -> Option<AccessLevel> {
        self.access_levels.map.get(&id).cloned()
    }

    /// Updates node level and returns the updated level.
    fn update(&mut self, id: hir::HirId, level: Option<AccessLevel>) -> Option<AccessLevel> {
        let old_level = self.get(id);
        // Accessibility levels can only grow.
        if level > old_level {
            self.access_levels.map.insert(id, level.unwrap());
            self.changed = true;
            level
        } else {
            old_level
        }
    }

    fn reach(
        &mut self,
        item_id: hir::HirId,
        access_level: Option<AccessLevel>,
    ) -> ReachEverythingInTheInterfaceVisitor<'_, 'tcx> {
        ReachEverythingInTheInterfaceVisitor {
            access_level: cmp::min(access_level, Some(AccessLevel::Reachable)),
            item_def_id: self.tcx.hir().local_def_id(item_id),
            ev: self,
        }
    }

    /// Updates the item as being reachable through a macro defined in the given
    /// module. Returns `true` if the level has changed.
    fn update_macro_reachable(&mut self, reachable_mod: hir::HirId, defining_mod: DefId) -> bool {
        if self.macro_reachable.insert((reachable_mod, defining_mod)) {
            self.update_macro_reachable_mod(reachable_mod, defining_mod);
            true
        } else {
            false
        }
    }

<<<<<<< HEAD
    fn update_macro_reachable_mod(
        &mut self,
        reachable_mod: hir::HirId,
        defining_mod: DefId,
    ) {
=======
    fn update_macro_reachable_mod(&mut self, reachable_mod: hir::HirId, defining_mod: DefId) {
>>>>>>> 8cd2c99a
        let module_def_id = self.tcx.hir().local_def_id(reachable_mod);
        let module = self.tcx.hir().get_module(module_def_id).0;
        for item_id in &module.item_ids {
            let hir_id = item_id.id;
            let item_def_id = self.tcx.hir().local_def_id(hir_id);
            if let Some(def_kind) = self.tcx.def_kind(item_def_id) {
                let item = self.tcx.hir().expect_item(hir_id);
                let vis = ty::Visibility::from_hir(&item.vis, hir_id, self.tcx);
                self.update_macro_reachable_def(hir_id, def_kind, vis, defining_mod);
            }
        }
<<<<<<< HEAD

=======
>>>>>>> 8cd2c99a
        if let Some(exports) = self.tcx.module_exports(module_def_id) {
            for export in exports {
                if export.vis.is_accessible_from(defining_mod, self.tcx) {
                    if let Res::Def(def_kind, def_id) = export.res {
                        let vis = def_id_visibility(self.tcx, def_id).0;
                        if let Some(hir_id) = self.tcx.hir().as_local_hir_id(def_id) {
<<<<<<< HEAD
                            self.update_macro_reachable_def(
                                hir_id,
                                def_kind,
                                vis,
                                defining_mod,
                            );
=======
                            self.update_macro_reachable_def(hir_id, def_kind, vis, defining_mod);
>>>>>>> 8cd2c99a
                        }
                    }
                }
            }
        }
    }

    fn update_macro_reachable_def(
        &mut self,
        hir_id: hir::HirId,
        def_kind: DefKind,
        vis: ty::Visibility,
        module: DefId,
    ) {
        let level = Some(AccessLevel::Reachable);
        if let ty::Visibility::Public = vis {
            self.update(hir_id, level);
        }
        match def_kind {
            // No type privacy, so can be directly marked as reachable.
            DefKind::Const
            | DefKind::Macro(_)
            | DefKind::Static
            | DefKind::TraitAlias
            | DefKind::TyAlias => {
                if vis.is_accessible_from(module, self.tcx) {
                    self.update(hir_id, level);
                }
            },

            // We can't use a module name as the final segment of a path, except
            // in use statements. Since re-export checking doesn't consider
            // hygiene these don't need to be marked reachable. The contents of
            // the module, however may be reachable.
            DefKind::Mod => {
                if vis.is_accessible_from(module, self.tcx) {
                    self.update_macro_reachable(hir_id, module);
                }
            }

            DefKind::Struct | DefKind::Union => {
                // While structs and unions have type privacy, their fields do
                // not.
                if let ty::Visibility::Public = vis {
                    let item = self.tcx.hir().expect_item(hir_id);
                    if let hir::ItemKind::Struct(ref struct_def, _)
                        | hir::ItemKind::Union(ref struct_def, _) = item.node
                    {
                        for field in struct_def.fields() {
                            let field_vis = ty::Visibility::from_hir(
                                &field.vis,
                                field.hir_id,
                                self.tcx,
                            );
                            if field_vis.is_accessible_from(module, self.tcx) {
                                self.reach(field.hir_id, level).ty();
                            }
                        }
                    } else {
                        bug!("item {:?} with DefKind {:?}", item, def_kind);
                    }
                }
            }

            // These have type privacy, so are not reachable unless they're
            // public
            DefKind::AssocConst
            | DefKind::AssocTy
            | DefKind::AssocOpaqueTy
            | DefKind::ConstParam
            | DefKind::Ctor(_, _)
            | DefKind::Enum
            | DefKind::ForeignTy
            | DefKind::Fn
            | DefKind::OpaqueTy
            | DefKind::Method
            | DefKind::Trait
            | DefKind::TyParam
            | DefKind::Variant => (),
        }
    }

    /// Given the path segments of a `ItemKind::Use`, then we need
    /// to update the visibility of the intermediate use so that it isn't linted
    /// by `unreachable_pub`.
    ///
    /// This isn't trivial as `path.res` has the `DefId` of the eventual target
    /// of the use statement not of the next intermediate use statement.
    ///
    /// To do this, consider the last two segments of the path to our intermediate
    /// use statement. We expect the penultimate segment to be a module and the
    /// last segment to be the name of the item we are exporting. We can then
    /// look at the items contained in the module for the use statement with that
    /// name and update that item's visibility.
    ///
    /// FIXME: This solution won't work with glob imports and doesn't respect
    /// namespaces. See <https://github.com/rust-lang/rust/pull/57922#discussion_r251234202>.
    fn update_visibility_of_intermediate_use_statements(&mut self, segments: &[hir::PathSegment]) {
        if let Some([module, segment]) = segments.rchunks_exact(2).next() {
            if let Some(item) = module.res
                .and_then(|res| res.mod_def_id())
                .and_then(|def_id| self.tcx.hir().as_local_hir_id(def_id))
                .map(|module_hir_id| self.tcx.hir().expect_item(module_hir_id))
             {
                if let hir::ItemKind::Mod(m) = &item.node {
                    for item_id in m.item_ids.as_ref() {
                        let item = self.tcx.hir().expect_item(item_id.id);
                        let def_id = self.tcx.hir().local_def_id(item_id.id);
                        if !self.tcx.hygienic_eq(segment.ident, item.ident, def_id) { continue; }
                        if let hir::ItemKind::Use(..) = item.node {
                            self.update(item.hir_id, Some(AccessLevel::Exported));
                        }
                    }
                }
            }
        }
    }
}

impl Visitor<'tcx> for EmbargoVisitor<'tcx> {
    /// We want to visit items in the context of their containing
    /// module and so forth, so supply a crate for doing a deep walk.
    fn nested_visit_map<'this>(&'this mut self) -> NestedVisitorMap<'this, 'tcx> {
        NestedVisitorMap::All(&self.tcx.hir())
    }

    fn visit_item(&mut self, item: &'tcx hir::Item) {
        let inherited_item_level = match item.node {
            hir::ItemKind::Impl(..) =>
                Option::<AccessLevel>::of_impl(item.hir_id, self.tcx, &self.access_levels),
            // Foreign modules inherit level from parents.
            hir::ItemKind::ForeignMod(..) => self.prev_level,
            // Other `pub` items inherit levels from parents.
            hir::ItemKind::Const(..) | hir::ItemKind::Enum(..) | hir::ItemKind::ExternCrate(..) |
            hir::ItemKind::GlobalAsm(..) | hir::ItemKind::Fn(..) | hir::ItemKind::Mod(..) |
            hir::ItemKind::Static(..) | hir::ItemKind::Struct(..) |
            hir::ItemKind::Trait(..) | hir::ItemKind::TraitAlias(..) |
            hir::ItemKind::OpaqueTy(..) |
            hir::ItemKind::TyAlias(..) | hir::ItemKind::Union(..) | hir::ItemKind::Use(..) => {
                if item.vis.node.is_pub() { self.prev_level } else { None }
            }
        };

        // Update level of the item itself.
        let item_level = self.update(item.hir_id, inherited_item_level);

        // Update levels of nested things.
        match item.node {
            hir::ItemKind::Enum(ref def, _) => {
                for variant in &def.variants {
                    let variant_level = self.update(variant.id, item_level);
                    if let Some(ctor_hir_id) = variant.data.ctor_hir_id() {
                        self.update(ctor_hir_id, item_level);
                    }
                    for field in variant.data.fields() {
                        self.update(field.hir_id, variant_level);
                    }
                }
            }
            hir::ItemKind::Impl(.., ref trait_ref, _, ref impl_item_refs) => {
                for impl_item_ref in impl_item_refs {
                    if trait_ref.is_some() || impl_item_ref.vis.node.is_pub() {
                        self.update(impl_item_ref.id.hir_id, item_level);
                    }
                }
            }
            hir::ItemKind::Trait(.., ref trait_item_refs) => {
                for trait_item_ref in trait_item_refs {
                    self.update(trait_item_ref.id.hir_id, item_level);
                }
            }
            hir::ItemKind::Struct(ref def, _) | hir::ItemKind::Union(ref def, _) => {
                if let Some(ctor_hir_id) = def.ctor_hir_id() {
                    self.update(ctor_hir_id, item_level);
                }
                for field in def.fields() {
                    if field.vis.node.is_pub() {
                        self.update(field.hir_id, item_level);
                    }
                }
            }
            hir::ItemKind::ForeignMod(ref foreign_mod) => {
                for foreign_item in &foreign_mod.items {
                    if foreign_item.vis.node.is_pub() {
                        self.update(foreign_item.hir_id, item_level);
                    }
                }
            }
            hir::ItemKind::OpaqueTy(..) |
            hir::ItemKind::Use(..) |
            hir::ItemKind::Static(..) |
            hir::ItemKind::Const(..) |
            hir::ItemKind::GlobalAsm(..) |
            hir::ItemKind::TyAlias(..) |
            hir::ItemKind::Mod(..) |
            hir::ItemKind::TraitAlias(..) |
            hir::ItemKind::Fn(..) |
            hir::ItemKind::ExternCrate(..) => {}
        }

        // Mark all items in interfaces of reachable items as reachable.
        match item.node {
            // The interface is empty.
            hir::ItemKind::ExternCrate(..) => {}
            // All nested items are checked by `visit_item`.
            hir::ItemKind::Mod(..) => {}
            // Re-exports are handled in `visit_mod`. However, in order to avoid looping over
            // all of the items of a mod in `visit_mod` looking for use statements, we handle
            // making sure that intermediate use statements have their visibilities updated here.
            hir::ItemKind::Use(ref path, _) => {
                if item_level.is_some() {
                    self.update_visibility_of_intermediate_use_statements(path.segments.as_ref());
                }
            }
            // The interface is empty.
            hir::ItemKind::GlobalAsm(..) => {}
            hir::ItemKind::OpaqueTy(..) => {
                // FIXME: This is some serious pessimization intended to workaround deficiencies
                // in the reachability pass (`middle/reachable.rs`). Types are marked as link-time
                // reachable if they are returned via `impl Trait`, even from private functions.
                let exist_level = cmp::max(item_level, Some(AccessLevel::ReachableFromImplTrait));
                self.reach(item.hir_id, exist_level).generics().predicates().ty();
            }
            // Visit everything.
            hir::ItemKind::Const(..) | hir::ItemKind::Static(..) |
            hir::ItemKind::Fn(..) | hir::ItemKind::TyAlias(..) => {
                if item_level.is_some() {
                    self.reach(item.hir_id, item_level).generics().predicates().ty();
                }
            }
            hir::ItemKind::Trait(.., ref trait_item_refs) => {
                if item_level.is_some() {
                    self.reach(item.hir_id, item_level).generics().predicates();

                    for trait_item_ref in trait_item_refs {
                        let mut reach = self.reach(trait_item_ref.id.hir_id, item_level);
                        reach.generics().predicates();

                        if trait_item_ref.kind == AssocItemKind::Type &&
                           !trait_item_ref.defaultness.has_value() {
                            // No type to visit.
                        } else {
                            reach.ty();
                        }
                    }
                }
            }
            hir::ItemKind::TraitAlias(..) => {
                if item_level.is_some() {
                    self.reach(item.hir_id, item_level).generics().predicates();
                }
            }
            // Visit everything except for private impl items.
            hir::ItemKind::Impl(.., ref impl_item_refs) => {
                if item_level.is_some() {
                    self.reach(item.hir_id, item_level).generics().predicates().ty().trait_ref();

                    for impl_item_ref in impl_item_refs {
                        let impl_item_level = self.get(impl_item_ref.id.hir_id);
                        if impl_item_level.is_some() {
                            self.reach(impl_item_ref.id.hir_id, impl_item_level)
                                .generics().predicates().ty();
                        }
                    }
                }
            }

            // Visit everything, but enum variants have their own levels.
            hir::ItemKind::Enum(ref def, _) => {
                if item_level.is_some() {
                    self.reach(item.hir_id, item_level).generics().predicates();
                }
                for variant in &def.variants {
                    let variant_level = self.get(variant.id);
                    if variant_level.is_some() {
                        for field in variant.data.fields() {
                            self.reach(field.hir_id, variant_level).ty();
                        }
                        // Corner case: if the variant is reachable, but its
                        // enum is not, make the enum reachable as well.
                        self.update(item.hir_id, variant_level);
                    }
                }
            }
            // Visit everything, but foreign items have their own levels.
            hir::ItemKind::ForeignMod(ref foreign_mod) => {
                for foreign_item in &foreign_mod.items {
                    let foreign_item_level = self.get(foreign_item.hir_id);
                    if foreign_item_level.is_some() {
                        self.reach(foreign_item.hir_id, foreign_item_level)
                            .generics().predicates().ty();
                    }
                }
            }
            // Visit everything except for private fields.
            hir::ItemKind::Struct(ref struct_def, _) |
            hir::ItemKind::Union(ref struct_def, _) => {
                if item_level.is_some() {
                    self.reach(item.hir_id, item_level).generics().predicates();
                    for field in struct_def.fields() {
                        let field_level = self.get(field.hir_id);
                        if field_level.is_some() {
                            self.reach(field.hir_id, field_level).ty();
                        }
                    }
                }
            }
        }

        let orig_level = mem::replace(&mut self.prev_level, item_level);
        intravisit::walk_item(self, item);
        self.prev_level = orig_level;
    }

    fn visit_block(&mut self, b: &'tcx hir::Block) {
        // Blocks can have public items, for example impls, but they always
        // start as completely private regardless of publicity of a function,
        // constant, type, field, etc., in which this block resides.
        let orig_level = mem::replace(&mut self.prev_level, None);
        intravisit::walk_block(self, b);
        self.prev_level = orig_level;
    }

    fn visit_mod(&mut self, m: &'tcx hir::Mod, _sp: Span, id: hir::HirId) {
        // This code is here instead of in visit_item so that the
        // crate module gets processed as well.
        if self.prev_level.is_some() {
            let def_id = self.tcx.hir().local_def_id(id);
            if let Some(exports) = self.tcx.module_exports(def_id) {
                for export in exports.iter() {
                    if export.vis == ty::Visibility::Public {
                        if let Some(def_id) = export.res.opt_def_id() {
                            if let Some(hir_id) = self.tcx.hir().as_local_hir_id(def_id) {
                                self.update(hir_id, Some(AccessLevel::Exported));
                            }
                        }
                    }
                }
            }
        }

        intravisit::walk_mod(self, m, id);
    }

    fn visit_macro_def(&mut self, md: &'tcx hir::MacroDef) {
        if attr::find_transparency(&md.attrs, md.legacy).0 != Transparency::Opaque {
            self.update(md.hir_id, Some(AccessLevel::Public));
            return
        }

        let macro_module_def_id = ty::DefIdTree::parent(
            self.tcx,
            self.tcx.hir().local_def_id(md.hir_id)
        ).unwrap();
        let mut module_id = self.tcx.hir().as_local_hir_id(macro_module_def_id).unwrap();
<<<<<<< HEAD
        let level = if md.vis.node.is_pub() { self.get(module_id) } else { None };
        let new_level = self.update(md.hir_id, level);
        if new_level.is_none() {
            return
=======
        if !self.tcx.hir().is_hir_id_module(module_id) {
            // `module_id` doesn't correspond to a `mod`, return early (#63164).
            return;
        }
        let level = if md.vis.node.is_pub() { self.get(module_id) } else { None };
        let new_level = self.update(md.hir_id, level);
        if new_level.is_none() {
            return;
>>>>>>> 8cd2c99a
        }

        loop {
            let changed_reachability = self.update_macro_reachable(module_id, macro_module_def_id);
            if changed_reachability || module_id == hir::CRATE_HIR_ID {
                break;
            }
            module_id = self.tcx.hir().get_parent_node(module_id);
        }
    }
}

impl ReachEverythingInTheInterfaceVisitor<'_, 'tcx> {
    fn generics(&mut self) -> &mut Self {
        for param in &self.ev.tcx.generics_of(self.item_def_id).params {
            match param.kind {
                GenericParamDefKind::Lifetime => {}
                GenericParamDefKind::Type { has_default, .. } => {
                    if has_default {
                        self.visit(self.ev.tcx.type_of(param.def_id));
                    }
                }
                GenericParamDefKind::Const => {
                    self.visit(self.ev.tcx.type_of(param.def_id));
                }
            }
        }
        self
    }

    fn predicates(&mut self) -> &mut Self {
        self.visit_predicates(self.ev.tcx.predicates_of(self.item_def_id));
        self
    }

    fn ty(&mut self) -> &mut Self {
        self.visit(self.ev.tcx.type_of(self.item_def_id));
        self
    }

    fn trait_ref(&mut self) -> &mut Self {
        if let Some(trait_ref) = self.ev.tcx.impl_trait_ref(self.item_def_id) {
            self.visit_trait(trait_ref);
        }
        self
    }
}

impl DefIdVisitor<'tcx> for ReachEverythingInTheInterfaceVisitor<'_, 'tcx> {
    fn tcx(&self) -> TyCtxt<'tcx> { self.ev.tcx }
    fn visit_def_id(&mut self, def_id: DefId, _kind: &str, _descr: &dyn fmt::Display) -> bool {
        if let Some(hir_id) = self.ev.tcx.hir().as_local_hir_id(def_id) {
            if let ((ty::Visibility::Public, ..), _)
                | (_, Some(AccessLevel::ReachableFromImplTrait))
                = (def_id_visibility(self.tcx(), def_id), self.access_level)
            {
                self.ev.update(hir_id, self.access_level);
            }
        }
        false
    }
}

//////////////////////////////////////////////////////////////////////////////////////
/// Name privacy visitor, checks privacy and reports violations.
/// Most of name privacy checks are performed during the main resolution phase,
/// or later in type checking when field accesses and associated items are resolved.
/// This pass performs remaining checks for fields in struct expressions and patterns.
//////////////////////////////////////////////////////////////////////////////////////

struct NamePrivacyVisitor<'a, 'tcx> {
    tcx: TyCtxt<'tcx>,
    tables: &'a ty::TypeckTables<'tcx>,
    current_item: hir::HirId,
    empty_tables: &'a ty::TypeckTables<'tcx>,
}

impl<'a, 'tcx> NamePrivacyVisitor<'a, 'tcx> {
    // Checks that a field in a struct constructor (expression or pattern) is accessible.
    fn check_field(&mut self,
                   use_ctxt: Span, // syntax context of the field name at the use site
                   span: Span, // span of the field pattern, e.g., `x: 0`
                   def: &'tcx ty::AdtDef, // definition of the struct or enum
                   field: &'tcx ty::FieldDef) { // definition of the field
        let ident = Ident::new(kw::Invalid, use_ctxt);
        let current_hir = self.current_item;
        let def_id = self.tcx.adjust_ident_and_get_scope(ident, def.did, current_hir).1;
        if !def.is_enum() && !field.vis.is_accessible_from(def_id, self.tcx) {
            struct_span_err!(self.tcx.sess, span, E0451, "field `{}` of {} `{}` is private",
                             field.ident, def.variant_descr(), self.tcx.def_path_str(def.did))
                .span_label(span, format!("field `{}` is private", field.ident))
                .emit();
        }
    }
}

impl<'a, 'tcx> Visitor<'tcx> for NamePrivacyVisitor<'a, 'tcx> {
    /// We want to visit items in the context of their containing
    /// module and so forth, so supply a crate for doing a deep walk.
    fn nested_visit_map<'this>(&'this mut self) -> NestedVisitorMap<'this, 'tcx> {
        NestedVisitorMap::All(&self.tcx.hir())
    }

    fn visit_mod(&mut self, _m: &'tcx hir::Mod, _s: Span, _n: hir::HirId) {
        // Don't visit nested modules, since we run a separate visitor walk
        // for each module in `privacy_access_levels`
    }

    fn visit_nested_body(&mut self, body: hir::BodyId) {
        let orig_tables = mem::replace(&mut self.tables, self.tcx.body_tables(body));
        let body = self.tcx.hir().body(body);
        self.visit_body(body);
        self.tables = orig_tables;
    }

    fn visit_item(&mut self, item: &'tcx hir::Item) {
        let orig_current_item = mem::replace(&mut self.current_item, item.hir_id);
        let orig_tables =
            mem::replace(&mut self.tables, item_tables(self.tcx, item.hir_id, self.empty_tables));
        intravisit::walk_item(self, item);
        self.current_item = orig_current_item;
        self.tables = orig_tables;
    }

    fn visit_trait_item(&mut self, ti: &'tcx hir::TraitItem) {
        let orig_tables =
            mem::replace(&mut self.tables, item_tables(self.tcx, ti.hir_id, self.empty_tables));
        intravisit::walk_trait_item(self, ti);
        self.tables = orig_tables;
    }

    fn visit_impl_item(&mut self, ii: &'tcx hir::ImplItem) {
        let orig_tables =
            mem::replace(&mut self.tables, item_tables(self.tcx, ii.hir_id, self.empty_tables));
        intravisit::walk_impl_item(self, ii);
        self.tables = orig_tables;
    }

    fn visit_expr(&mut self, expr: &'tcx hir::Expr) {
        match expr.node {
            hir::ExprKind::Struct(ref qpath, ref fields, ref base) => {
                let res = self.tables.qpath_res(qpath, expr.hir_id);
                let adt = self.tables.expr_ty(expr).ty_adt_def().unwrap();
                let variant = adt.variant_of_res(res);
                if let Some(ref base) = *base {
                    // If the expression uses FRU we need to make sure all the unmentioned fields
                    // are checked for privacy (RFC 736). Rather than computing the set of
                    // unmentioned fields, just check them all.
                    for (vf_index, variant_field) in variant.fields.iter().enumerate() {
                        let field = fields.iter().find(|f| {
                            self.tcx.field_index(f.hir_id, self.tables) == vf_index
                        });
                        let (use_ctxt, span) = match field {
                            Some(field) => (field.ident.span, field.span),
                            None => (base.span, base.span),
                        };
                        self.check_field(use_ctxt, span, adt, variant_field);
                    }
                } else {
                    for field in fields {
                        let use_ctxt = field.ident.span;
                        let index = self.tcx.field_index(field.hir_id, self.tables);
                        self.check_field(use_ctxt, field.span, adt, &variant.fields[index]);
                    }
                }
            }
            _ => {}
        }

        intravisit::walk_expr(self, expr);
    }

    fn visit_pat(&mut self, pat: &'tcx hir::Pat) {
        match pat.node {
            PatKind::Struct(ref qpath, ref fields, _) => {
                let res = self.tables.qpath_res(qpath, pat.hir_id);
                let adt = self.tables.pat_ty(pat).ty_adt_def().unwrap();
                let variant = adt.variant_of_res(res);
                for field in fields {
                    let use_ctxt = field.ident.span;
                    let index = self.tcx.field_index(field.hir_id, self.tables);
                    self.check_field(use_ctxt, field.span, adt, &variant.fields[index]);
                }
            }
            _ => {}
        }

        intravisit::walk_pat(self, pat);
    }
}

////////////////////////////////////////////////////////////////////////////////////////////
/// Type privacy visitor, checks types for privacy and reports violations.
/// Both explicitly written types and inferred types of expressions and patters are checked.
/// Checks are performed on "semantic" types regardless of names and their hygiene.
////////////////////////////////////////////////////////////////////////////////////////////

struct TypePrivacyVisitor<'a, 'tcx> {
    tcx: TyCtxt<'tcx>,
    tables: &'a ty::TypeckTables<'tcx>,
    current_item: DefId,
    in_body: bool,
    span: Span,
    empty_tables: &'a ty::TypeckTables<'tcx>,
}

impl<'a, 'tcx> TypePrivacyVisitor<'a, 'tcx> {
    fn item_is_accessible(&self, did: DefId) -> bool {
        def_id_visibility(self.tcx, did).0.is_accessible_from(self.current_item, self.tcx)
    }

    // Take node-id of an expression or pattern and check its type for privacy.
    fn check_expr_pat_type(&mut self, id: hir::HirId, span: Span) -> bool {
        self.span = span;
        if self.visit(self.tables.node_type(id)) || self.visit(self.tables.node_substs(id)) {
            return true;
        }
        if let Some(adjustments) = self.tables.adjustments().get(id) {
            for adjustment in adjustments {
                if self.visit(adjustment.target) {
                    return true;
                }
            }
        }
        false
    }

    fn check_def_id(&mut self, def_id: DefId, kind: &str, descr: &dyn fmt::Display) -> bool {
        let is_error = !self.item_is_accessible(def_id);
        if is_error {
            self.tcx.sess.span_err(self.span, &format!("{} `{}` is private", kind, descr));
        }
        is_error
    }
}

impl<'a, 'tcx> Visitor<'tcx> for TypePrivacyVisitor<'a, 'tcx> {
    /// We want to visit items in the context of their containing
    /// module and so forth, so supply a crate for doing a deep walk.
    fn nested_visit_map<'this>(&'this mut self) -> NestedVisitorMap<'this, 'tcx> {
        NestedVisitorMap::All(&self.tcx.hir())
    }

    fn visit_mod(&mut self, _m: &'tcx hir::Mod, _s: Span, _n: hir::HirId) {
        // Don't visit nested modules, since we run a separate visitor walk
        // for each module in `privacy_access_levels`
    }

    fn visit_nested_body(&mut self, body: hir::BodyId) {
        let orig_tables = mem::replace(&mut self.tables, self.tcx.body_tables(body));
        let orig_in_body = mem::replace(&mut self.in_body, true);
        let body = self.tcx.hir().body(body);
        self.visit_body(body);
        self.tables = orig_tables;
        self.in_body = orig_in_body;
    }

    fn visit_ty(&mut self, hir_ty: &'tcx hir::Ty) {
        self.span = hir_ty.span;
        if self.in_body {
            // Types in bodies.
            if self.visit(self.tables.node_type(hir_ty.hir_id)) {
                return;
            }
        } else {
            // Types in signatures.
            // FIXME: This is very ineffective. Ideally each HIR type should be converted
            // into a semantic type only once and the result should be cached somehow.
            if self.visit(rustc_typeck::hir_ty_to_ty(self.tcx, hir_ty)) {
                return;
            }
        }

        intravisit::walk_ty(self, hir_ty);
    }

    fn visit_trait_ref(&mut self, trait_ref: &'tcx hir::TraitRef) {
        self.span = trait_ref.path.span;
        if !self.in_body {
            // Avoid calling `hir_trait_to_predicates` in bodies, it will ICE.
            // The traits' privacy in bodies is already checked as a part of trait object types.
            let bounds = rustc_typeck::hir_trait_to_predicates(self.tcx, trait_ref);

            for (trait_predicate, _) in bounds.trait_bounds {
                if self.visit_trait(*trait_predicate.skip_binder()) {
                    return;
                }
            }

            for (poly_predicate, _) in bounds.projection_bounds {
                let tcx = self.tcx;
                if self.visit(poly_predicate.skip_binder().ty)
                    || self.visit_trait(poly_predicate.skip_binder().projection_ty.trait_ref(tcx))
                {
                    return;
                }
            }
        }

        intravisit::walk_trait_ref(self, trait_ref);
    }

    // Check types of expressions
    fn visit_expr(&mut self, expr: &'tcx hir::Expr) {
        if self.check_expr_pat_type(expr.hir_id, expr.span) {
            // Do not check nested expressions if the error already happened.
            return;
        }
        match expr.node {
            hir::ExprKind::Assign(.., ref rhs) | hir::ExprKind::Match(ref rhs, ..) => {
                // Do not report duplicate errors for `x = y` and `match x { ... }`.
                if self.check_expr_pat_type(rhs.hir_id, rhs.span) {
                    return;
                }
            }
            hir::ExprKind::MethodCall(_, span, _) => {
                // Method calls have to be checked specially.
                self.span = span;
                if let Some(def_id) = self.tables.type_dependent_def_id(expr.hir_id) {
                    if self.visit(self.tcx.type_of(def_id)) {
                        return;
                    }
                } else {
                    self.tcx.sess.delay_span_bug(expr.span,
                                                 "no type-dependent def for method call");
                }
            }
            _ => {}
        }

        intravisit::walk_expr(self, expr);
    }

    // Prohibit access to associated items with insufficient nominal visibility.
    //
    // Additionally, until better reachability analysis for macros 2.0 is available,
    // we prohibit access to private statics from other crates, this allows to give
    // more code internal visibility at link time. (Access to private functions
    // is already prohibited by type privacy for function types.)
    fn visit_qpath(&mut self, qpath: &'tcx hir::QPath, id: hir::HirId, span: Span) {
        let def = match self.tables.qpath_res(qpath, id) {
            Res::Def(kind, def_id) => Some((kind, def_id)),
            _ => None,
        };
        let def = def.filter(|(kind, _)| {
            match kind {
                DefKind::Method
                | DefKind::AssocConst
                | DefKind::AssocTy
                | DefKind::AssocOpaqueTy
                | DefKind::Static => true,
                _ => false,
            }
        });
        if let Some((kind, def_id)) = def {
            let is_local_static = if let DefKind::Static = kind {
                def_id.is_local()
            } else { false };
            if !self.item_is_accessible(def_id) && !is_local_static {
                let name = match *qpath {
                    hir::QPath::Resolved(_, ref path) => path.to_string(),
                    hir::QPath::TypeRelative(_, ref segment) => segment.ident.to_string(),
                };
                let msg = format!("{} `{}` is private", kind.descr(def_id), name);
                self.tcx.sess.span_err(span, &msg);
                return;
            }
        }

        intravisit::walk_qpath(self, qpath, id, span);
    }

    // Check types of patterns.
    fn visit_pat(&mut self, pattern: &'tcx hir::Pat) {
        if self.check_expr_pat_type(pattern.hir_id, pattern.span) {
            // Do not check nested patterns if the error already happened.
            return;
        }

        intravisit::walk_pat(self, pattern);
    }

    fn visit_local(&mut self, local: &'tcx hir::Local) {
        if let Some(ref init) = local.init {
            if self.check_expr_pat_type(init.hir_id, init.span) {
                // Do not report duplicate errors for `let x = y`.
                return;
            }
        }

        intravisit::walk_local(self, local);
    }

    // Check types in item interfaces.
    fn visit_item(&mut self, item: &'tcx hir::Item) {
        let orig_current_item = mem::replace(&mut self.current_item,
            self.tcx.hir().local_def_id(item.hir_id));
        let orig_in_body = mem::replace(&mut self.in_body, false);
        let orig_tables =
            mem::replace(&mut self.tables, item_tables(self.tcx, item.hir_id, self.empty_tables));
        intravisit::walk_item(self, item);
        self.tables = orig_tables;
        self.in_body = orig_in_body;
        self.current_item = orig_current_item;
    }

    fn visit_trait_item(&mut self, ti: &'tcx hir::TraitItem) {
        let orig_tables =
            mem::replace(&mut self.tables, item_tables(self.tcx, ti.hir_id, self.empty_tables));
        intravisit::walk_trait_item(self, ti);
        self.tables = orig_tables;
    }

    fn visit_impl_item(&mut self, ii: &'tcx hir::ImplItem) {
        let orig_tables =
            mem::replace(&mut self.tables, item_tables(self.tcx, ii.hir_id, self.empty_tables));
        intravisit::walk_impl_item(self, ii);
        self.tables = orig_tables;
    }
}

impl DefIdVisitor<'tcx> for TypePrivacyVisitor<'a, 'tcx> {
    fn tcx(&self) -> TyCtxt<'tcx> { self.tcx }
    fn visit_def_id(&mut self, def_id: DefId, kind: &str, descr: &dyn fmt::Display) -> bool {
        self.check_def_id(def_id, kind, descr)
    }
}

///////////////////////////////////////////////////////////////////////////////
/// Obsolete visitors for checking for private items in public interfaces.
/// These visitors are supposed to be kept in frozen state and produce an
/// "old error node set". For backward compatibility the new visitor reports
/// warnings instead of hard errors when the erroneous node is not in this old set.
///////////////////////////////////////////////////////////////////////////////

struct ObsoleteVisiblePrivateTypesVisitor<'a, 'tcx> {
    tcx: TyCtxt<'tcx>,
    access_levels: &'a AccessLevels,
    in_variant: bool,
    // Set of errors produced by this obsolete visitor.
    old_error_set: HirIdSet,
}

struct ObsoleteCheckTypeForPrivatenessVisitor<'a, 'b, 'tcx> {
    inner: &'a ObsoleteVisiblePrivateTypesVisitor<'b, 'tcx>,
    /// Whether the type refers to private types.
    contains_private: bool,
    /// Whether we've recurred at all (i.e., if we're pointing at the
    /// first type on which `visit_ty` was called).
    at_outer_type: bool,
    /// Whether that first type is a public path.
    outer_type_is_public_path: bool,
}

impl<'a, 'tcx> ObsoleteVisiblePrivateTypesVisitor<'a, 'tcx> {
    fn path_is_private_type(&self, path: &hir::Path) -> bool {
        let did = match path.res {
            Res::PrimTy(..) | Res::SelfTy(..) | Res::Err => return false,
            res => res.def_id(),
        };

        // A path can only be private if:
        // it's in this crate...
        if let Some(hir_id) = self.tcx.hir().as_local_hir_id(did) {
            // .. and it corresponds to a private type in the AST (this returns
            // `None` for type parameters).
            match self.tcx.hir().find(hir_id) {
                Some(Node::Item(ref item)) => !item.vis.node.is_pub(),
                Some(_) | None => false,
            }
        } else {
            return false
        }
    }

    fn trait_is_public(&self, trait_id: hir::HirId) -> bool {
        // FIXME: this would preferably be using `exported_items`, but all
        // traits are exported currently (see `EmbargoVisitor.exported_trait`).
        self.access_levels.is_public(trait_id)
    }

    fn check_generic_bound(&mut self, bound: &hir::GenericBound) {
        if let hir::GenericBound::Trait(ref trait_ref, _) = *bound {
            if self.path_is_private_type(&trait_ref.trait_ref.path) {
                self.old_error_set.insert(trait_ref.trait_ref.hir_ref_id);
            }
        }
    }

    fn item_is_public(&self, id: &hir::HirId, vis: &hir::Visibility) -> bool {
        self.access_levels.is_reachable(*id) || vis.node.is_pub()
    }
}

impl<'a, 'b, 'tcx, 'v> Visitor<'v> for ObsoleteCheckTypeForPrivatenessVisitor<'a, 'b, 'tcx> {
    fn nested_visit_map<'this>(&'this mut self) -> NestedVisitorMap<'this, 'v> {
        NestedVisitorMap::None
    }

    fn visit_ty(&mut self, ty: &hir::Ty) {
        if let hir::TyKind::Path(hir::QPath::Resolved(_, ref path)) = ty.node {
            if self.inner.path_is_private_type(path) {
                self.contains_private = true;
                // Found what we're looking for, so let's stop working.
                return
            }
        }
        if let hir::TyKind::Path(_) = ty.node {
            if self.at_outer_type {
                self.outer_type_is_public_path = true;
            }
        }
        self.at_outer_type = false;
        intravisit::walk_ty(self, ty)
    }

    // Don't want to recurse into `[, .. expr]`.
    fn visit_expr(&mut self, _: &hir::Expr) {}
}

impl<'a, 'tcx> Visitor<'tcx> for ObsoleteVisiblePrivateTypesVisitor<'a, 'tcx> {
    /// We want to visit items in the context of their containing
    /// module and so forth, so supply a crate for doing a deep walk.
    fn nested_visit_map<'this>(&'this mut self) -> NestedVisitorMap<'this, 'tcx> {
        NestedVisitorMap::All(&self.tcx.hir())
    }

    fn visit_item(&mut self, item: &'tcx hir::Item) {
        match item.node {
            // Contents of a private mod can be re-exported, so we need
            // to check internals.
            hir::ItemKind::Mod(_) => {}

            // An `extern {}` doesn't introduce a new privacy
            // namespace (the contents have their own privacies).
            hir::ItemKind::ForeignMod(_) => {}

            hir::ItemKind::Trait(.., ref bounds, _) => {
                if !self.trait_is_public(item.hir_id) {
                    return
                }

                for bound in bounds.iter() {
                    self.check_generic_bound(bound)
                }
            }

            // Impls need some special handling to try to offer useful
            // error messages without (too many) false positives
            // (i.e., we could just return here to not check them at
            // all, or some worse estimation of whether an impl is
            // publicly visible).
            hir::ItemKind::Impl(.., ref g, ref trait_ref, ref self_, ref impl_item_refs) => {
                // `impl [... for] Private` is never visible.
                let self_contains_private;
                // `impl [... for] Public<...>`, but not `impl [... for]
                // Vec<Public>` or `(Public,)`, etc.
                let self_is_public_path;

                // Check the properties of the `Self` type:
                {
                    let mut visitor = ObsoleteCheckTypeForPrivatenessVisitor {
                        inner: self,
                        contains_private: false,
                        at_outer_type: true,
                        outer_type_is_public_path: false,
                    };
                    visitor.visit_ty(&self_);
                    self_contains_private = visitor.contains_private;
                    self_is_public_path = visitor.outer_type_is_public_path;
                }

                // Miscellaneous info about the impl:

                // `true` iff this is `impl Private for ...`.
                let not_private_trait =
                    trait_ref.as_ref().map_or(true, // no trait counts as public trait
                                              |tr| {
                        let did = tr.path.res.def_id();

                        if let Some(hir_id) = self.tcx.hir().as_local_hir_id(did) {
                            self.trait_is_public(hir_id)
                        } else {
                            true // external traits must be public
                        }
                    });

                // `true` iff this is a trait impl or at least one method is public.
                //
                // `impl Public { $( fn ...() {} )* }` is not visible.
                //
                // This is required over just using the methods' privacy
                // directly because we might have `impl<T: Foo<Private>> ...`,
                // and we shouldn't warn about the generics if all the methods
                // are private (because `T` won't be visible externally).
                let trait_or_some_public_method =
                    trait_ref.is_some() ||
                    impl_item_refs.iter()
                                 .any(|impl_item_ref| {
                                     let impl_item = self.tcx.hir().impl_item(impl_item_ref.id);
                                     match impl_item.node {
                                         hir::ImplItemKind::Const(..) |
                                         hir::ImplItemKind::Method(..) => {
                                             self.access_levels.is_reachable(
                                                impl_item_ref.id.hir_id)
                                         }
                                         hir::ImplItemKind::OpaqueTy(..) |
                                         hir::ImplItemKind::TyAlias(_) => false,
                                     }
                                 });

                if !self_contains_private &&
                        not_private_trait &&
                        trait_or_some_public_method {

                    intravisit::walk_generics(self, g);

                    match *trait_ref {
                        None => {
                            for impl_item_ref in impl_item_refs {
                                // This is where we choose whether to walk down
                                // further into the impl to check its items. We
                                // should only walk into public items so that we
                                // don't erroneously report errors for private
                                // types in private items.
                                let impl_item = self.tcx.hir().impl_item(impl_item_ref.id);
                                match impl_item.node {
                                    hir::ImplItemKind::Const(..) |
                                    hir::ImplItemKind::Method(..)
                                        if self.item_is_public(&impl_item.hir_id, &impl_item.vis) =>
                                    {
                                        intravisit::walk_impl_item(self, impl_item)
                                    }
                                    hir::ImplItemKind::TyAlias(..) => {
                                        intravisit::walk_impl_item(self, impl_item)
                                    }
                                    _ => {}
                                }
                            }
                        }
                        Some(ref tr) => {
                            // Any private types in a trait impl fall into three
                            // categories.
                            // 1. mentioned in the trait definition
                            // 2. mentioned in the type params/generics
                            // 3. mentioned in the associated types of the impl
                            //
                            // Those in 1. can only occur if the trait is in
                            // this crate and will've been warned about on the
                            // trait definition (there's no need to warn twice
                            // so we don't check the methods).
                            //
                            // Those in 2. are warned via walk_generics and this
                            // call here.
                            intravisit::walk_path(self, &tr.path);

                            // Those in 3. are warned with this call.
                            for impl_item_ref in impl_item_refs {
                                let impl_item = self.tcx.hir().impl_item(impl_item_ref.id);
                                if let hir::ImplItemKind::TyAlias(ref ty) = impl_item.node {
                                    self.visit_ty(ty);
                                }
                            }
                        }
                    }
                } else if trait_ref.is_none() && self_is_public_path {
                    // `impl Public<Private> { ... }`. Any public static
                    // methods will be visible as `Public::foo`.
                    let mut found_pub_static = false;
                    for impl_item_ref in impl_item_refs {
                        if self.item_is_public(&impl_item_ref.id.hir_id, &impl_item_ref.vis) {
                            let impl_item = self.tcx.hir().impl_item(impl_item_ref.id);
                            match impl_item_ref.kind {
                                AssocItemKind::Const => {
                                    found_pub_static = true;
                                    intravisit::walk_impl_item(self, impl_item);
                                }
                                AssocItemKind::Method { has_self: false } => {
                                    found_pub_static = true;
                                    intravisit::walk_impl_item(self, impl_item);
                                }
                                _ => {}
                            }
                        }
                    }
                    if found_pub_static {
                        intravisit::walk_generics(self, g)
                    }
                }
                return
            }

            // `type ... = ...;` can contain private types, because
            // we're introducing a new name.
            hir::ItemKind::TyAlias(..) => return,

            // Not at all public, so we don't care.
            _ if !self.item_is_public(&item.hir_id, &item.vis) => {
                return;
            }

            _ => {}
        }

        // We've carefully constructed it so that if we're here, then
        // any `visit_ty`'s will be called on things that are in
        // public signatures, i.e., things that we're interested in for
        // this visitor.
        intravisit::walk_item(self, item);
    }

    fn visit_generics(&mut self, generics: &'tcx hir::Generics) {
        for param in &generics.params {
            for bound in &param.bounds {
                self.check_generic_bound(bound);
            }
        }
        for predicate in &generics.where_clause.predicates {
            match predicate {
                hir::WherePredicate::BoundPredicate(bound_pred) => {
                    for bound in bound_pred.bounds.iter() {
                        self.check_generic_bound(bound)
                    }
                }
                hir::WherePredicate::RegionPredicate(_) => {}
                hir::WherePredicate::EqPredicate(eq_pred) => {
                    self.visit_ty(&eq_pred.rhs_ty);
                }
            }
        }
    }

    fn visit_foreign_item(&mut self, item: &'tcx hir::ForeignItem) {
        if self.access_levels.is_reachable(item.hir_id) {
            intravisit::walk_foreign_item(self, item)
        }
    }

    fn visit_ty(&mut self, t: &'tcx hir::Ty) {
        if let hir::TyKind::Path(hir::QPath::Resolved(_, ref path)) = t.node {
            if self.path_is_private_type(path) {
                self.old_error_set.insert(t.hir_id);
            }
        }
        intravisit::walk_ty(self, t)
    }

    fn visit_variant(&mut self,
                     v: &'tcx hir::Variant,
                     g: &'tcx hir::Generics,
                     item_id: hir::HirId) {
        if self.access_levels.is_reachable(v.id) {
            self.in_variant = true;
            intravisit::walk_variant(self, v, g, item_id);
            self.in_variant = false;
        }
    }

    fn visit_struct_field(&mut self, s: &'tcx hir::StructField) {
        if s.vis.node.is_pub() || self.in_variant {
            intravisit::walk_struct_field(self, s);
        }
    }

    // We don't need to introspect into these at all: an
    // expression/block context can't possibly contain exported things.
    // (Making them no-ops stops us from traversing the whole AST without
    // having to be super careful about our `walk_...` calls above.)
    fn visit_block(&mut self, _: &'tcx hir::Block) {}
    fn visit_expr(&mut self, _: &'tcx hir::Expr) {}
}

///////////////////////////////////////////////////////////////////////////////
/// SearchInterfaceForPrivateItemsVisitor traverses an item's interface and
/// finds any private components in it.
/// PrivateItemsInPublicInterfacesVisitor ensures there are no private types
/// and traits in public interfaces.
///////////////////////////////////////////////////////////////////////////////

struct SearchInterfaceForPrivateItemsVisitor<'tcx> {
    tcx: TyCtxt<'tcx>,
    item_id: hir::HirId,
    item_def_id: DefId,
    span: Span,
    /// The visitor checks that each component type is at least this visible.
    required_visibility: ty::Visibility,
    has_pub_restricted: bool,
    has_old_errors: bool,
    in_assoc_ty: bool,
}

impl SearchInterfaceForPrivateItemsVisitor<'tcx> {
    fn generics(&mut self) -> &mut Self {
        for param in &self.tcx.generics_of(self.item_def_id).params {
            match param.kind {
                GenericParamDefKind::Lifetime => {}
                GenericParamDefKind::Type { has_default, .. } => {
                    if has_default {
                        self.visit(self.tcx.type_of(param.def_id));
                    }
                }
                GenericParamDefKind::Const => {
                    self.visit(self.tcx.type_of(param.def_id));
                }
            }
        }
        self
    }

    fn predicates(&mut self) -> &mut Self {
        // N.B., we use `explicit_predicates_of` and not `predicates_of`
        // because we don't want to report privacy errors due to where
        // clauses that the compiler inferred. We only want to
        // consider the ones that the user wrote. This is important
        // for the inferred outlives rules; see
        // `src/test/ui/rfc-2093-infer-outlives/privacy.rs`.
        self.visit_predicates(self.tcx.explicit_predicates_of(self.item_def_id));
        self
    }

    fn ty(&mut self) -> &mut Self {
        self.visit(self.tcx.type_of(self.item_def_id));
        self
    }

    fn check_def_id(&mut self, def_id: DefId, kind: &str, descr: &dyn fmt::Display) -> bool {
        if self.leaks_private_dep(def_id) {
            self.tcx.lint_hir(lint::builtin::EXPORTED_PRIVATE_DEPENDENCIES,
                              self.item_id,
                              self.span,
                              &format!("{} `{}` from private dependency '{}' in public \
                                        interface", kind, descr,
                                        self.tcx.crate_name(def_id.krate)));

        }

        let hir_id = match self.tcx.hir().as_local_hir_id(def_id) {
            Some(hir_id) => hir_id,
            None => return false,
        };

        let (vis, vis_span, vis_descr) = def_id_visibility(self.tcx, def_id);
        if !vis.is_at_least(self.required_visibility, self.tcx) {
            let msg = format!("{} {} `{}` in public interface", vis_descr, kind, descr);
            if self.has_pub_restricted || self.has_old_errors || self.in_assoc_ty {
                let mut err = if kind == "trait" {
                    struct_span_err!(self.tcx.sess, self.span, E0445, "{}", msg)
                } else {
                    struct_span_err!(self.tcx.sess, self.span, E0446, "{}", msg)
                };
                err.span_label(self.span, format!("can't leak {} {}", vis_descr, kind));
                err.span_label(vis_span, format!("`{}` declared as {}", descr, vis_descr));
                err.emit();
            } else {
                let err_code = if kind == "trait" { "E0445" } else { "E0446" };
                self.tcx.lint_hir(lint::builtin::PRIVATE_IN_PUBLIC, hir_id, self.span,
                                  &format!("{} (error {})", msg, err_code));
            }

        }

        false
    }

    /// An item is 'leaked' from a private dependency if all
    /// of the following are true:
    /// 1. It's contained within a public type
    /// 2. It comes from a private crate
    fn leaks_private_dep(&self, item_id: DefId) -> bool {
        let ret = self.required_visibility == ty::Visibility::Public &&
            self.tcx.is_private_dep(item_id.krate);

        log::debug!("leaks_private_dep(item_id={:?})={}", item_id, ret);
        return ret;
    }
}

impl DefIdVisitor<'tcx> for SearchInterfaceForPrivateItemsVisitor<'tcx> {
    fn tcx(&self) -> TyCtxt<'tcx> { self.tcx }
    fn visit_def_id(&mut self, def_id: DefId, kind: &str, descr: &dyn fmt::Display) -> bool {
        self.check_def_id(def_id, kind, descr)
    }
}

struct PrivateItemsInPublicInterfacesVisitor<'a, 'tcx> {
    tcx: TyCtxt<'tcx>,
    has_pub_restricted: bool,
    old_error_set: &'a HirIdSet,
}

impl<'a, 'tcx> PrivateItemsInPublicInterfacesVisitor<'a, 'tcx> {
    fn check(
        &self,
        item_id: hir::HirId,
        required_visibility: ty::Visibility,
    ) -> SearchInterfaceForPrivateItemsVisitor<'tcx> {
        let mut has_old_errors = false;

        // Slow path taken only if there any errors in the crate.
        for &id in self.old_error_set {
            // Walk up the nodes until we find `item_id` (or we hit a root).
            let mut id = id;
            loop {
                if id == item_id {
                    has_old_errors = true;
                    break;
                }
                let parent = self.tcx.hir().get_parent_node(id);
                if parent == id {
                    break;
                }
                id = parent;
            }

            if has_old_errors {
                break;
            }
        }

        SearchInterfaceForPrivateItemsVisitor {
            tcx: self.tcx,
            item_id,
            item_def_id: self.tcx.hir().local_def_id(item_id),
            span: self.tcx.hir().span(item_id),
            required_visibility,
            has_pub_restricted: self.has_pub_restricted,
            has_old_errors,
            in_assoc_ty: false,
        }
    }

    fn check_assoc_item(
        &self,
        hir_id: hir::HirId,
        assoc_item_kind: AssocItemKind,
        defaultness: hir::Defaultness,
        vis: ty::Visibility,
    ) {
        let mut check = self.check(hir_id, vis);

        let (check_ty, is_assoc_ty) = match assoc_item_kind {
            AssocItemKind::Const | AssocItemKind::Method { .. } => (true, false),
            AssocItemKind::Type => (defaultness.has_value(), true),
            // `ty()` for opaque types is the underlying type,
            // it's not a part of interface, so we skip it.
            AssocItemKind::OpaqueTy => (false, true),
        };
        check.in_assoc_ty = is_assoc_ty;
        check.generics().predicates();
        if check_ty {
            check.ty();
        }
    }
}

impl<'a, 'tcx> Visitor<'tcx> for PrivateItemsInPublicInterfacesVisitor<'a, 'tcx> {
    fn nested_visit_map<'this>(&'this mut self) -> NestedVisitorMap<'this, 'tcx> {
        NestedVisitorMap::OnlyBodies(&self.tcx.hir())
    }

    fn visit_item(&mut self, item: &'tcx hir::Item) {
        let tcx = self.tcx;
        let item_visibility = ty::Visibility::from_hir(&item.vis, item.hir_id, tcx);

        match item.node {
            // Crates are always public.
            hir::ItemKind::ExternCrate(..) => {}
            // All nested items are checked by `visit_item`.
            hir::ItemKind::Mod(..) => {}
            // Checked in resolve.
            hir::ItemKind::Use(..) => {}
            // No subitems.
            hir::ItemKind::GlobalAsm(..) => {}
            // Subitems of these items have inherited publicity.
            hir::ItemKind::Const(..) | hir::ItemKind::Static(..) |
            hir::ItemKind::Fn(..) | hir::ItemKind::TyAlias(..) => {
                self.check(item.hir_id, item_visibility).generics().predicates().ty();
            }
            hir::ItemKind::OpaqueTy(..) => {
                // `ty()` for opaque types is the underlying type,
                // it's not a part of interface, so we skip it.
                self.check(item.hir_id, item_visibility).generics().predicates();
            }
            hir::ItemKind::Trait(.., ref trait_item_refs) => {
                self.check(item.hir_id, item_visibility).generics().predicates();

                for trait_item_ref in trait_item_refs {
                    self.check_assoc_item(
                        trait_item_ref.id.hir_id,
                        trait_item_ref.kind,
                        trait_item_ref.defaultness,
                        item_visibility,
                    );
                }
            }
            hir::ItemKind::TraitAlias(..) => {
                self.check(item.hir_id, item_visibility).generics().predicates();
            }
            hir::ItemKind::Enum(ref def, _) => {
                self.check(item.hir_id, item_visibility).generics().predicates();

                for variant in &def.variants {
                    for field in variant.data.fields() {
                        self.check(field.hir_id, item_visibility).ty();
                    }
                }
            }
            // Subitems of foreign modules have their own publicity.
            hir::ItemKind::ForeignMod(ref foreign_mod) => {
                for foreign_item in &foreign_mod.items {
                    let vis = ty::Visibility::from_hir(&foreign_item.vis, item.hir_id, tcx);
                    self.check(foreign_item.hir_id, vis).generics().predicates().ty();
                }
            }
            // Subitems of structs and unions have their own publicity.
            hir::ItemKind::Struct(ref struct_def, _) |
            hir::ItemKind::Union(ref struct_def, _) => {
                self.check(item.hir_id, item_visibility).generics().predicates();

                for field in struct_def.fields() {
                    let field_visibility = ty::Visibility::from_hir(&field.vis, item.hir_id, tcx);
                    self.check(field.hir_id, min(item_visibility, field_visibility, tcx)).ty();
                }
            }
            // An inherent impl is public when its type is public
            // Subitems of inherent impls have their own publicity.
            // A trait impl is public when both its type and its trait are public
            // Subitems of trait impls have inherited publicity.
            hir::ItemKind::Impl(.., ref trait_ref, _, ref impl_item_refs) => {
                let impl_vis = ty::Visibility::of_impl(item.hir_id, tcx, &Default::default());
                self.check(item.hir_id, impl_vis).generics().predicates();
                for impl_item_ref in impl_item_refs {
                    let impl_item = tcx.hir().impl_item(impl_item_ref.id);
                    let impl_item_vis = if trait_ref.is_none() {
                        min(ty::Visibility::from_hir(&impl_item.vis, item.hir_id, tcx),
                            impl_vis,
                            tcx)
                    } else {
                        impl_vis
                    };
                    self.check_assoc_item(
                        impl_item_ref.id.hir_id,
                        impl_item_ref.kind,
                        impl_item_ref.defaultness,
                        impl_item_vis,
                    );
                }
            }
        }
    }
}

pub fn provide(providers: &mut Providers<'_>) {
    *providers = Providers {
        privacy_access_levels,
        check_private_in_public,
        check_mod_privacy,
        ..*providers
    };
}

fn check_mod_privacy(tcx: TyCtxt<'_>, module_def_id: DefId) {
    let empty_tables = ty::TypeckTables::empty(None);

    // Check privacy of names not checked in previous compilation stages.
    let mut visitor = NamePrivacyVisitor {
        tcx,
        tables: &empty_tables,
        current_item: hir::DUMMY_HIR_ID,
        empty_tables: &empty_tables,
    };
    let (module, span, hir_id) = tcx.hir().get_module(module_def_id);

    intravisit::walk_mod(&mut visitor, module, hir_id);

    // Check privacy of explicitly written types and traits as well as
    // inferred types of expressions and patterns.
    let mut visitor = TypePrivacyVisitor {
        tcx,
        tables: &empty_tables,
        current_item: module_def_id,
        in_body: false,
        span,
        empty_tables: &empty_tables,
    };
    intravisit::walk_mod(&mut visitor, module, hir_id);
}

fn privacy_access_levels(tcx: TyCtxt<'_>, krate: CrateNum) -> &AccessLevels {
    assert_eq!(krate, LOCAL_CRATE);

    // Build up a set of all exported items in the AST. This is a set of all
    // items which are reachable from external crates based on visibility.
    let mut visitor = EmbargoVisitor {
        tcx,
        access_levels: Default::default(),
        macro_reachable: Default::default(),
        prev_level: Some(AccessLevel::Public),
        changed: false,
    };
    loop {
        intravisit::walk_crate(&mut visitor, tcx.hir().krate());
        if visitor.changed {
            visitor.changed = false;
        } else {
            break
        }
    }
    visitor.update(hir::CRATE_HIR_ID, Some(AccessLevel::Public));

    tcx.arena.alloc(visitor.access_levels)
}

fn check_private_in_public(tcx: TyCtxt<'_>, krate: CrateNum) {
    assert_eq!(krate, LOCAL_CRATE);

    let access_levels = tcx.privacy_access_levels(LOCAL_CRATE);

    let krate = tcx.hir().krate();

    let mut visitor = ObsoleteVisiblePrivateTypesVisitor {
        tcx,
        access_levels: &access_levels,
        in_variant: false,
        old_error_set: Default::default(),
    };
    intravisit::walk_crate(&mut visitor, krate);

    let has_pub_restricted = {
        let mut pub_restricted_visitor = PubRestrictedVisitor {
            tcx,
            has_pub_restricted: false
        };
        intravisit::walk_crate(&mut pub_restricted_visitor, krate);
        pub_restricted_visitor.has_pub_restricted
    };

    // Check for private types and traits in public interfaces.
    let mut visitor = PrivateItemsInPublicInterfacesVisitor {
        tcx,
        has_pub_restricted,
        old_error_set: &visitor.old_error_set,
    };
    krate.visit_all_item_likes(&mut DeepVisitor::new(&mut visitor));
}<|MERGE_RESOLUTION|>--- conflicted
+++ resolved
@@ -30,11 +30,7 @@
 use std::{cmp, fmt, mem};
 use std::marker::PhantomData;
 
-<<<<<<< HEAD
-mod error_codes;
-=======
 pub mod error_codes;
->>>>>>> 8cd2c99a
 
 ////////////////////////////////////////////////////////////////////////////////
 /// Generic infrastructure used to implement specific visitors below.
@@ -511,15 +507,7 @@
         }
     }
 
-<<<<<<< HEAD
-    fn update_macro_reachable_mod(
-        &mut self,
-        reachable_mod: hir::HirId,
-        defining_mod: DefId,
-    ) {
-=======
     fn update_macro_reachable_mod(&mut self, reachable_mod: hir::HirId, defining_mod: DefId) {
->>>>>>> 8cd2c99a
         let module_def_id = self.tcx.hir().local_def_id(reachable_mod);
         let module = self.tcx.hir().get_module(module_def_id).0;
         for item_id in &module.item_ids {
@@ -531,26 +519,13 @@
                 self.update_macro_reachable_def(hir_id, def_kind, vis, defining_mod);
             }
         }
-<<<<<<< HEAD
-
-=======
->>>>>>> 8cd2c99a
         if let Some(exports) = self.tcx.module_exports(module_def_id) {
             for export in exports {
                 if export.vis.is_accessible_from(defining_mod, self.tcx) {
                     if let Res::Def(def_kind, def_id) = export.res {
                         let vis = def_id_visibility(self.tcx, def_id).0;
                         if let Some(hir_id) = self.tcx.hir().as_local_hir_id(def_id) {
-<<<<<<< HEAD
-                            self.update_macro_reachable_def(
-                                hir_id,
-                                def_kind,
-                                vis,
-                                defining_mod,
-                            );
-=======
                             self.update_macro_reachable_def(hir_id, def_kind, vis, defining_mod);
->>>>>>> 8cd2c99a
                         }
                     }
                 }
@@ -906,12 +881,6 @@
             self.tcx.hir().local_def_id(md.hir_id)
         ).unwrap();
         let mut module_id = self.tcx.hir().as_local_hir_id(macro_module_def_id).unwrap();
-<<<<<<< HEAD
-        let level = if md.vis.node.is_pub() { self.get(module_id) } else { None };
-        let new_level = self.update(md.hir_id, level);
-        if new_level.is_none() {
-            return
-=======
         if !self.tcx.hir().is_hir_id_module(module_id) {
             // `module_id` doesn't correspond to a `mod`, return early (#63164).
             return;
@@ -920,7 +889,6 @@
         let new_level = self.update(md.hir_id, level);
         if new_level.is_none() {
             return;
->>>>>>> 8cd2c99a
         }
 
         loop {
