--- conflicted
+++ resolved
@@ -7,11 +7,7 @@
 #![doc(html_root_url = "https://doc.rust-lang.org/nightly/",
        test(attr(deny(warnings))))]
 
-<<<<<<< HEAD
-#![feature(bind_by_move_pattern_guards)]
-=======
 #![cfg_attr(bootstrap, feature(bind_by_move_pattern_guards))]
->>>>>>> 8cd2c99a
 #![feature(box_syntax)]
 #![feature(const_fn)]
 #![feature(const_transmute)]
@@ -22,10 +18,6 @@
 #![feature(proc_macro_diagnostic)]
 #![feature(proc_macro_internals)]
 #![feature(proc_macro_span)]
-<<<<<<< HEAD
-#![feature(rustc_diagnostic_macros)]
-=======
->>>>>>> 8cd2c99a
 #![feature(try_trait)]
 #![feature(unicode_internals)]
 
@@ -132,11 +124,6 @@
     pub mod macros;
 }
 
-<<<<<<< HEAD
-// N.B., this module needs to be declared first so diagnostics are
-// registered before they are used.
-=======
->>>>>>> 8cd2c99a
 pub mod error_codes;
 
 pub mod util {
@@ -190,10 +177,4 @@
     }
 }
 
-<<<<<<< HEAD
-pub mod early_buffered_lints;
-
-__build_diagnostic_array! { libsyntax, DIAGNOSTICS }
-=======
-pub mod early_buffered_lints;
->>>>>>> 8cd2c99a
+pub mod early_buffered_lints;