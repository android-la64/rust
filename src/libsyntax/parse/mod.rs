//! The main parser interface.

use crate::ast::{self, CrateConfig, NodeId};
use crate::early_buffered_lints::{BufferedEarlyLint, BufferedEarlyLintId};
use crate::source_map::{SourceMap, FilePathMapping};
use crate::feature_gate::UnstableFeatures;
use crate::parse::parser::Parser;
use crate::parse::parser::emit_unclosed_delims;
use crate::parse::token::TokenKind;
use crate::tokenstream::{TokenStream, TokenTree};
<<<<<<< HEAD
use crate::diagnostics::plugin::ErrorMap;
=======
>>>>>>> 8cd2c99a
use crate::print::pprust;
use crate::symbol::Symbol;

use errors::{Applicability, FatalError, Level, Handler, ColorConfig, Diagnostic, DiagnosticBuilder};
<<<<<<< HEAD
use rustc_data_structures::sync::{Lrc, Lock, Once};
use syntax_pos::{Span, SourceFile, FileName, MultiSpan};
use syntax_pos::edition::Edition;

use rustc_data_structures::fx::{FxHashSet, FxHashMap};
=======
use rustc_data_structures::fx::{FxHashSet, FxHashMap};
#[cfg(target_arch = "x86_64")]
use rustc_data_structures::static_assert_size;
use rustc_data_structures::sync::{Lrc, Lock, Once};
use syntax_pos::{Span, SourceFile, FileName, MultiSpan};
use syntax_pos::edition::Edition;
use syntax_pos::hygiene::ExpnId;

>>>>>>> 8cd2c99a
use std::borrow::Cow;
use std::path::{Path, PathBuf};
use std::str;

#[cfg(test)]
mod tests;

#[macro_use]
pub mod parser;
pub mod attr;
pub mod lexer;
pub mod token;

crate mod classify;
crate mod diagnostics;
crate mod literal;
crate mod unescape_error_reporting;

pub type PResult<'a, T> = Result<T, DiagnosticBuilder<'a>>;
<<<<<<< HEAD
=======

// `PResult` is used a lot. Make sure it doesn't unintentionally get bigger.
// (See also the comment on `DiagnosticBuilderInner`.)
#[cfg(target_arch = "x86_64")]
static_assert_size!(PResult<'_, bool>, 16);

/// Collected spans during parsing for places where a certain feature was
/// used and should be feature gated accordingly in `check_crate`.
#[derive(Default)]
pub struct GatedSpans {
    /// Spans collected for gating `let_chains`, e.g. `if a && let b = c {}`.
    pub let_chains: Lock<Vec<Span>>,
    /// Spans collected for gating `async_closure`, e.g. `async || ..`.
    pub async_closure: Lock<Vec<Span>>,
    /// Spans collected for gating `yield e?` expressions (`generators` gate).
    pub yields: Lock<Vec<Span>>,
    /// Spans collected for gating `or_patterns`, e.g. `Some(Foo | Bar)`.
    pub or_patterns: Lock<Vec<Span>>,
}
>>>>>>> 8cd2c99a

/// Info about a parsing session.
pub struct ParseSess {
    pub span_diagnostic: Handler,
    pub unstable_features: UnstableFeatures,
    pub config: CrateConfig,
    pub edition: Edition,
    pub missing_fragment_specifiers: Lock<FxHashSet<Span>>,
    /// Places where raw identifiers were used. This is used for feature-gating raw identifiers.
    pub raw_identifier_spans: Lock<Vec<Span>>,
    /// Used to determine and report recursive module inclusions.
    included_mod_stack: Lock<Vec<PathBuf>>,
    source_map: Lrc<SourceMap>,
    pub buffered_lints: Lock<Vec<BufferedEarlyLint>>,
    /// Contains the spans of block expressions that could have been incomplete based on the
    /// operation token that followed it, but that the parser cannot identify without further
    /// analysis.
    pub ambiguous_block_expr_parse: Lock<FxHashMap<Span, Span>>,
<<<<<<< HEAD
    pub param_attr_spans: Lock<Vec<Span>>,
    // Places where `let` exprs were used and should be feature gated according to `let_chains`.
    pub let_chains_spans: Lock<Vec<Span>>,
    // Places where `async || ..` exprs were used and should be feature gated.
    pub async_closure_spans: Lock<Vec<Span>>,
    pub injected_crate_name: Once<Symbol>,
=======
    pub injected_crate_name: Once<Symbol>,
    pub gated_spans: GatedSpans,
>>>>>>> 8cd2c99a
}

impl ParseSess {
    pub fn new(file_path_mapping: FilePathMapping) -> Self {
        let cm = Lrc::new(SourceMap::new(file_path_mapping));
        let handler = Handler::with_tty_emitter(
            ColorConfig::Auto,
            true,
            None,
            Some(cm.clone()),
        );
        ParseSess::with_span_handler(handler, cm)
    }

    pub fn with_span_handler(handler: Handler, source_map: Lrc<SourceMap>) -> Self {
        Self {
            span_diagnostic: handler,
            unstable_features: UnstableFeatures::from_environment(),
            config: FxHashSet::default(),
            edition: ExpnId::root().expn_data().edition,
            missing_fragment_specifiers: Lock::new(FxHashSet::default()),
            raw_identifier_spans: Lock::new(Vec::new()),
            included_mod_stack: Lock::new(vec![]),
            source_map,
            buffered_lints: Lock::new(vec![]),
<<<<<<< HEAD
            edition: Edition::from_session(),
            ambiguous_block_expr_parse: Lock::new(FxHashMap::default()),
            param_attr_spans: Lock::new(Vec::new()),
            let_chains_spans: Lock::new(Vec::new()),
            async_closure_spans: Lock::new(Vec::new()),
            injected_crate_name: Once::new(),
=======
            ambiguous_block_expr_parse: Lock::new(FxHashMap::default()),
            injected_crate_name: Once::new(),
            gated_spans: GatedSpans::default(),
>>>>>>> 8cd2c99a
        }
    }

    #[inline]
    pub fn source_map(&self) -> &SourceMap {
        &self.source_map
    }

    pub fn buffer_lint<S: Into<MultiSpan>>(&self,
        lint_id: BufferedEarlyLintId,
        span: S,
        id: NodeId,
        msg: &str,
    ) {
        self.buffered_lints.with_lock(|buffered_lints| {
            buffered_lints.push(BufferedEarlyLint{
                span: span.into(),
                id,
                msg: msg.into(),
                lint_id,
            });
        });
    }

    /// Extend an error with a suggestion to wrap an expression with parentheses to allow the
    /// parser to continue parsing the following operation as part of the same expression.
    pub fn expr_parentheses_needed(
        &self,
        err: &mut DiagnosticBuilder<'_>,
        span: Span,
        alt_snippet: Option<String>,
    ) {
        if let Some(snippet) = self.source_map().span_to_snippet(span).ok().or(alt_snippet) {
            err.span_suggestion(
                span,
                "parentheses are required to parse this as an expression",
                format!("({})", snippet),
                Applicability::MachineApplicable,
            );
        }
    }
}

#[derive(Clone)]
pub struct Directory<'a> {
    pub path: Cow<'a, Path>,
    pub ownership: DirectoryOwnership,
}

#[derive(Copy, Clone)]
pub enum DirectoryOwnership {
    Owned {
        // None if `mod.rs`, `Some("foo")` if we're in `foo.rs`.
        relative: Option<ast::Ident>,
    },
    UnownedViaBlock,
    UnownedViaMod(bool /* legacy warnings? */),
}

// A bunch of utility functions of the form `parse_<thing>_from_<source>`
// where <thing> includes crate, expr, item, stmt, tts, and one that
// uses a HOF to parse anything, and <source> includes file and
// `source_str`.

pub fn parse_crate_from_file<'a>(input: &Path, sess: &'a ParseSess) -> PResult<'a, ast::Crate> {
    let mut parser = new_parser_from_file(sess, input);
    parser.parse_crate_mod()
}

pub fn parse_crate_attrs_from_file<'a>(input: &Path, sess: &'a ParseSess)
                                       -> PResult<'a, Vec<ast::Attribute>> {
    let mut parser = new_parser_from_file(sess, input);
    parser.parse_inner_attributes()
}

pub fn parse_crate_from_source_str(name: FileName, source: String, sess: &ParseSess)
                                       -> PResult<'_, ast::Crate> {
    new_parser_from_source_str(sess, name, source).parse_crate_mod()
}

pub fn parse_crate_attrs_from_source_str(name: FileName, source: String, sess: &ParseSess)
                                             -> PResult<'_, Vec<ast::Attribute>> {
    new_parser_from_source_str(sess, name, source).parse_inner_attributes()
}

pub fn parse_stream_from_source_str(
    name: FileName,
    source: String,
    sess: &ParseSess,
    override_span: Option<Span>,
) -> TokenStream {
    let (stream, mut errors) = source_file_to_stream(
        sess,
        sess.source_map().new_source_file(name, source),
        override_span,
    );
    emit_unclosed_delims(&mut errors, &sess.span_diagnostic);
    stream
}

/// Creates a new parser from a source string.
pub fn new_parser_from_source_str(sess: &ParseSess, name: FileName, source: String) -> Parser<'_> {
    panictry_buffer!(&sess.span_diagnostic, maybe_new_parser_from_source_str(sess, name, source))
}

/// Creates a new parser from a source string. Returns any buffered errors from lexing the initial
/// token stream.
pub fn maybe_new_parser_from_source_str(sess: &ParseSess, name: FileName, source: String)
    -> Result<Parser<'_>, Vec<Diagnostic>>
{
    let mut parser = maybe_source_file_to_parser(sess,
                                                 sess.source_map().new_source_file(name, source))?;
    parser.recurse_into_file_modules = false;
    Ok(parser)
}

/// Creates a new parser, handling errors as appropriate if the file doesn't exist.
pub fn new_parser_from_file<'a>(sess: &'a ParseSess, path: &Path) -> Parser<'a> {
    source_file_to_parser(sess, file_to_source_file(sess, path, None))
}

/// Creates a new parser, returning buffered diagnostics if the file doesn't exist,
/// or from lexing the initial token stream.
pub fn maybe_new_parser_from_file<'a>(sess: &'a ParseSess, path: &Path)
    -> Result<Parser<'a>, Vec<Diagnostic>> {
    let file = try_file_to_source_file(sess, path, None).map_err(|db| vec![db])?;
    maybe_source_file_to_parser(sess, file)
}

/// Given a session, a crate config, a path, and a span, add
/// the file at the given path to the `source_map`, and returns a parser.
/// On an error, uses the given span as the source of the problem.
pub fn new_sub_parser_from_file<'a>(sess: &'a ParseSess,
                                    path: &Path,
                                    directory_ownership: DirectoryOwnership,
                                    module_name: Option<String>,
                                    sp: Span) -> Parser<'a> {
    let mut p = source_file_to_parser(sess, file_to_source_file(sess, path, Some(sp)));
    p.directory.ownership = directory_ownership;
    p.root_module_name = module_name;
    p
}

/// Given a `source_file` and config, returns a parser.
fn source_file_to_parser(sess: &ParseSess, source_file: Lrc<SourceFile>) -> Parser<'_> {
    panictry_buffer!(&sess.span_diagnostic,
                     maybe_source_file_to_parser(sess, source_file))
}

/// Given a `source_file` and config, return a parser. Returns any buffered errors from lexing the
/// initial token stream.
fn maybe_source_file_to_parser(
    sess: &ParseSess,
    source_file: Lrc<SourceFile>,
) -> Result<Parser<'_>, Vec<Diagnostic>> {
    let end_pos = source_file.end_pos;
    let (stream, unclosed_delims) = maybe_file_to_stream(sess, source_file, None)?;
    let mut parser = stream_to_parser(sess, stream, None);
    parser.unclosed_delims = unclosed_delims;
    if parser.token == token::Eof && parser.token.span.is_dummy() {
        parser.token.span = Span::new(end_pos, end_pos, parser.token.span.ctxt());
    }

    Ok(parser)
}

// Must preserve old name for now, because `quote!` from the *existing*
// compiler expands into it.
pub fn new_parser_from_tts(sess: &ParseSess, tts: Vec<TokenTree>) -> Parser<'_> {
    stream_to_parser(sess, tts.into_iter().collect(), crate::MACRO_ARGUMENTS)
}


// Base abstractions

/// Given a session and a path and an optional span (for error reporting),
/// add the path to the session's source_map and return the new source_file or
/// error when a file can't be read.
fn try_file_to_source_file(sess: &ParseSess, path: &Path, spanopt: Option<Span>)
                   -> Result<Lrc<SourceFile>, Diagnostic> {
    sess.source_map().load_file(path)
    .map_err(|e| {
        let msg = format!("couldn't read {}: {}", path.display(), e);
        let mut diag = Diagnostic::new(Level::Fatal, &msg);
        if let Some(sp) = spanopt {
            diag.set_span(sp);
        }
        diag
    })
}

/// Given a session and a path and an optional span (for error reporting),
/// adds the path to the session's `source_map` and returns the new `source_file`.
fn file_to_source_file(sess: &ParseSess, path: &Path, spanopt: Option<Span>)
                   -> Lrc<SourceFile> {
    match try_file_to_source_file(sess, path, spanopt) {
        Ok(source_file) => source_file,
        Err(d) => {
            sess.span_diagnostic.emit_diagnostic(&d);
            FatalError.raise();
        }
    }
}

/// Given a `source_file`, produces a sequence of token trees.
pub fn source_file_to_stream(
    sess: &ParseSess,
    source_file: Lrc<SourceFile>,
    override_span: Option<Span>,
) -> (TokenStream, Vec<lexer::UnmatchedBrace>) {
    panictry_buffer!(&sess.span_diagnostic, maybe_file_to_stream(sess, source_file, override_span))
}

/// Given a source file, produces a sequence of token trees. Returns any buffered errors from
/// parsing the token stream.
pub fn maybe_file_to_stream(
    sess: &ParseSess,
    source_file: Lrc<SourceFile>,
    override_span: Option<Span>,
) -> Result<(TokenStream, Vec<lexer::UnmatchedBrace>), Vec<Diagnostic>> {
    let srdr = lexer::StringReader::new(sess, source_file, override_span);
    let (token_trees, unmatched_braces) = srdr.into_token_trees();

    match token_trees {
        Ok(stream) => Ok((stream, unmatched_braces)),
        Err(err) => {
            let mut buffer = Vec::with_capacity(1);
            err.buffer(&mut buffer);
            // Not using `emit_unclosed_delims` to use `db.buffer`
            for unmatched in unmatched_braces {
                let mut db = sess.span_diagnostic.struct_span_err(unmatched.found_span, &format!(
                    "incorrect close delimiter: `{}`",
                    pprust::token_kind_to_string(&token::CloseDelim(unmatched.found_delim)),
                ));
                db.span_label(unmatched.found_span, "incorrect close delimiter");
                if let Some(sp) = unmatched.candidate_span {
                    db.span_label(sp, "close delimiter possibly meant for this");
                }
                if let Some(sp) = unmatched.unclosed_span {
                    db.span_label(sp, "un-closed delimiter");
                }
                db.buffer(&mut buffer);
            }
            Err(buffer)
        }
    }
}

<<<<<<< HEAD
/// Given stream and the `ParseSess`, produces a parser.
=======
/// Given a stream and the `ParseSess`, produces a parser.
>>>>>>> 8cd2c99a
pub fn stream_to_parser<'a>(
    sess: &'a ParseSess,
    stream: TokenStream,
    subparser_name: Option<&'static str>,
) -> Parser<'a> {
    Parser::new(sess, stream, None, true, false, subparser_name)
}

<<<<<<< HEAD
/// Given stream, the `ParseSess` and the base directory, produces a parser.
=======
/// Given a stream, the `ParseSess` and the base directory, produces a parser.
>>>>>>> 8cd2c99a
///
/// Use this function when you are creating a parser from the token stream
/// and also care about the current working directory of the parser (e.g.,
/// you are trying to resolve modules defined inside a macro invocation).
///
/// # Note
///
/// The main usage of this function is outside of rustc, for those who uses
/// libsyntax as a library. Please do not remove this function while refactoring
/// just because it is not used in rustc codebase!
pub fn stream_to_parser_with_base_dir<'a>(
    sess: &'a ParseSess,
    stream: TokenStream,
    base_dir: Directory<'a>,
) -> Parser<'a> {
    Parser::new(sess, stream, Some(base_dir), true, false, None)
}

/// A sequence separator.
pub struct SeqSep {
    /// The separator token.
    pub sep: Option<TokenKind>,
    /// `true` if a trailing separator is allowed.
    pub trailing_sep_allowed: bool,
}

impl SeqSep {
    pub fn trailing_allowed(t: TokenKind) -> SeqSep {
        SeqSep {
            sep: Some(t),
            trailing_sep_allowed: true,
        }
    }

    pub fn none() -> SeqSep {
        SeqSep {
            sep: None,
            trailing_sep_allowed: false,
        }
    }
}<|MERGE_RESOLUTION|>--- conflicted
+++ resolved
@@ -8,21 +8,10 @@
 use crate::parse::parser::emit_unclosed_delims;
 use crate::parse::token::TokenKind;
 use crate::tokenstream::{TokenStream, TokenTree};
-<<<<<<< HEAD
-use crate::diagnostics::plugin::ErrorMap;
-=======
->>>>>>> 8cd2c99a
 use crate::print::pprust;
 use crate::symbol::Symbol;
 
 use errors::{Applicability, FatalError, Level, Handler, ColorConfig, Diagnostic, DiagnosticBuilder};
-<<<<<<< HEAD
-use rustc_data_structures::sync::{Lrc, Lock, Once};
-use syntax_pos::{Span, SourceFile, FileName, MultiSpan};
-use syntax_pos::edition::Edition;
-
-use rustc_data_structures::fx::{FxHashSet, FxHashMap};
-=======
 use rustc_data_structures::fx::{FxHashSet, FxHashMap};
 #[cfg(target_arch = "x86_64")]
 use rustc_data_structures::static_assert_size;
@@ -31,7 +20,6 @@
 use syntax_pos::edition::Edition;
 use syntax_pos::hygiene::ExpnId;
 
->>>>>>> 8cd2c99a
 use std::borrow::Cow;
 use std::path::{Path, PathBuf};
 use std::str;
@@ -51,8 +39,6 @@
 crate mod unescape_error_reporting;
 
 pub type PResult<'a, T> = Result<T, DiagnosticBuilder<'a>>;
-<<<<<<< HEAD
-=======
 
 // `PResult` is used a lot. Make sure it doesn't unintentionally get bigger.
 // (See also the comment on `DiagnosticBuilderInner`.)
@@ -72,7 +58,6 @@
     /// Spans collected for gating `or_patterns`, e.g. `Some(Foo | Bar)`.
     pub or_patterns: Lock<Vec<Span>>,
 }
->>>>>>> 8cd2c99a
 
 /// Info about a parsing session.
 pub struct ParseSess {
@@ -91,17 +76,8 @@
     /// operation token that followed it, but that the parser cannot identify without further
     /// analysis.
     pub ambiguous_block_expr_parse: Lock<FxHashMap<Span, Span>>,
-<<<<<<< HEAD
-    pub param_attr_spans: Lock<Vec<Span>>,
-    // Places where `let` exprs were used and should be feature gated according to `let_chains`.
-    pub let_chains_spans: Lock<Vec<Span>>,
-    // Places where `async || ..` exprs were used and should be feature gated.
-    pub async_closure_spans: Lock<Vec<Span>>,
-    pub injected_crate_name: Once<Symbol>,
-=======
     pub injected_crate_name: Once<Symbol>,
     pub gated_spans: GatedSpans,
->>>>>>> 8cd2c99a
 }
 
 impl ParseSess {
@@ -127,18 +103,9 @@
             included_mod_stack: Lock::new(vec![]),
             source_map,
             buffered_lints: Lock::new(vec![]),
-<<<<<<< HEAD
-            edition: Edition::from_session(),
-            ambiguous_block_expr_parse: Lock::new(FxHashMap::default()),
-            param_attr_spans: Lock::new(Vec::new()),
-            let_chains_spans: Lock::new(Vec::new()),
-            async_closure_spans: Lock::new(Vec::new()),
-            injected_crate_name: Once::new(),
-=======
             ambiguous_block_expr_parse: Lock::new(FxHashMap::default()),
             injected_crate_name: Once::new(),
             gated_spans: GatedSpans::default(),
->>>>>>> 8cd2c99a
         }
     }
 
@@ -387,11 +354,7 @@
     }
 }
 
-<<<<<<< HEAD
-/// Given stream and the `ParseSess`, produces a parser.
-=======
 /// Given a stream and the `ParseSess`, produces a parser.
->>>>>>> 8cd2c99a
 pub fn stream_to_parser<'a>(
     sess: &'a ParseSess,
     stream: TokenStream,
@@ -400,11 +363,7 @@
     Parser::new(sess, stream, None, true, false, subparser_name)
 }
 
-<<<<<<< HEAD
-/// Given stream, the `ParseSess` and the base directory, produces a parser.
-=======
 /// Given a stream, the `ParseSess` and the base directory, produces a parser.
->>>>>>> 8cd2c99a
 ///
 /// Use this function when you are creating a parser from the token stream
 /// and also care about the current working directory of the parser (e.g.,
