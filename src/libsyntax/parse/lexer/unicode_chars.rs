--- conflicted
+++ resolved
@@ -3,11 +3,7 @@
 
 use super::StringReader;
 use errors::{Applicability, DiagnosticBuilder};
-<<<<<<< HEAD
-use syntax_pos::{BytePos, Pos, Span, NO_EXPANSION, symbol::kw};
-=======
 use syntax_pos::{BytePos, Pos, Span, symbol::kw};
->>>>>>> 8cd2c99a
 use crate::parse::token;
 
 #[rustfmt::skip] // for line breaks
@@ -349,11 +345,7 @@
         None => return None,
     };
 
-<<<<<<< HEAD
-    let span = Span::new(pos, pos + Pos::from_usize(ch.len_utf8()), NO_EXPANSION);
-=======
     let span = Span::with_root_ctxt(pos, pos + Pos::from_usize(ch.len_utf8()));
->>>>>>> 8cd2c99a
 
     let (ascii_name, token) = match ASCII_ARRAY.iter().find(|&&(c, _, _)| c == ascii_char) {
         Some((_ascii_char, ascii_name, token)) => (ascii_name, token),
@@ -372,16 +364,9 @@
             ascii_char, ascii_name
         );
         err.span_suggestion(
-<<<<<<< HEAD
-            Span::new(
-                pos,
-                pos + Pos::from_usize('“'.len_utf8() + s.len() + '”'.len_utf8()),
-                NO_EXPANSION,
-=======
             Span::with_root_ctxt(
                 pos,
                 pos + Pos::from_usize('“'.len_utf8() + s.len() + '”'.len_utf8()),
->>>>>>> 8cd2c99a
             ),
             &msg,
             format!("\"{}\"", s),
