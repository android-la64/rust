use syntax_pos::Span;

use crate::print::pprust::token_to_string;
use crate::parse::lexer::{StringReader, UnmatchedBrace};
use crate::parse::token::{self, Token};
use crate::parse::PResult;
use crate::tokenstream::{DelimSpan, IsJoint::{self, *}, TokenStream, TokenTree, TreeAndJoint};

impl<'a> StringReader<'a> {
    crate fn into_token_trees(self) -> (PResult<'a, TokenStream>, Vec<UnmatchedBrace>) {
        let mut tt_reader = TokenTreesReader {
            string_reader: self,
            token: Token::dummy(),
            joint_to_prev: Joint,
            open_braces: Vec::new(),
            unmatched_braces: Vec::new(),
            matching_delim_spans: Vec::new(),
            last_unclosed_found_span: None,
        };
        let res = tt_reader.parse_all_token_trees();
        (res, tt_reader.unmatched_braces)
    }
}

struct TokenTreesReader<'a> {
    string_reader: StringReader<'a>,
    token: Token,
    joint_to_prev: IsJoint,
    /// Stack of open delimiters and their spans. Used for error message.
    open_braces: Vec<(token::DelimToken, Span)>,
    unmatched_braces: Vec<UnmatchedBrace>,
    /// The type and spans for all braces
    ///
    /// Used only for error recovery when arriving to EOF with mismatched braces.
    matching_delim_spans: Vec<(token::DelimToken, Span, Span)>,
    last_unclosed_found_span: Option<Span>,
}

impl<'a> TokenTreesReader<'a> {
    // Parse a stream of tokens into a list of `TokenTree`s, up to an `Eof`.
    fn parse_all_token_trees(&mut self) -> PResult<'a, TokenStream> {
<<<<<<< HEAD
        let mut tts = Vec::new();
=======
        let mut buf = TokenStreamBuilder::default();
>>>>>>> 8cd2c99a

        self.real_token();
        while self.token != token::Eof {
            buf.push(self.parse_token_tree()?);
        }

        Ok(buf.into_token_stream())
    }

    // Parse a stream of tokens into a list of `TokenTree`s, up to a `CloseDelim`.
    fn parse_token_trees_until_close_delim(&mut self) -> TokenStream {
        let mut buf = TokenStreamBuilder::default();
        loop {
            if let token::CloseDelim(..) = self.token.kind {
<<<<<<< HEAD
                return TokenStream::new(tts);
=======
                return buf.into_token_stream();
>>>>>>> 8cd2c99a
            }

            match self.parse_token_tree() {
                Ok(tree) => buf.push(tree),
                Err(mut e) => {
                    e.emit();
                    return buf.into_token_stream();
                }
            }
        }
    }

    fn parse_token_tree(&mut self) -> PResult<'a, TreeAndJoint> {
        let sm = self.string_reader.sess.source_map();
        match self.token.kind {
            token::Eof => {
                let msg = "this file contains an un-closed delimiter";
                let mut err = self.string_reader.sess.span_diagnostic
                    .struct_span_err(self.token.span, msg);
                for &(_, sp) in &self.open_braces {
                    err.span_label(sp, "un-closed delimiter");
                }

                if let Some((delim, _)) = self.open_braces.last() {
                    if let Some((_, open_sp, close_sp)) = self.matching_delim_spans.iter()
                        .filter(|(d, open_sp, close_sp)| {
                            if let Some(close_padding) = sm.span_to_margin(*close_sp) {
                                if let Some(open_padding) = sm.span_to_margin(*open_sp) {
                                    return delim == d && close_padding != open_padding;
                                }
                            }
                            false
                        }).next()  // these are in reverse order as they get inserted on close, but
                    {              // we want the last open/first close
                        err.span_label(
                            *open_sp,
                            "this delimiter might not be properly closed...",
                        );
                        err.span_label(
                            *close_sp,
                            "...as it matches this but it has different indentation",
                        );
                    }
                }
                Err(err)
            },
            token::OpenDelim(delim) => {
                // The span for beginning of the delimited section
                let pre_span = self.token.span;

                // Parse the open delimiter.
                self.open_braces.push((delim, self.token.span));
                self.real_token();

                // Parse the token trees within the delimiters.
                // We stop at any delimiter so we can try to recover if the user
                // uses an incorrect delimiter.
                let tts = self.parse_token_trees_until_close_delim();

                // Expand to cover the entire delimited token tree
                let delim_span = DelimSpan::from_pair(pre_span, self.token.span);

                match self.token.kind {
                    // Correct delimiter.
                    token::CloseDelim(d) if d == delim => {
                        let (open_brace, open_brace_span) = self.open_braces.pop().unwrap();
                        if self.open_braces.len() == 0 {
                            // Clear up these spans to avoid suggesting them as we've found
                            // properly matched delimiters so far for an entire block.
                            self.matching_delim_spans.clear();
                        } else {
                            self.matching_delim_spans.push(
                                (open_brace, open_brace_span, self.token.span),
                            );
                        }
                        // Parse the close delimiter.
                        self.real_token();
                    }
                    // Incorrect delimiter.
                    token::CloseDelim(other) => {
                        let mut unclosed_delimiter = None;
                        let mut candidate = None;
                        if self.last_unclosed_found_span != Some(self.token.span) {
                            // do not complain about the same unclosed delimiter multiple times
                            self.last_unclosed_found_span = Some(self.token.span);
                            // This is a conservative error: only report the last unclosed
                            // delimiter. The previous unclosed delimiters could actually be
                            // closed! The parser just hasn't gotten to them yet.
                            if let Some(&(_, sp)) = self.open_braces.last() {
                                unclosed_delimiter = Some(sp);
                            };
                            if let Some(current_padding) = sm.span_to_margin(self.token.span) {
                                for (brace, brace_span) in &self.open_braces {
                                    if let Some(padding) = sm.span_to_margin(*brace_span) {
                                        // high likelihood of these two corresponding
                                        if current_padding == padding && brace == &other {
                                            candidate = Some(*brace_span);
                                        }
                                    }
                                }
                            }
                            let (tok, _) = self.open_braces.pop().unwrap();
                            self.unmatched_braces.push(UnmatchedBrace {
                                expected_delim: tok,
                                found_delim: other,
                                found_span: self.token.span,
                                unclosed_span: unclosed_delimiter,
                                candidate_span: candidate,
                            });
                        } else {
                            self.open_braces.pop();
                        }

                        // If the incorrect delimiter matches an earlier opening
                        // delimiter, then don't consume it (it can be used to
                        // close the earlier one). Otherwise, consume it.
                        // E.g., we try to recover from:
                        // fn foo() {
                        //     bar(baz(
                        // }  // Incorrect delimiter but matches the earlier `{`
                        if !self.open_braces.iter().any(|&(b, _)| b == other) {
                            self.real_token();
                        }
                    }
                    token::Eof => {
                        // Silently recover, the EOF token will be seen again
                        // and an error emitted then. Thus we don't pop from
                        // self.open_braces here.
                    },
                    _ => {}
                }

                Ok(TokenTree::Delimited(
                    delim_span,
                    delim,
                    tts.into()
                ).into())
            },
            token::CloseDelim(_) => {
                // An unexpected closing delimiter (i.e., there is no
                // matching opening delimiter).
                let token_str = token_to_string(&self.token);
                let msg = format!("unexpected close delimiter: `{}`", token_str);
                let mut err = self.string_reader.sess.span_diagnostic
                    .struct_span_err(self.token.span, &msg);
                err.span_label(self.token.span, "unexpected close delimiter");
                Err(err)
            },
            _ => {
                let tt = TokenTree::Token(self.token.take());
                self.real_token();
                let is_joint = self.joint_to_prev == Joint && self.token.is_op();
                Ok((tt, if is_joint { Joint } else { NonJoint }))
            }
        }
    }

    fn real_token(&mut self) {
        self.joint_to_prev = Joint;
        loop {
            let token = self.string_reader.next_token();
            match token.kind {
                token::Whitespace | token::Comment | token::Shebang(_) | token::Unknown(_) => {
                    self.joint_to_prev = NonJoint;
                }
                _ => {
                    self.token = token;
                    return;
<<<<<<< HEAD
                },
            }
        }
=======
                }
            }
        }
    }
}

#[derive(Default)]
struct TokenStreamBuilder {
    buf: Vec<TreeAndJoint>,
}

impl TokenStreamBuilder {
    fn push(&mut self, (tree, joint): TreeAndJoint) {
        if let Some((TokenTree::Token(prev_token), Joint)) = self.buf.last() {
            if let TokenTree::Token(token) = &tree {
                if let Some(glued) = prev_token.glue(token) {
                    self.buf.pop();
                    self.buf.push((TokenTree::Token(glued), joint));
                    return;
                }
            }
        }
        self.buf.push((tree, joint))
    }

    fn into_token_stream(self) -> TokenStream {
        TokenStream::new(self.buf)
>>>>>>> 8cd2c99a
    }
}<|MERGE_RESOLUTION|>--- conflicted
+++ resolved
@@ -39,11 +39,7 @@
 impl<'a> TokenTreesReader<'a> {
     // Parse a stream of tokens into a list of `TokenTree`s, up to an `Eof`.
     fn parse_all_token_trees(&mut self) -> PResult<'a, TokenStream> {
-<<<<<<< HEAD
-        let mut tts = Vec::new();
-=======
         let mut buf = TokenStreamBuilder::default();
->>>>>>> 8cd2c99a
 
         self.real_token();
         while self.token != token::Eof {
@@ -58,11 +54,7 @@
         let mut buf = TokenStreamBuilder::default();
         loop {
             if let token::CloseDelim(..) = self.token.kind {
-<<<<<<< HEAD
-                return TokenStream::new(tts);
-=======
                 return buf.into_token_stream();
->>>>>>> 8cd2c99a
             }
 
             match self.parse_token_tree() {
@@ -231,11 +223,6 @@
                 _ => {
                     self.token = token;
                     return;
-<<<<<<< HEAD
-                },
-            }
-        }
-=======
                 }
             }
         }
@@ -263,6 +250,5 @@
 
     fn into_token_stream(self) -> TokenStream {
         TokenStream::new(self.buf)
->>>>>>> 8cd2c99a
     }
 }