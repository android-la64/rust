--- conflicted
+++ resolved
@@ -6,44 +6,23 @@
 use crate::symbol::{kw, sym, Symbol};
 use crate::ThinVec;
 
-<<<<<<< HEAD
-use rustc_target::spec::abi::Abi;
-use syntax_pos::{Pos, Span};
-
-// Left so that Cargo tests don't break, this can be removed once those no longer use it
-pub trait AstBuilder {}
-
-impl<'a> ExtCtxt<'a> {
-    pub fn path(&self, span: Span, strs: Vec<ast::Ident> ) -> ast::Path {
-        self.path_all(span, false, strs, vec![], vec![])
-=======
 use syntax_pos::{Pos, Span};
 
 impl<'a> ExtCtxt<'a> {
     pub fn path(&self, span: Span, strs: Vec<ast::Ident> ) -> ast::Path {
         self.path_all(span, false, strs, vec![])
->>>>>>> 8cd2c99a
     }
     pub fn path_ident(&self, span: Span, id: ast::Ident) -> ast::Path {
         self.path(span, vec![id])
     }
     pub fn path_global(&self, span: Span, strs: Vec<ast::Ident> ) -> ast::Path {
-<<<<<<< HEAD
-        self.path_all(span, true, strs, vec![], vec![])
-=======
         self.path_all(span, true, strs, vec![])
->>>>>>> 8cd2c99a
     }
     pub fn path_all(&self,
                 span: Span,
                 global: bool,
                 mut idents: Vec<ast::Ident> ,
-<<<<<<< HEAD
-                args: Vec<ast::GenericArg>,
-                constraints: Vec<ast::AssocTyConstraint> )
-=======
                 args: Vec<ast::GenericArg>)
->>>>>>> 8cd2c99a
                 -> ast::Path {
         assert!(!idents.is_empty());
         let add_root = global && !idents[0].is_path_segment_keyword();
@@ -55,13 +34,8 @@
         segments.extend(idents.into_iter().map(|ident| {
             ast::PathSegment::from_ident(ident.with_span_pos(span))
         }));
-<<<<<<< HEAD
-        let args = if !args.is_empty() || !constraints.is_empty() {
-            ast::AngleBracketedArgs { args, constraints, span }.into()
-=======
         let args = if !args.is_empty() {
             ast::AngleBracketedArgs { args, constraints: Vec::new(), span }.into()
->>>>>>> 8cd2c99a
         } else {
             None
         };
@@ -73,45 +47,6 @@
         ast::Path { span, segments }
     }
 
-<<<<<<< HEAD
-    /// Constructs a qualified path.
-    ///
-    /// Constructs a path like `<self_type as trait_path>::ident`.
-    pub fn qpath(&self,
-             self_type: P<ast::Ty>,
-             trait_path: ast::Path,
-             ident: ast::Ident)
-             -> (ast::QSelf, ast::Path) {
-        self.qpath_all(self_type, trait_path, ident, vec![], vec![])
-    }
-
-    /// Constructs a qualified path.
-    ///
-    /// Constructs a path like `<self_type as trait_path>::ident<'a, T, A = Bar>`.
-    pub fn qpath_all(&self,
-                 self_type: P<ast::Ty>,
-                 trait_path: ast::Path,
-                 ident: ast::Ident,
-                 args: Vec<ast::GenericArg>,
-                 constraints: Vec<ast::AssocTyConstraint>)
-                 -> (ast::QSelf, ast::Path) {
-        let mut path = trait_path;
-        let args = if !args.is_empty() || !constraints.is_empty() {
-            ast::AngleBracketedArgs { args, constraints, span: ident.span }.into()
-        } else {
-            None
-        };
-        path.segments.push(ast::PathSegment { ident, id: ast::DUMMY_NODE_ID, args });
-
-        (ast::QSelf {
-            ty: self_type,
-            path_span: path.span,
-            position: path.segments.len() - 1
-        }, path)
-    }
-
-=======
->>>>>>> 8cd2c99a
     pub fn ty_mt(&self, ty: P<ast::Ty>, mutbl: ast::Mutability) -> ast::MutTy {
         ast::MutTy {
             ty,
@@ -173,13 +108,6 @@
                 ast::TyKind::Ptr(self.ty_mt(ty, mutbl)))
     }
 
-<<<<<<< HEAD
-    pub fn ty_infer(&self, span: Span) -> P<ast::Ty> {
-        self.ty(span, ast::TyKind::Infer)
-    }
-
-=======
->>>>>>> 8cd2c99a
     pub fn typaram(&self,
                span: Span,
                ident: ast::Ident,
@@ -247,17 +175,6 @@
         }
     }
 
-<<<<<<< HEAD
-    pub fn stmt_semi(&self, expr: P<ast::Expr>) -> ast::Stmt {
-        ast::Stmt {
-            id: ast::DUMMY_NODE_ID,
-            span: expr.span,
-            node: ast::StmtKind::Semi(expr),
-        }
-    }
-
-=======
->>>>>>> 8cd2c99a
     pub fn stmt_let(&self, sp: Span, mutbl: bool, ident: ast::Ident,
                 ex: P<ast::Expr>) -> ast::Stmt {
         let pat = if mutbl {
@@ -281,37 +198,6 @@
         }
     }
 
-<<<<<<< HEAD
-    pub fn stmt_let_typed(&self,
-                      sp: Span,
-                      mutbl: bool,
-                      ident: ast::Ident,
-                      typ: P<ast::Ty>,
-                      ex: P<ast::Expr>)
-                      -> ast::Stmt {
-        let pat = if mutbl {
-            let binding_mode = ast::BindingMode::ByValue(ast::Mutability::Mutable);
-            self.pat_ident_binding_mode(sp, ident, binding_mode)
-        } else {
-            self.pat_ident(sp, ident)
-        };
-        let local = P(ast::Local {
-            pat,
-            ty: Some(typ),
-            init: Some(ex),
-            id: ast::DUMMY_NODE_ID,
-            span: sp,
-            attrs: ThinVec::new(),
-        });
-        ast::Stmt {
-            id: ast::DUMMY_NODE_ID,
-            node: ast::StmtKind::Local(local),
-            span: sp,
-        }
-    }
-
-=======
->>>>>>> 8cd2c99a
     // Generates `let _: Type;`, which is usually used for type assertions.
     pub fn stmt_let_type_only(&self, span: Span, ty: P<ast::Ty>) -> ast::Stmt {
         let local = P(ast::Local {
@@ -366,23 +252,11 @@
         self.expr(path.span, ast::ExprKind::Path(None, path))
     }
 
-<<<<<<< HEAD
-    /// Constructs a `QPath` expression.
-    pub fn expr_qpath(&self, span: Span, qself: ast::QSelf, path: ast::Path) -> P<ast::Expr> {
-        self.expr(span, ast::ExprKind::Path(Some(qself), path))
-    }
-
-=======
->>>>>>> 8cd2c99a
     pub fn expr_ident(&self, span: Span, id: ast::Ident) -> P<ast::Expr> {
         self.expr_path(self.path_ident(span, id))
     }
     pub fn expr_self(&self, span: Span) -> P<ast::Expr> {
-<<<<<<< HEAD
-        self.expr_ident(span, Ident::with_empty_ctxt(kw::SelfLower))
-=======
         self.expr_ident(span, Ident::with_dummy_span(kw::SelfLower))
->>>>>>> 8cd2c99a
     }
 
     pub fn expr_binary(&self, sp: Span, op: ast::BinOpKind,
@@ -391,36 +265,12 @@
     }
 
     pub fn expr_deref(&self, sp: Span, e: P<ast::Expr>) -> P<ast::Expr> {
-<<<<<<< HEAD
-        self.expr_unary(sp, UnOp::Deref, e)
-    }
-    pub fn expr_unary(&self, sp: Span, op: ast::UnOp, e: P<ast::Expr>) -> P<ast::Expr> {
-        self.expr(sp, ast::ExprKind::Unary(op, e))
-    }
-
-    pub fn expr_field_access(
-        &self, sp: Span, expr: P<ast::Expr>, ident: ast::Ident,
-    ) -> P<ast::Expr> {
-        self.expr(sp, ast::ExprKind::Field(expr, ident.with_span_pos(sp)))
-    }
-    pub fn expr_tup_field_access(&self, sp: Span, expr: P<ast::Expr>, idx: usize) -> P<ast::Expr> {
-        let ident = Ident::from_str(&idx.to_string()).with_span_pos(sp);
-        self.expr(sp, ast::ExprKind::Field(expr, ident))
-    }
+        self.expr(sp, ast::ExprKind::Unary(UnOp::Deref, e))
+    }
+
     pub fn expr_addr_of(&self, sp: Span, e: P<ast::Expr>) -> P<ast::Expr> {
         self.expr(sp, ast::ExprKind::AddrOf(ast::Mutability::Immutable, e))
     }
-    pub fn expr_mut_addr_of(&self, sp: Span, e: P<ast::Expr>) -> P<ast::Expr> {
-        self.expr(sp, ast::ExprKind::AddrOf(ast::Mutability::Mutable, e))
-    }
-=======
-        self.expr(sp, ast::ExprKind::Unary(UnOp::Deref, e))
-    }
-
-    pub fn expr_addr_of(&self, sp: Span, e: P<ast::Expr>) -> P<ast::Expr> {
-        self.expr(sp, ast::ExprKind::AddrOf(ast::Mutability::Immutable, e))
-    }
->>>>>>> 8cd2c99a
 
     pub fn expr_call(
         &self, span: Span, expr: P<ast::Expr>, args: Vec<P<ast::Expr>>,
@@ -476,34 +326,10 @@
         self.expr_lit(span, ast::LitKind::Int(i as u128,
                                               ast::LitIntType::Unsigned(ast::UintTy::Usize)))
     }
-<<<<<<< HEAD
-    pub fn expr_isize(&self, sp: Span, i: isize) -> P<ast::Expr> {
-        if i < 0 {
-            let i = (-i) as u128;
-            let lit_ty = ast::LitIntType::Signed(ast::IntTy::Isize);
-            let lit = self.expr_lit(sp, ast::LitKind::Int(i, lit_ty));
-            self.expr_unary(sp, ast::UnOp::Neg, lit)
-        } else {
-            self.expr_lit(sp, ast::LitKind::Int(i as u128,
-                                                ast::LitIntType::Signed(ast::IntTy::Isize)))
-        }
-    }
-=======
->>>>>>> 8cd2c99a
     pub fn expr_u32(&self, sp: Span, u: u32) -> P<ast::Expr> {
         self.expr_lit(sp, ast::LitKind::Int(u as u128,
                                             ast::LitIntType::Unsigned(ast::UintTy::U32)))
     }
-<<<<<<< HEAD
-    pub fn expr_u16(&self, sp: Span, u: u16) -> P<ast::Expr> {
-        self.expr_lit(sp, ast::LitKind::Int(u as u128,
-                                            ast::LitIntType::Unsigned(ast::UintTy::U16)))
-    }
-    pub fn expr_u8(&self, sp: Span, u: u8) -> P<ast::Expr> {
-        self.expr_lit(sp, ast::LitKind::Int(u as u128, ast::LitIntType::Unsigned(ast::UintTy::U8)))
-    }
-=======
->>>>>>> 8cd2c99a
     pub fn expr_bool(&self, sp: Span, value: bool) -> P<ast::Expr> {
         self.expr_lit(sp, ast::LitKind::Bool(value))
     }
@@ -511,13 +337,6 @@
     pub fn expr_vec(&self, sp: Span, exprs: Vec<P<ast::Expr>>) -> P<ast::Expr> {
         self.expr(sp, ast::ExprKind::Array(exprs))
     }
-<<<<<<< HEAD
-    pub fn expr_vec_ng(&self, sp: Span) -> P<ast::Expr> {
-        self.expr_call_global(sp, self.std_path(&[sym::vec, sym::Vec, sym::new]),
-                              Vec::new())
-    }
-=======
->>>>>>> 8cd2c99a
     pub fn expr_vec_slice(&self, sp: Span, exprs: Vec<P<ast::Expr>>) -> P<ast::Expr> {
         self.expr_addr_of(sp, self.expr_vec(sp, exprs))
     }
@@ -534,19 +353,6 @@
         self.expr_call_global(sp, some, vec![expr])
     }
 
-<<<<<<< HEAD
-    pub fn expr_none(&self, sp: Span) -> P<ast::Expr> {
-        let none = self.std_path(&[sym::option, sym::Option, sym::None]);
-        let none = self.path_global(sp, none);
-        self.expr_path(none)
-    }
-
-    pub fn expr_break(&self, sp: Span) -> P<ast::Expr> {
-        self.expr(sp, ast::ExprKind::Break(None, None))
-    }
-
-=======
->>>>>>> 8cd2c99a
     pub fn expr_tuple(&self, sp: Span, exprs: Vec<P<ast::Expr>>) -> P<ast::Expr> {
         self.expr(sp, ast::ExprKind::Tup(exprs))
     }
@@ -575,14 +381,6 @@
         self.expr_call_global(sp, ok, vec![expr])
     }
 
-<<<<<<< HEAD
-    pub fn expr_err(&self, sp: Span, expr: P<ast::Expr>) -> P<ast::Expr> {
-        let err = self.std_path(&[sym::result, sym::Result, sym::Err]);
-        self.expr_call_global(sp, err, vec![expr])
-    }
-
-=======
->>>>>>> 8cd2c99a
     pub fn expr_try(&self, sp: Span, head: P<ast::Expr>) -> P<ast::Expr> {
         let ok = self.std_path(&[sym::result, sym::Result, sym::Ok]);
         let ok_path = self.path_global(sp, ok);
@@ -604,15 +402,9 @@
         let err_expr = self.expr(sp, ast::ExprKind::Ret(Some(err_inner_expr)));
 
         // `Ok(__try_var) => __try_var`
-<<<<<<< HEAD
-        let ok_arm = self.arm(sp, vec![ok_pat], binding_expr);
-        // `Err(__try_var) => return Err(__try_var)`
-        let err_arm = self.arm(sp, vec![err_pat], err_expr);
-=======
         let ok_arm = self.arm(sp, ok_pat, binding_expr);
         // `Err(__try_var) => return Err(__try_var)`
         let err_arm = self.arm(sp, err_pat, err_expr);
->>>>>>> 8cd2c99a
 
         // `match head { Ok() => ..., Err() => ... }`
         self.expr_match(sp, head, vec![ok_arm, err_arm])
@@ -648,11 +440,7 @@
         self.pat(span, PatKind::TupleStruct(path, subpats))
     }
     pub fn pat_struct(&self, span: Span, path: ast::Path,
-<<<<<<< HEAD
-                  field_pats: Vec<Spanned<ast::FieldPat>>) -> P<ast::Pat> {
-=======
                       field_pats: Vec<ast::FieldPat>) -> P<ast::Pat> {
->>>>>>> 8cd2c99a
         self.pat(span, PatKind::Struct(path, field_pats, false))
     }
     pub fn pat_tuple(&self, span: Span, pats: Vec<P<ast::Pat>>) -> P<ast::Pat> {
@@ -683,31 +471,20 @@
         self.pat_tuple_struct(span, path, vec![pat])
     }
 
-<<<<<<< HEAD
-    pub fn arm(&self, span: Span, pats: Vec<P<ast::Pat>>, expr: P<ast::Expr>) -> ast::Arm {
-=======
     pub fn arm(&self, span: Span, pat: P<ast::Pat>, expr: P<ast::Expr>) -> ast::Arm {
->>>>>>> 8cd2c99a
         ast::Arm {
             attrs: vec![],
             pat,
             guard: None,
             body: expr,
             span,
-<<<<<<< HEAD
-=======
             id: ast::DUMMY_NODE_ID,
             is_placeholder: false,
->>>>>>> 8cd2c99a
         }
     }
 
     pub fn arm_unreachable(&self, span: Span) -> ast::Arm {
-<<<<<<< HEAD
-        self.arm(span, vec![self.pat_wild(span)], self.expr_unreachable(span))
-=======
         self.arm(span, self.pat_wild(span), self.expr_unreachable(span))
->>>>>>> 8cd2c99a
     }
 
     pub fn expr_match(&self, span: Span, arg: P<ast::Expr>, arms: Vec<ast::Arm>) -> P<Expr> {
@@ -720,13 +497,6 @@
         self.expr(span, ast::ExprKind::If(cond, self.block_expr(then), els))
     }
 
-<<<<<<< HEAD
-    pub fn expr_loop(&self, span: Span, block: P<ast::Block>) -> P<ast::Expr> {
-        self.expr(span, ast::ExprKind::Loop(block, None))
-    }
-
-=======
->>>>>>> 8cd2c99a
     pub fn lambda_fn_decl(&self,
                       span: Span,
                       fn_decl: P<ast::FnDecl>,
@@ -770,51 +540,25 @@
         self.lambda(span, vec![ident], body)
     }
 
-<<<<<<< HEAD
-    pub fn lambda_stmts(&self,
-                    span: Span,
-                    ids: Vec<ast::Ident>,
-                    stmts: Vec<ast::Stmt>)
-                    -> P<ast::Expr> {
-        self.lambda(span, ids, self.expr_block(self.block(span, stmts)))
-    }
-    pub fn lambda_stmts_0(&self, span: Span, stmts: Vec<ast::Stmt>) -> P<ast::Expr> {
-        self.lambda0(span, self.expr_block(self.block(span, stmts)))
-    }
-=======
->>>>>>> 8cd2c99a
     pub fn lambda_stmts_1(&self, span: Span, stmts: Vec<ast::Stmt>,
                       ident: ast::Ident) -> P<ast::Expr> {
         self.lambda1(span, self.expr_block(self.block(span, stmts)), ident)
     }
 
-<<<<<<< HEAD
-    pub fn arg(&self, span: Span, ident: ast::Ident, ty: P<ast::Ty>) -> ast::Arg {
-        let arg_pat = self.pat_ident(span, ident);
-        ast::Arg {
-=======
     pub fn param(&self, span: Span, ident: ast::Ident, ty: P<ast::Ty>) -> ast::Param {
         let arg_pat = self.pat_ident(span, ident);
         ast::Param {
->>>>>>> 8cd2c99a
             attrs: ThinVec::default(),
             id: ast::DUMMY_NODE_ID,
             pat: arg_pat,
             span,
             ty,
-<<<<<<< HEAD
-=======
             is_placeholder: false,
->>>>>>> 8cd2c99a
         }
     }
 
     // FIXME: unused `self`
-<<<<<<< HEAD
-    pub fn fn_decl(&self, inputs: Vec<ast::Arg>, output: ast::FunctionRetTy) -> P<ast::FnDecl> {
-=======
     pub fn fn_decl(&self, inputs: Vec<ast::Param>, output: ast::FunctionRetTy) -> P<ast::FnDecl> {
->>>>>>> 8cd2c99a
         P(ast::FnDecl {
             inputs,
             output,
@@ -837,46 +581,6 @@
         })
     }
 
-<<<<<<< HEAD
-    pub fn item_fn_poly(&self,
-                    span: Span,
-                    name: Ident,
-                    inputs: Vec<ast::Arg> ,
-                    output: P<ast::Ty>,
-                    generics: Generics,
-                    body: P<ast::Block>) -> P<ast::Item> {
-        self.item(span,
-                  name,
-                  Vec::new(),
-                  ast::ItemKind::Fn(self.fn_decl(inputs, ast::FunctionRetTy::Ty(output)),
-                              ast::FnHeader {
-                                  unsafety: ast::Unsafety::Normal,
-                                  asyncness: dummy_spanned(ast::IsAsync::NotAsync),
-                                  constness: dummy_spanned(ast::Constness::NotConst),
-                                  abi: Abi::Rust,
-                              },
-                              generics,
-                              body))
-    }
-
-    pub fn item_fn(&self,
-               span: Span,
-               name: Ident,
-               inputs: Vec<ast::Arg> ,
-               output: P<ast::Ty>,
-               body: P<ast::Block>
-              ) -> P<ast::Item> {
-        self.item_fn_poly(
-            span,
-            name,
-            inputs,
-            output,
-            Generics::default(),
-            body)
-    }
-
-=======
->>>>>>> 8cd2c99a
     pub fn variant(&self, span: Span, ident: Ident, tys: Vec<P<ast::Ty>> ) -> ast::Variant {
         let fields: Vec<_> = tys.into_iter().map(|ty| {
             ast::StructField {
@@ -896,62 +600,6 @@
             ast::VariantData::Tuple(fields, ast::DUMMY_NODE_ID)
         };
 
-<<<<<<< HEAD
-        respan(span,
-               ast::Variant_ {
-                   ident,
-                   id: ast::DUMMY_NODE_ID,
-                   attrs: Vec::new(),
-                   data: vdata,
-                   disr_expr: None,
-               })
-    }
-
-    pub fn item_enum_poly(&self, span: Span, name: Ident,
-                      enum_definition: ast::EnumDef,
-                      generics: Generics) -> P<ast::Item> {
-        self.item(span, name, Vec::new(), ast::ItemKind::Enum(enum_definition, generics))
-    }
-
-    pub fn item_enum(&self, span: Span, name: Ident,
-                 enum_definition: ast::EnumDef) -> P<ast::Item> {
-        self.item_enum_poly(span, name, enum_definition,
-                            Generics::default())
-    }
-
-    pub fn item_struct(&self, span: Span, name: Ident,
-                   struct_def: ast::VariantData) -> P<ast::Item> {
-        self.item_struct_poly(
-            span,
-            name,
-            struct_def,
-            Generics::default()
-        )
-    }
-
-    pub fn item_struct_poly(&self, span: Span, name: Ident,
-        struct_def: ast::VariantData, generics: Generics) -> P<ast::Item> {
-        self.item(span, name, Vec::new(), ast::ItemKind::Struct(struct_def, generics))
-    }
-
-    pub fn item_mod(&self, span: Span, inner_span: Span, name: Ident,
-                attrs: Vec<ast::Attribute>,
-                items: Vec<P<ast::Item>>) -> P<ast::Item> {
-        self.item(
-            span,
-            name,
-            attrs,
-            ast::ItemKind::Mod(ast::Mod {
-                inner: inner_span,
-                items,
-                inline: true
-            })
-        )
-    }
-
-    pub fn item_extern_crate(&self, span: Span, name: Ident) -> P<ast::Item> {
-        self.item(span, name, Vec::new(), ast::ItemKind::ExternCrate(None))
-=======
         ast::Variant {
             attrs: Vec::new(),
             data: vdata,
@@ -961,7 +609,6 @@
             span,
             is_placeholder: false,
         }
->>>>>>> 8cd2c99a
     }
 
     pub fn item_static(&self,
@@ -983,16 +630,6 @@
         self.item(span, name, Vec::new(), ast::ItemKind::Const(ty, expr))
     }
 
-<<<<<<< HEAD
-    pub fn item_ty_poly(&self, span: Span, name: Ident, ty: P<ast::Ty>,
-                    generics: Generics) -> P<ast::Item> {
-        self.item(span, name, Vec::new(), ast::ItemKind::TyAlias(ty, generics))
-    }
-
-    pub fn item_ty(&self, span: Span, name: Ident, ty: P<ast::Ty>) -> P<ast::Item> {
-        self.item_ty_poly(span, name, ty, Generics::default())
-    }
-
     pub fn attribute(&self, mi: ast::MetaItem) -> ast::Attribute {
         attr::mk_attr_outer(mi)
     }
@@ -1000,78 +637,4 @@
     pub fn meta_word(&self, sp: Span, w: ast::Name) -> ast::MetaItem {
         attr::mk_word_item(Ident::new(w, sp))
     }
-
-    pub fn meta_list_item_word(&self, sp: Span, w: ast::Name) -> ast::NestedMetaItem {
-        attr::mk_nested_word_item(Ident::new(w, sp))
-    }
-
-    pub fn meta_list(&self, sp: Span, name: ast::Name, mis: Vec<ast::NestedMetaItem>)
-                 -> ast::MetaItem {
-        attr::mk_list_item(Ident::new(name, sp), mis)
-    }
-
-    pub fn meta_name_value(&self, span: Span, name: ast::Name, lit_kind: ast::LitKind)
-                       -> ast::MetaItem {
-        attr::mk_name_value_item(Ident::new(name, span), lit_kind, span)
-    }
-
-    pub fn item_use(&self, sp: Span,
-                vis: ast::Visibility, vp: P<ast::UseTree>) -> P<ast::Item> {
-        P(ast::Item {
-            id: ast::DUMMY_NODE_ID,
-            ident: Ident::invalid(),
-            attrs: vec![],
-            node: ast::ItemKind::Use(vp),
-            vis,
-            span: sp,
-            tokens: None,
-        })
-    }
-
-    pub fn item_use_simple(&self, sp: Span, vis: ast::Visibility, path: ast::Path) -> P<ast::Item> {
-        self.item_use_simple_(sp, vis, None, path)
-    }
-
-    pub fn item_use_simple_(&self, sp: Span, vis: ast::Visibility,
-                        rename: Option<ast::Ident>, path: ast::Path) -> P<ast::Item> {
-        self.item_use(sp, vis, P(ast::UseTree {
-            span: sp,
-            prefix: path,
-            kind: ast::UseTreeKind::Simple(rename, ast::DUMMY_NODE_ID, ast::DUMMY_NODE_ID),
-        }))
-    }
-
-    pub fn item_use_list(&self, sp: Span, vis: ast::Visibility,
-                     path: Vec<ast::Ident>, imports: &[ast::Ident]) -> P<ast::Item> {
-        let imports = imports.iter().map(|id| {
-            (ast::UseTree {
-                span: sp,
-                prefix: self.path(sp, vec![*id]),
-                kind: ast::UseTreeKind::Simple(None, ast::DUMMY_NODE_ID, ast::DUMMY_NODE_ID),
-            }, ast::DUMMY_NODE_ID)
-        }).collect();
-
-        self.item_use(sp, vis, P(ast::UseTree {
-            span: sp,
-            prefix: self.path(sp, path),
-            kind: ast::UseTreeKind::Nested(imports),
-        }))
-    }
-
-    pub fn item_use_glob(&self, sp: Span,
-                     vis: ast::Visibility, path: Vec<ast::Ident>) -> P<ast::Item> {
-        self.item_use(sp, vis, P(ast::UseTree {
-            span: sp,
-            prefix: self.path(sp, path),
-            kind: ast::UseTreeKind::Glob,
-        }))
-=======
-    pub fn attribute(&self, mi: ast::MetaItem) -> ast::Attribute {
-        attr::mk_attr_outer(mi)
-    }
-
-    pub fn meta_word(&self, sp: Span, w: ast::Name) -> ast::MetaItem {
-        attr::mk_word_item(Ident::new(w, sp))
->>>>>>> 8cd2c99a
-    }
 }