//! A `MutVisitor` represents an AST modification; it accepts an AST piece and
//! and mutates it in place. So, for instance, macro expansion is a `MutVisitor`
//! that walks over an AST and modifies it.
//!
//! Note: using a `MutVisitor` (other than the `MacroExpander` `MutVisitor`) on
//! an AST before macro expansion is probably a bad idea. For instance,
//! a `MutVisitor` renaming item names in a module will miss all of those
//! that are created by the expansion of a macro.

use crate::ast::*;
use crate::source_map::{Spanned, respan};
use crate::parse::token::{self, Token};
use crate::ptr::P;
use crate::ThinVec;
use crate::tokenstream::*;
use crate::util::map_in_place::MapInPlace;

use smallvec::{smallvec, Array, SmallVec};
use syntax_pos::Span;

use rustc_data_structures::sync::Lrc;
use std::ops::DerefMut;
use std::{panic, process, ptr};

#[cfg(test)]
mod tests;

pub trait ExpectOne<A: Array> {
    fn expect_one(self, err: &'static str) -> A::Item;
}

impl<A: Array> ExpectOne<A> for SmallVec<A> {
    fn expect_one(self, err: &'static str) -> A::Item {
        assert!(self.len() == 1, err);
        self.into_iter().next().unwrap()
    }
}

pub trait MutVisitor: Sized {
    // Methods in this trait have one of three forms:
    //
    //   fn visit_t(&mut self, t: &mut T);                      // common
    //   fn flat_map_t(&mut self, t: T) -> SmallVec<[T; 1]>;    // rare
    //   fn filter_map_t(&mut self, t: T) -> Option<T>;         // rarest
    //
    // Any additions to this trait should happen in form of a call to a public
    // `noop_*` function that only calls out to the visitor again, not other
    // `noop_*` functions. This is a necessary API workaround to the problem of
    // not being able to call out to the super default method in an overridden
    // default method.
    //
    // When writing these methods, it is better to use destructuring like this:
    //
    //   fn visit_abc(&mut self, ABC { a, b, c: _ }: &mut ABC) {
    //       visit_a(a);
    //       visit_b(b);
    //   }
    //
    // than to use field access like this:
    //
    //   fn visit_abc(&mut self, abc: &mut ABC) {
    //       visit_a(&mut abc.a);
    //       visit_b(&mut abc.b);
    //       // ignore abc.c
    //   }
    //
    // As well as being more concise, the former is explicit about which fields
    // are skipped. Furthermore, if a new field is added, the destructuring
    // version will cause a compile error, which is good. In comparison, the
    // field access version will continue working and it would be easy to
    // forget to add handling for it.

    fn visit_crate(&mut self, c: &mut Crate) {
        noop_visit_crate(c, self)
    }

    fn visit_meta_list_item(&mut self, list_item: &mut NestedMetaItem) {
        noop_visit_meta_list_item(list_item, self);
    }

    fn visit_meta_item(&mut self, meta_item: &mut MetaItem) {
        noop_visit_meta_item(meta_item, self);
    }

    fn visit_use_tree(&mut self, use_tree: &mut UseTree) {
        noop_visit_use_tree(use_tree, self);
    }

    fn flat_map_foreign_item(&mut self, ni: ForeignItem) -> SmallVec<[ForeignItem; 1]> {
        noop_flat_map_foreign_item(ni, self)
    }

    fn flat_map_item(&mut self, i: P<Item>) -> SmallVec<[P<Item>; 1]> {
        noop_flat_map_item(i, self)
    }

    fn visit_fn_header(&mut self, header: &mut FnHeader) {
        noop_visit_fn_header(header, self);
    }

    fn flat_map_struct_field(&mut self, sf: StructField) -> SmallVec<[StructField; 1]> {
        noop_flat_map_struct_field(sf, self)
    }

    fn visit_item_kind(&mut self, i: &mut ItemKind) {
        noop_visit_item_kind(i, self);
    }

    fn flat_map_trait_item(&mut self, i: TraitItem) -> SmallVec<[TraitItem; 1]> {
        noop_flat_map_trait_item(i, self)
    }

    fn flat_map_impl_item(&mut self, i: ImplItem) -> SmallVec<[ImplItem; 1]> {
        noop_flat_map_impl_item(i, self)
    }

    fn visit_fn_decl(&mut self, d: &mut P<FnDecl>) {
        noop_visit_fn_decl(d, self);
    }

    fn visit_asyncness(&mut self, a: &mut IsAsync) {
        noop_visit_asyncness(a, self);
    }

    fn visit_block(&mut self, b: &mut P<Block>) {
        noop_visit_block(b, self);
    }

    fn flat_map_stmt(&mut self, s: Stmt) -> SmallVec<[Stmt; 1]> {
        noop_flat_map_stmt(s, self)
    }

<<<<<<< HEAD
    fn visit_arm(&mut self, a: &mut Arm) {
        noop_visit_arm(a, self);
=======
    fn flat_map_arm(&mut self, arm: Arm) -> SmallVec<[Arm; 1]> {
        noop_flat_map_arm(arm, self)
>>>>>>> 8cd2c99a
    }

    fn visit_pat(&mut self, p: &mut P<Pat>) {
        noop_visit_pat(p, self);
    }

    fn visit_anon_const(&mut self, c: &mut AnonConst) {
        noop_visit_anon_const(c, self);
    }

    fn visit_expr(&mut self, e: &mut P<Expr>) {
        noop_visit_expr(e, self);
    }

    fn filter_map_expr(&mut self, e: P<Expr>) -> Option<P<Expr>> {
        noop_filter_map_expr(e, self)
    }

    fn visit_generic_arg(&mut self, arg: &mut GenericArg) {
        noop_visit_generic_arg(arg, self);
    }

    fn visit_ty(&mut self, t: &mut P<Ty>) {
        noop_visit_ty(t, self);
    }

    fn visit_lifetime(&mut self, l: &mut Lifetime) {
        noop_visit_lifetime(l, self);
    }

    fn visit_ty_constraint(&mut self, t: &mut AssocTyConstraint) {
        noop_visit_ty_constraint(t, self);
    }

    fn visit_mod(&mut self, m: &mut Mod) {
        noop_visit_mod(m, self);
    }

    fn visit_foreign_mod(&mut self, nm: &mut ForeignMod) {
        noop_visit_foreign_mod(nm, self);
    }

    fn flat_map_variant(&mut self, v: Variant) -> SmallVec<[Variant; 1]>  {
        noop_flat_map_variant(v, self)
    }

    fn visit_ident(&mut self, i: &mut Ident) {
        noop_visit_ident(i, self);
    }

    fn visit_path(&mut self, p: &mut Path) {
        noop_visit_path(p, self);
    }

    fn visit_qself(&mut self, qs: &mut Option<QSelf>) {
        noop_visit_qself(qs, self);
    }

    fn visit_generic_args(&mut self, p: &mut GenericArgs) {
        noop_visit_generic_args(p, self);
    }

    fn visit_angle_bracketed_parameter_data(&mut self, p: &mut AngleBracketedArgs) {
        noop_visit_angle_bracketed_parameter_data(p, self);
    }

    fn visit_parenthesized_parameter_data(&mut self, p: &mut ParenthesizedArgs) {
        noop_visit_parenthesized_parameter_data(p, self);
    }

    fn visit_local(&mut self, l: &mut P<Local>) {
        noop_visit_local(l, self);
    }

    fn visit_mac(&mut self, _mac: &mut Mac) {
        panic!("visit_mac disabled by default");
        // N.B., see note about macros above. If you really want a visitor that
        // works on macros, use this definition in your trait impl:
        //   mut_visit::noop_visit_mac(_mac, self);
    }

    fn visit_macro_def(&mut self, def: &mut MacroDef) {
        noop_visit_macro_def(def, self);
    }

    fn visit_label(&mut self, label: &mut Label) {
        noop_visit_label(label, self);
    }

    fn visit_attribute(&mut self, at: &mut Attribute) {
        noop_visit_attribute(at, self);
    }

    fn flat_map_param(&mut self, param: Param) -> SmallVec<[Param; 1]> {
        noop_flat_map_param(param, self)
    }

    fn visit_generics(&mut self, generics: &mut Generics) {
        noop_visit_generics(generics, self);
    }

    fn visit_trait_ref(&mut self, tr: &mut TraitRef) {
        noop_visit_trait_ref(tr, self);
    }

    fn visit_poly_trait_ref(&mut self, p: &mut PolyTraitRef) {
        noop_visit_poly_trait_ref(p, self);
    }

    fn visit_variant_data(&mut self, vdata: &mut VariantData) {
        noop_visit_variant_data(vdata, self);
    }

    fn flat_map_generic_param(&mut self, param: GenericParam) -> SmallVec<[GenericParam; 1]> {
        noop_flat_map_generic_param(param, self)
    }

    fn visit_tt(&mut self, tt: &mut TokenTree) {
        noop_visit_tt(tt, self);
    }

    fn visit_tts(&mut self, tts: &mut TokenStream) {
        noop_visit_tts(tts, self);
    }

    fn visit_token(&mut self, t: &mut Token) {
        noop_visit_token(t, self);
    }

    fn visit_interpolated(&mut self, nt: &mut token::Nonterminal) {
        noop_visit_interpolated(nt, self);
    }

    fn visit_param_bound(&mut self, tpb: &mut GenericBound) {
        noop_visit_param_bound(tpb, self);
    }

    fn visit_mt(&mut self, mt: &mut MutTy) {
        noop_visit_mt(mt, self);
    }

    fn flat_map_field(&mut self, f: Field) -> SmallVec<[Field; 1]> {
        noop_flat_map_field(f, self)
    }

    fn visit_where_clause(&mut self, where_clause: &mut WhereClause) {
        noop_visit_where_clause(where_clause, self);
    }

    fn visit_where_predicate(&mut self, where_predicate: &mut WherePredicate) {
        noop_visit_where_predicate(where_predicate, self);
    }

    fn visit_vis(&mut self, vis: &mut Visibility) {
        noop_visit_vis(vis, self);
    }

    fn visit_id(&mut self, _id: &mut NodeId) {
        // Do nothing.
    }

    fn visit_span(&mut self, _sp: &mut Span) {
        // Do nothing.
    }

    fn flat_map_field_pattern(&mut self, fp: FieldPat) -> SmallVec<[FieldPat; 1]> {
        noop_flat_map_field_pattern(fp, self)
    }
}

/// Use a map-style function (`FnOnce(T) -> T`) to overwrite a `&mut T`. Useful
/// when using a `flat_map_*` or `filter_map_*` method within a `visit_`
/// method. Abort the program if the closure panics.
//
// No `noop_` prefix because there isn't a corresponding method in `MutVisitor`.
pub fn visit_clobber<T, F>(t: &mut T, f: F) where F: FnOnce(T) -> T {
    unsafe {
        // Safe because `t` is used in a read-only fashion by `read()` before
        // being overwritten by `write()`.
        let old_t = ptr::read(t);
        let new_t = panic::catch_unwind(panic::AssertUnwindSafe(|| f(old_t)))
            .unwrap_or_else(|_| process::abort());
        ptr::write(t, new_t);
    }
}

// No `noop_` prefix because there isn't a corresponding method in `MutVisitor`.
#[inline]
pub fn visit_vec<T, F>(elems: &mut Vec<T>, mut visit_elem: F) where F: FnMut(&mut T) {
    for elem in elems {
        visit_elem(elem);
    }
}

// No `noop_` prefix because there isn't a corresponding method in `MutVisitor`.
#[inline]
pub fn visit_opt<T, F>(opt: &mut Option<T>, mut visit_elem: F) where F: FnMut(&mut T) {
    if let Some(elem) = opt {
        visit_elem(elem);
    }
}

// No `noop_` prefix because there isn't a corresponding method in `MutVisitor`.
pub fn visit_attrs<T: MutVisitor>(attrs: &mut Vec<Attribute>, vis: &mut T) {
    visit_vec(attrs, |attr| vis.visit_attribute(attr));
}

// No `noop_` prefix because there isn't a corresponding method in `MutVisitor`.
pub fn visit_thin_attrs<T: MutVisitor>(attrs: &mut ThinVec<Attribute>, vis: &mut T) {
    for attr in attrs.iter_mut() {
        vis.visit_attribute(attr);
    }
}

// No `noop_` prefix because there isn't a corresponding method in `MutVisitor`.
pub fn visit_exprs<T: MutVisitor>(exprs: &mut Vec<P<Expr>>, vis: &mut T) {
    exprs.flat_map_in_place(|expr| vis.filter_map_expr(expr))
}

// No `noop_` prefix because there isn't a corresponding method in `MutVisitor`.
pub fn visit_bounds<T: MutVisitor>(bounds: &mut GenericBounds, vis: &mut T) {
    visit_vec(bounds, |bound| vis.visit_param_bound(bound));
}

// No `noop_` prefix because there isn't a corresponding method in `MutVisitor`.
pub fn visit_method_sig<T: MutVisitor>(MethodSig { header, decl }: &mut MethodSig, vis: &mut T) {
    vis.visit_fn_header(header);
    vis.visit_fn_decl(decl);
}

pub fn noop_flat_map_field_pattern<T: MutVisitor>(
    mut fp: FieldPat,
    vis: &mut T,
) -> SmallVec<[FieldPat; 1]> {
    let FieldPat {
        attrs,
        id,
        ident,
        is_placeholder: _,
        is_shorthand: _,
        pat,
        span,
    } = &mut fp;
    vis.visit_id(id);
    vis.visit_ident(ident);
    vis.visit_pat(pat);
    vis.visit_span(span);
    visit_thin_attrs(attrs, vis);
    smallvec![fp]
}

pub fn noop_visit_use_tree<T: MutVisitor>(use_tree: &mut UseTree, vis: &mut T) {
    let UseTree { prefix, kind, span } = use_tree;
    vis.visit_path(prefix);
    match kind {
        UseTreeKind::Simple(rename, id1, id2) => {
            visit_opt(rename, |rename| vis.visit_ident(rename));
            vis.visit_id(id1);
            vis.visit_id(id2);
        }
        UseTreeKind::Nested(items) => {
            for (tree, id) in items {
                vis.visit_use_tree(tree);
                vis.visit_id(id);
            }
        }
        UseTreeKind::Glob => {}
    }
    vis.visit_span(span);
}

<<<<<<< HEAD
pub fn noop_visit_arm<T: MutVisitor>(
    Arm { attrs, pats, guard, body, span }: &mut Arm,
    vis: &mut T,
) {
    visit_attrs(attrs, vis);
    visit_vec(pats, |pat| vis.visit_pat(pat));
    visit_opt(guard, |guard| vis.visit_expr(guard));
    vis.visit_expr(body);
    vis.visit_span(span);
=======
pub fn noop_flat_map_arm<T: MutVisitor>(mut arm: Arm, vis: &mut T) -> SmallVec<[Arm; 1]> {
    let Arm { attrs, pat, guard, body, span, id, is_placeholder: _ } = &mut arm;
    visit_attrs(attrs, vis);
    vis.visit_id(id);
    vis.visit_pat(pat);
    visit_opt(guard, |guard| vis.visit_expr(guard));
    vis.visit_expr(body);
    vis.visit_span(span);
    smallvec![arm]
>>>>>>> 8cd2c99a
}

pub fn noop_visit_ty_constraint<T: MutVisitor>(
    AssocTyConstraint { id, ident, kind, span }: &mut AssocTyConstraint,
    vis: &mut T
) {
    vis.visit_id(id);
    vis.visit_ident(ident);
    match kind {
        AssocTyConstraintKind::Equality { ref mut ty } => {
            vis.visit_ty(ty);
        }
        AssocTyConstraintKind::Bound { ref mut bounds } => {
            visit_bounds(bounds, vis);
        }
    }
    vis.visit_span(span);
}

pub fn noop_visit_ty<T: MutVisitor>(ty: &mut P<Ty>, vis: &mut T) {
    let Ty { id, node, span } = ty.deref_mut();
    vis.visit_id(id);
    match node {
        TyKind::Infer | TyKind::ImplicitSelf | TyKind::Err |
            TyKind::Never | TyKind::CVarArgs => {}
        TyKind::Slice(ty) => vis.visit_ty(ty),
        TyKind::Ptr(mt) => vis.visit_mt(mt),
        TyKind::Rptr(lt, mt) => {
            visit_opt(lt, |lt| noop_visit_lifetime(lt, vis));
            vis.visit_mt(mt);
        }
        TyKind::BareFn(bft) => {
            let BareFnTy { unsafety: _, abi: _, generic_params, decl } = bft.deref_mut();
            generic_params.flat_map_in_place(|param| vis.flat_map_generic_param(param));
            vis.visit_fn_decl(decl);
        }
        TyKind::Tup(tys) => visit_vec(tys, |ty| vis.visit_ty(ty)),
        TyKind::Paren(ty) => vis.visit_ty(ty),
        TyKind::Path(qself, path) => {
            vis.visit_qself(qself);
            vis.visit_path(path);
        }
        TyKind::Array(ty, length) => {
            vis.visit_ty(ty);
            vis.visit_anon_const(length);
        }
        TyKind::Typeof(expr) => vis.visit_anon_const(expr),
        TyKind::TraitObject(bounds, _syntax) =>
            visit_vec(bounds, |bound| vis.visit_param_bound(bound)),
        TyKind::ImplTrait(id, bounds) => {
            vis.visit_id(id);
            visit_vec(bounds, |bound| vis.visit_param_bound(bound));
        }
        TyKind::Mac(mac) => vis.visit_mac(mac),
    }
    vis.visit_span(span);
}

pub fn noop_visit_foreign_mod<T: MutVisitor>(foreign_mod: &mut ForeignMod, vis: &mut T) {
    let ForeignMod { abi: _, items} = foreign_mod;
    items.flat_map_in_place(|item| vis.flat_map_foreign_item(item));
}

pub fn noop_flat_map_variant<T: MutVisitor>(mut variant: Variant, vis: &mut T)
    -> SmallVec<[Variant; 1]>
{
    let Variant { ident, attrs, id, data, disr_expr, span, is_placeholder: _ } = &mut variant;
    vis.visit_ident(ident);
    visit_attrs(attrs, vis);
    vis.visit_id(id);
    vis.visit_variant_data(data);
    visit_opt(disr_expr, |disr_expr| vis.visit_anon_const(disr_expr));
    vis.visit_span(span);
    smallvec![variant]
}

pub fn noop_visit_ident<T: MutVisitor>(Ident { name: _, span }: &mut Ident, vis: &mut T) {
    vis.visit_span(span);
}

pub fn noop_visit_path<T: MutVisitor>(Path { segments, span }: &mut Path, vis: &mut T) {
    vis.visit_span(span);
    for PathSegment { ident, id, args } in segments {
        vis.visit_ident(ident);
        vis.visit_id(id);
        visit_opt(args, |args| vis.visit_generic_args(args));
    }
}

pub fn noop_visit_qself<T: MutVisitor>(qself: &mut Option<QSelf>, vis: &mut T) {
    visit_opt(qself, |QSelf { ty, path_span, position: _ }| {
        vis.visit_ty(ty);
        vis.visit_span(path_span);
    })
}

pub fn noop_visit_generic_args<T: MutVisitor>(generic_args: &mut GenericArgs, vis: &mut T) {
    match generic_args {
        GenericArgs::AngleBracketed(data) => vis.visit_angle_bracketed_parameter_data(data),
        GenericArgs::Parenthesized(data) => vis.visit_parenthesized_parameter_data(data),
    }
}

pub fn noop_visit_generic_arg<T: MutVisitor>(arg: &mut GenericArg, vis: &mut T) {
    match arg {
        GenericArg::Lifetime(lt) => vis.visit_lifetime(lt),
        GenericArg::Type(ty) => vis.visit_ty(ty),
        GenericArg::Const(ct) => vis.visit_anon_const(ct),
    }
}

pub fn noop_visit_angle_bracketed_parameter_data<T: MutVisitor>(data: &mut AngleBracketedArgs,
                                                                vis: &mut T) {
    let AngleBracketedArgs { args, constraints, span } = data;
    visit_vec(args, |arg| vis.visit_generic_arg(arg));
    visit_vec(constraints, |constraint| vis.visit_ty_constraint(constraint));
    vis.visit_span(span);
}

pub fn noop_visit_parenthesized_parameter_data<T: MutVisitor>(args: &mut ParenthesizedArgs,
                                                              vis: &mut T) {
    let ParenthesizedArgs { inputs, output, span } = args;
    visit_vec(inputs, |input| vis.visit_ty(input));
    visit_opt(output, |output| vis.visit_ty(output));
    vis.visit_span(span);
}

pub fn noop_visit_local<T: MutVisitor>(local: &mut P<Local>, vis: &mut T) {
    let Local { id, pat, ty, init, span, attrs } = local.deref_mut();
    vis.visit_id(id);
    vis.visit_pat(pat);
    visit_opt(ty, |ty| vis.visit_ty(ty));
    visit_opt(init, |init| vis.visit_expr(init));
    vis.visit_span(span);
    visit_thin_attrs(attrs, vis);
}

pub fn noop_visit_attribute<T: MutVisitor>(attr: &mut Attribute, vis: &mut T) {
    let Attribute { id: _, style: _, path, tokens, is_sugared_doc: _, span } = attr;
    vis.visit_path(path);
    vis.visit_tts(tokens);
    vis.visit_span(span);
}

<<<<<<< HEAD
pub fn noop_visit_mac<T: MutVisitor>(Spanned { node, span }: &mut Mac, vis: &mut T) {
    let Mac_ { path, delim: _, tts, .. } = node;
=======
pub fn noop_visit_mac<T: MutVisitor>(mac: &mut Mac, vis: &mut T) {
    let Mac { path, delim: _, tts, span, prior_type_ascription: _ } = mac;
>>>>>>> 8cd2c99a
    vis.visit_path(path);
    vis.visit_tts(tts);
    vis.visit_span(span);
}

pub fn noop_visit_macro_def<T: MutVisitor>(macro_def: &mut MacroDef, vis: &mut T) {
    let MacroDef { tokens, legacy: _ } = macro_def;
    vis.visit_tts(tokens);
}

pub fn noop_visit_meta_list_item<T: MutVisitor>(li: &mut NestedMetaItem, vis: &mut T) {
    match li {
        NestedMetaItem::MetaItem(mi) => vis.visit_meta_item(mi),
        NestedMetaItem::Literal(_lit) => {}
    }
}

pub fn noop_visit_meta_item<T: MutVisitor>(mi: &mut MetaItem, vis: &mut T) {
    let MetaItem { path: _, node, span } = mi;
    match node {
        MetaItemKind::Word => {}
        MetaItemKind::List(mis) => visit_vec(mis, |mi| vis.visit_meta_list_item(mi)),
        MetaItemKind::NameValue(_s) => {}
    }
    vis.visit_span(span);
}

<<<<<<< HEAD
pub fn noop_visit_arg<T: MutVisitor>(Arg { attrs, id, pat, span, ty }: &mut Arg, vis: &mut T) {
=======
pub fn noop_flat_map_param<T: MutVisitor>(mut param: Param, vis: &mut T) -> SmallVec<[Param; 1]> {
    let Param { attrs, id, pat, span, ty, is_placeholder: _ } = &mut param;
>>>>>>> 8cd2c99a
    vis.visit_id(id);
    visit_thin_attrs(attrs, vis);
    vis.visit_pat(pat);
    vis.visit_span(span);
    vis.visit_ty(ty);
    smallvec![param]
}

pub fn noop_visit_tt<T: MutVisitor>(tt: &mut TokenTree, vis: &mut T) {
    match tt {
        TokenTree::Token(token) => {
            vis.visit_token(token);
        }
        TokenTree::Delimited(DelimSpan { open, close }, _delim, tts) => {
            vis.visit_span(open);
            vis.visit_span(close);
            vis.visit_tts(tts);
        }
    }
}

pub fn noop_visit_tts<T: MutVisitor>(TokenStream(tts): &mut TokenStream, vis: &mut T) {
    visit_opt(tts, |tts| {
        let tts = Lrc::make_mut(tts);
        visit_vec(tts, |(tree, _is_joint)| vis.visit_tt(tree));
    })
}

<<<<<<< HEAD
// Apply ident visitor if it's an ident, apply other visits to interpolated nodes.
=======
// Applies ident visitor if it's an ident; applies other visits to interpolated nodes.
>>>>>>> 8cd2c99a
// In practice the ident part is not actually used by specific visitors right now,
// but there's a test below checking that it works.
pub fn noop_visit_token<T: MutVisitor>(t: &mut Token, vis: &mut T) {
    let Token { kind, span } = t;
    match kind {
        token::Ident(name, _) | token::Lifetime(name) => {
            let mut ident = Ident::new(*name, *span);
            vis.visit_ident(&mut ident);
            *name = ident.name;
            *span = ident.span;
<<<<<<< HEAD
            return; // avoid visiting the span for the second time
=======
            return; // Avoid visiting the span for the second time.
>>>>>>> 8cd2c99a
        }
        token::Interpolated(nt) => {
            let mut nt = Lrc::make_mut(nt);
            vis.visit_interpolated(&mut nt);
        }
        _ => {}
    }
    vis.visit_span(span);
}

/// Applies the visitor to elements of interpolated nodes.
//
// N.B., this can occur only when applying a visitor to partially expanded
// code, where parsed pieces have gotten implanted ito *other* macro
// invocations. This is relevant for macro hygiene, but possibly not elsewhere.
//
// One problem here occurs because the types for flat_map_item, flat_map_stmt,
// etc., allow the visitor to return *multiple* items; this is a problem for the
// nodes here, because they insist on having exactly one piece. One solution
// would be to mangle the MutVisitor trait to include one-to-many and
// one-to-one versions of these entry points, but that would probably confuse a
// lot of people and help very few. Instead, I'm just going to put in dynamic
// checks. I think the performance impact of this will be pretty much
// nonexistent. The danger is that someone will apply a `MutVisitor` to a
// partially expanded node, and will be confused by the fact that their
// `flat_map_item` or `flat_map_stmt` isn't getting called on `NtItem` or `NtStmt`
// nodes. Hopefully they'll wind up reading this comment, and doing something
// appropriate.
//
// BTW, design choice: I considered just changing the type of, e.g., `NtItem` to
// contain multiple items, but decided against it when I looked at
// `parse_item_or_view_item` and tried to figure out what I would do with
// multiple items there....
pub fn noop_visit_interpolated<T: MutVisitor>(nt: &mut token::Nonterminal, vis: &mut T) {
    match nt {
        token::NtItem(item) =>
            visit_clobber(item, |item| {
                // This is probably okay, because the only visitors likely to
                // peek inside interpolated nodes will be renamings/markings,
                // which map single items to single items.
                vis.flat_map_item(item).expect_one("expected visitor to produce exactly one item")
            }),
        token::NtBlock(block) => vis.visit_block(block),
        token::NtStmt(stmt) =>
            visit_clobber(stmt, |stmt| {
                // See reasoning above.
                vis.flat_map_stmt(stmt).expect_one("expected visitor to produce exactly one item")
            }),
        token::NtPat(pat) => vis.visit_pat(pat),
        token::NtExpr(expr) => vis.visit_expr(expr),
        token::NtTy(ty) => vis.visit_ty(ty),
        token::NtIdent(ident, _is_raw) => vis.visit_ident(ident),
        token::NtLifetime(ident) => vis.visit_ident(ident),
        token::NtLiteral(expr) => vis.visit_expr(expr),
        token::NtMeta(meta) => vis.visit_meta_item(meta),
        token::NtPath(path) => vis.visit_path(path),
        token::NtTT(tt) => vis.visit_tt(tt),
        token::NtImplItem(item) =>
            visit_clobber(item, |item| {
                // See reasoning above.
                vis.flat_map_impl_item(item)
                    .expect_one("expected visitor to produce exactly one item")
            }),
        token::NtTraitItem(item) =>
            visit_clobber(item, |item| {
                // See reasoning above.
                vis.flat_map_trait_item(item)
                    .expect_one("expected visitor to produce exactly one item")
            }),
        token::NtVis(visib) => vis.visit_vis(visib),
        token::NtForeignItem(item) =>
            visit_clobber(item, |item| {
                // See reasoning above.
                vis.flat_map_foreign_item(item)
                    .expect_one("expected visitor to produce exactly one item")
            }),
    }
}

pub fn noop_visit_asyncness<T: MutVisitor>(asyncness: &mut IsAsync, vis: &mut T) {
    match asyncness {
        IsAsync::Async { closure_id, return_impl_trait_id } => {
            vis.visit_id(closure_id);
            vis.visit_id(return_impl_trait_id);
        }
        IsAsync::NotAsync => {}
    }
}

pub fn noop_visit_fn_decl<T: MutVisitor>(decl: &mut P<FnDecl>, vis: &mut T) {
    let FnDecl { inputs, output, c_variadic: _ } = decl.deref_mut();
    inputs.flat_map_in_place(|param| vis.flat_map_param(param));
    match output {
        FunctionRetTy::Default(span) => vis.visit_span(span),
        FunctionRetTy::Ty(ty) => vis.visit_ty(ty),
    }
}

pub fn noop_visit_param_bound<T: MutVisitor>(pb: &mut GenericBound, vis: &mut T) {
    match pb {
        GenericBound::Trait(ty, _modifier) => vis.visit_poly_trait_ref(ty),
        GenericBound::Outlives(lifetime) => noop_visit_lifetime(lifetime, vis),
    }
}

pub fn noop_flat_map_generic_param<T: MutVisitor>(
    mut param: GenericParam,
    vis: &mut T
) -> SmallVec<[GenericParam; 1]>
{
    let GenericParam { id, ident, attrs, bounds, kind, is_placeholder: _ } = &mut param;
    vis.visit_id(id);
    vis.visit_ident(ident);
    visit_thin_attrs(attrs, vis);
    visit_vec(bounds, |bound| noop_visit_param_bound(bound, vis));
    match kind {
        GenericParamKind::Lifetime => {}
        GenericParamKind::Type { default } => {
            visit_opt(default, |default| vis.visit_ty(default));
        }
        GenericParamKind::Const { ty } => {
            vis.visit_ty(ty);
        }
    }
    smallvec![param]
}

pub fn noop_visit_label<T: MutVisitor>(Label { ident }: &mut Label, vis: &mut T) {
    vis.visit_ident(ident);
}

fn noop_visit_lifetime<T: MutVisitor>(Lifetime { id, ident }: &mut Lifetime, vis: &mut T) {
    vis.visit_id(id);
    vis.visit_ident(ident);
}

pub fn noop_visit_generics<T: MutVisitor>(generics: &mut Generics, vis: &mut T) {
    let Generics { params, where_clause, span } = generics;
    params.flat_map_in_place(|param| vis.flat_map_generic_param(param));
    vis.visit_where_clause(where_clause);
    vis.visit_span(span);
}

pub fn noop_visit_where_clause<T: MutVisitor>(wc: &mut WhereClause, vis: &mut T) {
    let WhereClause { predicates, span } = wc;
    visit_vec(predicates, |predicate| vis.visit_where_predicate(predicate));
    vis.visit_span(span);
}

pub fn noop_visit_where_predicate<T: MutVisitor>(pred: &mut WherePredicate, vis: &mut T) {
    match pred {
        WherePredicate::BoundPredicate(bp) => {
            let WhereBoundPredicate { span, bound_generic_params, bounded_ty, bounds } = bp;
            vis.visit_span(span);
            bound_generic_params.flat_map_in_place(|param| vis.flat_map_generic_param(param));
            vis.visit_ty(bounded_ty);
            visit_vec(bounds, |bound| vis.visit_param_bound(bound));
        }
        WherePredicate::RegionPredicate(rp) => {
            let WhereRegionPredicate { span, lifetime, bounds } = rp;
            vis.visit_span(span);
            noop_visit_lifetime(lifetime, vis);
            visit_vec(bounds, |bound| noop_visit_param_bound(bound, vis));
        }
        WherePredicate::EqPredicate(ep) => {
            let WhereEqPredicate { id, span, lhs_ty, rhs_ty } = ep;
            vis.visit_id(id);
            vis.visit_span(span);
            vis.visit_ty(lhs_ty);
            vis.visit_ty(rhs_ty);
        }
    }
}

pub fn noop_visit_variant_data<T: MutVisitor>(vdata: &mut VariantData, vis: &mut T) {
    match vdata {
        VariantData::Struct(fields, ..) => {
            fields.flat_map_in_place(|field| vis.flat_map_struct_field(field));
        },
        VariantData::Tuple(fields, id) => {
            fields.flat_map_in_place(|field| vis.flat_map_struct_field(field));
            vis.visit_id(id);
        },
        VariantData::Unit(id) => vis.visit_id(id),
    }
}

pub fn noop_visit_trait_ref<T: MutVisitor>(TraitRef { path, ref_id }: &mut TraitRef, vis: &mut T) {
    vis.visit_path(path);
    vis.visit_id(ref_id);
}

pub fn noop_visit_poly_trait_ref<T: MutVisitor>(p: &mut PolyTraitRef, vis: &mut T) {
    let PolyTraitRef { bound_generic_params, trait_ref, span } = p;
    bound_generic_params.flat_map_in_place(|param| vis.flat_map_generic_param(param));
    vis.visit_trait_ref(trait_ref);
    vis.visit_span(span);
}

pub fn noop_flat_map_struct_field<T: MutVisitor>(mut sf: StructField, visitor: &mut T)
    -> SmallVec<[StructField; 1]>
{
    let StructField { span, ident, vis, id, ty, attrs, is_placeholder: _ } = &mut sf;
    visitor.visit_span(span);
    visit_opt(ident, |ident| visitor.visit_ident(ident));
    visitor.visit_vis(vis);
    visitor.visit_id(id);
    visitor.visit_ty(ty);
    visit_attrs(attrs, visitor);
    smallvec![sf]
}

pub fn noop_flat_map_field<T: MutVisitor>(mut f: Field, vis: &mut T) -> SmallVec<[Field; 1]> {
    let Field { ident, expr, span, is_shorthand: _, attrs, id, is_placeholder: _ } = &mut f;
    vis.visit_ident(ident);
    vis.visit_expr(expr);
    vis.visit_id(id);
    vis.visit_span(span);
    visit_thin_attrs(attrs, vis);
    smallvec![f]
}

pub fn noop_visit_mt<T: MutVisitor>(MutTy { ty, mutbl: _ }: &mut MutTy, vis: &mut T) {
    vis.visit_ty(ty);
}

pub fn noop_visit_block<T: MutVisitor>(block: &mut P<Block>, vis: &mut T) {
    let Block { id, stmts, rules: _, span } = block.deref_mut();
    vis.visit_id(id);
    stmts.flat_map_in_place(|stmt| vis.flat_map_stmt(stmt));
    vis.visit_span(span);
}

pub fn noop_visit_item_kind<T: MutVisitor>(kind: &mut ItemKind, vis: &mut T) {
    match kind {
        ItemKind::ExternCrate(_orig_name) => {}
        ItemKind::Use(use_tree) => vis.visit_use_tree(use_tree),
        ItemKind::Static(ty, _mut, expr) => {
            vis.visit_ty(ty);
            vis.visit_expr(expr);
        }
        ItemKind::Const(ty, expr) => {
            vis.visit_ty(ty);
            vis.visit_expr(expr);
        }
        ItemKind::Fn(decl, header, generics, body) => {
            vis.visit_fn_decl(decl);
            vis.visit_fn_header(header);
            vis.visit_generics(generics);
            vis.visit_block(body);
        }
        ItemKind::Mod(m) => vis.visit_mod(m),
        ItemKind::ForeignMod(nm) => vis.visit_foreign_mod(nm),
        ItemKind::GlobalAsm(_ga) => {}
        ItemKind::TyAlias(ty, generics) => {
            vis.visit_ty(ty);
            vis.visit_generics(generics);
        }
        ItemKind::OpaqueTy(bounds, generics) => {
            visit_bounds(bounds, vis);
            vis.visit_generics(generics);
        }
        ItemKind::Enum(EnumDef { variants }, generics) => {
            variants.flat_map_in_place(|variant| vis.flat_map_variant(variant));
            vis.visit_generics(generics);
        }
        ItemKind::Struct(variant_data, generics) |
        ItemKind::Union(variant_data, generics) => {
            vis.visit_variant_data(variant_data);
            vis.visit_generics(generics);
        }
        ItemKind::Impl(_unsafety, _polarity, _defaultness, generics, trait_ref, ty, items) => {
            vis.visit_generics(generics);
            visit_opt(trait_ref, |trait_ref| vis.visit_trait_ref(trait_ref));
            vis.visit_ty(ty);
            items.flat_map_in_place(|item| vis.flat_map_impl_item(item));
        }
        ItemKind::Trait(_is_auto, _unsafety, generics, bounds, items) => {
            vis.visit_generics(generics);
            visit_bounds(bounds, vis);
            items.flat_map_in_place(|item| vis.flat_map_trait_item(item));
        }
        ItemKind::TraitAlias(generics, bounds) => {
            vis.visit_generics(generics);
            visit_bounds(bounds, vis);
        }
        ItemKind::Mac(m) => vis.visit_mac(m),
        ItemKind::MacroDef(def) => vis.visit_macro_def(def),
    }
}

pub fn noop_flat_map_trait_item<T: MutVisitor>(mut item: TraitItem, vis: &mut T)
    -> SmallVec<[TraitItem; 1]>
{
    let TraitItem { id, ident, attrs, generics, node, span, tokens: _ } = &mut item;
    vis.visit_id(id);
    vis.visit_ident(ident);
    visit_attrs(attrs, vis);
    vis.visit_generics(generics);
    match node {
        TraitItemKind::Const(ty, default) => {
            vis.visit_ty(ty);
            visit_opt(default, |default| vis.visit_expr(default));
        }
        TraitItemKind::Method(sig, body) => {
            visit_method_sig(sig, vis);
            visit_opt(body, |body| vis.visit_block(body));
        }
        TraitItemKind::Type(bounds, default) => {
            visit_bounds(bounds, vis);
            visit_opt(default, |default| vis.visit_ty(default));
        }
        TraitItemKind::Macro(mac) => {
            vis.visit_mac(mac);
        }
    }
    vis.visit_span(span);

    smallvec![item]
}

pub fn noop_flat_map_impl_item<T: MutVisitor>(mut item: ImplItem, visitor: &mut T)
                                              -> SmallVec<[ImplItem; 1]>
{
    let ImplItem { id, ident, vis, defaultness: _, attrs, generics, node, span, tokens: _ } =
        &mut item;
    visitor.visit_id(id);
    visitor.visit_ident(ident);
    visitor.visit_vis(vis);
    visit_attrs(attrs, visitor);
    visitor.visit_generics(generics);
    match node  {
        ImplItemKind::Const(ty, expr) => {
            visitor.visit_ty(ty);
            visitor.visit_expr(expr);
        }
        ImplItemKind::Method(sig, body) => {
            visit_method_sig(sig, visitor);
            visitor.visit_block(body);
        }
        ImplItemKind::TyAlias(ty) => visitor.visit_ty(ty),
        ImplItemKind::OpaqueTy(bounds) => visit_bounds(bounds, visitor),
        ImplItemKind::Macro(mac) => visitor.visit_mac(mac),
    }
    visitor.visit_span(span);

    smallvec![item]
}

pub fn noop_visit_fn_header<T: MutVisitor>(header: &mut FnHeader, vis: &mut T) {
    let FnHeader { unsafety: _, asyncness, constness: _, abi: _ } = header;
    vis.visit_asyncness(&mut asyncness.node);
}

pub fn noop_visit_mod<T: MutVisitor>(Mod { inner, items, inline: _ }: &mut Mod, vis: &mut T) {
    vis.visit_span(inner);
    items.flat_map_in_place(|item| vis.flat_map_item(item));
}

pub fn noop_visit_crate<T: MutVisitor>(krate: &mut Crate, vis: &mut T) {
    visit_clobber(krate, |Crate { module, attrs, span }| {
        let item = P(Item {
            ident: Ident::invalid(),
            attrs,
            id: DUMMY_NODE_ID,
            vis: respan(span.shrink_to_lo(), VisibilityKind::Public),
            span,
            node: ItemKind::Mod(module),
            tokens: None,
        });
        let items = vis.flat_map_item(item);

        let len = items.len();
        if len == 0 {
            let module = Mod { inner: span, items: vec![], inline: true };
            Crate { module, attrs: vec![], span }
        } else if len == 1 {
            let Item { attrs, span, node, .. } = items.into_iter().next().unwrap().into_inner();
            match node {
                ItemKind::Mod(module) => Crate { module, attrs, span },
                _ => panic!("visitor converted a module to not a module"),
            }
        } else {
            panic!("a crate cannot expand to more than one item");
        }
    });
}

// Mutates one item into possibly many items.
pub fn noop_flat_map_item<T: MutVisitor>(mut item: P<Item>, visitor: &mut T)
                                         -> SmallVec<[P<Item>; 1]> {
    let Item { ident, attrs, id, node, vis, span, tokens: _ } = item.deref_mut();
    visitor.visit_ident(ident);
    visit_attrs(attrs, visitor);
    visitor.visit_id(id);
    visitor.visit_item_kind(node);
    visitor.visit_vis(vis);
    visitor.visit_span(span);

    // FIXME: if `tokens` is modified with a call to `vis.visit_tts` it causes
    //        an ICE during resolve... odd!

    smallvec![item]
}

pub fn noop_flat_map_foreign_item<T: MutVisitor>(mut item: ForeignItem, visitor: &mut T)
    -> SmallVec<[ForeignItem; 1]>
{
    let ForeignItem { ident, attrs, node, id, span, vis } = &mut item;
    visitor.visit_ident(ident);
    visit_attrs(attrs, visitor);
    match node {
        ForeignItemKind::Fn(fdec, generics) => {
            visitor.visit_fn_decl(fdec);
            visitor.visit_generics(generics);
        }
        ForeignItemKind::Static(t, _m) => visitor.visit_ty(t),
        ForeignItemKind::Ty => {}
        ForeignItemKind::Macro(mac) => visitor.visit_mac(mac),
    }
    visitor.visit_id(id);
    visitor.visit_span(span);
    visitor.visit_vis(vis);

    smallvec![item]
}

pub fn noop_visit_pat<T: MutVisitor>(pat: &mut P<Pat>, vis: &mut T) {
    let Pat { id, node, span } = pat.deref_mut();
    vis.visit_id(id);
    match node {
        PatKind::Wild | PatKind::Rest => {}
        PatKind::Ident(_binding_mode, ident, sub) => {
            vis.visit_ident(ident);
            visit_opt(sub, |sub| vis.visit_pat(sub));
        }
        PatKind::Lit(e) => vis.visit_expr(e),
        PatKind::TupleStruct(path, elems) => {
            vis.visit_path(path);
            visit_vec(elems, |elem| vis.visit_pat(elem));
        }
        PatKind::Path(qself, path) => {
            vis.visit_qself(qself);
            vis.visit_path(path);
        }
        PatKind::Struct(path, fields, _etc) => {
            vis.visit_path(path);
<<<<<<< HEAD
            for Spanned { node: FieldPat { ident, pat, is_shorthand: _, attrs }, span } in fields {
                vis.visit_ident(ident);
                vis.visit_pat(pat);
                visit_thin_attrs(attrs, vis);
                vis.visit_span(span);
            };
        }
        PatKind::Tuple(elems) => visit_vec(elems, |elem| vis.visit_pat(elem)),
=======
            fields.flat_map_in_place(|field| vis.flat_map_field_pattern(field));
        }
>>>>>>> 8cd2c99a
        PatKind::Box(inner) => vis.visit_pat(inner),
        PatKind::Ref(inner, _mutbl) => vis.visit_pat(inner),
        PatKind::Range(e1, e2, Spanned { span: _, node: _ }) => {
            vis.visit_expr(e1);
            vis.visit_expr(e2);
            vis.visit_span(span);
        }
<<<<<<< HEAD
        PatKind::Slice(elems) => visit_vec(elems, |elem| vis.visit_pat(elem)),
=======
        PatKind::Tuple(elems)
        | PatKind::Slice(elems)
        | PatKind::Or(elems) => visit_vec(elems, |elem| vis.visit_pat(elem)),
>>>>>>> 8cd2c99a
        PatKind::Paren(inner) => vis.visit_pat(inner),
        PatKind::Mac(mac) => vis.visit_mac(mac),
    }
    vis.visit_span(span);
}

pub fn noop_visit_anon_const<T: MutVisitor>(AnonConst { id, value }: &mut AnonConst, vis: &mut T) {
    vis.visit_id(id);
    vis.visit_expr(value);
}

pub fn noop_visit_expr<T: MutVisitor>(Expr { node, id, span, attrs }: &mut Expr, vis: &mut T) {
    match node {
        ExprKind::Box(expr) => vis.visit_expr(expr),
        ExprKind::Array(exprs) => visit_exprs(exprs, vis),
        ExprKind::Repeat(expr, count) => {
            vis.visit_expr(expr);
            vis.visit_anon_const(count);
        }
        ExprKind::Tup(exprs) => visit_exprs(exprs, vis),
        ExprKind::Call(f, args) => {
            vis.visit_expr(f);
            visit_exprs(args, vis);
        }
        ExprKind::MethodCall(PathSegment { ident, id, args }, exprs) => {
            vis.visit_ident(ident);
            vis.visit_id(id);
            visit_opt(args, |args| vis.visit_generic_args(args));
            visit_exprs(exprs, vis);
        }
        ExprKind::Binary(_binop, lhs, rhs) => {
            vis.visit_expr(lhs);
            vis.visit_expr(rhs);
        }
        ExprKind::Unary(_unop, ohs) => vis.visit_expr(ohs),
        ExprKind::Cast(expr, ty) => {
            vis.visit_expr(expr);
            vis.visit_ty(ty);
        }
        ExprKind::Type(expr, ty) => {
            vis.visit_expr(expr);
            vis.visit_ty(ty);
        }
        ExprKind::AddrOf(_m, ohs) => vis.visit_expr(ohs),
<<<<<<< HEAD
        ExprKind::Let(pats, scrutinee) => {
            visit_vec(pats, |pat| vis.visit_pat(pat));
=======
        ExprKind::Let(pat, scrutinee) => {
            vis.visit_pat(pat);
>>>>>>> 8cd2c99a
            vis.visit_expr(scrutinee);
        }
        ExprKind::If(cond, tr, fl) => {
            vis.visit_expr(cond);
            vis.visit_block(tr);
            visit_opt(fl, |fl| vis.visit_expr(fl));
        }
        ExprKind::While(cond, body, label) => {
            vis.visit_expr(cond);
            vis.visit_block(body);
            visit_opt(label, |label| vis.visit_label(label));
        }
        ExprKind::ForLoop(pat, iter, body, label) => {
            vis.visit_pat(pat);
            vis.visit_expr(iter);
            vis.visit_block(body);
            visit_opt(label, |label| vis.visit_label(label));
        }
        ExprKind::Loop(body, label) => {
            vis.visit_block(body);
            visit_opt(label, |label| vis.visit_label(label));
        }
        ExprKind::Match(expr, arms) => {
            vis.visit_expr(expr);
            arms.flat_map_in_place(|arm| vis.flat_map_arm(arm));
        }
        ExprKind::Closure(_capture_by, asyncness, _movability, decl, body, span) => {
            vis.visit_asyncness(asyncness);
            vis.visit_fn_decl(decl);
            vis.visit_expr(body);
            vis.visit_span(span);
        }
        ExprKind::Block(blk, label) => {
            vis.visit_block(blk);
            visit_opt(label, |label| vis.visit_label(label));
        }
        ExprKind::Async(_capture_by, node_id, body) => {
            vis.visit_id(node_id);
            vis.visit_block(body);
        }
        ExprKind::Await(expr) => vis.visit_expr(expr),
        ExprKind::Assign(el, er) => {
            vis.visit_expr(el);
            vis.visit_expr(er);
        }
        ExprKind::AssignOp(_op, el, er) => {
            vis.visit_expr(el);
            vis.visit_expr(er);
        }
        ExprKind::Field(el, ident) => {
            vis.visit_expr(el);
            vis.visit_ident(ident);
        }
        ExprKind::Index(el, er) => {
            vis.visit_expr(el);
            vis.visit_expr(er);
        }
        ExprKind::Range(e1, e2, _lim) => {
            visit_opt(e1, |e1| vis.visit_expr(e1));
            visit_opt(e2, |e2| vis.visit_expr(e2));
        }
        ExprKind::Path(qself, path) => {
            vis.visit_qself(qself);
            vis.visit_path(path);
        }
        ExprKind::Break(label, expr) => {
            visit_opt(label, |label| vis.visit_label(label));
            visit_opt(expr, |expr| vis.visit_expr(expr));
        }
        ExprKind::Continue(label) => {
            visit_opt(label, |label| vis.visit_label(label));
        }
        ExprKind::Ret(expr) => {
            visit_opt(expr, |expr| vis.visit_expr(expr));
        }
        ExprKind::InlineAsm(asm) => {
            let InlineAsm { asm: _, asm_str_style: _, outputs, inputs, clobbers: _, volatile: _,
                            alignstack: _, dialect: _ } = asm.deref_mut();
            for out in outputs {
                let InlineAsmOutput { constraint: _, expr, is_rw: _, is_indirect: _ } = out;
                vis.visit_expr(expr);
            }
            visit_vec(inputs, |(_c, expr)| vis.visit_expr(expr));
        }
        ExprKind::Mac(mac) => vis.visit_mac(mac),
        ExprKind::Struct(path, fields, expr) => {
            vis.visit_path(path);
            fields.flat_map_in_place(|field| vis.flat_map_field(field));
            visit_opt(expr, |expr| vis.visit_expr(expr));
        },
        ExprKind::Paren(expr) => {
            vis.visit_expr(expr);

            // Nodes that are equal modulo `Paren` sugar no-ops should have the same IDs.
            *id = expr.id;
            vis.visit_span(span);
            visit_thin_attrs(attrs, vis);
            return;
        }
        ExprKind::Yield(expr) => {
            visit_opt(expr, |expr| vis.visit_expr(expr));
        }
        ExprKind::Try(expr) => vis.visit_expr(expr),
        ExprKind::TryBlock(body) => vis.visit_block(body),
        ExprKind::Lit(_) | ExprKind::Err => {}
    }
    vis.visit_id(id);
    vis.visit_span(span);
    visit_thin_attrs(attrs, vis);
}

pub fn noop_filter_map_expr<T: MutVisitor>(mut e: P<Expr>, vis: &mut T) -> Option<P<Expr>> {
    Some({ vis.visit_expr(&mut e); e })
}

pub fn noop_flat_map_stmt<T: MutVisitor>(Stmt { node, mut span, mut id }: Stmt, vis: &mut T)
    -> SmallVec<[Stmt; 1]>
{
    vis.visit_id(&mut id);
    vis.visit_span(&mut span);
    noop_flat_map_stmt_kind(node, vis).into_iter().map(|node| {
        Stmt { id, node, span }
    }).collect()
}

pub fn noop_flat_map_stmt_kind<T: MutVisitor>(node: StmtKind, vis: &mut T)
                                              -> SmallVec<[StmtKind; 1]> {
    match node {
        StmtKind::Local(mut local) =>
            smallvec![StmtKind::Local({ vis.visit_local(&mut local); local })],
        StmtKind::Item(item) => vis.flat_map_item(item).into_iter().map(StmtKind::Item).collect(),
        StmtKind::Expr(expr) => {
            vis.filter_map_expr(expr).into_iter().map(StmtKind::Expr).collect()
        }
        StmtKind::Semi(expr) => {
            vis.filter_map_expr(expr).into_iter().map(StmtKind::Semi).collect()
        }
        StmtKind::Mac(mut mac) => {
            let (mac_, _semi, attrs) = mac.deref_mut();
            vis.visit_mac(mac_);
            visit_thin_attrs(attrs, vis);
            smallvec![StmtKind::Mac(mac)]
        }
    }
}

pub fn noop_visit_vis<T: MutVisitor>(Spanned { node, span }: &mut Visibility, vis: &mut T) {
    match node {
        VisibilityKind::Public | VisibilityKind::Crate(_) | VisibilityKind::Inherited => {}
        VisibilityKind::Restricted { path, id } => {
            vis.visit_path(path);
            vis.visit_id(id);
        }
    }
    vis.visit_span(span);
}<|MERGE_RESOLUTION|>--- conflicted
+++ resolved
@@ -130,13 +130,8 @@
         noop_flat_map_stmt(s, self)
     }
 
-<<<<<<< HEAD
-    fn visit_arm(&mut self, a: &mut Arm) {
-        noop_visit_arm(a, self);
-=======
     fn flat_map_arm(&mut self, arm: Arm) -> SmallVec<[Arm; 1]> {
         noop_flat_map_arm(arm, self)
->>>>>>> 8cd2c99a
     }
 
     fn visit_pat(&mut self, p: &mut P<Pat>) {
@@ -408,17 +403,6 @@
     vis.visit_span(span);
 }
 
-<<<<<<< HEAD
-pub fn noop_visit_arm<T: MutVisitor>(
-    Arm { attrs, pats, guard, body, span }: &mut Arm,
-    vis: &mut T,
-) {
-    visit_attrs(attrs, vis);
-    visit_vec(pats, |pat| vis.visit_pat(pat));
-    visit_opt(guard, |guard| vis.visit_expr(guard));
-    vis.visit_expr(body);
-    vis.visit_span(span);
-=======
 pub fn noop_flat_map_arm<T: MutVisitor>(mut arm: Arm, vis: &mut T) -> SmallVec<[Arm; 1]> {
     let Arm { attrs, pat, guard, body, span, id, is_placeholder: _ } = &mut arm;
     visit_attrs(attrs, vis);
@@ -428,7 +412,6 @@
     vis.visit_expr(body);
     vis.visit_span(span);
     smallvec![arm]
->>>>>>> 8cd2c99a
 }
 
 pub fn noop_visit_ty_constraint<T: MutVisitor>(
@@ -573,13 +556,8 @@
     vis.visit_span(span);
 }
 
-<<<<<<< HEAD
-pub fn noop_visit_mac<T: MutVisitor>(Spanned { node, span }: &mut Mac, vis: &mut T) {
-    let Mac_ { path, delim: _, tts, .. } = node;
-=======
 pub fn noop_visit_mac<T: MutVisitor>(mac: &mut Mac, vis: &mut T) {
     let Mac { path, delim: _, tts, span, prior_type_ascription: _ } = mac;
->>>>>>> 8cd2c99a
     vis.visit_path(path);
     vis.visit_tts(tts);
     vis.visit_span(span);
@@ -607,12 +585,8 @@
     vis.visit_span(span);
 }
 
-<<<<<<< HEAD
-pub fn noop_visit_arg<T: MutVisitor>(Arg { attrs, id, pat, span, ty }: &mut Arg, vis: &mut T) {
-=======
 pub fn noop_flat_map_param<T: MutVisitor>(mut param: Param, vis: &mut T) -> SmallVec<[Param; 1]> {
     let Param { attrs, id, pat, span, ty, is_placeholder: _ } = &mut param;
->>>>>>> 8cd2c99a
     vis.visit_id(id);
     visit_thin_attrs(attrs, vis);
     vis.visit_pat(pat);
@@ -641,11 +615,7 @@
     })
 }
 
-<<<<<<< HEAD
-// Apply ident visitor if it's an ident, apply other visits to interpolated nodes.
-=======
 // Applies ident visitor if it's an ident; applies other visits to interpolated nodes.
->>>>>>> 8cd2c99a
 // In practice the ident part is not actually used by specific visitors right now,
 // but there's a test below checking that it works.
 pub fn noop_visit_token<T: MutVisitor>(t: &mut Token, vis: &mut T) {
@@ -656,11 +626,7 @@
             vis.visit_ident(&mut ident);
             *name = ident.name;
             *span = ident.span;
-<<<<<<< HEAD
-            return; // avoid visiting the span for the second time
-=======
             return; // Avoid visiting the span for the second time.
->>>>>>> 8cd2c99a
         }
         token::Interpolated(nt) => {
             let mut nt = Lrc::make_mut(nt);
@@ -1108,19 +1074,8 @@
         }
         PatKind::Struct(path, fields, _etc) => {
             vis.visit_path(path);
-<<<<<<< HEAD
-            for Spanned { node: FieldPat { ident, pat, is_shorthand: _, attrs }, span } in fields {
-                vis.visit_ident(ident);
-                vis.visit_pat(pat);
-                visit_thin_attrs(attrs, vis);
-                vis.visit_span(span);
-            };
-        }
-        PatKind::Tuple(elems) => visit_vec(elems, |elem| vis.visit_pat(elem)),
-=======
             fields.flat_map_in_place(|field| vis.flat_map_field_pattern(field));
         }
->>>>>>> 8cd2c99a
         PatKind::Box(inner) => vis.visit_pat(inner),
         PatKind::Ref(inner, _mutbl) => vis.visit_pat(inner),
         PatKind::Range(e1, e2, Spanned { span: _, node: _ }) => {
@@ -1128,13 +1083,9 @@
             vis.visit_expr(e2);
             vis.visit_span(span);
         }
-<<<<<<< HEAD
-        PatKind::Slice(elems) => visit_vec(elems, |elem| vis.visit_pat(elem)),
-=======
         PatKind::Tuple(elems)
         | PatKind::Slice(elems)
         | PatKind::Or(elems) => visit_vec(elems, |elem| vis.visit_pat(elem)),
->>>>>>> 8cd2c99a
         PatKind::Paren(inner) => vis.visit_pat(inner),
         PatKind::Mac(mac) => vis.visit_mac(mac),
     }
@@ -1179,13 +1130,8 @@
             vis.visit_ty(ty);
         }
         ExprKind::AddrOf(_m, ohs) => vis.visit_expr(ohs),
-<<<<<<< HEAD
-        ExprKind::Let(pats, scrutinee) => {
-            visit_vec(pats, |pat| vis.visit_pat(pat));
-=======
         ExprKind::Let(pat, scrutinee) => {
             vis.visit_pat(pat);
->>>>>>> 8cd2c99a
             vis.visit_expr(scrutinee);
         }
         ExprKind::If(cond, tr, fl) => {
