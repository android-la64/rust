--- conflicted
+++ resolved
@@ -8,11 +8,7 @@
 //! information, source code snippets, etc.
 
 pub use syntax_pos::*;
-<<<<<<< HEAD
-pub use syntax_pos::hygiene::{ExpnKind, ExpnInfo};
-=======
 pub use syntax_pos::hygiene::{ExpnKind, ExpnData};
->>>>>>> 8cd2c99a
 
 use rustc_data_structures::fx::FxHashMap;
 use rustc_data_structures::stable_hasher::StableHasher;
@@ -35,14 +31,6 @@
 /// otherwise return the call site span up to the `enclosing_sp` by
 /// following the `expn_data` chain.
 pub fn original_sp(sp: Span, enclosing_sp: Span) -> Span {
-<<<<<<< HEAD
-    let call_site1 = sp.ctxt().outer_expn_info().map(|ei| ei.call_site);
-    let call_site2 = enclosing_sp.ctxt().outer_expn_info().map(|ei| ei.call_site);
-    match (call_site1, call_site2) {
-        (None, _) => sp,
-        (Some(call_site1), Some(call_site2)) if call_site1 == call_site2 => sp,
-        (Some(call_site1), _) => original_sp(call_site1, enclosing_sp),
-=======
     let expn_data1 = sp.ctxt().outer_expn_data();
     let expn_data2 = enclosing_sp.ctxt().outer_expn_data();
     if expn_data1.is_root() ||
@@ -50,7 +38,6 @@
         sp
     } else {
         original_sp(expn_data1.call_site, enclosing_sp)
->>>>>>> 8cd2c99a
     }
 }
 
@@ -436,15 +423,9 @@
         }
     }
 
-<<<<<<< HEAD
-    /// Returns `Some(span)`, a union of the lhs and rhs span. The lhs must precede the rhs. If
-    /// there are gaps between lhs and rhs, the resulting union will cross these gaps.
-    /// For this to work, the spans have to be:
-=======
     /// Returns `Some(span)`, a union of the LHS and RHS span. The LHS must precede the RHS. If
     /// there are gaps between LHS and RHS, the resulting union will cross these gaps.
     /// For this to work,
->>>>>>> 8cd2c99a
     ///
     ///    * the syntax contexts of both spans much match,
     ///    * the LHS span needs to end on the same line the RHS span begins,
@@ -485,20 +466,12 @@
         let lo = self.lookup_char_pos(sp.lo());
         let hi = self.lookup_char_pos(sp.hi());
         format!("{}:{}:{}: {}:{}",
-<<<<<<< HEAD
-                        lo.file.name,
-                        lo.line,
-                        lo.col.to_usize() + 1,
-                        hi.line,
-                        hi.col.to_usize() + 1)
-=======
             lo.file.name,
             lo.line,
             lo.col.to_usize() + 1,
             hi.line,
             hi.col.to_usize() + 1,
         )
->>>>>>> 8cd2c99a
     }
 
     pub fn span_to_filename(&self, sp: Span) -> FileName {
