//! A JSON emitter for errors.
//!
//! This works by converting errors to a simplified structural format (see the
//! structs at the start of the file) and then serializing them. These should
//! contain as much information about the error as possible.
//!
//! The format of the JSON output should be considered *unstable*. For now the
//! structs at the end of this file (Diagnostic*) specify the error format.

// FIXME: spec the JSON output properly.

use crate::source_map::{SourceMap, FilePathMapping};

use errors::registry::Registry;
use errors::{SubDiagnostic, CodeSuggestion, SourceMapper};
use errors::{DiagnosticId, Applicability};
use errors::emitter::{Emitter, HumanReadableErrorType};

use syntax_pos::{MacroBacktrace, Span, SpanLabel, MultiSpan};
use rustc_data_structures::sync::{self, Lrc};
use std::io::{self, Write};
use std::path::Path;
use std::vec;
use std::sync::{Arc, Mutex};

use rustc_serialize::json::{as_json, as_pretty_json};

pub struct JsonEmitter {
    dst: Box<dyn Write + Send>,
    registry: Option<Registry>,
    sm: Lrc<dyn SourceMapper + sync::Send + sync::Sync>,
    pretty: bool,
    ui_testing: bool,
    json_rendered: HumanReadableErrorType,
<<<<<<< HEAD
=======
    external_macro_backtrace: bool,
>>>>>>> 8cd2c99a
}

impl JsonEmitter {
    pub fn stderr(
        registry: Option<Registry>,
        source_map: Lrc<SourceMap>,
        pretty: bool,
        json_rendered: HumanReadableErrorType,
<<<<<<< HEAD
=======
        external_macro_backtrace: bool,
>>>>>>> 8cd2c99a
    ) -> JsonEmitter {
        JsonEmitter {
            dst: Box::new(io::stderr()),
            registry,
            sm: source_map,
            pretty,
            ui_testing: false,
            json_rendered,
<<<<<<< HEAD
        }
    }

    pub fn basic(pretty: bool, json_rendered: HumanReadableErrorType) -> JsonEmitter {
        let file_path_mapping = FilePathMapping::empty();
        JsonEmitter::stderr(None, Lrc::new(SourceMap::new(file_path_mapping)),
                            pretty, json_rendered)
=======
            external_macro_backtrace,
        }
    }

    pub fn basic(
        pretty: bool,
        json_rendered: HumanReadableErrorType,
        external_macro_backtrace: bool,
    ) -> JsonEmitter {
        let file_path_mapping = FilePathMapping::empty();
        JsonEmitter::stderr(None, Lrc::new(SourceMap::new(file_path_mapping)),
                            pretty, json_rendered, external_macro_backtrace)
>>>>>>> 8cd2c99a
    }

    pub fn new(
        dst: Box<dyn Write + Send>,
        registry: Option<Registry>,
        source_map: Lrc<SourceMap>,
        pretty: bool,
        json_rendered: HumanReadableErrorType,
<<<<<<< HEAD
=======
        external_macro_backtrace: bool,
>>>>>>> 8cd2c99a
    ) -> JsonEmitter {
        JsonEmitter {
            dst,
            registry,
            sm: source_map,
            pretty,
            ui_testing: false,
            json_rendered,
<<<<<<< HEAD
=======
            external_macro_backtrace,
>>>>>>> 8cd2c99a
        }
    }

    pub fn ui_testing(self, ui_testing: bool) -> Self {
        Self { ui_testing, ..self }
    }
}

impl Emitter for JsonEmitter {
<<<<<<< HEAD
    fn emit_diagnostic(&mut self, db: &DiagnosticBuilder<'_>) {
        let data = Diagnostic::from_diagnostic_builder(db, self);
=======
    fn emit_diagnostic(&mut self, db: &errors::Diagnostic) {
        let data = Diagnostic::from_errors_diagnostic(db, self);
>>>>>>> 8cd2c99a
        let result = if self.pretty {
            writeln!(&mut self.dst, "{}", as_pretty_json(&data))
        } else {
            writeln!(&mut self.dst, "{}", as_json(&data))
        };
        if let Err(e) = result {
            panic!("failed to print diagnostics: {:?}", e);
        }
    }

    fn emit_artifact_notification(&mut self, path: &Path, artifact_type: &str) {
        let data = ArtifactNotification { artifact: path, emit: artifact_type };
        let result = if self.pretty {
            writeln!(&mut self.dst, "{}", as_pretty_json(&data))
        } else {
            writeln!(&mut self.dst, "{}", as_json(&data))
        };
        if let Err(e) = result {
            panic!("failed to print notification: {:?}", e);
        }
    }
}

// The following data types are provided just for serialisation.

#[derive(RustcEncodable)]
struct Diagnostic {
    /// The primary error message.
    message: String,
    code: Option<DiagnosticCode>,
    /// "error: internal compiler error", "error", "warning", "note", "help".
    level: &'static str,
    spans: Vec<DiagnosticSpan>,
    /// Associated diagnostic messages.
    children: Vec<Diagnostic>,
    /// The message as rustc would render it.
    rendered: Option<String>,
}

#[derive(RustcEncodable)]
struct DiagnosticSpan {
    file_name: String,
    byte_start: u32,
    byte_end: u32,
    /// 1-based.
    line_start: usize,
    line_end: usize,
    /// 1-based, character offset.
    column_start: usize,
    column_end: usize,
    /// Is this a "primary" span -- meaning the point, or one of the points,
    /// where the error occurred?
    is_primary: bool,
    /// Source text from the start of line_start to the end of line_end.
    text: Vec<DiagnosticSpanLine>,
    /// Label that should be placed at this location (if any)
    label: Option<String>,
    /// If we are suggesting a replacement, this will contain text
    /// that should be sliced in atop this span.
    suggested_replacement: Option<String>,
    /// If the suggestion is approximate
    suggestion_applicability: Option<Applicability>,
    /// Macro invocations that created the code at this span, if any.
    expansion: Option<Box<DiagnosticSpanMacroExpansion>>,
}

#[derive(RustcEncodable)]
struct DiagnosticSpanLine {
    text: String,

    /// 1-based, character offset in self.text.
    highlight_start: usize,

    highlight_end: usize,
}

#[derive(RustcEncodable)]
struct DiagnosticSpanMacroExpansion {
    /// span where macro was applied to generate this code; note that
    /// this may itself derive from a macro (if
    /// `span.expansion.is_some()`)
    span: DiagnosticSpan,

    /// name of macro that was applied (e.g., "foo!" or "#[derive(Eq)]")
    macro_decl_name: String,

    /// span where macro was defined (if known)
    def_site_span: DiagnosticSpan,
}

#[derive(RustcEncodable)]
struct DiagnosticCode {
    /// The code itself.
    code: String,
    /// An explanation for the code.
    explanation: Option<&'static str>,
}

#[derive(RustcEncodable)]
struct ArtifactNotification<'a> {
    /// The path of the artifact.
    artifact: &'a Path,
    /// What kind of artifact we're emitting.
    emit: &'a str,
}

impl Diagnostic {
    fn from_errors_diagnostic(db: &errors::Diagnostic,
                               je: &JsonEmitter)
                               -> Diagnostic {
        let sugg = db.suggestions.iter().map(|sugg| {
            Diagnostic {
                message: sugg.msg.clone(),
                code: None,
                level: "help",
                spans: DiagnosticSpan::from_suggestion(sugg, je),
                children: vec![],
                rendered: None,
            }
        });

        // generate regular command line output and store it in the json

        // A threadsafe buffer for writing.
        #[derive(Default, Clone)]
        struct BufWriter(Arc<Mutex<Vec<u8>>>);

        impl Write for BufWriter {
            fn write(&mut self, buf: &[u8]) -> io::Result<usize> {
                self.0.lock().unwrap().write(buf)
            }
            fn flush(&mut self) -> io::Result<()> {
                self.0.lock().unwrap().flush()
            }
        }
        let buf = BufWriter::default();
        let output = buf.clone();
<<<<<<< HEAD
        je.json_rendered.new_emitter(Box::new(buf), Some(je.sm.clone()), false)
            .ui_testing(je.ui_testing).emit_diagnostic(db);
=======
        je.json_rendered.new_emitter(
            Box::new(buf), Some(je.sm.clone()), false, None, je.external_macro_backtrace
        ).ui_testing(je.ui_testing).emit_diagnostic(db);
>>>>>>> 8cd2c99a
        let output = Arc::try_unwrap(output.0).unwrap().into_inner().unwrap();
        let output = String::from_utf8(output).unwrap();

        Diagnostic {
            message: db.message(),
            code: DiagnosticCode::map_opt_string(db.code.clone(), je),
            level: db.level.to_str(),
            spans: DiagnosticSpan::from_multispan(&db.span, je),
            children: db.children.iter().map(|c| {
                Diagnostic::from_sub_diagnostic(c, je)
            }).chain(sugg).collect(),
            rendered: Some(output),
        }
    }

    fn from_sub_diagnostic(db: &SubDiagnostic, je: &JsonEmitter) -> Diagnostic {
        Diagnostic {
            message: db.message(),
            code: None,
            level: db.level.to_str(),
            spans: db.render_span.as_ref()
                     .map(|sp| DiagnosticSpan::from_multispan(sp, je))
                     .unwrap_or_else(|| DiagnosticSpan::from_multispan(&db.span, je)),
            children: vec![],
            rendered: None,
        }
    }
}

impl DiagnosticSpan {
    fn from_span_label(span: SpanLabel,
                       suggestion: Option<(&String, Applicability)>,
                       je: &JsonEmitter)
                       -> DiagnosticSpan {
        Self::from_span_etc(span.span,
                            span.is_primary,
                            span.label,
                            suggestion,
                            je)
    }

    fn from_span_etc(span: Span,
                     is_primary: bool,
                     label: Option<String>,
                     suggestion: Option<(&String, Applicability)>,
                     je: &JsonEmitter)
                     -> DiagnosticSpan {
        // obtain the full backtrace from the `macro_backtrace`
        // helper; in some ways, it'd be better to expand the
        // backtrace ourselves, but the `macro_backtrace` helper makes
        // some decision, such as dropping some frames, and I don't
        // want to duplicate that logic here.
        let backtrace = span.macro_backtrace().into_iter();
        DiagnosticSpan::from_span_full(span,
                                       is_primary,
                                       label,
                                       suggestion,
                                       backtrace,
                                       je)
    }

    fn from_span_full(span: Span,
                      is_primary: bool,
                      label: Option<String>,
                      suggestion: Option<(&String, Applicability)>,
                      mut backtrace: vec::IntoIter<MacroBacktrace>,
                      je: &JsonEmitter)
                      -> DiagnosticSpan {
        let start = je.sm.lookup_char_pos(span.lo());
        let end = je.sm.lookup_char_pos(span.hi());
        let backtrace_step = backtrace.next().map(|bt| {
            let call_site =
                Self::from_span_full(bt.call_site,
                                     false,
                                     None,
                                     None,
                                     backtrace,
                                     je);
            let def_site_span =
                Self::from_span_full(bt.def_site_span,
                                     false,
                                     None,
                                     None,
                                     vec![].into_iter(),
                                     je);
            Box::new(DiagnosticSpanMacroExpansion {
                span: call_site,
                macro_decl_name: bt.macro_decl_name,
                def_site_span,
            })
        });

        DiagnosticSpan {
            file_name: start.file.name.to_string(),
            byte_start: span.lo().0 - start.file.start_pos.0,
            byte_end: span.hi().0 - start.file.start_pos.0,
            line_start: start.line,
            line_end: end.line,
            column_start: start.col.0 + 1,
            column_end: end.col.0 + 1,
            is_primary,
            text: DiagnosticSpanLine::from_span(span, je),
            suggested_replacement: suggestion.map(|x| x.0.clone()),
            suggestion_applicability: suggestion.map(|x| x.1),
            expansion: backtrace_step,
            label,
        }
    }

    fn from_multispan(msp: &MultiSpan, je: &JsonEmitter) -> Vec<DiagnosticSpan> {
        msp.span_labels()
           .into_iter()
           .map(|span_str| Self::from_span_label(span_str, None, je))
           .collect()
    }

    fn from_suggestion(suggestion: &CodeSuggestion, je: &JsonEmitter)
                       -> Vec<DiagnosticSpan> {
        suggestion.substitutions
                      .iter()
                      .flat_map(|substitution| {
                          substitution.parts.iter().map(move |suggestion_inner| {
                              let span_label = SpanLabel {
                                  span: suggestion_inner.span,
                                  is_primary: true,
                                  label: None,
                              };
                              DiagnosticSpan::from_span_label(span_label,
                                                              Some((&suggestion_inner.snippet,
                                                                   suggestion.applicability)),
                                                              je)
                          })
                      })
                      .collect()
    }
}

impl DiagnosticSpanLine {
    fn line_from_source_file(fm: &syntax_pos::SourceFile,
                         index: usize,
                         h_start: usize,
                         h_end: usize)
                         -> DiagnosticSpanLine {
        DiagnosticSpanLine {
            text: fm.get_line(index).map_or(String::new(), |l| l.into_owned()),
            highlight_start: h_start,
            highlight_end: h_end,
        }
    }

    /// Creates a list of DiagnosticSpanLines from span - each line with any part
    /// of `span` gets a DiagnosticSpanLine, with the highlight indicating the
    /// `span` within the line.
    fn from_span(span: Span, je: &JsonEmitter) -> Vec<DiagnosticSpanLine> {
        je.sm.span_to_lines(span)
            .map(|lines| {
                let fm = &*lines.file;
                lines.lines
                    .iter()
                    .map(|line| DiagnosticSpanLine::line_from_source_file(
                        fm,
                        line.line_index,
                        line.start_col.0 + 1,
                        line.end_col.0 + 1,
                    )).collect()
            }).unwrap_or_else(|_| vec![])
    }
}

impl DiagnosticCode {
    fn map_opt_string(s: Option<DiagnosticId>, je: &JsonEmitter) -> Option<DiagnosticCode> {
        s.map(|s| {
            let s = match s {
                DiagnosticId::Error(s) => s,
                DiagnosticId::Lint(s) => s,
            };
            let explanation = je.registry
                                .as_ref()
                                .and_then(|registry| registry.find_description(&s));

            DiagnosticCode {
                code: s,
                explanation,
            }
        })
    }
}<|MERGE_RESOLUTION|>--- conflicted
+++ resolved
@@ -32,10 +32,7 @@
     pretty: bool,
     ui_testing: bool,
     json_rendered: HumanReadableErrorType,
-<<<<<<< HEAD
-=======
     external_macro_backtrace: bool,
->>>>>>> 8cd2c99a
 }
 
 impl JsonEmitter {
@@ -44,10 +41,7 @@
         source_map: Lrc<SourceMap>,
         pretty: bool,
         json_rendered: HumanReadableErrorType,
-<<<<<<< HEAD
-=======
         external_macro_backtrace: bool,
->>>>>>> 8cd2c99a
     ) -> JsonEmitter {
         JsonEmitter {
             dst: Box::new(io::stderr()),
@@ -56,15 +50,6 @@
             pretty,
             ui_testing: false,
             json_rendered,
-<<<<<<< HEAD
-        }
-    }
-
-    pub fn basic(pretty: bool, json_rendered: HumanReadableErrorType) -> JsonEmitter {
-        let file_path_mapping = FilePathMapping::empty();
-        JsonEmitter::stderr(None, Lrc::new(SourceMap::new(file_path_mapping)),
-                            pretty, json_rendered)
-=======
             external_macro_backtrace,
         }
     }
@@ -77,7 +62,6 @@
         let file_path_mapping = FilePathMapping::empty();
         JsonEmitter::stderr(None, Lrc::new(SourceMap::new(file_path_mapping)),
                             pretty, json_rendered, external_macro_backtrace)
->>>>>>> 8cd2c99a
     }
 
     pub fn new(
@@ -86,10 +70,7 @@
         source_map: Lrc<SourceMap>,
         pretty: bool,
         json_rendered: HumanReadableErrorType,
-<<<<<<< HEAD
-=======
         external_macro_backtrace: bool,
->>>>>>> 8cd2c99a
     ) -> JsonEmitter {
         JsonEmitter {
             dst,
@@ -98,10 +79,7 @@
             pretty,
             ui_testing: false,
             json_rendered,
-<<<<<<< HEAD
-=======
             external_macro_backtrace,
->>>>>>> 8cd2c99a
         }
     }
 
@@ -111,13 +89,8 @@
 }
 
 impl Emitter for JsonEmitter {
-<<<<<<< HEAD
-    fn emit_diagnostic(&mut self, db: &DiagnosticBuilder<'_>) {
-        let data = Diagnostic::from_diagnostic_builder(db, self);
-=======
     fn emit_diagnostic(&mut self, db: &errors::Diagnostic) {
         let data = Diagnostic::from_errors_diagnostic(db, self);
->>>>>>> 8cd2c99a
         let result = if self.pretty {
             writeln!(&mut self.dst, "{}", as_pretty_json(&data))
         } else {
@@ -255,14 +228,9 @@
         }
         let buf = BufWriter::default();
         let output = buf.clone();
-<<<<<<< HEAD
-        je.json_rendered.new_emitter(Box::new(buf), Some(je.sm.clone()), false)
-            .ui_testing(je.ui_testing).emit_diagnostic(db);
-=======
         je.json_rendered.new_emitter(
             Box::new(buf), Some(je.sm.clone()), false, None, je.external_macro_backtrace
         ).ui_testing(je.ui_testing).emit_diagnostic(db);
->>>>>>> 8cd2c99a
         let output = Arc::try_unwrap(output.0).unwrap().into_inner().unwrap();
         let output = String::from_utf8(output).unwrap();
 
