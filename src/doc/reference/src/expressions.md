--- conflicted
+++ resolved
@@ -326,11 +326,8 @@
 
 [_ArithmeticOrLogicalExpression_]: expressions/operator-expr.md#arithmetic-and-logical-binary-operators
 [_ArrayExpression_]:              expressions/array-expr.md
-<<<<<<< HEAD
-=======
 [_AsyncBlockExpression_]:         expressions/block-expr.md#async-blocks
 [_AwaitExpression_]:              expressions/await-expr.md
->>>>>>> 8cd2c99a
 [_AssignmentExpression_]:         expressions/operator-expr.md#assignment-expressions
 [_BlockExpression_]:              expressions/block-expr.md
 [_BreakExpression_]:              expressions/loop-expr.md#break-expressions
