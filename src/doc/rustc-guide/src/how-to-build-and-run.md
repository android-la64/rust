# How to Build and Run the Compiler

The compiler is built using a tool called `x.py`. You will need to
have Python installed to run it. But before we get to that, if you're going to
be hacking on `rustc`, you'll want to tweak the configuration of the compiler.
The default configuration is oriented towards running the compiler as a user,
not a developer.

### Create a config.toml

To start, copy [`config.toml.example`] to `config.toml`:

[`config.toml.example`]: https://github.com/rust-lang/rust/blob/master/config.toml.example

```bash
> cd $RUST_CHECKOUT
> cp config.toml.example config.toml
```

Then you will want to open up the file and change the following
settings (and possibly others, such as `llvm.ccache`):

```toml
[llvm]
# Enables LLVM assertions, which will check that the LLVM bitcode generated
# by the compiler is internally consistent. These are particularly helpful
# if you edit `codegen`.
assertions = true

[rust]
# This will make your build more parallel; it costs a bit of runtime
# performance perhaps (less inlining) but it's worth it.
codegen-units = 0

# This enables full debuginfo and debug assertions. The line debuginfo is also
# enabled by `debuginfo-level = 1`. Full debuginfo is also enabled by
# `debuginfo-level = 2`. Debug assertions can also be enabled with
# `debug-assertions = true`. Note that `debug = true` will make your build
# slower, so you may want to try individually enabling debuginfo and assertions
# or enable only line debuginfo which is basically free.
debug = true
```

If you have already built `rustc`, then you may have to execute `rm -rf build` for subsequent
configuration changes to take effect. Note that `./x.py clean` will not cause a
rebuild of LLVM, so if your configuration change affects LLVM, you will need to
manually `rm -rf build/` before rebuilding.

### What is `x.py`?

`x.py` is the script used to orchestrate the tooling in the `rustc` repository.
It is the script that can build docs, run tests, and compile `rustc`.
It is the now preferred way to build `rustc` and it replaces the old makefiles
from before. Below are the different ways to utilize `x.py` in order to
effectively deal with the repo for various common tasks.

### Running `x.py` and building a stage1 compiler

One thing to keep in mind is that `rustc` is a _bootstrapping_
compiler. That is, since `rustc` is written in Rust, we need to use an
older version of the compiler to compile the newer version. In
particular, the newer version of the compiler and some of the artifacts needed
to build it, such as `libstd` and other tooling, may use some unstable features
internally, requiring a specific version which understands these unstable
features.

The result is that compiling `rustc` is done in stages:

- **Stage 0:** the stage0 compiler is usually (you can configure `x.py` to use
  something else) the current _beta_ `rustc` compiler and its associated dynamic
  libraries (which `x.py` will download for you). This stage0 compiler is then
<<<<<<< HEAD
  used only to compile `rustbuild`, `std`, `test`, and `rustc`. When compiling
  `test` and `rustc`, this stage0 compiler uses the freshly compiled `std`.
  There are two concepts at play here: a compiler (with its set of dependencies)
  and its 'target' or 'object' libraries (`std`, `test`, and `rustc`).
=======
  used only to compile `rustbuild`, `std`, and `rustc`. When compiling
  `rustc`, this stage0 compiler uses the freshly compiled `std`.
  There are two concepts at play here: a compiler (with its set of dependencies)
  and its 'target' or 'object' libraries (`std` and `rustc`).
>>>>>>> 8cd2c99a
  Both are staged, but in a staggered manner.
- **Stage 1:** the code in your clone (for new version) is then
  compiled with the stage0 compiler to produce the stage1 compiler.
  However, it was built with an older compiler (stage0), so to
  optimize the stage1 compiler we go to next the stage.
  - In theory, the stage1 compiler is functionally identical to the
    stage2 compiler, but in practice there are subtle differences. In
    particular, the stage1 compiler itself was built by stage0 and
    hence not by the source in your working directory: this means that
    the symbol names used in the compiler source may not match the
    symbol names that would have been made by the stage1 compiler.
    This can be important when using dynamic linking (e.g., with
    derives. Sometimes this means that some tests don't work when run
    with stage1.
- **Stage 2:** we rebuild our stage1 compiler with itself to produce
  the stage2 compiler (i.e. it builds itself) to have all the _latest
  optimizations_. (By default, we copy the stage1 libraries for use by
  the stage2 compiler, since they ought to be identical.)
- _(Optional)_ **Stage 3**: to sanity check our new compiler, we
  can build the libraries with the stage2 compiler. The result ought
  to be identical to before, unless something has broken.

#### A note on stage meanings

When running `x.py` you will see output such as:

```txt
Building stage0 std artifacts
Copying stage0 std from stage0
<<<<<<< HEAD
Building stage0 test artifacts
Copying stage0 test from stage0
=======
>>>>>>> 8cd2c99a
Building stage0 compiler artifacts
Copying stage0 rustc from stage0
Building LLVM for x86_64-apple-darwin
Building stage0 codegen artifacts
Assembling stage1 compiler
Building stage1 std artifacts
Copying stage1 std from stage1
<<<<<<< HEAD
Building stage1 test artifacts
Copying stage1 test from stage1
=======
>>>>>>> 8cd2c99a
Building stage1 compiler artifacts
Copying stage1 rustc from stage1
Building stage1 codegen artifacts
Assembling stage2 compiler
Uplifting stage1 std
Copying stage2 std from stage1
Generating unstable book md files
Building stage0 tool unstable-book-gen
Building stage0 tool rustbook
Documenting standalone
Building rustdoc for stage2
Documenting book redirect pages
Documenting stage2 std
Building rustdoc for stage1
<<<<<<< HEAD
Documenting stage2 test
=======
>>>>>>> 8cd2c99a
Documenting stage2 whitelisted compiler
Documenting stage2 compiler
Documenting stage2 rustdoc
Documenting error index
<<<<<<< HEAD
Uplifting stage1 test
Copying stage2 test from stage1
=======
>>>>>>> 8cd2c99a
Uplifting stage1 rustc
Copying stage2 rustc from stage1
Building stage2 tool error_index_generator
```

A deeper look into `x.py`'s phases can be seen here:

<img alt="A diagram of the rustc compilation phases" src="img/rustc_stages.svg" class="center" />

Keep in mind this diagram is a simplification, i.e. `rustdoc` can be built at
different stages, the process is a bit different when passing flags such as
`--keep-stage`, or if there are non-host targets.

The following tables indicate the outputs of various stage actions:

| Stage 0 Action                                            | Output                                       |
|-----------------------------------------------------------|----------------------------------------------|
| `beta` extracted                                          | `build/HOST/stage0`                          |
| `stage0` builds `bootstrap`                               | `build/bootstrap`                            |
| `stage0` builds `libstd`                                  | `build/HOST/stage0-std/TARGET`               |
| copy `stage0-std` (HOST only)                             | `build/HOST/stage0-sysroot/lib/rustlib/HOST` |
<<<<<<< HEAD
| `stage0` builds `libtest` with `stage0-sysroot`           | `build/HOST/stage0-test/TARGET`              |
| copy `stage0-test` (HOST only)                            | `build/HOST/stage0-sysroot/lib/rustlib/HOST` |
=======
>>>>>>> 8cd2c99a
| `stage0` builds `rustc` with `stage0-sysroot`             | `build/HOST/stage0-rustc/HOST`               |
| copy `stage0-rustc (except executable)`                   | `build/HOST/stage0-sysroot/lib/rustlib/HOST` |
| build `llvm`                                              | `build/HOST/llvm`                            |
| `stage0` builds `codegen` with `stage0-sysroot`           | `build/HOST/stage0-codegen/HOST`             |
| `stage0` builds `rustdoc` with `stage0-sysroot`           | `build/HOST/stage0-tools/HOST`               |

`--stage=0` stops here.

| Stage 1 Action                                      | Output                                |
|-----------------------------------------------------|---------------------------------------|
| copy (uplift) `stage0-rustc` executable to `stage1` | `build/HOST/stage1/bin`               |
| copy (uplift) `stage0-codegen` to `stage1`          | `build/HOST/stage1/lib`               |
| copy (uplift) `stage0-sysroot` to `stage1`          | `build/HOST/stage1/lib`               |
| `stage1` builds `libstd`                            | `build/HOST/stage1-std/TARGET`        |
| copy `stage1-std` (HOST only)                       | `build/HOST/stage1/lib/rustlib/HOST`  |
<<<<<<< HEAD
| `stage1` builds `libtest`                           | `build/HOST/stage1-test/TARGET`       |
| copy `stage1-test` (HOST only)                      | `build/HOST/stage1/lib/rustlib/HOST`  |
=======
>>>>>>> 8cd2c99a
| `stage1` builds `rustc`                             | `build/HOST/stage1-rustc/HOST`        |
| copy `stage1-rustc` (except executable)             | `build/HOST/stage1/lib/rustlib/HOST`  |
| `stage1` builds `codegen`                           | `build/HOST/stage1-codegen/HOST`      |

`--stage=1` stops here.

| Stage 2 Action                            | Output                                                          |
|-------------------------------------------|-----------------------------------------------------------------|
| copy (uplift) `stage1-rustc` executable   | `build/HOST/stage2/bin`                                         |
| copy (uplift) `stage1-sysroot`            | `build/HOST/stage2/lib and build/HOST/stage2/lib/rustlib/HOST`  |
| `stage2` builds `libstd` (except HOST?)   | `build/HOST/stage2-std/TARGET`                                  |
| copy `stage2-std` (not HOST targets)      | `build/HOST/stage2/lib/rustlib/TARGET`                          |
<<<<<<< HEAD
| `stage2` builds `libtest` (except HOST?)  | `build/HOST/stage2-test/TARGET`                                 |
| copy `stage2-test` (not HOST targets)     | `build/HOST/stage2/lib/rustlib/TARGET`                          |
=======
>>>>>>> 8cd2c99a
| `stage2` builds `rustdoc`                 | `build/HOST/stage2-tools/HOST`                                  |
| copy `rustdoc`                            | `build/HOST/stage2/bin`                                         |

`--stage=2` stops here.

Note that the convention `x.py` uses is that:
- A "stage N artifact" is an artifact that is _produced_ by the stage N compiler.
- The "stage (N+1) compiler" is assembled from "stage N artifacts".
- A `--stage N` flag means build _with_ stage N.

In short, _stage 0 uses the stage0 compiler to create stage0 artifacts which
will later be uplifted to stage1_.

<<<<<<< HEAD
Every time any of the main artifacts (`std`, `test`, `rustc`) are compiled, two
steps are performed.
When `std` is compiled by a stage N compiler, that `std` will be linked to
programs built by the stage N compiler (including test and `rustc` built later
=======
Every time any of the main artifacts (`std` and `rustc`) are compiled, two
steps are performed.
When `std` is compiled by a stage N compiler, that `std` will be linked to
programs built by the stage N compiler (including `rustc` built later
>>>>>>> 8cd2c99a
on). It will also be used by the stage (N+1) compiler to link against itself.
This is somewhat intuitive if one thinks of the stage (N+1) compiler as "just"
another program we are building with the stage N compiler. In some ways, `rustc`
(the binary, not the `rustbuild` step) could be thought of as one of the few
`no_core` binaries out there.

So "stage0 std artifacts" are in fact the output of the downloaded stage0
compiler, and are going to be used for anything built by the stage0 compiler:
<<<<<<< HEAD
e.g. `rustc`, `test` artifacts. When it announces that it is "building stage1
=======
e.g. `rustc` artifacts. When it announces that it is "building stage1
>>>>>>> 8cd2c99a
std artifacts" it has moved on to the next bootstrapping phase. This pattern
continues in latter stages.

Also note that building host `std` and target `std` are different based on the
stage (e.g. see in the table how stage2 only builds non-host `std` targets.
This is because during stage2, the host `std` is uplifted from the "stage 1"
`std` -- specifically, when "Building stage 1 artifacts" is announced, it is
later copied into stage2 as well (both the compiler's `libdir` and the
`sysroot`).

This `std` is pretty much necessary for any useful work with the compiler.
Specifically, it's used as the `std` for programs compiled by the newly compiled
compiler (so when you compile `fn main() { }` it is linked to the last `std`
compiled with `x.py build --stage 1 src/libstd`).

The `rustc` generated by the stage0 compiler is linked to the freshly-built
`libstd`, which means that for the most part only `std` needs to be cfg-gated,
so that `rustc` can use featured added to std immediately after their addition,
without need for them to get into the downloaded beta. The `libstd` built by the
`stage1/bin/rustc` compiler, also known as "stage1 std artifacts", is not
necessarily ABI-compatible with that compiler.
That is, the `rustc` binary most likely could not use this `std` itself.
It is however ABI-compatible with any programs that the `stage1/bin/rustc`
binary builds (including itself), so in that sense they're paired.

This is also where `--keep-stage 1 src/libstd` comes into play. Since most
changes to the compiler don't actually change the ABI, once you've produced a
`libstd` in stage 1, you can probably just reuse it with a different compiler.
If the ABI hasn't changed, you're good to go, no need to spend the time
recompiling that `std`.
`--keep-stage` simply assumes the previous compile is fine and copies those
artifacts into the appropriate place, skipping the cargo invocation.

<<<<<<< HEAD
The reason we first build `std`, then `test`, then `rustc`, is largely just
because we want to minimize `cfg(stage0)` in the code for `rustc`.
Currently `rustc` is always linked against a "new" `std`/`test` so it doesn't
=======
The reason we first build `std`, then `rustc`, is largely just
because we want to minimize `cfg(stage0)` in the code for `rustc`.
Currently `rustc` is always linked against a "new" `std` so it doesn't
>>>>>>> 8cd2c99a
ever need to be concerned with differences in std; it can assume that the std is
as fresh as possible.

The reason we need to build it twice is because of ABI compatibility.
The beta compiler has it's own ABI, and then the `stage1/bin/rustc` compiler
will produce programs/libraries with the new ABI.
We used to build three times, but because we assume that the ABI is constant
within a codebase, we presume that the libraries produced by the "stage2"
compiler (produced by the `stage1/bin/rustc` compiler) is ABI-compatible with
the `stage1/bin/rustc` compiler's produced libraries.
What this means is that we can skip that final compilation -- and simply use the
same libraries as the `stage2/bin/rustc` compiler uses itself for programs it
links against.

This `stage2/bin/rustc` compiler is shipped to end-users, along with the
<<<<<<< HEAD
`stage 1 {std,test,rustc}` artifacts.
=======
`stage 1 {std,rustc}` artifacts.
>>>>>>> 8cd2c99a

If you want to learn more about `x.py`, read its README.md
[here](https://github.com/rust-lang/rust/blob/master/src/bootstrap/README.md).

#### Build Flags

There are other flags you can pass to the build command of `x.py` that can be
beneficial to cutting down compile times or fitting other things you might
need to change. They are:

```txt
Options:
    -v, --verbose       use verbose output (-vv for very verbose)
    -i, --incremental   use incremental compilation
        --config FILE   TOML configuration file for build
        --build BUILD   build target of the stage0 compiler
        --host HOST     host targets to build
        --target TARGET target targets to build
        --on-fail CMD   command to run on failure
        --stage N       stage to build
        --keep-stage N  stage to keep without recompiling
        --src DIR       path to the root of the rust checkout
    -j, --jobs JOBS     number of jobs to run in parallel
    -h, --help          print this help message
```

For hacking, often building the stage 1 compiler is enough, but for
final testing and release, the stage 2 compiler is used.

`./x.py check` is really fast to build the rust compiler.
It is, in particular, very useful when you're doing some kind of
"type-based refactoring", like renaming a method, or changing the
signature of some function.

<a name=command></a>

Once you've created a config.toml, you are now ready to run
`x.py`. There are a lot of options here, but let's start with what is
probably the best "go to" command for building a local rust:

```bash
> ./x.py build -i --stage 1 src/libstd
```

This may *look* like it only builds libstd, but that is not the case.
What this command does is the following:

- Build `libstd` using the stage0 compiler (using incremental)
- Build `librustc` using the stage0 compiler (using incremental)
  - This produces the stage1 compiler
- Build libstd using the stage1 compiler (cannot use incremental)

This final product (stage1 compiler + libs built using that compiler)
is what you need to build other rust programs (unless you use `#![no_std]` or
`#![no_core]`).

The command includes the `-i` switch which enables incremental compilation.
This will be used to speed up the first two steps of the process:
in particular, if you make a small change, we ought to be able to use your old
results to make producing the stage1 **compiler** faster.

Unfortunately, incremental cannot be used to speed up making the
stage1 libraries.  This is because incremental only works when you run
the *same compiler* twice in a row.  In this case, we are building a
*new stage1 compiler* every time. Therefore, the old incremental
results may not apply. **As a result, you will probably find that
building the stage1 `libstd` is a bottleneck for you** -- but fear not,
there is a (hacky) workaround.  See [the section on "recommended
workflows"](#workflow) below.

Note that this whole command just gives you a subset of the full `rustc`
build. The **full** `rustc` build (what you get if you just say `./x.py
build`) has quite a few more steps:

- Build `librustc` and `rustc` with the stage1 compiler.
  - The resulting compiler here is called the "stage2" compiler.
- Build libstd with stage2 compiler.
- Build librustdoc and a bunch of other things with the stage2 compiler.

<a name=toolchain></a>

### Build specific components

   Build only the libcore library

```bash
> ./x.py build src/libcore
```

   Build the libcore and libproc_macro library only

```bash
> ./x.py build src/libcore src/libproc_macro
```

   Build only libcore up to Stage 1

```bash
> ./x.py build src/libcore --stage 1
```

Sometimes you might just want to test if the part you’re working on can
compile. Using these commands you can test that it compiles before doing
a bigger build to make sure it works with the compiler. As shown before
you can also pass flags at the end such as --stage.

### Creating a rustup toolchain

Once you have successfully built `rustc`, you will have created a bunch
of files in your `build` directory. In order to actually run the
resulting `rustc`, we recommend creating rustup toolchains. The first
one will run the stage1 compiler (which we built above). The second
will execute the stage2 compiler (which we did not build, but which
you will likely need to build at some point; for example, if you want
to run the entire test suite).

```bash
> rustup toolchain link stage1 build/<host-triple>/stage1
> rustup toolchain link stage2 build/<host-triple>/stage2
```

The `<host-triple>` would typically be one of the following:

- Linux: `x86_64-unknown-linux-gnu`
- Mac: `x86_64-apple-darwin`
- Windows: `x86_64-pc-windows-msvc`

Now you can run the `rustc` you built with. If you run with `-vV`, you
should see a version number ending in `-dev`, indicating a build from
your local environment:

```bash
> rustc +stage1 -vV
rustc 1.25.0-dev
binary: rustc
commit-hash: unknown
commit-date: unknown
host: x86_64-unknown-linux-gnu
release: 1.25.0-dev
LLVM version: 4.0
```

<a name=workflow></a>

### Suggested workflows for faster builds of the compiler

There are two workflows that are useful for faster builds of the compiler.

**Check, check, and check again.** The first workflow, which is useful
when doing simple refactorings, is to run `./x.py check`
continuously. Here you are just checking that the compiler can
**build**, but often that is all you need (e.g., when renaming a
method). You can then run `./x.py build` when you actually need to
run tests.

In fact, it is sometimes useful to put off tests even when you are not
100% sure the code will work. You can then keep building up
refactoring commits and only run the tests at some later time. You can
then use `git bisect` to track down **precisely** which commit caused
the problem. A nice side-effect of this style is that you are left
with a fairly fine-grained set of commits at the end, all of which
build and pass tests. This often helps reviewing.

**Incremental builds with `--keep-stage`.** Sometimes just checking
whether the compiler builds is not enough. A common example is that
you need to add a `debug!` statement to inspect the value of some
state or better understand the problem. In that case, you really need
a full build.  By leveraging incremental, though, you can often get
these builds to complete very fast (e.g., around 30 seconds). The only
catch is this requires a bit of fudging and may produce compilers that
don't work (but that is easily detected and fixed).

The sequence of commands you want is as follows:

- Initial build: `./x.py build -i --stage 1 src/libstd`
  - As [documented above](#command), this will build a functional
    stage1 compiler as part of running all stage0 commands (which include
    building a `libstd` compatible with the stage1 compiler) as well as the
    first few steps of the "stage 1 actions" up to "stage1 (sysroot stage1)
    builds libstd".
- Subsequent builds: `./x.py build -i --stage 1 src/libstd --keep-stage 1`
  - Note that we added the `--keep-stage 1` flag here

As mentioned, the effect of `--keep-stage 1` is that we just *assume* that the
old standard library can be re-used. If you are editing the compiler, this
is almost always true: you haven't changed the standard library, after
all.  But sometimes, it's not true: for example, if you are editing
the "metadata" part of the compiler, which controls how the compiler
encodes types and other states into the `rlib` files, or if you are
editing things that wind up in the metadata (such as the definition of
the MIR).

**The TL;DR is that you might get weird behavior from a compile when
using `--keep-stage 1`** -- for example, strange
[ICEs](appendix/glossary.html) or other panics. In that case, you
should simply remove the `--keep-stage 1` from the command and
rebuild.  That ought to fix the problem.

You can also use `--keep-stage 1` when running tests. Something like this:

- Initial test run: `./x.py test -i --stage 1 src/test/ui`
- Subsequent test run: `./x.py test -i --stage 1 src/test/ui --keep-stage 1`

<<<<<<< HEAD
### Other `x.py` commands

=======
### Building with system LLVM

By default, LLVM is built from source, and that can take significant amount of time.
An alternative is to use LLVM already installed on your computer.

This is specified in the `target` section of `config.toml`:

```toml
[target.x86_64-unknown-linux-gnu]
llvm-config = "/path/to/llvm/llvm-7.0.1/bin/llvm-config"
```

### Other `x.py` commands

>>>>>>> 8cd2c99a
Here are a few other useful `x.py` commands. We'll cover some of them in detail
in other sections:

- Building things:
  - `./x.py clean` – clean up the build directory (`rm -rf build` works too,
    but then you have to rebuild LLVM)
  - `./x.py build --stage 1` – builds everything using the stage 1 compiler,
    not just up to libstd
  - `./x.py build` – builds the stage2 compiler
- Running tests (see the [section on running tests](./tests/running.html) for
  more details):
  - `./x.py test --stage 1 src/libstd` – runs the `#[test]` tests from libstd
  - `./x.py test --stage 1 src/test/ui` – runs the `ui` test suite
  - `./x.py test --stage 1 src/test/ui/const-generics` - runs all the tests in
  the `const-generics/` subdirectory of the `ui` test suite
  - `./x.py test --stage 1 src/test/ui/const-generics/const-types.rs` - runs
  the single test `const-types.rs` from the `ui` test suite

### ctags

One of the challenges with rustc is that the RLS can't handle it, since it's a
bootstrapping compiler. This makes code navigation difficult. One solution is to
use `ctags`.

`ctags` has a long history and several variants. Exuberant Ctags seems to be
quite commonly distributed but it does not have out-of-box Rust support. Some
distributions seem to use [Universal Ctags][utags], which is a maintained fork
and does have built-in Rust support.

The following script can be used to set up Exuberant Ctags:
[https://github.com/nikomatsakis/rust-etags][etags].

`ctags` integrates into emacs and vim quite easily. The following can then be
used to build and generate tags:

```console
$ rust-ctags src/lib* && ./x.py build <something>
```

This allows you to do "jump-to-def" with whatever functions were around when
you last built, which is ridiculously useful.

[etags]: https://github.com/nikomatsakis/rust-etags
[utags]: https://github.com/universal-ctags/ctags

### Cleaning out build directories

Sometimes you need to start fresh, but this is normally not the case.
If you need to run this then rustbuild is most likely not acting right and
you should file a bug as to what is going wrong. If you do need to clean
everything up then you only need to run one command!

   ```bash
   > ./x.py clean
   ```

### Compiler Documentation

The documentation for the rust components are found at [rustc doc].

[rustc doc]: https://doc.rust-lang.org/nightly/nightly-rustc/rustc/<|MERGE_RESOLUTION|>--- conflicted
+++ resolved
@@ -69,17 +69,10 @@
 - **Stage 0:** the stage0 compiler is usually (you can configure `x.py` to use
   something else) the current _beta_ `rustc` compiler and its associated dynamic
   libraries (which `x.py` will download for you). This stage0 compiler is then
-<<<<<<< HEAD
-  used only to compile `rustbuild`, `std`, `test`, and `rustc`. When compiling
-  `test` and `rustc`, this stage0 compiler uses the freshly compiled `std`.
-  There are two concepts at play here: a compiler (with its set of dependencies)
-  and its 'target' or 'object' libraries (`std`, `test`, and `rustc`).
-=======
   used only to compile `rustbuild`, `std`, and `rustc`. When compiling
   `rustc`, this stage0 compiler uses the freshly compiled `std`.
   There are two concepts at play here: a compiler (with its set of dependencies)
   and its 'target' or 'object' libraries (`std` and `rustc`).
->>>>>>> 8cd2c99a
   Both are staged, but in a staggered manner.
 - **Stage 1:** the code in your clone (for new version) is then
   compiled with the stage0 compiler to produce the stage1 compiler.
@@ -109,11 +102,6 @@
 ```txt
 Building stage0 std artifacts
 Copying stage0 std from stage0
-<<<<<<< HEAD
-Building stage0 test artifacts
-Copying stage0 test from stage0
-=======
->>>>>>> 8cd2c99a
 Building stage0 compiler artifacts
 Copying stage0 rustc from stage0
 Building LLVM for x86_64-apple-darwin
@@ -121,11 +109,6 @@
 Assembling stage1 compiler
 Building stage1 std artifacts
 Copying stage1 std from stage1
-<<<<<<< HEAD
-Building stage1 test artifacts
-Copying stage1 test from stage1
-=======
->>>>>>> 8cd2c99a
 Building stage1 compiler artifacts
 Copying stage1 rustc from stage1
 Building stage1 codegen artifacts
@@ -140,19 +123,10 @@
 Documenting book redirect pages
 Documenting stage2 std
 Building rustdoc for stage1
-<<<<<<< HEAD
-Documenting stage2 test
-=======
->>>>>>> 8cd2c99a
 Documenting stage2 whitelisted compiler
 Documenting stage2 compiler
 Documenting stage2 rustdoc
 Documenting error index
-<<<<<<< HEAD
-Uplifting stage1 test
-Copying stage2 test from stage1
-=======
->>>>>>> 8cd2c99a
 Uplifting stage1 rustc
 Copying stage2 rustc from stage1
 Building stage2 tool error_index_generator
@@ -174,11 +148,6 @@
 | `stage0` builds `bootstrap`                               | `build/bootstrap`                            |
 | `stage0` builds `libstd`                                  | `build/HOST/stage0-std/TARGET`               |
 | copy `stage0-std` (HOST only)                             | `build/HOST/stage0-sysroot/lib/rustlib/HOST` |
-<<<<<<< HEAD
-| `stage0` builds `libtest` with `stage0-sysroot`           | `build/HOST/stage0-test/TARGET`              |
-| copy `stage0-test` (HOST only)                            | `build/HOST/stage0-sysroot/lib/rustlib/HOST` |
-=======
->>>>>>> 8cd2c99a
 | `stage0` builds `rustc` with `stage0-sysroot`             | `build/HOST/stage0-rustc/HOST`               |
 | copy `stage0-rustc (except executable)`                   | `build/HOST/stage0-sysroot/lib/rustlib/HOST` |
 | build `llvm`                                              | `build/HOST/llvm`                            |
@@ -194,11 +163,6 @@
 | copy (uplift) `stage0-sysroot` to `stage1`          | `build/HOST/stage1/lib`               |
 | `stage1` builds `libstd`                            | `build/HOST/stage1-std/TARGET`        |
 | copy `stage1-std` (HOST only)                       | `build/HOST/stage1/lib/rustlib/HOST`  |
-<<<<<<< HEAD
-| `stage1` builds `libtest`                           | `build/HOST/stage1-test/TARGET`       |
-| copy `stage1-test` (HOST only)                      | `build/HOST/stage1/lib/rustlib/HOST`  |
-=======
->>>>>>> 8cd2c99a
 | `stage1` builds `rustc`                             | `build/HOST/stage1-rustc/HOST`        |
 | copy `stage1-rustc` (except executable)             | `build/HOST/stage1/lib/rustlib/HOST`  |
 | `stage1` builds `codegen`                           | `build/HOST/stage1-codegen/HOST`      |
@@ -211,11 +175,6 @@
 | copy (uplift) `stage1-sysroot`            | `build/HOST/stage2/lib and build/HOST/stage2/lib/rustlib/HOST`  |
 | `stage2` builds `libstd` (except HOST?)   | `build/HOST/stage2-std/TARGET`                                  |
 | copy `stage2-std` (not HOST targets)      | `build/HOST/stage2/lib/rustlib/TARGET`                          |
-<<<<<<< HEAD
-| `stage2` builds `libtest` (except HOST?)  | `build/HOST/stage2-test/TARGET`                                 |
-| copy `stage2-test` (not HOST targets)     | `build/HOST/stage2/lib/rustlib/TARGET`                          |
-=======
->>>>>>> 8cd2c99a
 | `stage2` builds `rustdoc`                 | `build/HOST/stage2-tools/HOST`                                  |
 | copy `rustdoc`                            | `build/HOST/stage2/bin`                                         |
 
@@ -229,17 +188,10 @@
 In short, _stage 0 uses the stage0 compiler to create stage0 artifacts which
 will later be uplifted to stage1_.
 
-<<<<<<< HEAD
-Every time any of the main artifacts (`std`, `test`, `rustc`) are compiled, two
-steps are performed.
-When `std` is compiled by a stage N compiler, that `std` will be linked to
-programs built by the stage N compiler (including test and `rustc` built later
-=======
 Every time any of the main artifacts (`std` and `rustc`) are compiled, two
 steps are performed.
 When `std` is compiled by a stage N compiler, that `std` will be linked to
 programs built by the stage N compiler (including `rustc` built later
->>>>>>> 8cd2c99a
 on). It will also be used by the stage (N+1) compiler to link against itself.
 This is somewhat intuitive if one thinks of the stage (N+1) compiler as "just"
 another program we are building with the stage N compiler. In some ways, `rustc`
@@ -248,11 +200,7 @@
 
 So "stage0 std artifacts" are in fact the output of the downloaded stage0
 compiler, and are going to be used for anything built by the stage0 compiler:
-<<<<<<< HEAD
-e.g. `rustc`, `test` artifacts. When it announces that it is "building stage1
-=======
 e.g. `rustc` artifacts. When it announces that it is "building stage1
->>>>>>> 8cd2c99a
 std artifacts" it has moved on to the next bootstrapping phase. This pattern
 continues in latter stages.
 
@@ -286,15 +234,9 @@
 `--keep-stage` simply assumes the previous compile is fine and copies those
 artifacts into the appropriate place, skipping the cargo invocation.
 
-<<<<<<< HEAD
-The reason we first build `std`, then `test`, then `rustc`, is largely just
-because we want to minimize `cfg(stage0)` in the code for `rustc`.
-Currently `rustc` is always linked against a "new" `std`/`test` so it doesn't
-=======
 The reason we first build `std`, then `rustc`, is largely just
 because we want to minimize `cfg(stage0)` in the code for `rustc`.
 Currently `rustc` is always linked against a "new" `std` so it doesn't
->>>>>>> 8cd2c99a
 ever need to be concerned with differences in std; it can assume that the std is
 as fresh as possible.
 
@@ -310,11 +252,7 @@
 links against.
 
 This `stage2/bin/rustc` compiler is shipped to end-users, along with the
-<<<<<<< HEAD
-`stage 1 {std,test,rustc}` artifacts.
-=======
 `stage 1 {std,rustc}` artifacts.
->>>>>>> 8cd2c99a
 
 If you want to learn more about `x.py`, read its README.md
 [here](https://github.com/rust-lang/rust/blob/master/src/bootstrap/README.md).
@@ -518,10 +456,6 @@
 - Initial test run: `./x.py test -i --stage 1 src/test/ui`
 - Subsequent test run: `./x.py test -i --stage 1 src/test/ui --keep-stage 1`
 
-<<<<<<< HEAD
-### Other `x.py` commands
-
-=======
 ### Building with system LLVM
 
 By default, LLVM is built from source, and that can take significant amount of time.
@@ -536,7 +470,6 @@
 
 ### Other `x.py` commands
 
->>>>>>> 8cd2c99a
 Here are a few other useful `x.py` commands. We'll cover some of them in detail
 in other sections:
 
