#!/bin/bash

set -ex

function cargo_install() {
  local name=$1
  local version=$2

  if command -v $name >/dev/null 2>&1; then
    local installed_version=`$name --version | sed -E 's/[a-zA-Z_-]+ v?//g'`
    if [ "$installed_version" == "$version" ]; then
        echo "$name $version is already installed at $(command -v $name)"
    else
        echo "Forcing install $name $version"
        cargo install $name --version $version --force
    fi
  else
    echo "Installing $name $version"
    cargo install $name --version $version
  fi
}

cargo_install mdbook 0.3.1
<<<<<<< HEAD
cargo_install mdbook-linkcheck 0.3.1
=======
cargo_install mdbook-linkcheck 0.4.0
>>>>>>> 8cd2c99a
<|MERGE_RESOLUTION|>--- conflicted
+++ resolved
@@ -21,8 +21,4 @@
 }
 
 cargo_install mdbook 0.3.1
-<<<<<<< HEAD
-cargo_install mdbook-linkcheck 0.3.1
-=======
-cargo_install mdbook-linkcheck 0.4.0
->>>>>>> 8cd2c99a
+cargo_install mdbook-linkcheck 0.4.0