--- conflicted
+++ resolved
@@ -19,11 +19,7 @@
 
 ## Requirements
 
-<<<<<<< HEAD
-Building the book requires [mdBook], ideally the same 0.2.x version that
-=======
 Building the book requires [mdBook], ideally the same 0.3.x version that
->>>>>>> 8cd2c99a
 rust-lang/rust uses in [this file][rust-mdbook]. To get it:
 
 [mdBook]: https://github.com/rust-lang-nursery/mdBook
