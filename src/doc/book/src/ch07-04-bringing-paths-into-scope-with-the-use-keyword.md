## Bringing Paths into Scope with the `use` Keyword

It might seem like the paths we’ve written to call functions so far are
inconveniently long and repetitive. For example, in Listing 7-7, whether we
chose the absolute or relative path to the `add_to_waitlist` function, every
time we wanted to call `add_to_waitlist` we had to specify `front_of_house` and
`hosting` too. Fortunately, there’s a way to simplify this process. We can
bring a path into a scope once and then call the items in that path as if
they’re local items with the `use` keyword.

In Listing 7-11, we bring the `crate::front_of_house::hosting` module into the
scope of the `eat_at_restaurant` function so we only have to specify
`hosting::add_to_waitlist` to call the `add_to_waitlist` function in
`eat_at_restaurant`.

<span class="filename">Filename: src/lib.rs</span>

```rust
mod front_of_house {
    pub mod hosting {
        pub fn add_to_waitlist() {}
    }
}

use crate::front_of_house::hosting;

pub fn eat_at_restaurant() {
    hosting::add_to_waitlist();
    hosting::add_to_waitlist();
    hosting::add_to_waitlist();
}
# fn main() {}
```

<span class="caption">Listing 7-11: Bringing a module into scope with
`use`</span>

Adding `use` and a path in a scope is similar to creating a symbolic link in
the filesystem. By adding `use crate::front_of_house::hosting` in the crate
root, `hosting` is now a valid name in that scope, just as though the `hosting`
module had been defined in the crate root. Paths brought into scope with `use`
also check privacy, like any other paths.

<<<<<<< HEAD
Specifying a relative path with `use` is slightly different. Instead of
starting from a name in the current scope, we must start the path given to
`use` with the keyword `self`. Listing 7-12 shows how to specify a relative
path to get the same behavior as in Listing 7-11.
=======
You can also bring an item into scope with `use` and a relative path. Listing
7-12 shows how to specify a relative path to get the same behavior as in
Listing 7-11.
>>>>>>> 8cd2c99a

<span class="filename">Filename: src/lib.rs</span>

```rust
mod front_of_house {
    pub mod hosting {
        pub fn add_to_waitlist() {}
    }
}

use front_of_house::hosting;

pub fn eat_at_restaurant() {
    hosting::add_to_waitlist();
    hosting::add_to_waitlist();
    hosting::add_to_waitlist();
}
# fn main() {}
```

<span class="caption">Listing 7-12: Bringing a module into scope with `use` and
a relative path</span>

### Creating Idiomatic `use` Paths

In Listing 7-11, you might have wondered why we specified `use
crate::front_of_house::hosting` and then called `hosting::add_to_waitlist` in
`eat_at_restaurant` rather than specifying the `use` path all the way out to
the `add_to_waitlist` function to achieve the same result, as in Listing 7-13.

<span class="filename">Filename: src/lib.rs</span>

```rust
mod front_of_house {
    pub mod hosting {
        pub fn add_to_waitlist() {}
    }
}

use crate::front_of_house::hosting::add_to_waitlist;

pub fn eat_at_restaurant() {
    add_to_waitlist();
    add_to_waitlist();
    add_to_waitlist();
}
# fn main() {}
```

<span class="caption">Listing 7-13: Bringing the `add_to_waitlist` function
into scope with `use`, which is unidiomatic</span>

Although both Listing 7-11 and 7-13 accomplish the same task, Listing 7-11 is
the idiomatic way to bring a function into scope with `use`. Bringing the
function’s parent module into scope with `use` so we have to specify the parent
module when calling the function makes it clear that the function isn’t locally
defined while still minimizing repetition of the full path. The code in Listing
7-13 is unclear as to where `add_to_waitlist` is defined.

On the other hand, when bringing in structs, enums, and other items with `use`,
it’s idiomatic to specify the full path. Listing 7-14 shows the idiomatic way
to bring the standard library’s `HashMap` struct into the scope of a binary
crate.

<span class="filename">Filename: src/main.rs</span>

```rust
use std::collections::HashMap;

fn main() {
    let mut map = HashMap::new();
    map.insert(1, 2);
}
```

<span class="caption">Listing 7-14: Bringing `HashMap` into scope in an
idiomatic way</span>

There’s no strong reason behind this idiom: it’s just the convention that has
emerged, and folks have gotten used to reading and writing Rust code this way.

The exception to this idiom is if we’re bringing two items with the same name
into scope with `use` statements, because Rust doesn’t allow that. Listing 7-15
shows how to bring two `Result` types into scope that have the same name but
different parent modules and how to refer to them.

<span class="filename">Filename: src/lib.rs</span>

```rust
use std::fmt;
use std::io;

fn function1() -> fmt::Result {
    // --snip--
#     Ok(())
}

fn function2() -> io::Result<()> {
    // --snip--
#     Ok(())
}
```

<span class="caption">Listing 7-15: Bringing two types with the same name into
the same scope requires using their parent modules.</span>

As you can see, using the parent modules distinguishes the two `Result` types.
If instead we specified `use std::fmt::Result` and `use std::io::Result`, we’d
have two `Result` types in the same scope and Rust wouldn’t know which one we
meant when we used `Result`.

### Providing New Names with the `as` Keyword

There’s another solution to the problem of bringing two types of the same name
into the same scope with `use`: after the path, we can specify `as` and a new
local name, or alias, for the type. Listing 7-16 shows another way to write the
code in Listing 7-15 by renaming one of the two `Result` types using `as`.

<span class="filename">Filename: src/lib.rs</span>

```rust
use std::fmt::Result;
use std::io::Result as IoResult;

fn function1() -> Result {
    // --snip--
#     Ok(())
}

fn function2() -> IoResult<()> {
    // --snip--
#     Ok(())
}
```

<span class="caption">Listing 7-16: Renaming a type when it’s brought into
scope with the `as` keyword</span>

In the second `use` statement, we chose the new name `IoResult` for the
`std::io::Result` type, which won’t conflict with the `Result` from `std::fmt`
that we’ve also brought into scope. Listing 7-15 and Listing 7-16 are
considered idiomatic, so the choice is up to you!

### Re-exporting Names with `pub use`

When we bring a name into scope with the `use` keyword, the name available in
the new scope is private. To enable the code that calls our code to refer to
that name as if it had been defined in that code’s scope, we can combine `pub`
and `use`. This technique is called *re-exporting* because we’re bringing
an item into scope but also making that item available for others to bring into
their scope.

Listing 7-17 shows the code in Listing 7-11 with `use` in the root module
changed to `pub use`.

<span class="filename">Filename: src/lib.rs</span>

```rust
mod front_of_house {
    pub mod hosting {
        pub fn add_to_waitlist() {}
    }
}

pub use crate::front_of_house::hosting;

pub fn eat_at_restaurant() {
    hosting::add_to_waitlist();
    hosting::add_to_waitlist();
    hosting::add_to_waitlist();
}
# fn main() {}
```

<span class="caption">Listing 7-17: Making a name available for any code to use
from a new scope with `pub use`</span>

By using `pub use`, external code can now call the `add_to_waitlist` function
using `hosting::add_to_waitlist`. If we hadn’t specified `pub use`, the
`eat_at_restaurant` function could call `hosting::add_to_waitlist` in its
scope, but external code couldn’t take advantage of this new path.

Re-exporting is useful when the internal structure of your code is different
from how programmers calling your code would think about the domain. For
example, in this restaurant metaphor, the people running the restaurant think
about “front of house” and “back of house.” But customers visiting a restaurant
probably won’t think about the parts of the restaurant in those terms. With
`pub use`, we can write our code with one structure but expose a different
structure. Doing so makes our library well organized for programmers working on
the library and programmers calling the library.

### Using External Packages

In Chapter 2, we programmed a guessing game project that used an external
package called `rand` to get random numbers. To use `rand` in our project, we
added this line to *Cargo.toml*:

<span class="filename">Filename: Cargo.toml</span>

```toml
[dependencies]
rand = "0.5.5"
```

Adding `rand` as a dependency in *Cargo.toml* tells Cargo to download the
`rand` package and any dependencies from [crates.io](https://crates.io/) and
make `rand` available to our project.

Then, to bring `rand` definitions into the scope of our package, we added a
`use` line starting with the name of the package, `rand`, and listed the items
we wanted to bring into scope. Recall that in the [“Generating a Random
Number”][rand]<!-- ignore --> section in Chapter 2, we brought the `Rng` trait
into scope and called the `rand::thread_rng` function:

```rust,ignore
use rand::Rng;
fn main() {
    let secret_number = rand::thread_rng().gen_range(1, 101);
}
```

Members of the Rust community have made many packages available at
[crates.io](https://crates.io/), and pulling any of them into your package
involves these same steps: listing them in your package’s *Cargo.toml* file and
using `use` to bring items into scope.

Note that the standard library (`std`) is also a crate that’s external to our
package. Because the standard library is shipped with the Rust language, we
don’t need to change *Cargo.toml* to include `std`. But we do need to refer to
it with `use` to bring items from there into our package’s scope. For example,
with `HashMap` we would use this line:

```rust
use std::collections::HashMap;
```

This is an absolute path starting with `std`, the name of the standard library
crate.

### Using Nested Paths to Clean Up Large `use` Lists

If we’re using multiple items defined in the same package or same module,
listing each item on its own line can take up a lot of vertical space in our
files. For example, these two `use` statements we had in the Guessing Game in
Listing 2-4 bring items from `std` into scope:

<span class="filename">Filename: src/main.rs</span>

```rust
use std::io;
use std::cmp::Ordering;
// ---snip---
```

Instead, we can use nested paths to bring the same items into scope in one
line. We do this by specifying the common part of the path, followed by two
colons, and then curly brackets around a list of the parts of the paths that
differ, as shown in Listing 7-18.

<span class="filename">Filename: src/main.rs</span>

```rust
use std::{cmp::Ordering, io};
// ---snip---
```

<span class="caption">Listing 7-18: Specifying a nested path to bring multiple
items with the same prefix into scope</span>

In bigger programs, bringing many items into scope from the same package or
module using nested paths can reduce the number of separate `use` statements
needed by a lot!

We can use a nested path at any level in a path, which is useful when combining
two `use` statements that share a subpath. For example, Listing 7-19 shows two
`use` statements: one that brings `std::io` into scope and one that brings
`std::io::Write` into scope.

<span class="filename">Filename: src/lib.rs</span>

```rust
use std::io;
use std::io::Write;
```

<span class="caption">Listing 7-19: Two `use` statements where one is a subpath
of the other</span>

The common part of these two paths is `std::io`, and that’s the complete first
path. To merge these two paths into one `use` statement, we can use `self` in
the nested path, as shown in Listing 7-20.

<span class="filename">Filename: src/lib.rs</span>

```rust
use std::io::{self, Write};
```

<span class="caption">Listing 7-20: Combining the paths in Listing 7-19 into
one `use` statement</span>

This line brings `std::io` and `std::io::Write` into scope.

### The Glob Operator

If we want to bring *all* public items defined in a path into scope, we can
specify that path followed by `*`, the glob operator:

```rust
use std::collections::*;
```

This `use` statement brings all public items defined in `std::collections` into
the current scope. Be careful when using the glob operator! Glob can make it
harder to tell what names are in scope and where a name used in your program
was defined.

The glob operator is often used when testing to bring everything under test
into the `tests` module; we’ll talk about that in the [“How to Write
Tests”][writing-tests]<!-- ignore --> section in Chapter 11. The glob operator
is also sometimes used as part of the prelude pattern: see [the standard
library documentation](../std/prelude/index.html#other-preludes)<!-- ignore -->
for more information on that pattern.

[rand]: ch02-00-guessing-game-tutorial.html#generating-a-random-number
[writing-tests]: ch11-01-writing-tests.html#how-to-write-tests<|MERGE_RESOLUTION|>--- conflicted
+++ resolved
@@ -41,16 +41,9 @@
 module had been defined in the crate root. Paths brought into scope with `use`
 also check privacy, like any other paths.
 
-<<<<<<< HEAD
-Specifying a relative path with `use` is slightly different. Instead of
-starting from a name in the current scope, we must start the path given to
-`use` with the keyword `self`. Listing 7-12 shows how to specify a relative
-path to get the same behavior as in Listing 7-11.
-=======
 You can also bring an item into scope with `use` and a relative path. Listing
 7-12 shows how to specify a relative path to get the same behavior as in
 Listing 7-11.
->>>>>>> 8cd2c99a
 
 <span class="filename">Filename: src/lib.rs</span>
 
