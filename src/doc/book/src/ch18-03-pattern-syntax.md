--- conflicted
+++ resolved
@@ -115,22 +115,14 @@
 let x = 5;
 
 match x {
-<<<<<<< HEAD
-    1...5 => println!("one through five"),
-=======
     1..=5 => println!("one through five"),
->>>>>>> 8cd2c99a
     _ => println!("something else"),
 }
 ```
 
 If `x` is 1, 2, 3, 4, or 5, the first arm will match. This syntax is more
 convenient than using the `|` operator to express the same idea; instead of
-<<<<<<< HEAD
-`1...5`, we would have to specify `1 | 2 | 3 | 4 | 5` if we used `|`.
-=======
 `1..=5`, we would have to specify `1 | 2 | 3 | 4 | 5` if we used `|`.
->>>>>>> 8cd2c99a
 Specifying a range is much shorter, especially if we want to match, say, any
 number between 1 and 1,000!
 
@@ -144,13 +136,8 @@
 let x = 'c';
 
 match x {
-<<<<<<< HEAD
-    'a'...'j' => println!("early ASCII letter"),
-    'k'...'z' => println!("late ASCII letter"),
-=======
     'a'..='j' => println!("early ASCII letter"),
     'k'..='z' => println!("late ASCII letter"),
->>>>>>> 8cd2c99a
     _ => println!("something else"),
 }
 ```
