--- conflicted
+++ resolved
@@ -36,13 +36,8 @@
 
 pub struct UniformArrayMoveOut;
 
-<<<<<<< HEAD
-impl MirPass for UniformArrayMoveOut {
-    fn run_pass<'tcx>(&self, tcx: TyCtxt<'tcx>, src: MirSource<'tcx>, body: &mut Body<'tcx>) {
-=======
 impl<'tcx> MirPass<'tcx> for UniformArrayMoveOut {
     fn run_pass(&self, tcx: TyCtxt<'tcx>, src: MirSource<'tcx>, body: &mut Body<'tcx>) {
->>>>>>> 8cd2c99a
         let mut patch = MirPatch::new(body);
         let param_env = tcx.param_env(src.def_id());
         {
@@ -66,22 +61,14 @@
                     rvalue: &Rvalue<'tcx>,
                     location: Location) {
         if let Rvalue::Use(Operand::Move(ref src_place)) = rvalue {
-<<<<<<< HEAD
-            if let Some(ref proj) = src_place.projection {
-=======
             if let box [proj_base @ .., elem] = &src_place.projection {
->>>>>>> 8cd2c99a
                 if let ProjectionElem::ConstantIndex{offset: _,
                                                      min_length: _,
                                                      from_end: false} = elem {
                     // no need to transformation
                 } else {
                     let place_ty =
-<<<<<<< HEAD
-                        Place::ty_from(&src_place.base, &proj.base, self.body, self.tcx).ty;
-=======
                         Place::ty_from(&src_place.base, proj_base, self.body, self.tcx).ty;
->>>>>>> 8cd2c99a
                     if let ty::Array(item_ty, const_size) = place_ty.sty {
                         if let Some(size) = const_size.try_eval_usize(self.tcx, self.param_env) {
                             assert!(size <= u32::max_value() as u64,
@@ -91,11 +78,7 @@
                                 location,
                                 dst_place,
                                 &src_place.base,
-<<<<<<< HEAD
-                                proj,
-=======
                                 &src_place.projection,
->>>>>>> 8cd2c99a
                                 item_ty,
                                 size as u32,
                             );
@@ -114,20 +97,6 @@
                location: Location,
                dst_place: &Place<'tcx>,
                base: &PlaceBase<'tcx>,
-<<<<<<< HEAD
-               proj: &Projection<'tcx>,
-               item_ty: &'tcx ty::TyS<'tcx>,
-               size: u32) {
-        match proj.elem {
-            // uniforms statements like_10 = move _2[:-1];
-            ProjectionElem::Subslice{from, to} => {
-                self.patch.make_nop(location);
-                let temps : Vec<_> = (from..(size-to)).map(|i| {
-                    let temp = self.patch.new_temp(item_ty, self.body.source_info(location).span);
-                    self.patch.add_statement(location, StatementKind::StorageLive(temp));
-                    self.patch.add_assign(location,
-                                          Place::from(temp),
-=======
                proj: &[PlaceElem<'tcx>],
                item_ty: &'tcx ty::TyS<'tcx>,
                size: u32) {
@@ -186,74 +155,18 @@
                     });
                     self.patch.add_assign(location,
                                           dst_place.clone(),
->>>>>>> 8cd2c99a
                                           Rvalue::Use(
                                               Operand::Move(
                                                   Place {
                                                       base: base.clone(),
-<<<<<<< HEAD
-                                                      projection: Some(box Projection {
-                                                          base: proj.base.clone(),
-                                                          elem: ProjectionElem::ConstantIndex {
-                                                              offset: i,
-                                                              min_length: size,
-                                                              from_end: false,
-                                                          }
-                                                      }),
-                                                  }
-                                              )
-                                          )
-                    );
-                    temp
-                }).collect();
-                self.patch.add_assign(
-                    location,
-                    dst_place.clone(),
-                    Rvalue::Aggregate(
-                        box AggregateKind::Array(item_ty),
-                        temps.iter().map(
-                            |x| Operand::Move(Place::from(*x))
-                        ).collect()
-                    )
-                );
-                for temp in temps {
-                    self.patch.add_statement(location, StatementKind::StorageDead(temp));
-=======
                                                       projection: projection.into_boxed_slice(),
                                                   }
                                               )
                                           )
                     );
->>>>>>> 8cd2c99a
                 }
                 _ => {}
             }
-<<<<<<< HEAD
-            // uniforms statements like _11 = move _2[-1 of 1];
-            ProjectionElem::ConstantIndex{offset, min_length: _, from_end: true} => {
-                self.patch.make_nop(location);
-                self.patch.add_assign(location,
-                                      dst_place.clone(),
-                                      Rvalue::Use(
-                                          Operand::Move(
-                                              Place {
-                                                  base: base.clone(),
-                                                  projection: Some(box Projection {
-                                                      base: proj.base.clone(),
-                                                      elem: ProjectionElem::ConstantIndex {
-                                                          offset: size - offset,
-                                                          min_length: size,
-                                                          from_end: false,
-                                                      },
-                                                  }),
-                                              }
-                                          )
-                                      )
-                );
-            }
-            _ => {}
-=======
->>>>>>> 8cd2c99a
         }
     }
 }
@@ -274,13 +187,8 @@
 
 pub struct RestoreSubsliceArrayMoveOut;
 
-<<<<<<< HEAD
-impl MirPass for RestoreSubsliceArrayMoveOut {
-    fn run_pass<'tcx>(&self, tcx: TyCtxt<'tcx>, src: MirSource<'tcx>, body: &mut Body<'tcx>) {
-=======
 impl<'tcx> MirPass<'tcx> for RestoreSubsliceArrayMoveOut {
     fn run_pass(&self, tcx: TyCtxt<'tcx>, src: MirSource<'tcx>, body: &mut Body<'tcx>) {
->>>>>>> 8cd2c99a
         let mut patch = MirPatch::new(body);
         let param_env = tcx.param_env(src.def_id());
         {
@@ -292,21 +200,12 @@
 
             for candidate in &visitor.candidates {
                 let statement = &body[candidate.block].statements[candidate.statement_index];
-<<<<<<< HEAD
-                if let StatementKind::Assign(ref dst_place, ref rval) = statement.kind {
-                    if let Rvalue::Aggregate(box AggregateKind::Array(_), ref items) = **rval {
-                        let items : Vec<_> = items.iter().map(|item| {
-                            if let Operand::Move(Place {
-                                base: PlaceBase::Local(local),
-                                projection: None,
-=======
                 if let StatementKind::Assign(box(ref dst_place, ref rval)) = statement.kind {
                     if let Rvalue::Aggregate(box AggregateKind::Array(_), ref items) = *rval {
                         let items : Vec<_> = items.iter().map(|item| {
                             if let Operand::Move(Place {
                                 base: PlaceBase::Local(local),
                                 projection: box [],
->>>>>>> 8cd2c99a
                             }) = item {
                                 let local_use = &visitor.locals_use[*local];
                                 let opt_index_and_place =
@@ -373,18 +272,6 @@
             }
             patch.make_nop(candidate);
             let size = opt_size.unwrap() as u32;
-<<<<<<< HEAD
-            patch.add_assign(candidate,
-                             dst_place.clone(),
-                             Rvalue::Use(
-                                 Operand::Move(
-                                     Place {
-                                         base: src_place.base.clone(),
-                                         projection: Some(box Projection {
-                                             base: src_place.projection.clone(),
-                                             elem: ProjectionElem::Subslice{
-                                                 from: min, to: size - max - 1}})})));
-=======
 
             let mut projection = src_place.projection.to_vec();
             projection.push(ProjectionElem::Subslice { from: min, to: size - max - 1 });
@@ -396,7 +283,6 @@
                     projection: projection.into_boxed_slice(),
                 })),
             );
->>>>>>> 8cd2c99a
         }
     }
 
@@ -407,25 +293,6 @@
             if block.statements.len() > location.statement_index {
                 let statement = &block.statements[location.statement_index];
                 if let StatementKind::Assign(
-<<<<<<< HEAD
-                    Place {
-                        base: PlaceBase::Local(_),
-                        projection: None,
-                    },
-                    box Rvalue::Use(Operand::Move(Place {
-                        base,
-                        projection: Some(box Projection {
-                            base: proj_base,
-                            elem: ProjectionElem::ConstantIndex {
-                                offset, min_length: _, from_end: false
-                            }
-                        }),
-                    }))) = &statement.kind {
-                    return Some((*offset, PlaceRef {
-                        base,
-                        projection: proj_base,
-                    }))
-=======
                     box(
                         Place {
                             base: PlaceBase::Local(_),
@@ -454,7 +321,6 @@
                             projection: proj_base,
                         }))
                     }
->>>>>>> 8cd2c99a
                 }
             }
         }
