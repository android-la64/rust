--- conflicted
+++ resolved
@@ -49,13 +49,8 @@
 
 pub struct EraseRegions;
 
-<<<<<<< HEAD
-impl MirPass for EraseRegions {
-    fn run_pass<'tcx>(&self, tcx: TyCtxt<'tcx>, _: MirSource<'tcx>, body: &mut Body<'tcx>) {
-=======
 impl<'tcx> MirPass<'tcx> for EraseRegions {
     fn run_pass(&self, tcx: TyCtxt<'tcx>, _: MirSource<'tcx>, body: &mut Body<'tcx>) {
->>>>>>> 8cd2c99a
         EraseRegionsVisitor::new(tcx).visit_body(body);
     }
 }