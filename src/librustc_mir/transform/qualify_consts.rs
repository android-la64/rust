//! A pass that qualifies constness of temporaries in constants,
//! static initializers and functions and also drives promotion.
//!
//! The Qualif flags below can be used to also provide better
//! diagnostics as to why a constant rvalue wasn't promoted.

use rustc_data_structures::bit_set::BitSet;
use rustc_data_structures::indexed_vec::IndexVec;
use rustc_data_structures::fx::FxHashSet;
use rustc_target::spec::abi::Abi;
use rustc::hir;
use rustc::hir::def_id::DefId;
use rustc::traits::{self, TraitEngine};
use rustc::ty::{self, TyCtxt, Ty, TypeFoldable};
use rustc::ty::cast::CastTy;
use rustc::ty::query::Providers;
use rustc::mir::*;
use rustc::mir::interpret::ConstValue;
use rustc::mir::traversal::ReversePostorder;
use rustc::mir::visit::{PlaceContext, Visitor, MutatingUseContext, NonMutatingUseContext};
use rustc::middle::lang_items;
use rustc::session::config::nightly_options;
use syntax::ast::LitKind;
use syntax::feature_gate::{emit_feature_err, GateIssue};
use syntax::symbol::sym;
use syntax_pos::{Span, DUMMY_SP};

use std::borrow::Cow;
use std::cell::Cell;
use std::fmt;
use std::ops::{Deref, Index, IndexMut};
use std::usize;

use rustc::hir::HirId;
use crate::transform::{MirPass, MirSource};
use super::promote_consts::{self, Candidate, TempState};

/// What kind of item we are in.
#[derive(Copy, Clone, Debug, PartialEq, Eq)]
enum Mode {
    /// A `static` item.
    Static,
    /// A `static mut` item.
    StaticMut,
    /// A `const fn` item.
    ConstFn,
    /// A `const` item or an anonymous constant (e.g. in array lengths).
    Const,
    /// Other type of `fn`.
    NonConstFn,
}

impl Mode {
    /// Determine whether we have to do full const-checking because syntactically, we
    /// are required to be "const".
    #[inline]
    fn requires_const_checking(self) -> bool {
        self != Mode::NonConstFn
    }
}

impl fmt::Display for Mode {
    fn fmt(&self, f: &mut fmt::Formatter<'_>) -> fmt::Result {
        match *self {
            Mode::Const => write!(f, "constant"),
            Mode::Static | Mode::StaticMut => write!(f, "static"),
            Mode::ConstFn => write!(f, "constant function"),
            Mode::NonConstFn => write!(f, "function")
        }
    }
}

const QUALIF_COUNT: usize = 4;

// FIXME(eddyb) once we can use const generics, replace this array with
// something like `IndexVec` but for fixed-size arrays (`IndexArray`?).
#[derive(Copy, Clone, Default)]
struct PerQualif<T>([T; QUALIF_COUNT]);

impl<T: Clone> PerQualif<T> {
    fn new(x: T) -> Self {
        PerQualif([x.clone(), x.clone(), x.clone(), x])
    }
}

impl<T> PerQualif<T> {
    fn as_mut(&mut self) -> PerQualif<&mut T> {
        let [x0, x1, x2, x3] = &mut self.0;
        PerQualif([x0, x1, x2, x3])
    }

    fn zip<U>(self, other: PerQualif<U>) -> PerQualif<(T, U)> {
        let [x0, x1, x2, x3] = self.0;
        let [y0, y1, y2, y3] = other.0;
        PerQualif([(x0, y0), (x1, y1), (x2, y2), (x3, y3)])
    }
}

impl PerQualif<bool> {
    fn encode_to_bits(self) -> u8 {
        self.0.iter().enumerate().fold(0, |bits, (i, &qualif)| {
            bits | ((qualif as u8) << i)
        })
    }

    fn decode_from_bits(bits: u8) -> Self {
        let mut qualifs = Self::default();
        for (i, qualif) in qualifs.0.iter_mut().enumerate() {
            *qualif = (bits & (1 << i)) != 0;
        }
        qualifs
    }
}

impl<Q: Qualif, T> Index<Q> for PerQualif<T> {
    type Output = T;

    fn index(&self, _: Q) -> &T {
        &self.0[Q::IDX]
    }
}

impl<Q: Qualif, T> IndexMut<Q> for PerQualif<T> {
    fn index_mut(&mut self, _: Q) -> &mut T {
        &mut self.0[Q::IDX]
    }
}

struct ConstCx<'a, 'tcx> {
    tcx: TyCtxt<'tcx>,
    param_env: ty::ParamEnv<'tcx>,
    mode: Mode,
    body: &'a Body<'tcx>,

    per_local: PerQualif<BitSet<Local>>,
}

impl<'a, 'tcx> ConstCx<'a, 'tcx> {
    fn is_const_panic_fn(&self, def_id: DefId) -> bool {
        Some(def_id) == self.tcx.lang_items().panic_fn() ||
        Some(def_id) == self.tcx.lang_items().begin_panic_fn()
    }
}

#[derive(Copy, Clone, Debug)]
enum ValueSource<'a, 'tcx> {
    Rvalue(&'a Rvalue<'tcx>),
    DropAndReplace(&'a Operand<'tcx>),
    Call {
        callee: &'a Operand<'tcx>,
        args: &'a [Operand<'tcx>],
        return_ty: Ty<'tcx>,
    },
}

/// A "qualif"(-ication) is a way to look for something "bad" in the MIR that would disqualify some
/// code for promotion or prevent it from evaluating at compile time. So `return true` means
/// "I found something bad, no reason to go on searching". `false` is only returned if we
/// definitely cannot find anything bad anywhere.
///
/// The default implementations proceed structurally.
trait Qualif {
    const IDX: usize;

    /// Return the qualification that is (conservatively) correct for any value
    /// of the type, or `None` if the qualification is not value/type-based.
    fn in_any_value_of_ty(_cx: &ConstCx<'_, 'tcx>, _ty: Ty<'tcx>) -> Option<bool> {
        None
    }

    /// Return a mask for the qualification, given a type. This is `false` iff
    /// no value of that type can have the qualification.
    fn mask_for_ty(cx: &ConstCx<'_, 'tcx>, ty: Ty<'tcx>) -> bool {
        Self::in_any_value_of_ty(cx, ty).unwrap_or(true)
    }

    fn in_local(cx: &ConstCx<'_, '_>, local: Local) -> bool {
        cx.per_local.0[Self::IDX].contains(local)
    }

    fn in_static(_cx: &ConstCx<'_, 'tcx>, _static: &Static<'tcx>) -> bool {
        // FIXME(eddyb) should we do anything here for value properties?
        false
    }

    fn in_projection_structurally(
        cx: &ConstCx<'_, 'tcx>,
        place: PlaceRef<'_, 'tcx>,
    ) -> bool {
<<<<<<< HEAD
        let proj = place.projection.as_ref().unwrap();

        let base_qualif = Self::in_place(cx, PlaceRef {
            base: place.base,
            projection: &proj.base,
        });
        let qualif = base_qualif && Self::mask_for_ty(
            cx,
            Place::ty_from(place.base, &proj.base, cx.body, cx.tcx)
                .projection_ty(cx.tcx, &proj.elem)
                .ty,
        );
        match proj.elem {
            ProjectionElem::Deref |
            ProjectionElem::Subslice { .. } |
            ProjectionElem::Field(..) |
            ProjectionElem::ConstantIndex { .. } |
            ProjectionElem::Downcast(..) => qualif,

            ProjectionElem::Index(local) => qualif || Self::in_local(cx, local),
=======
        if let [proj_base @ .., elem] = place.projection {
            let base_qualif = Self::in_place(cx, PlaceRef {
                base: place.base,
                projection: proj_base,
            });
            let qualif = base_qualif && Self::mask_for_ty(
                cx,
                Place::ty_from(place.base, proj_base, cx.body, cx.tcx)
                    .projection_ty(cx.tcx, elem)
                    .ty,
            );
            match elem {
                ProjectionElem::Deref |
                ProjectionElem::Subslice { .. } |
                ProjectionElem::Field(..) |
                ProjectionElem::ConstantIndex { .. } |
                ProjectionElem::Downcast(..) => qualif,

                ProjectionElem::Index(local) => qualif || Self::in_local(cx, *local),
            }
        } else {
            bug!("This should be called if projection is not empty");
>>>>>>> 8cd2c99a
        }
    }

    fn in_projection(
        cx: &ConstCx<'_, 'tcx>,
        place: PlaceRef<'_, 'tcx>,
    ) -> bool {
        Self::in_projection_structurally(cx, place)
    }

    fn in_place(cx: &ConstCx<'_, 'tcx>, place: PlaceRef<'_, 'tcx>) -> bool {
        match place {
            PlaceRef {
                base: PlaceBase::Local(local),
<<<<<<< HEAD
                projection: None,
            } => Self::in_local(cx, *local),
            PlaceRef {
                base: PlaceBase::Static(box Static {
                    kind: StaticKind::Promoted(_),
                    ..
                }),
                projection: None,
            } => bug!("qualifying already promoted MIR"),
            PlaceRef {
                base: PlaceBase::Static(static_),
                projection: None,
=======
                projection: [],
            } => Self::in_local(cx, *local),
            PlaceRef {
                base: PlaceBase::Static(box Static {
                    kind: StaticKind::Promoted(..),
                    ..
                }),
                projection: [],
            } => bug!("qualifying already promoted MIR"),
            PlaceRef {
                base: PlaceBase::Static(static_),
                projection: [],
>>>>>>> 8cd2c99a
            } => {
                Self::in_static(cx, static_)
            },
            PlaceRef {
                base: _,
<<<<<<< HEAD
                projection: Some(_),
=======
                projection: [.., _],
>>>>>>> 8cd2c99a
            } => Self::in_projection(cx, place),
        }
    }

    fn in_operand(cx: &ConstCx<'_, 'tcx>, operand: &Operand<'tcx>) -> bool {
        match *operand {
            Operand::Copy(ref place) |
            Operand::Move(ref place) => Self::in_place(cx, place.as_ref()),

            Operand::Constant(ref constant) => {
                if let ConstValue::Unevaluated(def_id, _) = constant.literal.val {
                    // Don't peek inside trait associated constants.
                    if cx.tcx.trait_of_item(def_id).is_some() {
                        Self::in_any_value_of_ty(cx, constant.literal.ty).unwrap_or(false)
                    } else {
                        let (bits, _) = cx.tcx.at(constant.span).mir_const_qualif(def_id);

                        let qualif = PerQualif::decode_from_bits(bits).0[Self::IDX];

                        // Just in case the type is more specific than
                        // the definition, e.g., impl associated const
                        // with type parameters, take it into account.
                        qualif && Self::mask_for_ty(cx, constant.literal.ty)
                    }
                } else {
                    false
                }
            }
        }
    }

    fn in_rvalue_structurally(cx: &ConstCx<'_, 'tcx>, rvalue: &Rvalue<'tcx>) -> bool {
        match *rvalue {
            Rvalue::NullaryOp(..) => false,

            Rvalue::Discriminant(ref place) |
            Rvalue::Len(ref place) => Self::in_place(cx, place.as_ref()),

            Rvalue::Use(ref operand) |
            Rvalue::Repeat(ref operand, _) |
            Rvalue::UnaryOp(_, ref operand) |
            Rvalue::Cast(_, ref operand, _) => Self::in_operand(cx, operand),

            Rvalue::BinaryOp(_, ref lhs, ref rhs) |
            Rvalue::CheckedBinaryOp(_, ref lhs, ref rhs) => {
                Self::in_operand(cx, lhs) || Self::in_operand(cx, rhs)
            }

            Rvalue::Ref(_, _, ref place) => {
                // Special-case reborrows to be more like a copy of the reference.
<<<<<<< HEAD
                if let Some(ref proj) = place.projection {
                    if let ProjectionElem::Deref = proj.elem {
                        let base_ty = Place::ty_from(&place.base, &proj.base, cx.body, cx.tcx).ty;
                        if let ty::Ref(..) = base_ty.sty {
                            return Self::in_place(cx, PlaceRef {
                                base: &place.base,
                                projection: &proj.base,
=======
                if let box [proj_base @ .., elem] = &place.projection {
                    if ProjectionElem::Deref == *elem {
                        let base_ty = Place::ty_from(&place.base, proj_base, cx.body, cx.tcx).ty;
                        if let ty::Ref(..) = base_ty.sty {
                            return Self::in_place(cx, PlaceRef {
                                base: &place.base,
                                projection: proj_base,
>>>>>>> 8cd2c99a
                            });
                        }
                    }
                }

                Self::in_place(cx, place.as_ref())
            }

            Rvalue::Aggregate(_, ref operands) => {
                operands.iter().any(|o| Self::in_operand(cx, o))
            }
        }
    }

    fn in_rvalue(cx: &ConstCx<'_, 'tcx>, rvalue: &Rvalue<'tcx>) -> bool {
        Self::in_rvalue_structurally(cx, rvalue)
    }

    fn in_call(
        cx: &ConstCx<'_, 'tcx>,
        _callee: &Operand<'tcx>,
        _args: &[Operand<'tcx>],
        return_ty: Ty<'tcx>,
    ) -> bool {
        // Be conservative about the returned value of a const fn.
        Self::in_any_value_of_ty(cx, return_ty).unwrap_or(false)
    }

    fn in_value(cx: &ConstCx<'_, 'tcx>, source: ValueSource<'_, 'tcx>) -> bool {
        match source {
            ValueSource::Rvalue(rvalue) => Self::in_rvalue(cx, rvalue),
            ValueSource::DropAndReplace(source) => Self::in_operand(cx, source),
            ValueSource::Call { callee, args, return_ty } => {
                Self::in_call(cx, callee, args, return_ty)
            }
        }
    }
}

/// Constant containing interior mutability (`UnsafeCell<T>`).
/// This must be ruled out to make sure that evaluating the constant at compile-time
/// and at *any point* during the run-time would produce the same result. In particular,
/// promotion of temporaries must not change program behavior; if the promoted could be
/// written to, that would be a problem.
struct HasMutInterior;

impl Qualif for HasMutInterior {
    const IDX: usize = 0;

    fn in_any_value_of_ty(cx: &ConstCx<'_, 'tcx>, ty: Ty<'tcx>) -> Option<bool> {
        Some(!ty.is_freeze(cx.tcx, cx.param_env, DUMMY_SP))
    }

    fn in_rvalue(cx: &ConstCx<'_, 'tcx>, rvalue: &Rvalue<'tcx>) -> bool {
        match *rvalue {
            // Returning `true` for `Rvalue::Ref` indicates the borrow isn't
            // allowed in constants (and the `Checker` will error), and/or it
            // won't be promoted, due to `&mut ...` or interior mutability.
            Rvalue::Ref(_, kind, ref place) => {
                let ty = place.ty(cx.body, cx.tcx).ty;

                if let BorrowKind::Mut { .. } = kind {
                    // In theory, any zero-sized value could be borrowed
                    // mutably without consequences. However, only &mut []
                    // is allowed right now, and only in functions.
                    if cx.mode == Mode::StaticMut {
                        // Inside a `static mut`, &mut [...] is also allowed.
                        match ty.sty {
                            ty::Array(..) | ty::Slice(_) => {}
                            _ => return true,
                        }
                    } else if let ty::Array(_, len) = ty.sty {
                        // FIXME(eddyb) the `cx.mode == Mode::NonConstFn` condition
                        // seems unnecessary, given that this is merely a ZST.
                        match len.try_eval_usize(cx.tcx, cx.param_env) {
                            Some(0) if cx.mode == Mode::NonConstFn => {},
                            _ => return true,
                        }
                    } else {
                        return true;
                    }
                }
            }

            Rvalue::Aggregate(ref kind, _) => {
                if let AggregateKind::Adt(def, ..) = **kind {
                    if Some(def.did) == cx.tcx.lang_items().unsafe_cell_type() {
                        let ty = rvalue.ty(cx.body, cx.tcx);
                        assert_eq!(Self::in_any_value_of_ty(cx, ty), Some(true));
                        return true;
                    }
                }
            }

            _ => {}
        }

        Self::in_rvalue_structurally(cx, rvalue)
    }
}

/// Constant containing an ADT that implements `Drop`.
/// This must be ruled out (a) because we cannot run `Drop` during compile-time
/// as that might not be a `const fn`, and (b) because implicit promotion would
/// remove side-effects that occur as part of dropping that value.
struct NeedsDrop;

impl Qualif for NeedsDrop {
    const IDX: usize = 1;

    fn in_any_value_of_ty(cx: &ConstCx<'_, 'tcx>, ty: Ty<'tcx>) -> Option<bool> {
        Some(ty.needs_drop(cx.tcx, cx.param_env))
    }

    fn in_rvalue(cx: &ConstCx<'_, 'tcx>, rvalue: &Rvalue<'tcx>) -> bool {
        if let Rvalue::Aggregate(ref kind, _) = *rvalue {
            if let AggregateKind::Adt(def, ..) = **kind {
                if def.has_dtor(cx.tcx) {
                    return true;
                }
            }
        }

        Self::in_rvalue_structurally(cx, rvalue)
    }
}

/// Not promotable at all - non-`const fn` calls, `asm!`,
/// pointer comparisons, ptr-to-int casts, etc.
/// Inside a const context all constness rules apply, so promotion simply has to follow the regular
/// constant rules (modulo interior mutability or `Drop` rules which are handled `HasMutInterior`
/// and `NeedsDrop` respectively). Basically this duplicates the checks that the const-checking
/// visitor enforces by emitting errors when working in const context.
struct IsNotPromotable;

impl Qualif for IsNotPromotable {
    const IDX: usize = 2;

    fn in_static(cx: &ConstCx<'_, 'tcx>, static_: &Static<'tcx>) -> bool {
        match static_.kind {
            StaticKind::Promoted(_, _) => unreachable!(),
            StaticKind::Static => {
                // Only allow statics (not consts) to refer to other statics.
                let allowed = cx.mode == Mode::Static || cx.mode == Mode::StaticMut;

                !allowed ||
<<<<<<< HEAD
                    cx.tcx.get_attrs(def_id).iter().any(
=======
                    cx.tcx.get_attrs(static_.def_id).iter().any(
>>>>>>> 8cd2c99a
                        |attr| attr.check_name(sym::thread_local)
                    )
            }
        }
    }

    fn in_projection(
        cx: &ConstCx<'_, 'tcx>,
        place: PlaceRef<'_, 'tcx>,
    ) -> bool {
<<<<<<< HEAD
        let proj = place.projection.as_ref().unwrap();

        match proj.elem {
            ProjectionElem::Deref |
            ProjectionElem::Downcast(..) => return true,

            ProjectionElem::ConstantIndex {..} |
            ProjectionElem::Subslice {..} |
            ProjectionElem::Index(_) => {}

            ProjectionElem::Field(..) => {
                if cx.mode == Mode::NonConstFn {
                    let base_ty = Place::ty_from(place.base, &proj.base, cx.body, cx.tcx).ty;
                    if let Some(def) = base_ty.ty_adt_def() {
                        // No promotion of union field accesses.
                        if def.is_union() {
                            return true;
=======
        if let [proj_base @ .., elem] = place.projection {
            match elem {
                ProjectionElem::Deref |
                ProjectionElem::Downcast(..) => return true,

                ProjectionElem::ConstantIndex {..} |
                ProjectionElem::Subslice {..} |
                ProjectionElem::Index(_) => {}

                ProjectionElem::Field(..) => {
                    if cx.mode == Mode::NonConstFn {
                        let base_ty = Place::ty_from(place.base, proj_base, cx.body, cx.tcx).ty;
                        if let Some(def) = base_ty.ty_adt_def() {
                            // No promotion of union field accesses.
                            if def.is_union() {
                                return true;
                            }
>>>>>>> 8cd2c99a
                        }
                    }
                }
            }

<<<<<<< HEAD
        Self::in_projection_structurally(cx, place)
=======
            Self::in_projection_structurally(cx, place)
        } else {
            bug!("This should be called if projection is not empty");
        }
>>>>>>> 8cd2c99a
    }

    fn in_rvalue(cx: &ConstCx<'_, 'tcx>, rvalue: &Rvalue<'tcx>) -> bool {
        match *rvalue {
            Rvalue::Cast(CastKind::Misc, ref operand, cast_ty) if cx.mode == Mode::NonConstFn => {
                let operand_ty = operand.ty(cx.body, cx.tcx);
                let cast_in = CastTy::from_ty(operand_ty).expect("bad input type for cast");
                let cast_out = CastTy::from_ty(cast_ty).expect("bad output type for cast");
                match (cast_in, cast_out) {
                    (CastTy::Ptr(_), CastTy::Int(_)) |
                    (CastTy::FnPtr, CastTy::Int(_)) => {
                        // in normal functions, mark such casts as not promotable
                        return true;
                    }
                    _ => {}
                }
            }

            Rvalue::BinaryOp(op, ref lhs, _) if cx.mode == Mode::NonConstFn => {
                if let ty::RawPtr(_) | ty::FnPtr(..) = lhs.ty(cx.body, cx.tcx).sty {
                    assert!(op == BinOp::Eq || op == BinOp::Ne ||
                            op == BinOp::Le || op == BinOp::Lt ||
                            op == BinOp::Ge || op == BinOp::Gt ||
                            op == BinOp::Offset);

                    // raw pointer operations are not allowed inside promoteds
                    return true;
                }
            }

            Rvalue::NullaryOp(NullOp::Box, _) => return true,

            _ => {}
        }

        Self::in_rvalue_structurally(cx, rvalue)
    }

    fn in_call(
        cx: &ConstCx<'_, 'tcx>,
        callee: &Operand<'tcx>,
        args: &[Operand<'tcx>],
        _return_ty: Ty<'tcx>,
    ) -> bool {
        let fn_ty = callee.ty(cx.body, cx.tcx);
        match fn_ty.sty {
            ty::FnDef(def_id, _) => {
                match cx.tcx.fn_sig(def_id).abi() {
                    Abi::RustIntrinsic |
                    Abi::PlatformIntrinsic => {
                        assert!(!cx.tcx.is_const_fn(def_id));
                        match &cx.tcx.item_name(def_id).as_str()[..] {
                            | "size_of"
                            | "min_align_of"
                            | "needs_drop"
                            | "type_id"
                            | "bswap"
                            | "bitreverse"
                            | "ctpop"
                            | "cttz"
                            | "cttz_nonzero"
                            | "ctlz"
                            | "ctlz_nonzero"
                            | "wrapping_add"
                            | "wrapping_sub"
                            | "wrapping_mul"
                            | "unchecked_shl"
                            | "unchecked_shr"
                            | "rotate_left"
                            | "rotate_right"
                            | "add_with_overflow"
                            | "sub_with_overflow"
                            | "mul_with_overflow"
                            | "saturating_add"
                            | "saturating_sub"
                            | "transmute"
                            => return true,

                            _ => {}
                        }
                    }
                    _ => {
                        let is_const_fn =
                            cx.tcx.is_const_fn(def_id) ||
                            cx.tcx.is_unstable_const_fn(def_id).is_some() ||
                            cx.is_const_panic_fn(def_id);
                        if !is_const_fn {
                            return true;
                        }
                    }
                }
            }
            _ => return true,
        }

        Self::in_operand(cx, callee) || args.iter().any(|arg| Self::in_operand(cx, arg))
    }
}

/// Refers to temporaries which cannot be promoted *implicitly*.
/// Explicit promotion happens e.g. for constant arguments declared via `rustc_args_required_const`.
/// Implicit promotion has almost the same rules, except that disallows `const fn` except for
/// those marked `#[rustc_promotable]`. This is to avoid changing a legitimate run-time operation
/// into a failing compile-time operation e.g. due to addresses being compared inside the function.
struct IsNotImplicitlyPromotable;

impl Qualif for IsNotImplicitlyPromotable {
    const IDX: usize = 3;

    fn in_call(
        cx: &ConstCx<'_, 'tcx>,
        callee: &Operand<'tcx>,
        args: &[Operand<'tcx>],
        _return_ty: Ty<'tcx>,
    ) -> bool {
        if cx.mode == Mode::NonConstFn {
            if let ty::FnDef(def_id, _) = callee.ty(cx.body, cx.tcx).sty {
                // Never promote runtime `const fn` calls of
                // functions without `#[rustc_promotable]`.
                if !cx.tcx.is_promotable_const_fn(def_id) {
                    return true;
                }
            }
        }

        Self::in_operand(cx, callee) || args.iter().any(|arg| Self::in_operand(cx, arg))
    }
}

// Ensure the `IDX` values are sequential (`0..QUALIF_COUNT`).
macro_rules! static_assert_seq_qualifs {
    ($i:expr => $first:ident $(, $rest:ident)*) => {
        static_assert!({
            static_assert_seq_qualifs!($i + 1 => $($rest),*);

            $first::IDX == $i
        });
    };
    ($i:expr =>) => {
        static_assert!(QUALIF_COUNT == $i);
    };
}
static_assert_seq_qualifs!(
    0 => HasMutInterior, NeedsDrop, IsNotPromotable, IsNotImplicitlyPromotable
);

impl ConstCx<'_, 'tcx> {
    fn qualifs_in_any_value_of_ty(&self, ty: Ty<'tcx>) -> PerQualif<bool> {
        let mut qualifs = PerQualif::default();
        qualifs[HasMutInterior] = HasMutInterior::in_any_value_of_ty(self, ty).unwrap_or(false);
        qualifs[NeedsDrop] = NeedsDrop::in_any_value_of_ty(self, ty).unwrap_or(false);
        qualifs[IsNotPromotable] = IsNotPromotable::in_any_value_of_ty(self, ty).unwrap_or(false);
        qualifs[IsNotImplicitlyPromotable] =
            IsNotImplicitlyPromotable::in_any_value_of_ty(self, ty).unwrap_or(false);
        qualifs
    }

    fn qualifs_in_local(&self, local: Local) -> PerQualif<bool> {
        let mut qualifs = PerQualif::default();
        qualifs[HasMutInterior] = HasMutInterior::in_local(self, local);
        qualifs[NeedsDrop] = NeedsDrop::in_local(self, local);
        qualifs[IsNotPromotable] = IsNotPromotable::in_local(self, local);
        qualifs[IsNotImplicitlyPromotable] = IsNotImplicitlyPromotable::in_local(self, local);
        qualifs
    }

    fn qualifs_in_value(&self, source: ValueSource<'_, 'tcx>) -> PerQualif<bool> {
        let mut qualifs = PerQualif::default();
        qualifs[HasMutInterior] = HasMutInterior::in_value(self, source);
        qualifs[NeedsDrop] = NeedsDrop::in_value(self, source);
        qualifs[IsNotPromotable] = IsNotPromotable::in_value(self, source);
        qualifs[IsNotImplicitlyPromotable] = IsNotImplicitlyPromotable::in_value(self, source);
        qualifs
    }
}

/// Checks MIR for being admissible as a compile-time constant, using `ConstCx`
/// for value qualifications, and accumulates writes of
/// rvalue/call results to locals, in `local_qualif`.
/// It also records candidates for promotion in `promotion_candidates`,
/// both in functions and const/static items.
struct Checker<'a, 'tcx> {
    cx: ConstCx<'a, 'tcx>,

    span: Span,
    def_id: DefId,
    rpo: ReversePostorder<'a, 'tcx>,

    temp_promotion_state: IndexVec<Local, TempState>,
    promotion_candidates: Vec<Candidate>,
}

macro_rules! unleash_miri {
    ($this:expr) => {{
        if $this.tcx.sess.opts.debugging_opts.unleash_the_miri_inside_of_you {
            $this.tcx.sess.span_warn($this.span, "skipping const checks");
            return;
        }
    }}
}

impl Deref for Checker<'a, 'tcx> {
    type Target = ConstCx<'a, 'tcx>;

    fn deref(&self) -> &Self::Target {
        &self.cx
    }
}

impl<'a, 'tcx> Checker<'a, 'tcx> {
    fn new(tcx: TyCtxt<'tcx>, def_id: DefId, body: &'a Body<'tcx>, mode: Mode) -> Self {
        assert!(def_id.is_local());
        let mut rpo = traversal::reverse_postorder(body);
        let temps = promote_consts::collect_temps(body, &mut rpo);
        rpo.reset();

        let param_env = tcx.param_env(def_id);

        let mut cx = ConstCx {
            tcx,
            param_env,
            mode,
            body,
            per_local: PerQualif::new(BitSet::new_empty(body.local_decls.len())),
        };

        for (local, decl) in body.local_decls.iter_enumerated() {
            if let LocalKind::Arg = body.local_kind(local) {
                let qualifs = cx.qualifs_in_any_value_of_ty(decl.ty);
                for (per_local, qualif) in &mut cx.per_local.as_mut().zip(qualifs).0 {
                    if *qualif {
                        per_local.insert(local);
                    }
                }
            }
            if !temps[local].is_promotable() {
                cx.per_local[IsNotPromotable].insert(local);
            }
            if let LocalKind::Var = body.local_kind(local) {
                // Sanity check to prevent implicit and explicit promotion of
                // named locals
                assert!(cx.per_local[IsNotPromotable].contains(local));
            }
        }

        Checker {
            cx,
            span: body.span,
            def_id,
            rpo,
            temp_promotion_state: temps,
            promotion_candidates: vec![]
        }
    }

    // FIXME(eddyb) we could split the errors into meaningful
    // categories, but enabling full miri would make that
    // slightly pointless (even with feature-gating).
    fn not_const(&mut self) {
        unleash_miri!(self);
        if self.mode.requires_const_checking() {
            let mut err = struct_span_err!(
                self.tcx.sess,
                self.span,
                E0019,
                "{} contains unimplemented expression type",
                self.mode
            );
            if self.tcx.sess.teach(&err.get_code().unwrap()) {
                err.note("A function call isn't allowed in the const's initialization expression \
                          because the expression's value must be known at compile-time.");
                err.note("Remember: you can't use a function call inside a const's initialization \
                          expression! However, you can use it anywhere else.");
            }
            err.emit();
        }
    }

    /// Assigns an rvalue/call qualification to the given destination.
    fn assign(&mut self, dest: &Place<'tcx>, source: ValueSource<'_, 'tcx>, location: Location) {
        trace!("assign: {:?} <- {:?}", dest, source);

        let mut qualifs = self.qualifs_in_value(source);

        match source {
            ValueSource::Rvalue(&Rvalue::Ref(_, kind, ref place)) => {
                // Getting `true` from `HasMutInterior::in_rvalue` means
                // the borrowed place is disallowed from being borrowed,
                // due to either a mutable borrow (with some exceptions),
                // or an shared borrow of a value with interior mutability.
                // Then `HasMutInterior` is replaced with `IsNotPromotable`,
                // to avoid duplicate errors (e.g. from reborrowing).
                if qualifs[HasMutInterior] {
                    qualifs[HasMutInterior] = false;
                    qualifs[IsNotPromotable] = true;

                    if self.mode.requires_const_checking() {
                        if !self.tcx.sess.opts.debugging_opts.unleash_the_miri_inside_of_you {
                            if let BorrowKind::Mut { .. } = kind {
                                let mut err = struct_span_err!(self.tcx.sess,  self.span, E0017,
                                                               "references in {}s may only refer \
                                                                to immutable values", self.mode);
                                err.span_label(self.span, format!("{}s require immutable values",
                                                                    self.mode));
                                if self.tcx.sess.teach(&err.get_code().unwrap()) {
                                    err.note("References in statics and constants may only refer \
                                              to immutable values.\n\n\
                                              Statics are shared everywhere, and if they refer to \
                                              mutable data one might violate memory safety since \
                                              holding multiple mutable references to shared data \
                                              is not allowed.\n\n\
                                              If you really want global mutable state, try using \
                                              static mut or a global UnsafeCell.");
                                }
                                err.emit();
                            } else {
                                span_err!(self.tcx.sess, self.span, E0492,
                                          "cannot borrow a constant which may contain \
                                           interior mutability, create a static instead");
                            }
                        }
<<<<<<< HEAD
                    }
                } else if let BorrowKind::Mut { .. } | BorrowKind::Shared = kind {
                    // Don't promote BorrowKind::Shallow borrows, as they don't
                    // reach codegen.

                    // We might have a candidate for promotion.
                    let candidate = Candidate::Ref(location);
                    // Start by traversing to the "base", with non-deref projections removed.
                    let mut place_projection = &place.projection;
                    while let Some(proj) = place_projection {
                        if proj.elem == ProjectionElem::Deref {
                            break;
                        }
                        place_projection = &proj.base;
                    }

                    debug!(
                        "qualify_consts: promotion candidate: place={:?} {:?}",
                        place.base, place_projection
=======
                    }
                } else if let BorrowKind::Mut { .. } | BorrowKind::Shared = kind {
                    // Don't promote BorrowKind::Shallow borrows, as they don't
                    // reach codegen.

                    // We might have a candidate for promotion.
                    let candidate = Candidate::Ref(location);
                    // Start by traversing to the "base", with non-deref projections removed.
                    let deref_proj =
                        place.projection.iter().rev().find(|&elem| *elem == ProjectionElem::Deref);

                    debug!(
                        "qualify_consts: promotion candidate: place={:?} {:?}",
                        place.base, deref_proj
>>>>>>> 8cd2c99a
                    );
                    // We can only promote interior borrows of promotable temps (non-temps
                    // don't get promoted anyway).
                    // (If we bailed out of the loop due to a `Deref` above, we will definitely
                    // not enter the conditional here.)
<<<<<<< HEAD
                    if let (PlaceBase::Local(local), None) = (&place.base, place_projection) {
=======
                    if let (PlaceBase::Local(local), None) = (&place.base, deref_proj) {
>>>>>>> 8cd2c99a
                        if self.body.local_kind(*local) == LocalKind::Temp {
                            debug!("qualify_consts: promotion candidate: local={:?}", local);
                            // The borrowed place doesn't have `HasMutInterior`
                            // (from `in_rvalue`), so we can safely ignore
                            // `HasMutInterior` from the local's qualifications.
                            // This allows borrowing fields which don't have
                            // `HasMutInterior`, from a type that does, e.g.:
                            // `let _: &'static _ = &(Cell::new(1), 2).1;`
                            let mut local_qualifs = self.qualifs_in_local(*local);
                            // Any qualifications, except HasMutInterior (see above), disqualify
                            // from promotion.
                            // This is, in particular, the "implicit promotion" version of
                            // the check making sure that we don't run drop glue during const-eval.
                            local_qualifs[HasMutInterior] = false;
                            if !local_qualifs.0.iter().any(|&qualif| qualif) {
                                debug!("qualify_consts: promotion candidate: {:?}", candidate);
                                self.promotion_candidates.push(candidate);
                            }
                        }
                    }
                }
            },
            ValueSource::Rvalue(&Rvalue::Repeat(ref operand, _)) => {
                let candidate = Candidate::Repeat(location);
                let not_promotable = IsNotImplicitlyPromotable::in_operand(self, operand) ||
                                     IsNotPromotable::in_operand(self, operand);
                debug!("assign: self.def_id={:?} operand={:?}", self.def_id, operand);
                if !not_promotable && self.tcx.features().const_in_array_repeat_expressions {
                    debug!("assign: candidate={:?}", candidate);
                    self.promotion_candidates.push(candidate);
                }
            },
            _ => {},
        }

<<<<<<< HEAD
        let mut dest_projection = &dest.projection;
        let index = loop {
            match (&dest.base, dest_projection) {
                // We treat all locals equal in constants
                (&PlaceBase::Local(index), None) => break index,
                // projections are transparent for assignments
                // we qualify the entire destination at once, even if just a field would have
                // stricter qualification
                (base, Some(proj)) => {
=======
        let mut dest_projection = &dest.projection[..];
        let index = loop {
            match (&dest.base, dest_projection) {
                // We treat all locals equal in constants
                (&PlaceBase::Local(index), []) => break index,
                // projections are transparent for assignments
                // we qualify the entire destination at once, even if just a field would have
                // stricter qualification
                (base, [proj_base @ .., _]) => {
>>>>>>> 8cd2c99a
                    // Catch more errors in the destination. `visit_place` also checks various
                    // projection rules like union field access and raw pointer deref
                    let context = PlaceContext::MutatingUse(MutatingUseContext::Store);
                    self.visit_place_base(base, context, location);
<<<<<<< HEAD
                    self.visit_projection(base, proj, context, location);
                    dest_projection = &proj.base;
                },
                (&PlaceBase::Static(box Static {
                    kind: StaticKind::Promoted(_),
                    ..
                }), None) => bug!("promoteds don't exist yet during promotion"),
                (&PlaceBase::Static(box Static{ kind: _, .. }), None) => {
=======
                    self.visit_projection(base, dest_projection, context, location);
                    dest_projection = proj_base;
                },
                (&PlaceBase::Static(box Static {
                    kind: StaticKind::Promoted(..),
                    ..
                }), []) => bug!("promoteds don't exist yet during promotion"),
                (&PlaceBase::Static(box Static{ kind: _, .. }), []) => {
>>>>>>> 8cd2c99a
                    // Catch more errors in the destination. `visit_place` also checks that we
                    // do not try to access statics from constants or try to mutate statics
                    let context = PlaceContext::MutatingUse(MutatingUseContext::Store);
                    self.visit_place_base(&dest.base, context, location);
                    return;
                }
            }
        };

        let kind = self.body.local_kind(index);
        debug!("store to {:?} {:?}", kind, index);

        // Only handle promotable temps in non-const functions.
        if self.mode == Mode::NonConstFn {
            if kind != LocalKind::Temp ||
               !self.temp_promotion_state[index].is_promotable() {
                return;
            }
        }

        // this is overly restrictive, because even full assignments do not clear the qualif
        // While we could special case full assignments, this would be inconsistent with
        // aggregates where we overwrite all fields via assignments, which would not get
        // that feature.
        for (per_local, qualif) in &mut self.cx.per_local.as_mut().zip(qualifs).0 {
            if *qualif {
                per_local.insert(index);
            }
        }

        // Ensure the `IsNotPromotable` qualification is preserved.
        // NOTE(eddyb) this is actually unnecessary right now, as
        // we never replace the local's qualif, but we might in
        // the future, and so it serves to catch changes that unset
        // important bits (in which case, asserting `contains` could
        // be replaced with calling `insert` to re-set the bit).
        if kind == LocalKind::Temp {
            if !self.temp_promotion_state[index].is_promotable() {
                assert!(self.cx.per_local[IsNotPromotable].contains(index));
            }
        }
    }

    /// Check a whole const, static initializer or const fn.
    fn check_const(&mut self) -> (u8, &'tcx BitSet<Local>) {
        debug!("const-checking {} {:?}", self.mode, self.def_id);

        let body = self.body;

        let mut seen_blocks = BitSet::new_empty(body.basic_blocks().len());
        let mut bb = START_BLOCK;
        loop {
            seen_blocks.insert(bb.index());

            self.visit_basic_block_data(bb, &body[bb]);

            let target = match body[bb].terminator().kind {
                TerminatorKind::Goto { target } |
                TerminatorKind::FalseUnwind { real_target: target, .. } |
                TerminatorKind::Drop { target, .. } |
                TerminatorKind::DropAndReplace { target, .. } |
                TerminatorKind::Assert { target, .. } |
                TerminatorKind::Call { destination: Some((_, target)), .. } => {
                    Some(target)
                }

                // Non-terminating calls cannot produce any value.
                TerminatorKind::Call { destination: None, .. } => {
                    break;
                }

                TerminatorKind::SwitchInt {..} |
                TerminatorKind::Resume |
                TerminatorKind::Abort |
                TerminatorKind::GeneratorDrop |
                TerminatorKind::Yield { .. } |
                TerminatorKind::Unreachable |
                TerminatorKind::FalseEdges { .. } => None,

                TerminatorKind::Return => {
                    break;
                }
            };

            match target {
                // No loops allowed.
                Some(target) if !seen_blocks.contains(target.index()) => {
                    bb = target;
                }
                _ => {
                    self.not_const();
                    break;
                }
            }
        }


        // Collect all the temps we need to promote.
        let mut promoted_temps = BitSet::new_empty(self.temp_promotion_state.len());

        debug!("qualify_const: promotion_candidates={:?}", self.promotion_candidates);
        for candidate in &self.promotion_candidates {
            match *candidate {
                Candidate::Repeat(Location { block: bb, statement_index: stmt_idx }) => {
<<<<<<< HEAD
                    if let StatementKind::Assign(_, box Rvalue::Repeat(
                        Operand::Move(Place {
                            base: PlaceBase::Local(index),
                            projection: None,
                        }),
                        _
                    )) = self.body[bb].statements[stmt_idx].kind {
=======
                    if let StatementKind::Assign(box(_, Rvalue::Repeat(
                        Operand::Move(Place {
                            base: PlaceBase::Local(index),
                            projection: box [],
                        }),
                        _
                    ))) = self.body[bb].statements[stmt_idx].kind {
>>>>>>> 8cd2c99a
                        promoted_temps.insert(index);
                    }
                }
                Candidate::Ref(Location { block: bb, statement_index: stmt_idx }) => {
                    if let StatementKind::Assign(
<<<<<<< HEAD
                        _,
                        box Rvalue::Ref(_, _, Place {
                            base: PlaceBase::Local(index),
                            projection: None,
                        })
=======
                        box(
                            _,
                            Rvalue::Ref(_, _, Place {
                                base: PlaceBase::Local(index),
                                projection: box [],
                            })
                        )
>>>>>>> 8cd2c99a
                    ) = self.body[bb].statements[stmt_idx].kind {
                        promoted_temps.insert(index);
                    }
                }
                Candidate::Argument { .. } => {}
            }
        }

        let mut qualifs = self.qualifs_in_local(RETURN_PLACE);

        // Account for errors in consts by using the
        // conservative type qualification instead.
        if qualifs[IsNotPromotable] {
            qualifs = self.qualifs_in_any_value_of_ty(body.return_ty());
        }

        (qualifs.encode_to_bits(), self.tcx.arena.alloc(promoted_temps))
    }
}

impl<'a, 'tcx> Visitor<'tcx> for Checker<'a, 'tcx> {
    fn visit_place_base(
        &mut self,
        place_base: &PlaceBase<'tcx>,
        context: PlaceContext,
        location: Location,
    ) {
        self.super_place_base(place_base, context, location);
        match place_base {
            PlaceBase::Local(_) => {}
<<<<<<< HEAD
            PlaceBase::Static(box Static{ kind: StaticKind::Promoted(_), .. }) => {
                unreachable!()
            }
            PlaceBase::Static(box Static{ kind: StaticKind::Static(def_id), .. }) => {
=======
            PlaceBase::Static(box Static{ kind: StaticKind::Promoted(_, _), .. }) => {
                unreachable!()
            }
            PlaceBase::Static(box Static{ kind: StaticKind::Static, def_id, .. }) => {
>>>>>>> 8cd2c99a
                if self.tcx
                        .get_attrs(*def_id)
                        .iter()
                        .any(|attr| attr.check_name(sym::thread_local)) {
                    if self.mode.requires_const_checking() {
                        span_err!(self.tcx.sess, self.span, E0625,
                                    "thread-local statics cannot be \
                                    accessed at compile-time");
                    }
                    return;
                }

                // Only allow statics (not consts) to refer to other statics.
                if self.mode == Mode::Static || self.mode == Mode::StaticMut {
                    if self.mode == Mode::Static && context.is_mutating_use() {
                        // this is not strictly necessary as miri will also bail out
                        // For interior mutability we can't really catch this statically as that
                        // goes through raw pointers and intermediate temporaries, so miri has
                        // to catch this anyway
                        self.tcx.sess.span_err(
                            self.span,
                            "cannot mutate statics in the initializer of another static",
                        );
                    }
                    return;
                }
                unleash_miri!(self);

                if self.mode.requires_const_checking() {
                    let mut err = struct_span_err!(self.tcx.sess, self.span, E0013,
                                                    "{}s cannot refer to statics, use \
                                                    a constant instead", self.mode);
                    if self.tcx.sess.teach(&err.get_code().unwrap()) {
                        err.note(
                            "Static and const variables can refer to other const variables. \
                                But a const variable cannot refer to a static variable."
                        );
                        err.help(
                            "To fix this, the value can be extracted as a const and then used."
                        );
                    }
                    err.emit()
                }
            }
        }
    }

    fn visit_projection(
        &mut self,
        place_base: &PlaceBase<'tcx>,
<<<<<<< HEAD
        proj: &Projection<'tcx>,
=======
        proj: &[PlaceElem<'tcx>],
>>>>>>> 8cd2c99a
        context: PlaceContext,
        location: Location,
    ) {
        debug!(
            "visit_place_projection: proj={:?} context={:?} location={:?}",
            proj, context, location,
        );
        self.super_projection(place_base, proj, context, location);
<<<<<<< HEAD
        match proj.elem {
            ProjectionElem::Deref => {
                if context.is_mutating_use() {
                    // `not_const` errors out in const contexts
                    self.not_const()
                }
                let base_ty = Place::ty_from(place_base, &proj.base, self.body, self.tcx).ty;
                match self.mode {
                    Mode::NonConstFn => {},
                    _ => {
                        if let ty::RawPtr(_) = base_ty.sty {
                            if !self.tcx.features().const_raw_ptr_deref {
                                emit_feature_err(
                                    &self.tcx.sess.parse_sess, sym::const_raw_ptr_deref,
                                    self.span, GateIssue::Language,
                                    &format!(
                                        "dereferencing raw pointers in {}s is unstable",
                                        self.mode,
                                    ),
                                );
                            }
                        }
                    }
                }
            }

            ProjectionElem::ConstantIndex {..} |
            ProjectionElem::Subslice {..} |
            ProjectionElem::Field(..) |
            ProjectionElem::Index(_) => {
                let base_ty = Place::ty_from(place_base, &proj.base, self.body, self.tcx).ty;
                if let Some(def) = base_ty.ty_adt_def() {
                    if def.is_union() {
                        match self.mode {
                            Mode::ConstFn => {
                                if !self.tcx.features().const_fn_union {
                                    emit_feature_err(
                                        &self.tcx.sess.parse_sess, sym::const_fn_union,
                                        self.span, GateIssue::Language,
                                        "unions in const fn are unstable",
                                    );
                                }
                            },

                            | Mode::NonConstFn
                            | Mode::Static
                            | Mode::StaticMut
                            | Mode::Const
                            => {},
                        }
                    }
=======

        if let [proj_base @ .., elem] = proj {
            match elem {
                ProjectionElem::Deref => {
                    if context.is_mutating_use() {
                        // `not_const` errors out in const contexts
                        self.not_const()
                    }
                    let base_ty = Place::ty_from(place_base, proj_base, self.body, self.tcx).ty;
                    match self.mode {
                        Mode::NonConstFn => {},
                        _ => {
                            if let ty::RawPtr(_) = base_ty.sty {
                                if !self.tcx.features().const_raw_ptr_deref {
                                    emit_feature_err(
                                        &self.tcx.sess.parse_sess, sym::const_raw_ptr_deref,
                                        self.span, GateIssue::Language,
                                        &format!(
                                            "dereferencing raw pointers in {}s is unstable",
                                            self.mode,
                                        ),
                                    );
                                }
                            }
                        }
                    }
                }

                ProjectionElem::ConstantIndex {..} |
                ProjectionElem::Subslice {..} |
                ProjectionElem::Field(..) |
                ProjectionElem::Index(_) => {
                    let base_ty = Place::ty_from(place_base, proj_base, self.body, self.tcx).ty;
                    if let Some(def) = base_ty.ty_adt_def() {
                        if def.is_union() {
                            match self.mode {
                                Mode::ConstFn => {
                                    if !self.tcx.features().const_fn_union {
                                        emit_feature_err(
                                            &self.tcx.sess.parse_sess, sym::const_fn_union,
                                            self.span, GateIssue::Language,
                                            "unions in const fn are unstable",
                                        );
                                    }
                                },

                                | Mode::NonConstFn
                                | Mode::Static
                                | Mode::StaticMut
                                | Mode::Const
                                => {},
                            }
                        }
                    }
                }

                ProjectionElem::Downcast(..) => {
                    self.not_const()
>>>>>>> 8cd2c99a
                }
            }

            ProjectionElem::Downcast(..) => {
                self.not_const()
            }
        }
    }

    fn visit_operand(&mut self, operand: &Operand<'tcx>, location: Location) {
        debug!("visit_operand: operand={:?} location={:?}", operand, location);
        self.super_operand(operand, location);

        match *operand {
            Operand::Move(ref place) => {
                // Mark the consumed locals to indicate later drops are noops.
                if let Place {
                    base: PlaceBase::Local(local),
<<<<<<< HEAD
                    projection: None,
=======
                    projection: box [],
>>>>>>> 8cd2c99a
                } = *place {
                    self.cx.per_local[NeedsDrop].remove(local);
                }
            }
            Operand::Copy(_) |
            Operand::Constant(_) => {}
        }
    }

    fn visit_rvalue(&mut self, rvalue: &Rvalue<'tcx>, location: Location) {
        debug!("visit_rvalue: rvalue={:?} location={:?}", rvalue, location);

        // Check nested operands and places.
        if let Rvalue::Ref(_, kind, ref place) = *rvalue {
            // Special-case reborrows.
            let mut reborrow_place = None;
<<<<<<< HEAD
            if let Some(ref proj) = place.projection {
                if let ProjectionElem::Deref = proj.elem {
                    let base_ty = Place::ty_from(&place.base, &proj.base, self.body, self.tcx).ty;
                    if let ty::Ref(..) = base_ty.sty {
                        reborrow_place = Some(&proj.base);
=======
            if let box [proj_base @ .., elem] = &place.projection {
                if *elem == ProjectionElem::Deref {
                    let base_ty = Place::ty_from(&place.base, proj_base, self.body, self.tcx).ty;
                    if let ty::Ref(..) = base_ty.sty {
                        reborrow_place = Some(proj_base);
>>>>>>> 8cd2c99a
                    }
                }
            }

            if let Some(proj) = reborrow_place {
                let ctx = match kind {
                    BorrowKind::Shared => PlaceContext::NonMutatingUse(
                        NonMutatingUseContext::SharedBorrow,
                    ),
                    BorrowKind::Shallow => PlaceContext::NonMutatingUse(
                        NonMutatingUseContext::ShallowBorrow,
                    ),
                    BorrowKind::Unique => PlaceContext::NonMutatingUse(
                        NonMutatingUseContext::UniqueBorrow,
                    ),
                    BorrowKind::Mut { .. } => PlaceContext::MutatingUse(
                        MutatingUseContext::Borrow,
                    ),
                };
                self.visit_place_base(&place.base, ctx, location);
<<<<<<< HEAD
                if let Some(proj) = proj {
                    self.visit_projection(&place.base, proj, ctx, location);
                }
=======
                self.visit_projection(&place.base, proj, ctx, location);
>>>>>>> 8cd2c99a
            } else {
                self.super_rvalue(rvalue, location);
            }
        } else {
            self.super_rvalue(rvalue, location);
        }

        match *rvalue {
            Rvalue::Use(_) |
            Rvalue::Repeat(..) |
            Rvalue::UnaryOp(UnOp::Neg, _) |
            Rvalue::UnaryOp(UnOp::Not, _) |
            Rvalue::NullaryOp(NullOp::SizeOf, _) |
            Rvalue::CheckedBinaryOp(..) |
            Rvalue::Cast(CastKind::Pointer(_), ..) |
            Rvalue::Discriminant(..) |
            Rvalue::Len(_) |
            Rvalue::Ref(..) |
            Rvalue::Aggregate(..) => {}

            Rvalue::Cast(CastKind::Misc, ref operand, cast_ty) => {
                let operand_ty = operand.ty(self.body, self.tcx);
                let cast_in = CastTy::from_ty(operand_ty).expect("bad input type for cast");
                let cast_out = CastTy::from_ty(cast_ty).expect("bad output type for cast");
                match (cast_in, cast_out) {
                    (CastTy::Ptr(_), CastTy::Int(_)) |
                    (CastTy::FnPtr, CastTy::Int(_)) if self.mode != Mode::NonConstFn => {
                        unleash_miri!(self);
                        if !self.tcx.features().const_raw_ptr_to_usize_cast {
                            // in const fn and constants require the feature gate
                            // FIXME: make it unsafe inside const fn and constants
                            emit_feature_err(
                                &self.tcx.sess.parse_sess, sym::const_raw_ptr_to_usize_cast,
                                self.span, GateIssue::Language,
                                &format!(
                                    "casting pointers to integers in {}s is unstable",
                                    self.mode,
                                ),
                            );
                        }
                    }
                    _ => {}
                }
            }

            Rvalue::BinaryOp(op, ref lhs, _) => {
                if let ty::RawPtr(_) | ty::FnPtr(..) = lhs.ty(self.body, self.tcx).sty {
                    assert!(op == BinOp::Eq || op == BinOp::Ne ||
                            op == BinOp::Le || op == BinOp::Lt ||
                            op == BinOp::Ge || op == BinOp::Gt ||
                            op == BinOp::Offset);

                    unleash_miri!(self);
                    if self.mode.requires_const_checking() &&
                        !self.tcx.features().const_compare_raw_pointers
                    {
                        // require the feature gate inside constants and const fn
                        // FIXME: make it unsafe to use these operations
                        emit_feature_err(
                            &self.tcx.sess.parse_sess,
                            sym::const_compare_raw_pointers,
                            self.span,
                            GateIssue::Language,
                            &format!("comparing raw pointers inside {}", self.mode),
                        );
                    }
                }
            }

            Rvalue::NullaryOp(NullOp::Box, _) => {
                unleash_miri!(self);
                if self.mode.requires_const_checking() {
                    let mut err = struct_span_err!(self.tcx.sess, self.span, E0010,
                                                   "allocations are not allowed in {}s", self.mode);
                    err.span_label(self.span, format!("allocation not allowed in {}s", self.mode));
                    if self.tcx.sess.teach(&err.get_code().unwrap()) {
                        err.note(
                            "The value of statics and constants must be known at compile time, \
                             and they live for the entire lifetime of a program. Creating a boxed \
                             value allocates memory on the heap at runtime, and therefore cannot \
                             be done at compile time."
                        );
                    }
                    err.emit();
                }
            }
        }
    }

    fn visit_terminator_kind(&mut self,
                             kind: &TerminatorKind<'tcx>,
                             location: Location) {
        debug!("visit_terminator_kind: kind={:?} location={:?}", kind, location);
        if let TerminatorKind::Call { ref func, ref args, ref destination, .. } = *kind {
            if let Some((ref dest, _)) = *destination {
                self.assign(dest, ValueSource::Call {
                    callee: func,
                    args,
                    return_ty: dest.ty(self.body, self.tcx).ty,
                }, location);
            }

            let fn_ty = func.ty(self.body, self.tcx);
            let mut callee_def_id = None;
            let mut is_shuffle = false;
            match fn_ty.sty {
                ty::FnDef(def_id, _) => {
                    callee_def_id = Some(def_id);
                    match self.tcx.fn_sig(def_id).abi() {
                        Abi::RustIntrinsic |
                        Abi::PlatformIntrinsic => {
                            assert!(!self.tcx.is_const_fn(def_id));
                            match &self.tcx.item_name(def_id).as_str()[..] {
                                // special intrinsic that can be called diretly without an intrinsic
                                // feature gate needs a language feature gate
                                "transmute" => {
                                    if self.mode.requires_const_checking() {
                                        // const eval transmute calls only with the feature gate
                                        if !self.tcx.features().const_transmute {
                                            emit_feature_err(
                                                &self.tcx.sess.parse_sess, sym::const_transmute,
                                                self.span, GateIssue::Language,
                                                &format!("The use of std::mem::transmute() \
                                                is gated in {}s", self.mode));
                                        }
                                    }
                                }

                                name if name.starts_with("simd_shuffle") => {
                                    is_shuffle = true;
                                }

                                // no need to check feature gates, intrinsics are only callable
                                // from the libstd or with forever unstable feature gates
                                _ => {}
                            }
                        }
                        _ => {
                            // In normal functions no calls are feature-gated.
                            if self.mode.requires_const_checking() {
                                let unleash_miri = self
                                    .tcx
                                    .sess
                                    .opts
                                    .debugging_opts
                                    .unleash_the_miri_inside_of_you;
                                if self.tcx.is_const_fn(def_id) || unleash_miri {
                                    // stable const fns or unstable const fns
                                    // with their feature gate active
                                    // FIXME(eddyb) move stability checks from `is_const_fn` here.
                                } else if self.is_const_panic_fn(def_id) {
                                    // Check the const_panic feature gate.
                                    // FIXME: cannot allow this inside `allow_internal_unstable`
                                    // because that would make `panic!` insta stable in constants,
                                    // since the macro is marked with the attribute.
                                    if !self.tcx.features().const_panic {
                                        // Don't allow panics in constants without the feature gate.
                                        emit_feature_err(
                                            &self.tcx.sess.parse_sess,
                                            sym::const_panic,
                                            self.span,
                                            GateIssue::Language,
                                            &format!("panicking in {}s is unstable", self.mode),
                                        );
                                    }
                                } else if let Some(feature)
                                              = self.tcx.is_unstable_const_fn(def_id) {
                                    // Check `#[unstable]` const fns or `#[rustc_const_unstable]`
                                    // functions without the feature gate active in this crate in
                                    // order to report a better error message than the one below.
                                    if !self.span.allows_unstable(feature) {
                                        let mut err = self.tcx.sess.struct_span_err(self.span,
                                            &format!("`{}` is not yet stable as a const fn",
                                                    self.tcx.def_path_str(def_id)));
                                        if nightly_options::is_nightly_build() {
                                            help!(&mut err,
                                                  "add `#![feature({})]` to the \
                                                   crate attributes to enable",
                                                  feature);
                                        }
                                        err.emit();
                                    }
                                } else {
                                    let mut err = struct_span_err!(
                                        self.tcx.sess,
                                        self.span,
                                        E0015,
                                        "calls in {}s are limited to constant functions, \
                                         tuple structs and tuple variants",
                                        self.mode,
                                    );
                                    err.emit();
                                }
                            }
                        }
                    }
                }
                ty::FnPtr(_) => {
<<<<<<< HEAD
                    if self.mode.requires_const_checking() {
=======
                    let unleash_miri = self
                        .tcx
                        .sess
                        .opts
                        .debugging_opts
                        .unleash_the_miri_inside_of_you;
                    if self.mode.requires_const_checking() && !unleash_miri {
>>>>>>> 8cd2c99a
                        let mut err = self.tcx.sess.struct_span_err(
                            self.span,
                            "function pointers are not allowed in const fn"
                        );
                        err.emit();
                    }
                }
                _ => {
                    self.not_const();
                }
            }

            // No need to do anything in constants and statics, as everything is "constant" anyway
            // so promotion would be useless.
            if self.mode != Mode::Static && self.mode != Mode::Const {
                let constant_args = callee_def_id.and_then(|id| {
                    args_required_const(self.tcx, id)
                }).unwrap_or_default();
                for (i, arg) in args.iter().enumerate() {
                    if !(is_shuffle && i == 2 || constant_args.contains(&i)) {
                        continue;
                    }

                    let candidate = Candidate::Argument { bb: location.block, index: i };
                    // Since the argument is required to be constant,
                    // we care about constness, not promotability.
                    // If we checked for promotability, we'd miss out on
                    // the results of function calls (which are never promoted
                    // in runtime code).
                    // This is not a problem, because the argument explicitly
                    // requests constness, in contrast to regular promotion
                    // which happens even without the user requesting it.
                    // We can error out with a hard error if the argument is not
                    // constant here.
                    if !IsNotPromotable::in_operand(self, arg) {
                        debug!("visit_terminator_kind: candidate={:?}", candidate);
                        self.promotion_candidates.push(candidate);
                    } else {
                        if is_shuffle {
                            span_err!(self.tcx.sess, self.span, E0526,
                                      "shuffle indices are not constant");
                        } else {
                            self.tcx.sess.span_err(self.span,
                                &format!("argument {} is required to be a constant",
                                         i + 1));
                        }
                    }
                }
            }

            // Check callee and argument operands.
            self.visit_operand(func, location);
            for arg in args {
                self.visit_operand(arg, location);
            }
        } else if let TerminatorKind::Drop {
            location: ref place, ..
        } | TerminatorKind::DropAndReplace {
            location: ref place, ..
        } = *kind {
            match *kind {
                TerminatorKind::DropAndReplace { .. } => {}
                _ => self.super_terminator_kind(kind, location),
            }

            // Deny *any* live drops anywhere other than functions.
            if self.mode.requires_const_checking() {
                unleash_miri!(self);
                // HACK(eddyb): emulate a bit of dataflow analysis,
                // conservatively, that drop elaboration will do.
                let needs_drop = if let Place {
                    base: PlaceBase::Local(local),
<<<<<<< HEAD
                    projection: None,
=======
                    projection: box [],
>>>>>>> 8cd2c99a
                } = *place {
                    if NeedsDrop::in_local(self, local) {
                        Some(self.body.local_decls[local].source_info.span)
                    } else {
                        None
                    }
                } else {
                    Some(self.span)
                };

                if let Some(span) = needs_drop {
                    // Double-check the type being dropped, to minimize false positives.
                    let ty = place.ty(self.body, self.tcx).ty;
                    if ty.needs_drop(self.tcx, self.param_env) {
                        struct_span_err!(self.tcx.sess, span, E0493,
                                         "destructors cannot be evaluated at compile-time")
                            .span_label(span, format!("{}s cannot evaluate destructors",
                                                      self.mode))
                            .emit();
                    }
                }
            }

            match *kind {
                TerminatorKind::DropAndReplace { ref value, .. } => {
                    self.assign(place, ValueSource::DropAndReplace(value), location);
                    self.visit_operand(value, location);
                }
                _ => {}
            }
        } else {
            // Qualify any operands inside other terminators.
            self.super_terminator_kind(kind, location);
        }
    }

    fn visit_assign(&mut self,
                    dest: &Place<'tcx>,
                    rvalue: &Rvalue<'tcx>,
                    location: Location) {
        debug!("visit_assign: dest={:?} rvalue={:?} location={:?}", dest, rvalue, location);
        self.assign(dest, ValueSource::Rvalue(rvalue), location);

        self.visit_rvalue(rvalue, location);
    }

    fn visit_source_info(&mut self, source_info: &SourceInfo) {
        debug!("visit_source_info: source_info={:?}", source_info);
        self.span = source_info.span;
    }

    fn visit_statement(&mut self, statement: &Statement<'tcx>, location: Location) {
        debug!("visit_statement: statement={:?} location={:?}", statement, location);
        match statement.kind {
            StatementKind::Assign(..) => {
                self.super_statement(statement, location);
            }
            StatementKind::FakeRead(FakeReadCause::ForMatchedPlace, _) => {
                self.not_const();
            }
            // FIXME(eddyb) should these really do nothing?
            StatementKind::FakeRead(..) |
            StatementKind::SetDiscriminant { .. } |
            StatementKind::StorageLive(_) |
            StatementKind::StorageDead(_) |
            StatementKind::InlineAsm {..} |
            StatementKind::Retag { .. } |
            StatementKind::AscribeUserType(..) |
            StatementKind::Nop => {}
        }
    }
}

pub fn provide(providers: &mut Providers<'_>) {
    *providers = Providers {
        mir_const_qualif,
        ..*providers
    };
}

fn mir_const_qualif(tcx: TyCtxt<'_>, def_id: DefId) -> (u8, &BitSet<Local>) {
    // N.B., this `borrow()` is guaranteed to be valid (i.e., the value
    // cannot yet be stolen), because `mir_validated()`, which steals
    // from `mir_const(), forces this query to execute before
    // performing the steal.
    let body = &tcx.mir_const(def_id).borrow();

    if body.return_ty().references_error() {
        tcx.sess.delay_span_bug(body.span, "mir_const_qualif: MIR had errors");
        return (1 << IsNotPromotable::IDX, tcx.arena.alloc(BitSet::new_empty(0)));
    }

    Checker::new(tcx, def_id, body, Mode::Const).check_const()
}

pub struct QualifyAndPromoteConstants<'tcx> {
    pub promoted: Cell<IndexVec<Promoted, Body<'tcx>>>,
}

impl<'tcx> Default for QualifyAndPromoteConstants<'tcx> {
    fn default() -> Self {
        QualifyAndPromoteConstants {
            promoted: Cell::new(IndexVec::new()),
        }
    }
}

<<<<<<< HEAD
impl MirPass for QualifyAndPromoteConstants {
    fn run_pass<'tcx>(&self, tcx: TyCtxt<'tcx>, src: MirSource<'tcx>, body: &mut Body<'tcx>) {
=======
impl<'tcx> MirPass<'tcx> for QualifyAndPromoteConstants<'tcx> {
    fn run_pass(&self, tcx: TyCtxt<'tcx>, src: MirSource<'tcx>, body: &mut Body<'tcx>) {
>>>>>>> 8cd2c99a
        // There's not really any point in promoting errorful MIR.
        if body.return_ty().references_error() {
            tcx.sess.delay_span_bug(body.span, "QualifyAndPromoteConstants: MIR had errors");
            return;
        }

        if src.promoted.is_some() {
            return;
        }

        let def_id = src.def_id();
<<<<<<< HEAD
        let id = tcx.hir().as_local_hir_id(def_id).unwrap();
        let mut const_promoted_temps = None;
        let mode = match tcx.hir().body_owner_kind(id) {
            hir::BodyOwnerKind::Closure => Mode::NonConstFn,
            hir::BodyOwnerKind::Fn => {
                if tcx.is_const_fn(def_id) {
                    Mode::ConstFn
                } else {
                    Mode::NonConstFn
                }
            }
            hir::BodyOwnerKind::Const => {
                const_promoted_temps = Some(tcx.mir_const_qualif(def_id).1);
                Mode::Const
            }
            hir::BodyOwnerKind::Static(hir::MutImmutable) => Mode::Static,
            hir::BodyOwnerKind::Static(hir::MutMutable) => Mode::StaticMut,
        };

        debug!("run_pass: mode={:?}", mode);
        if mode == Mode::NonConstFn || mode == Mode::ConstFn {
=======
        let hir_id = tcx.hir().as_local_hir_id(def_id).unwrap();

        let mode = determine_mode(tcx, hir_id, def_id);

        debug!("run_pass: mode={:?}", mode);
        if let Mode::NonConstFn | Mode::ConstFn = mode {
>>>>>>> 8cd2c99a
            // This is ugly because Checker holds onto mir,
            // which can't be mutated until its scope ends.
            let (temps, candidates) = {
                let mut checker = Checker::new(tcx, def_id, body, mode);
<<<<<<< HEAD
                if mode == Mode::ConstFn {
=======
                if let Mode::ConstFn = mode {
>>>>>>> 8cd2c99a
                    if tcx.sess.opts.debugging_opts.unleash_the_miri_inside_of_you {
                        checker.check_const();
                    } else if tcx.is_min_const_fn(def_id) {
                        // Enforce `min_const_fn` for stable `const fn`s.
                        use super::qualify_min_const_fn::is_min_const_fn;
                        if let Err((span, err)) = is_min_const_fn(tcx, def_id, body) {
<<<<<<< HEAD
                            let mut diag = struct_span_err!(
                                tcx.sess,
                                span,
                                E0723,
                                "{}",
                                err,
                            );
                            diag.note("for more information, see issue \
                                       https://github.com/rust-lang/rust/issues/57563");
                            diag.help(
                                "add `#![feature(const_fn)]` to the crate attributes to enable",
                            );
                            diag.emit();
=======
                            error_min_const_fn_violation(tcx, span, err);
>>>>>>> 8cd2c99a
                        } else {
                            // this should not produce any errors, but better safe than sorry
                            // FIXME(#53819)
                            checker.check_const();
                        }
                    } else {
                        // Enforce a constant-like CFG for `const fn`.
                        checker.check_const();
                    }
                } else {
                    while let Some((bb, data)) = checker.rpo.next() {
                        checker.visit_basic_block_data(bb, data);
                    }
                }

                (checker.temp_promotion_state, checker.promotion_candidates)
            };

            // Do the actual promotion, now that we know what's viable.
<<<<<<< HEAD
            promote_consts::promote_candidates(body, tcx, temps, candidates);
        } else {
            if !body.control_flow_destroyed.is_empty() {
                let mut locals = body.vars_iter();
                if let Some(local) = locals.next() {
                    let span = body.local_decls[local].source_info.span;
                    let mut error = tcx.sess.struct_span_err(
                        span,
                        &format!(
                            "new features like let bindings are not permitted in {}s \
                            which also use short circuiting operators",
                            mode,
                        ),
                    );
                    for (span, kind) in body.control_flow_destroyed.iter() {
                        error.span_note(
                            *span,
                            &format!("use of {} here does not actually short circuit due to \
                            the const evaluator presently not being able to do control flow. \
                            See https://github.com/rust-lang/rust/issues/49146 for more \
                            information.", kind),
                        );
                    }
                    for local in locals {
                        let span = body.local_decls[local].source_info.span;
                        error.span_note(
                            span,
                            "more locals defined here",
                        );
                    }
                    error.emit();
                }
            }
            let promoted_temps = if mode == Mode::Const {
                // Already computed by `mir_const_qualif`.
                const_promoted_temps.unwrap()
            } else {
                Checker::new(tcx, def_id, body, mode).check_const().1
=======
            self.promoted.set(
                promote_consts::promote_candidates(def_id, body, tcx, temps, candidates)
            );
        } else {
            check_short_circuiting_in_const_local(tcx, body, mode);

            let promoted_temps = match mode {
                Mode::Const => tcx.mir_const_qualif(def_id).1,
                _ => Checker::new(tcx, def_id, body, mode).check_const().1,
>>>>>>> 8cd2c99a
            };
            remove_drop_and_storage_dead_on_promoted_locals(body, promoted_temps);
        }

<<<<<<< HEAD
            // In `const` and `static` everything without `StorageDead`
            // is `'static`, we don't have to create promoted MIR fragments,
            // just remove `Drop` and `StorageDead` on "promoted" locals.
            debug!("run_pass: promoted_temps={:?}", promoted_temps);
            for block in body.basic_blocks_mut() {
                block.statements.retain(|statement| {
                    match statement.kind {
                        StatementKind::StorageDead(index) => {
                            !promoted_temps.contains(index)
                        }
                        _ => true
                    }
                });
                let terminator = block.terminator_mut();
                match terminator.kind {
                    TerminatorKind::Drop {
                        location: Place {
                            base: PlaceBase::Local(index),
                            projection: None,
                        },
                        target,
                        ..
                    } => {
                        if promoted_temps.contains(index) {
                            terminator.kind = TerminatorKind::Goto {
                                target,
                            };
                        }
                    }
                    _ => {}
                }
            }
=======
        if mode == Mode::Static && !tcx.has_attr(def_id, sym::thread_local) {
            // `static`s (not `static mut`s) which are not `#[thread_local]` must be `Sync`.
            check_static_is_sync(tcx, body, hir_id);
>>>>>>> 8cd2c99a
        }
    }
}

<<<<<<< HEAD
        // Statics must be Sync.
        if mode == Mode::Static {
            // `#[thread_local]` statics don't have to be `Sync`.
            for attr in &tcx.get_attrs(def_id)[..] {
                if attr.check_name(sym::thread_local) {
                    return;
                }
            }
            let ty = body.return_ty();
            tcx.infer_ctxt().enter(|infcx| {
                let param_env = ty::ParamEnv::empty();
                let cause = traits::ObligationCause::new(body.span, id, traits::SharedStatic);
                let mut fulfillment_cx = traits::FulfillmentContext::new();
                fulfillment_cx.register_bound(&infcx,
                                              param_env,
                                              ty,
                                              tcx.require_lang_item(lang_items::SyncTraitLangItem),
                                              cause);
                if let Err(err) = fulfillment_cx.select_all_or_error(&infcx) {
                    infcx.report_fulfillment_errors(&err, None, false);
                }
            });
        }
    }
}

=======
fn determine_mode(tcx: TyCtxt<'_>, hir_id: HirId, def_id: DefId) -> Mode {
    match tcx.hir().body_owner_kind(hir_id) {
        hir::BodyOwnerKind::Closure => Mode::NonConstFn,
        hir::BodyOwnerKind::Fn if tcx.is_const_fn(def_id) => Mode::ConstFn,
        hir::BodyOwnerKind::Fn => Mode::NonConstFn,
        hir::BodyOwnerKind::Const => Mode::Const,
        hir::BodyOwnerKind::Static(hir::MutImmutable) => Mode::Static,
        hir::BodyOwnerKind::Static(hir::MutMutable) => Mode::StaticMut,
    }
}

fn error_min_const_fn_violation(tcx: TyCtxt<'_>, span: Span, msg: Cow<'_, str>) {
    struct_span_err!(tcx.sess, span, E0723, "{}", msg)
        .note("for more information, see issue https://github.com/rust-lang/rust/issues/57563")
        .help("add `#![feature(const_fn)]` to the crate attributes to enable")
        .emit();
}

fn check_short_circuiting_in_const_local(tcx: TyCtxt<'_>, body: &mut Body<'tcx>, mode: Mode) {
    if body.control_flow_destroyed.is_empty() {
        return;
    }

    let mut locals = body.vars_iter();
    if let Some(local) = locals.next() {
        let span = body.local_decls[local].source_info.span;
        let mut error = tcx.sess.struct_span_err(
            span,
            &format!(
                "new features like let bindings are not permitted in {}s \
                which also use short circuiting operators",
                mode,
            ),
        );
        for (span, kind) in body.control_flow_destroyed.iter() {
            error.span_note(
                *span,
                &format!("use of {} here does not actually short circuit due to \
                the const evaluator presently not being able to do control flow. \
                See https://github.com/rust-lang/rust/issues/49146 for more \
                information.", kind),
            );
        }
        for local in locals {
            let span = body.local_decls[local].source_info.span;
            error.span_note(span, "more locals defined here");
        }
        error.emit();
    }
}

/// In `const` and `static` everything without `StorageDead`
/// is `'static`, we don't have to create promoted MIR fragments,
/// just remove `Drop` and `StorageDead` on "promoted" locals.
fn remove_drop_and_storage_dead_on_promoted_locals(
    body: &mut Body<'tcx>,
    promoted_temps: &BitSet<Local>,
) {
    debug!("run_pass: promoted_temps={:?}", promoted_temps);

    for block in body.basic_blocks_mut() {
        block.statements.retain(|statement| {
            match statement.kind {
                StatementKind::StorageDead(index) => !promoted_temps.contains(index),
                _ => true
            }
        });
        let terminator = block.terminator_mut();
        match terminator.kind {
            TerminatorKind::Drop {
                location: Place {
                    base: PlaceBase::Local(index),
                    projection: box [],
                },
                target,
                ..
            } if promoted_temps.contains(index) => {
                terminator.kind = TerminatorKind::Goto { target };
            }
            _ => {}
        }
    }
}

fn check_static_is_sync(tcx: TyCtxt<'tcx>, body: &mut Body<'tcx>, hir_id: HirId) {
    let ty = body.return_ty();
    tcx.infer_ctxt().enter(|infcx| {
        let cause = traits::ObligationCause::new(body.span, hir_id, traits::SharedStatic);
        let mut fulfillment_cx = traits::FulfillmentContext::new();
        let sync_def_id = tcx.require_lang_item(lang_items::SyncTraitLangItem, Some(body.span));
        fulfillment_cx.register_bound(&infcx, ty::ParamEnv::empty(), ty, sync_def_id, cause);
        if let Err(err) = fulfillment_cx.select_all_or_error(&infcx) {
            infcx.report_fulfillment_errors(&err, None, false);
        }
    });
}

>>>>>>> 8cd2c99a
fn args_required_const(tcx: TyCtxt<'_>, def_id: DefId) -> Option<FxHashSet<usize>> {
    let attrs = tcx.get_attrs(def_id);
    let attr = attrs.iter().find(|a| a.check_name(sym::rustc_args_required_const))?;
    let mut ret = FxHashSet::default();
    for meta in attr.meta_item_list()? {
        match meta.literal()?.node {
            LitKind::Int(a, _) => { ret.insert(a as usize); }
            _ => return None,
        }
    }
    Some(ret)
}<|MERGE_RESOLUTION|>--- conflicted
+++ resolved
@@ -187,28 +187,6 @@
         cx: &ConstCx<'_, 'tcx>,
         place: PlaceRef<'_, 'tcx>,
     ) -> bool {
-<<<<<<< HEAD
-        let proj = place.projection.as_ref().unwrap();
-
-        let base_qualif = Self::in_place(cx, PlaceRef {
-            base: place.base,
-            projection: &proj.base,
-        });
-        let qualif = base_qualif && Self::mask_for_ty(
-            cx,
-            Place::ty_from(place.base, &proj.base, cx.body, cx.tcx)
-                .projection_ty(cx.tcx, &proj.elem)
-                .ty,
-        );
-        match proj.elem {
-            ProjectionElem::Deref |
-            ProjectionElem::Subslice { .. } |
-            ProjectionElem::Field(..) |
-            ProjectionElem::ConstantIndex { .. } |
-            ProjectionElem::Downcast(..) => qualif,
-
-            ProjectionElem::Index(local) => qualif || Self::in_local(cx, local),
-=======
         if let [proj_base @ .., elem] = place.projection {
             let base_qualif = Self::in_place(cx, PlaceRef {
                 base: place.base,
@@ -231,7 +209,6 @@
             }
         } else {
             bug!("This should be called if projection is not empty");
->>>>>>> 8cd2c99a
         }
     }
 
@@ -246,20 +223,6 @@
         match place {
             PlaceRef {
                 base: PlaceBase::Local(local),
-<<<<<<< HEAD
-                projection: None,
-            } => Self::in_local(cx, *local),
-            PlaceRef {
-                base: PlaceBase::Static(box Static {
-                    kind: StaticKind::Promoted(_),
-                    ..
-                }),
-                projection: None,
-            } => bug!("qualifying already promoted MIR"),
-            PlaceRef {
-                base: PlaceBase::Static(static_),
-                projection: None,
-=======
                 projection: [],
             } => Self::in_local(cx, *local),
             PlaceRef {
@@ -272,17 +235,12 @@
             PlaceRef {
                 base: PlaceBase::Static(static_),
                 projection: [],
->>>>>>> 8cd2c99a
             } => {
                 Self::in_static(cx, static_)
             },
             PlaceRef {
                 base: _,
-<<<<<<< HEAD
-                projection: Some(_),
-=======
                 projection: [.., _],
->>>>>>> 8cd2c99a
             } => Self::in_projection(cx, place),
         }
     }
@@ -333,15 +291,6 @@
 
             Rvalue::Ref(_, _, ref place) => {
                 // Special-case reborrows to be more like a copy of the reference.
-<<<<<<< HEAD
-                if let Some(ref proj) = place.projection {
-                    if let ProjectionElem::Deref = proj.elem {
-                        let base_ty = Place::ty_from(&place.base, &proj.base, cx.body, cx.tcx).ty;
-                        if let ty::Ref(..) = base_ty.sty {
-                            return Self::in_place(cx, PlaceRef {
-                                base: &place.base,
-                                projection: &proj.base,
-=======
                 if let box [proj_base @ .., elem] = &place.projection {
                     if ProjectionElem::Deref == *elem {
                         let base_ty = Place::ty_from(&place.base, proj_base, cx.body, cx.tcx).ty;
@@ -349,7 +298,6 @@
                             return Self::in_place(cx, PlaceRef {
                                 base: &place.base,
                                 projection: proj_base,
->>>>>>> 8cd2c99a
                             });
                         }
                     }
@@ -496,11 +444,7 @@
                 let allowed = cx.mode == Mode::Static || cx.mode == Mode::StaticMut;
 
                 !allowed ||
-<<<<<<< HEAD
-                    cx.tcx.get_attrs(def_id).iter().any(
-=======
                     cx.tcx.get_attrs(static_.def_id).iter().any(
->>>>>>> 8cd2c99a
                         |attr| attr.check_name(sym::thread_local)
                     )
             }
@@ -511,25 +455,6 @@
         cx: &ConstCx<'_, 'tcx>,
         place: PlaceRef<'_, 'tcx>,
     ) -> bool {
-<<<<<<< HEAD
-        let proj = place.projection.as_ref().unwrap();
-
-        match proj.elem {
-            ProjectionElem::Deref |
-            ProjectionElem::Downcast(..) => return true,
-
-            ProjectionElem::ConstantIndex {..} |
-            ProjectionElem::Subslice {..} |
-            ProjectionElem::Index(_) => {}
-
-            ProjectionElem::Field(..) => {
-                if cx.mode == Mode::NonConstFn {
-                    let base_ty = Place::ty_from(place.base, &proj.base, cx.body, cx.tcx).ty;
-                    if let Some(def) = base_ty.ty_adt_def() {
-                        // No promotion of union field accesses.
-                        if def.is_union() {
-                            return true;
-=======
         if let [proj_base @ .., elem] = place.projection {
             match elem {
                 ProjectionElem::Deref |
@@ -547,20 +472,15 @@
                             if def.is_union() {
                                 return true;
                             }
->>>>>>> 8cd2c99a
                         }
                     }
                 }
             }
 
-<<<<<<< HEAD
-        Self::in_projection_structurally(cx, place)
-=======
             Self::in_projection_structurally(cx, place)
         } else {
             bug!("This should be called if projection is not empty");
         }
->>>>>>> 8cd2c99a
     }
 
     fn in_rvalue(cx: &ConstCx<'_, 'tcx>, rvalue: &Rvalue<'tcx>) -> bool {
@@ -882,27 +802,6 @@
                                            interior mutability, create a static instead");
                             }
                         }
-<<<<<<< HEAD
-                    }
-                } else if let BorrowKind::Mut { .. } | BorrowKind::Shared = kind {
-                    // Don't promote BorrowKind::Shallow borrows, as they don't
-                    // reach codegen.
-
-                    // We might have a candidate for promotion.
-                    let candidate = Candidate::Ref(location);
-                    // Start by traversing to the "base", with non-deref projections removed.
-                    let mut place_projection = &place.projection;
-                    while let Some(proj) = place_projection {
-                        if proj.elem == ProjectionElem::Deref {
-                            break;
-                        }
-                        place_projection = &proj.base;
-                    }
-
-                    debug!(
-                        "qualify_consts: promotion candidate: place={:?} {:?}",
-                        place.base, place_projection
-=======
                     }
                 } else if let BorrowKind::Mut { .. } | BorrowKind::Shared = kind {
                     // Don't promote BorrowKind::Shallow borrows, as they don't
@@ -917,17 +816,12 @@
                     debug!(
                         "qualify_consts: promotion candidate: place={:?} {:?}",
                         place.base, deref_proj
->>>>>>> 8cd2c99a
                     );
                     // We can only promote interior borrows of promotable temps (non-temps
                     // don't get promoted anyway).
                     // (If we bailed out of the loop due to a `Deref` above, we will definitely
                     // not enter the conditional here.)
-<<<<<<< HEAD
-                    if let (PlaceBase::Local(local), None) = (&place.base, place_projection) {
-=======
                     if let (PlaceBase::Local(local), None) = (&place.base, deref_proj) {
->>>>>>> 8cd2c99a
                         if self.body.local_kind(*local) == LocalKind::Temp {
                             debug!("qualify_consts: promotion candidate: local={:?}", local);
                             // The borrowed place doesn't have `HasMutInterior`
@@ -963,17 +857,6 @@
             _ => {},
         }
 
-<<<<<<< HEAD
-        let mut dest_projection = &dest.projection;
-        let index = loop {
-            match (&dest.base, dest_projection) {
-                // We treat all locals equal in constants
-                (&PlaceBase::Local(index), None) => break index,
-                // projections are transparent for assignments
-                // we qualify the entire destination at once, even if just a field would have
-                // stricter qualification
-                (base, Some(proj)) => {
-=======
         let mut dest_projection = &dest.projection[..];
         let index = loop {
             match (&dest.base, dest_projection) {
@@ -983,21 +866,10 @@
                 // we qualify the entire destination at once, even if just a field would have
                 // stricter qualification
                 (base, [proj_base @ .., _]) => {
->>>>>>> 8cd2c99a
                     // Catch more errors in the destination. `visit_place` also checks various
                     // projection rules like union field access and raw pointer deref
                     let context = PlaceContext::MutatingUse(MutatingUseContext::Store);
                     self.visit_place_base(base, context, location);
-<<<<<<< HEAD
-                    self.visit_projection(base, proj, context, location);
-                    dest_projection = &proj.base;
-                },
-                (&PlaceBase::Static(box Static {
-                    kind: StaticKind::Promoted(_),
-                    ..
-                }), None) => bug!("promoteds don't exist yet during promotion"),
-                (&PlaceBase::Static(box Static{ kind: _, .. }), None) => {
-=======
                     self.visit_projection(base, dest_projection, context, location);
                     dest_projection = proj_base;
                 },
@@ -1006,7 +878,6 @@
                     ..
                 }), []) => bug!("promoteds don't exist yet during promotion"),
                 (&PlaceBase::Static(box Static{ kind: _, .. }), []) => {
->>>>>>> 8cd2c99a
                     // Catch more errors in the destination. `visit_place` also checks that we
                     // do not try to access statics from constants or try to mutate statics
                     let context = PlaceContext::MutatingUse(MutatingUseContext::Store);
@@ -1111,15 +982,6 @@
         for candidate in &self.promotion_candidates {
             match *candidate {
                 Candidate::Repeat(Location { block: bb, statement_index: stmt_idx }) => {
-<<<<<<< HEAD
-                    if let StatementKind::Assign(_, box Rvalue::Repeat(
-                        Operand::Move(Place {
-                            base: PlaceBase::Local(index),
-                            projection: None,
-                        }),
-                        _
-                    )) = self.body[bb].statements[stmt_idx].kind {
-=======
                     if let StatementKind::Assign(box(_, Rvalue::Repeat(
                         Operand::Move(Place {
                             base: PlaceBase::Local(index),
@@ -1127,19 +989,11 @@
                         }),
                         _
                     ))) = self.body[bb].statements[stmt_idx].kind {
->>>>>>> 8cd2c99a
                         promoted_temps.insert(index);
                     }
                 }
                 Candidate::Ref(Location { block: bb, statement_index: stmt_idx }) => {
                     if let StatementKind::Assign(
-<<<<<<< HEAD
-                        _,
-                        box Rvalue::Ref(_, _, Place {
-                            base: PlaceBase::Local(index),
-                            projection: None,
-                        })
-=======
                         box(
                             _,
                             Rvalue::Ref(_, _, Place {
@@ -1147,7 +1001,6 @@
                                 projection: box [],
                             })
                         )
->>>>>>> 8cd2c99a
                     ) = self.body[bb].statements[stmt_idx].kind {
                         promoted_temps.insert(index);
                     }
@@ -1178,17 +1031,10 @@
         self.super_place_base(place_base, context, location);
         match place_base {
             PlaceBase::Local(_) => {}
-<<<<<<< HEAD
-            PlaceBase::Static(box Static{ kind: StaticKind::Promoted(_), .. }) => {
-                unreachable!()
-            }
-            PlaceBase::Static(box Static{ kind: StaticKind::Static(def_id), .. }) => {
-=======
             PlaceBase::Static(box Static{ kind: StaticKind::Promoted(_, _), .. }) => {
                 unreachable!()
             }
             PlaceBase::Static(box Static{ kind: StaticKind::Static, def_id, .. }) => {
->>>>>>> 8cd2c99a
                 if self.tcx
                         .get_attrs(*def_id)
                         .iter()
@@ -1239,11 +1085,7 @@
     fn visit_projection(
         &mut self,
         place_base: &PlaceBase<'tcx>,
-<<<<<<< HEAD
-        proj: &Projection<'tcx>,
-=======
         proj: &[PlaceElem<'tcx>],
->>>>>>> 8cd2c99a
         context: PlaceContext,
         location: Location,
     ) {
@@ -1252,59 +1094,6 @@
             proj, context, location,
         );
         self.super_projection(place_base, proj, context, location);
-<<<<<<< HEAD
-        match proj.elem {
-            ProjectionElem::Deref => {
-                if context.is_mutating_use() {
-                    // `not_const` errors out in const contexts
-                    self.not_const()
-                }
-                let base_ty = Place::ty_from(place_base, &proj.base, self.body, self.tcx).ty;
-                match self.mode {
-                    Mode::NonConstFn => {},
-                    _ => {
-                        if let ty::RawPtr(_) = base_ty.sty {
-                            if !self.tcx.features().const_raw_ptr_deref {
-                                emit_feature_err(
-                                    &self.tcx.sess.parse_sess, sym::const_raw_ptr_deref,
-                                    self.span, GateIssue::Language,
-                                    &format!(
-                                        "dereferencing raw pointers in {}s is unstable",
-                                        self.mode,
-                                    ),
-                                );
-                            }
-                        }
-                    }
-                }
-            }
-
-            ProjectionElem::ConstantIndex {..} |
-            ProjectionElem::Subslice {..} |
-            ProjectionElem::Field(..) |
-            ProjectionElem::Index(_) => {
-                let base_ty = Place::ty_from(place_base, &proj.base, self.body, self.tcx).ty;
-                if let Some(def) = base_ty.ty_adt_def() {
-                    if def.is_union() {
-                        match self.mode {
-                            Mode::ConstFn => {
-                                if !self.tcx.features().const_fn_union {
-                                    emit_feature_err(
-                                        &self.tcx.sess.parse_sess, sym::const_fn_union,
-                                        self.span, GateIssue::Language,
-                                        "unions in const fn are unstable",
-                                    );
-                                }
-                            },
-
-                            | Mode::NonConstFn
-                            | Mode::Static
-                            | Mode::StaticMut
-                            | Mode::Const
-                            => {},
-                        }
-                    }
-=======
 
         if let [proj_base @ .., elem] = proj {
             match elem {
@@ -1363,12 +1152,7 @@
 
                 ProjectionElem::Downcast(..) => {
                     self.not_const()
->>>>>>> 8cd2c99a
-                }
-            }
-
-            ProjectionElem::Downcast(..) => {
-                self.not_const()
+                }
             }
         }
     }
@@ -1382,11 +1166,7 @@
                 // Mark the consumed locals to indicate later drops are noops.
                 if let Place {
                     base: PlaceBase::Local(local),
-<<<<<<< HEAD
-                    projection: None,
-=======
                     projection: box [],
->>>>>>> 8cd2c99a
                 } = *place {
                     self.cx.per_local[NeedsDrop].remove(local);
                 }
@@ -1403,19 +1183,11 @@
         if let Rvalue::Ref(_, kind, ref place) = *rvalue {
             // Special-case reborrows.
             let mut reborrow_place = None;
-<<<<<<< HEAD
-            if let Some(ref proj) = place.projection {
-                if let ProjectionElem::Deref = proj.elem {
-                    let base_ty = Place::ty_from(&place.base, &proj.base, self.body, self.tcx).ty;
-                    if let ty::Ref(..) = base_ty.sty {
-                        reborrow_place = Some(&proj.base);
-=======
             if let box [proj_base @ .., elem] = &place.projection {
                 if *elem == ProjectionElem::Deref {
                     let base_ty = Place::ty_from(&place.base, proj_base, self.body, self.tcx).ty;
                     if let ty::Ref(..) = base_ty.sty {
                         reborrow_place = Some(proj_base);
->>>>>>> 8cd2c99a
                     }
                 }
             }
@@ -1436,13 +1208,7 @@
                     ),
                 };
                 self.visit_place_base(&place.base, ctx, location);
-<<<<<<< HEAD
-                if let Some(proj) = proj {
-                    self.visit_projection(&place.base, proj, ctx, location);
-                }
-=======
                 self.visit_projection(&place.base, proj, ctx, location);
->>>>>>> 8cd2c99a
             } else {
                 self.super_rvalue(rvalue, location);
             }
@@ -1641,9 +1407,6 @@
                     }
                 }
                 ty::FnPtr(_) => {
-<<<<<<< HEAD
-                    if self.mode.requires_const_checking() {
-=======
                     let unleash_miri = self
                         .tcx
                         .sess
@@ -1651,7 +1414,6 @@
                         .debugging_opts
                         .unleash_the_miri_inside_of_you;
                     if self.mode.requires_const_checking() && !unleash_miri {
->>>>>>> 8cd2c99a
                         let mut err = self.tcx.sess.struct_span_err(
                             self.span,
                             "function pointers are not allowed in const fn"
@@ -1724,11 +1486,7 @@
                 // conservatively, that drop elaboration will do.
                 let needs_drop = if let Place {
                     base: PlaceBase::Local(local),
-<<<<<<< HEAD
-                    projection: None,
-=======
                     projection: box [],
->>>>>>> 8cd2c99a
                 } = *place {
                     if NeedsDrop::in_local(self, local) {
                         Some(self.body.local_decls[local].source_info.span)
@@ -1836,13 +1594,8 @@
     }
 }
 
-<<<<<<< HEAD
-impl MirPass for QualifyAndPromoteConstants {
-    fn run_pass<'tcx>(&self, tcx: TyCtxt<'tcx>, src: MirSource<'tcx>, body: &mut Body<'tcx>) {
-=======
 impl<'tcx> MirPass<'tcx> for QualifyAndPromoteConstants<'tcx> {
     fn run_pass(&self, tcx: TyCtxt<'tcx>, src: MirSource<'tcx>, body: &mut Body<'tcx>) {
->>>>>>> 8cd2c99a
         // There's not really any point in promoting errorful MIR.
         if body.return_ty().references_error() {
             tcx.sess.delay_span_bug(body.span, "QualifyAndPromoteConstants: MIR had errors");
@@ -1854,68 +1607,24 @@
         }
 
         let def_id = src.def_id();
-<<<<<<< HEAD
-        let id = tcx.hir().as_local_hir_id(def_id).unwrap();
-        let mut const_promoted_temps = None;
-        let mode = match tcx.hir().body_owner_kind(id) {
-            hir::BodyOwnerKind::Closure => Mode::NonConstFn,
-            hir::BodyOwnerKind::Fn => {
-                if tcx.is_const_fn(def_id) {
-                    Mode::ConstFn
-                } else {
-                    Mode::NonConstFn
-                }
-            }
-            hir::BodyOwnerKind::Const => {
-                const_promoted_temps = Some(tcx.mir_const_qualif(def_id).1);
-                Mode::Const
-            }
-            hir::BodyOwnerKind::Static(hir::MutImmutable) => Mode::Static,
-            hir::BodyOwnerKind::Static(hir::MutMutable) => Mode::StaticMut,
-        };
-
-        debug!("run_pass: mode={:?}", mode);
-        if mode == Mode::NonConstFn || mode == Mode::ConstFn {
-=======
         let hir_id = tcx.hir().as_local_hir_id(def_id).unwrap();
 
         let mode = determine_mode(tcx, hir_id, def_id);
 
         debug!("run_pass: mode={:?}", mode);
         if let Mode::NonConstFn | Mode::ConstFn = mode {
->>>>>>> 8cd2c99a
             // This is ugly because Checker holds onto mir,
             // which can't be mutated until its scope ends.
             let (temps, candidates) = {
                 let mut checker = Checker::new(tcx, def_id, body, mode);
-<<<<<<< HEAD
-                if mode == Mode::ConstFn {
-=======
                 if let Mode::ConstFn = mode {
->>>>>>> 8cd2c99a
                     if tcx.sess.opts.debugging_opts.unleash_the_miri_inside_of_you {
                         checker.check_const();
                     } else if tcx.is_min_const_fn(def_id) {
                         // Enforce `min_const_fn` for stable `const fn`s.
                         use super::qualify_min_const_fn::is_min_const_fn;
                         if let Err((span, err)) = is_min_const_fn(tcx, def_id, body) {
-<<<<<<< HEAD
-                            let mut diag = struct_span_err!(
-                                tcx.sess,
-                                span,
-                                E0723,
-                                "{}",
-                                err,
-                            );
-                            diag.note("for more information, see issue \
-                                       https://github.com/rust-lang/rust/issues/57563");
-                            diag.help(
-                                "add `#![feature(const_fn)]` to the crate attributes to enable",
-                            );
-                            diag.emit();
-=======
                             error_min_const_fn_violation(tcx, span, err);
->>>>>>> 8cd2c99a
                         } else {
                             // this should not produce any errors, but better safe than sorry
                             // FIXME(#53819)
@@ -1935,46 +1644,6 @@
             };
 
             // Do the actual promotion, now that we know what's viable.
-<<<<<<< HEAD
-            promote_consts::promote_candidates(body, tcx, temps, candidates);
-        } else {
-            if !body.control_flow_destroyed.is_empty() {
-                let mut locals = body.vars_iter();
-                if let Some(local) = locals.next() {
-                    let span = body.local_decls[local].source_info.span;
-                    let mut error = tcx.sess.struct_span_err(
-                        span,
-                        &format!(
-                            "new features like let bindings are not permitted in {}s \
-                            which also use short circuiting operators",
-                            mode,
-                        ),
-                    );
-                    for (span, kind) in body.control_flow_destroyed.iter() {
-                        error.span_note(
-                            *span,
-                            &format!("use of {} here does not actually short circuit due to \
-                            the const evaluator presently not being able to do control flow. \
-                            See https://github.com/rust-lang/rust/issues/49146 for more \
-                            information.", kind),
-                        );
-                    }
-                    for local in locals {
-                        let span = body.local_decls[local].source_info.span;
-                        error.span_note(
-                            span,
-                            "more locals defined here",
-                        );
-                    }
-                    error.emit();
-                }
-            }
-            let promoted_temps = if mode == Mode::Const {
-                // Already computed by `mir_const_qualif`.
-                const_promoted_temps.unwrap()
-            } else {
-                Checker::new(tcx, def_id, body, mode).check_const().1
-=======
             self.promoted.set(
                 promote_consts::promote_candidates(def_id, body, tcx, temps, candidates)
             );
@@ -1984,81 +1653,17 @@
             let promoted_temps = match mode {
                 Mode::Const => tcx.mir_const_qualif(def_id).1,
                 _ => Checker::new(tcx, def_id, body, mode).check_const().1,
->>>>>>> 8cd2c99a
             };
             remove_drop_and_storage_dead_on_promoted_locals(body, promoted_temps);
         }
 
-<<<<<<< HEAD
-            // In `const` and `static` everything without `StorageDead`
-            // is `'static`, we don't have to create promoted MIR fragments,
-            // just remove `Drop` and `StorageDead` on "promoted" locals.
-            debug!("run_pass: promoted_temps={:?}", promoted_temps);
-            for block in body.basic_blocks_mut() {
-                block.statements.retain(|statement| {
-                    match statement.kind {
-                        StatementKind::StorageDead(index) => {
-                            !promoted_temps.contains(index)
-                        }
-                        _ => true
-                    }
-                });
-                let terminator = block.terminator_mut();
-                match terminator.kind {
-                    TerminatorKind::Drop {
-                        location: Place {
-                            base: PlaceBase::Local(index),
-                            projection: None,
-                        },
-                        target,
-                        ..
-                    } => {
-                        if promoted_temps.contains(index) {
-                            terminator.kind = TerminatorKind::Goto {
-                                target,
-                            };
-                        }
-                    }
-                    _ => {}
-                }
-            }
-=======
         if mode == Mode::Static && !tcx.has_attr(def_id, sym::thread_local) {
             // `static`s (not `static mut`s) which are not `#[thread_local]` must be `Sync`.
             check_static_is_sync(tcx, body, hir_id);
->>>>>>> 8cd2c99a
-        }
-    }
-}
-
-<<<<<<< HEAD
-        // Statics must be Sync.
-        if mode == Mode::Static {
-            // `#[thread_local]` statics don't have to be `Sync`.
-            for attr in &tcx.get_attrs(def_id)[..] {
-                if attr.check_name(sym::thread_local) {
-                    return;
-                }
-            }
-            let ty = body.return_ty();
-            tcx.infer_ctxt().enter(|infcx| {
-                let param_env = ty::ParamEnv::empty();
-                let cause = traits::ObligationCause::new(body.span, id, traits::SharedStatic);
-                let mut fulfillment_cx = traits::FulfillmentContext::new();
-                fulfillment_cx.register_bound(&infcx,
-                                              param_env,
-                                              ty,
-                                              tcx.require_lang_item(lang_items::SyncTraitLangItem),
-                                              cause);
-                if let Err(err) = fulfillment_cx.select_all_or_error(&infcx) {
-                    infcx.report_fulfillment_errors(&err, None, false);
-                }
-            });
-        }
-    }
-}
-
-=======
+        }
+    }
+}
+
 fn determine_mode(tcx: TyCtxt<'_>, hir_id: HirId, def_id: DefId) -> Mode {
     match tcx.hir().body_owner_kind(hir_id) {
         hir::BodyOwnerKind::Closure => Mode::NonConstFn,
@@ -2156,7 +1761,6 @@
     });
 }
 
->>>>>>> 8cd2c99a
 fn args_required_const(tcx: TyCtxt<'_>, def_id: DefId) -> Option<FxHashSet<usize>> {
     let attrs = tcx.get_attrs(def_id);
     let attr = attrs.iter().find(|a| a.check_name(sym::rustc_args_required_const))?;
