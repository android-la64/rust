//! This module provides a pass to replacing the following statements with
//! [`Nop`]s
//!
//!   - [`AscribeUserType`]
//!   - [`FakeRead`]
//!   - [`Assign`] statements with a [`Shallow`] borrow
//!
//! The `CleanFakeReadsAndBorrows` "pass" is actually implemented as two
//! traversals (aka visits) of the input MIR. The first traversal,
//! [`DeleteAndRecordFakeReads`], deletes the fake reads and finds the
//! temporaries read by [`ForMatchGuard`] reads, and [`DeleteFakeBorrows`]
//! deletes the initialization of those temporaries.
//!
//! [`AscribeUserType`]: rustc::mir::StatementKind::AscribeUserType
//! [`Shallow`]: rustc::mir::BorrowKind::Shallow
//! [`FakeRead`]: rustc::mir::StatementKind::FakeRead
//! [`Nop`]: rustc::mir::StatementKind::Nop

use rustc::mir::{BorrowKind, Rvalue, Location, Body};
use rustc::mir::{Statement, StatementKind};
use rustc::mir::visit::MutVisitor;
use rustc::ty::TyCtxt;
use crate::transform::{MirPass, MirSource};

pub struct CleanupNonCodegenStatements;

pub struct DeleteNonCodegenStatements;

<<<<<<< HEAD
impl MirPass for CleanupNonCodegenStatements {
    fn run_pass<'tcx>(&self, _tcx: TyCtxt<'tcx>, _source: MirSource<'tcx>, body: &mut Body<'tcx>) {
=======
impl<'tcx> MirPass<'tcx> for CleanupNonCodegenStatements {
    fn run_pass(&self, _tcx: TyCtxt<'tcx>, _source: MirSource<'tcx>, body: &mut Body<'tcx>) {
>>>>>>> 8cd2c99a
        let mut delete = DeleteNonCodegenStatements;
        delete.visit_body(body);
    }
}

impl<'tcx> MutVisitor<'tcx> for DeleteNonCodegenStatements {
    fn visit_statement(&mut self,
                       statement: &mut Statement<'tcx>,
                       location: Location) {
        match statement.kind {
            StatementKind::AscribeUserType(..)
            | StatementKind::Assign(box(_, Rvalue::Ref(_, BorrowKind::Shallow, _)))
            | StatementKind::FakeRead(..) => statement.make_nop(),
            _ => (),
        }
        self.super_statement(statement, location);
    }
}<|MERGE_RESOLUTION|>--- conflicted
+++ resolved
@@ -26,13 +26,8 @@
 
 pub struct DeleteNonCodegenStatements;
 
-<<<<<<< HEAD
-impl MirPass for CleanupNonCodegenStatements {
-    fn run_pass<'tcx>(&self, _tcx: TyCtxt<'tcx>, _source: MirSource<'tcx>, body: &mut Body<'tcx>) {
-=======
 impl<'tcx> MirPass<'tcx> for CleanupNonCodegenStatements {
     fn run_pass(&self, _tcx: TyCtxt<'tcx>, _source: MirSource<'tcx>, body: &mut Body<'tcx>) {
->>>>>>> 8cd2c99a
         let mut delete = DeleteNonCodegenStatements;
         delete.visit_body(body);
     }
