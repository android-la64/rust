--- conflicted
+++ resolved
@@ -11,13 +11,8 @@
 
 pub struct InstCombine;
 
-<<<<<<< HEAD
-impl MirPass for InstCombine {
-    fn run_pass<'tcx>(&self, tcx: TyCtxt<'tcx>, _: MirSource<'tcx>, body: &mut Body<'tcx>) {
-=======
 impl<'tcx> MirPass<'tcx> for InstCombine {
     fn run_pass(&self, tcx: TyCtxt<'tcx>, _: MirSource<'tcx>, body: &mut Body<'tcx>) {
->>>>>>> 8cd2c99a
         // We only run when optimizing MIR (at any level).
         if tcx.sess.opts.debugging_opts.mir_opt_level == 0 {
             return
@@ -48,14 +43,6 @@
             let new_place = match *rvalue {
                 Rvalue::Ref(_, _, Place {
                     ref mut base,
-<<<<<<< HEAD
-                    projection: Some(ref mut projection),
-                }) => Place {
-                    // Replace with dummy
-                    base: mem::replace(base, PlaceBase::Local(Local::new(0))),
-                    projection: projection.base.take(),
-                },
-=======
                     projection: ref mut projection @ box [.., _],
                 }) => {
                     if let box [proj_l @ .., proj_r] = projection {
@@ -71,7 +58,6 @@
                         unreachable!();
                     }
                 }
->>>>>>> 8cd2c99a
                 _ => bug!("Detected `&*` but didn't find `&*`!"),
             };
             *rvalue = Rvalue::Use(Operand::Copy(new_place))
@@ -106,21 +92,11 @@
 impl Visitor<'tcx> for OptimizationFinder<'b, 'tcx> {
     fn visit_rvalue(&mut self, rvalue: &Rvalue<'tcx>, location: Location) {
         if let Rvalue::Ref(_, _, Place {
-<<<<<<< HEAD
-            ref base,
-            projection: Some(ref projection),
-        }) = *rvalue {
-            if let ProjectionElem::Deref = projection.elem {
-                if Place::ty_from(&base, &projection.base, self.body, self.tcx).ty.is_region_ptr() {
-                    self.optimizations.and_stars.insert(location);
-                }
-=======
             base,
             projection: box [proj_base @ .., ProjectionElem::Deref],
         }) = rvalue {
             if Place::ty_from(base, proj_base, self.body, self.tcx).ty.is_region_ptr() {
                 self.optimizations.and_stars.insert(location);
->>>>>>> 8cd2c99a
             }
         }
 
@@ -128,12 +104,7 @@
             let place_ty = place.ty(&self.body.local_decls, self.tcx).ty;
             if let ty::Array(_, len) = place_ty.sty {
                 let span = self.body.source_info(location).span;
-<<<<<<< HEAD
-                let ty = self.tcx.types.usize;
-                let constant = Constant { span, ty, literal: len, user_ty: None };
-=======
                 let constant = Constant { span, literal: len, user_ty: None };
->>>>>>> 8cd2c99a
                 self.optimizations.arrays_lengths.insert(location, constant);
             }
         }
