//! This is the implementation of the pass which transforms generators into state machines.
//!
//! MIR generation for generators creates a function which has a self argument which
//! passes by value. This argument is effectively a generator type which only contains upvars and
//! is only used for this argument inside the MIR for the generator.
//! It is passed by value to enable upvars to be moved out of it. Drop elaboration runs on that
//! MIR before this pass and creates drop flags for MIR locals.
//! It will also drop the generator argument (which only consists of upvars) if any of the upvars
//! are moved out of. This pass elaborates the drops of upvars / generator argument in the case
//! that none of the upvars were moved out of. This is because we cannot have any drops of this
//! generator in the MIR, since it is used to create the drop glue for the generator. We'd get
//! infinite recursion otherwise.
//!
//! This pass creates the implementation for the Generator::resume function and the drop shim
//! for the generator based on the MIR input. It converts the generator argument from Self to
//! &mut Self adding derefs in the MIR as needed. It computes the final layout of the generator
//! struct which looks like this:
//!     First upvars are stored
//!     It is followed by the generator state field.
//!     Then finally the MIR locals which are live across a suspension point are stored.
//!
//!     struct Generator {
//!         upvars...,
//!         state: u32,
//!         mir_locals...,
//!     }
//!
//! This pass computes the meaning of the state field and the MIR locals which are live
//! across a suspension point. There are however three hardcoded generator states:
//!     0 - Generator have not been resumed yet
//!     1 - Generator has returned / is completed
//!     2 - Generator has been poisoned
//!
//! It also rewrites `return x` and `yield y` as setting a new generator state and returning
//! GeneratorState::Complete(x) and GeneratorState::Yielded(y) respectively.
//! MIR locals which are live across a suspension point are moved to the generator struct
//! with references to them being updated with references to the generator struct.
//!
//! The pass creates two functions which have a switch on the generator state giving
//! the action to take.
//!
//! One of them is the implementation of Generator::resume.
//! For generators with state 0 (unresumed) it starts the execution of the generator.
//! For generators with state 1 (returned) and state 2 (poisoned) it panics.
//! Otherwise it continues the execution from the last suspension point.
//!
//! The other function is the drop glue for the generator.
//! For generators with state 0 (unresumed) it drops the upvars of the generator.
//! For generators with state 1 (returned) and state 2 (poisoned) it does nothing.
//! Otherwise it drops all the values in scope at the last suspension point.

use rustc::hir;
use rustc::hir::def_id::DefId;
use rustc::mir::*;
use rustc::mir::visit::{PlaceContext, Visitor, MutVisitor};
use rustc::ty::{self, TyCtxt, AdtDef, Ty};
use rustc::ty::GeneratorSubsts;
use rustc::ty::layout::VariantIdx;
use rustc::ty::subst::SubstsRef;
use rustc_data_structures::fx::FxHashMap;
use rustc_data_structures::indexed_vec::{Idx, IndexVec};
use rustc_data_structures::bit_set::{BitSet, BitMatrix};
use std::borrow::Cow;
use std::iter;
use std::mem;
use crate::transform::{MirPass, MirSource};
use crate::transform::simplify;
use crate::transform::no_landing_pads::no_landing_pads;
use crate::dataflow::{DataflowResults, DataflowResultsConsumer, FlowAtLocation};
<<<<<<< HEAD
use crate::dataflow::{do_dataflow, DebugFormatted, state_for_location};
=======
use crate::dataflow::{do_dataflow, DebugFormatted, DataflowResultsCursor};
>>>>>>> 8cd2c99a
use crate::dataflow::{MaybeStorageLive, HaveBeenBorrowedLocals, RequiresStorage};
use crate::util::dump_mir;
use crate::util::liveness;

pub struct StateTransform;

struct RenameLocalVisitor {
    from: Local,
    to: Local,
}

impl<'tcx> MutVisitor<'tcx> for RenameLocalVisitor {
    fn visit_local(&mut self,
                   local: &mut Local,
                   _: PlaceContext,
                   _: Location) {
        if *local == self.from {
            *local = self.to;
        }
    }
}

struct DerefArgVisitor;

impl<'tcx> MutVisitor<'tcx> for DerefArgVisitor {
    fn visit_local(&mut self,
                   local: &mut Local,
                   _: PlaceContext,
                   _: Location) {
        assert_ne!(*local, self_arg());
    }

    fn visit_place(&mut self,
                    place: &mut Place<'tcx>,
                    context: PlaceContext,
                    location: Location) {
        if place.base == PlaceBase::Local(self_arg()) {
            replace_base(place, Place {
                base: PlaceBase::Local(self_arg()),
<<<<<<< HEAD
                projection: Some(Box::new(Projection {
                    base: None,
                    elem: ProjectionElem::Deref,
                })),
=======
                projection: Box::new([ProjectionElem::Deref]),
>>>>>>> 8cd2c99a
            });
        } else {
            self.super_place(place, context, location);
        }
    }
}

struct PinArgVisitor<'tcx> {
    ref_gen_ty: Ty<'tcx>,
}

impl<'tcx> MutVisitor<'tcx> for PinArgVisitor<'tcx> {
    fn visit_local(&mut self,
                   local: &mut Local,
                   _: PlaceContext,
                   _: Location) {
        assert_ne!(*local, self_arg());
    }

    fn visit_place(&mut self,
                    place: &mut Place<'tcx>,
                    context: PlaceContext,
                    location: Location) {
        if place.base == PlaceBase::Local(self_arg()) {
            replace_base(place, Place {
                base: PlaceBase::Local(self_arg()),
<<<<<<< HEAD
                projection: Some(Box::new(Projection {
                    base: None,
                    elem: ProjectionElem::Field(Field::new(0), self.ref_gen_ty),
                })),
=======
                projection: Box::new([ProjectionElem::Field(Field::new(0), self.ref_gen_ty)]),
>>>>>>> 8cd2c99a
            });
        } else {
            self.super_place(place, context, location);
        }
    }
}

fn replace_base(place: &mut Place<'tcx>, new_base: Place<'tcx>) {
<<<<<<< HEAD
    let mut projection = &mut place.projection;
    while let Some(box proj) = projection {
        projection = &mut proj.base;
    }

    place.base = new_base.base;
    *projection = new_base.projection;
=======
    place.base = new_base.base;

    let mut new_projection = new_base.projection.to_vec();
    new_projection.append(&mut place.projection.to_vec());

    place.projection = new_projection.into_boxed_slice();
>>>>>>> 8cd2c99a
}

fn self_arg() -> Local {
    Local::new(1)
}

/// Generator have not been resumed yet
const UNRESUMED: usize = GeneratorSubsts::UNRESUMED;
/// Generator has returned / is completed
const RETURNED: usize = GeneratorSubsts::RETURNED;
/// Generator has been poisoned
const POISONED: usize = GeneratorSubsts::POISONED;

struct SuspensionPoint {
    state: usize,
    resume: BasicBlock,
    drop: Option<BasicBlock>,
    storage_liveness: liveness::LiveVarSet,
}

struct TransformVisitor<'tcx> {
    tcx: TyCtxt<'tcx>,
    state_adt_ref: &'tcx AdtDef,
    state_substs: SubstsRef<'tcx>,

    // The type of the discriminant in the generator struct
    discr_ty: Ty<'tcx>,

    // Mapping from Local to (type of local, generator struct index)
    // FIXME(eddyb) This should use `IndexVec<Local, Option<_>>`.
    remap: FxHashMap<Local, (Ty<'tcx>, VariantIdx, usize)>,

    // A map from a suspension point in a block to the locals which have live storage at that point
    // FIXME(eddyb) This should use `IndexVec<BasicBlock, Option<_>>`.
    storage_liveness: FxHashMap<BasicBlock, liveness::LiveVarSet>,

    // A list of suspension points, generated during the transform
    suspension_points: Vec<SuspensionPoint>,

    // The original RETURN_PLACE local
    new_ret_local: Local,
}

impl TransformVisitor<'tcx> {
    // Make a GeneratorState rvalue
    fn make_state(&self, idx: VariantIdx, val: Operand<'tcx>) -> Rvalue<'tcx> {
        let adt = AggregateKind::Adt(self.state_adt_ref, idx, self.state_substs, None, None);
        Rvalue::Aggregate(box adt, vec![val])
    }

    // Create a Place referencing a generator struct field
    fn make_field(&self, variant_index: VariantIdx, idx: usize, ty: Ty<'tcx>) -> Place<'tcx> {
        let self_place = Place::from(self_arg());
        let base = self_place.downcast_unnamed(variant_index);
<<<<<<< HEAD
        let field = Projection {
            base: base.projection,
            elem: ProjectionElem::Field(Field::new(idx), ty),
        };
        Place {
            base: base.base,
            projection: Some(Box::new(field)),
=======
        let mut projection = base.projection.to_vec();
        projection.push(ProjectionElem::Field(Field::new(idx), ty));

        Place {
            base: base.base,
            projection: projection.into_boxed_slice(),
>>>>>>> 8cd2c99a
        }
    }

    // Create a statement which changes the discriminant
    fn set_discr(&self, state_disc: VariantIdx, source_info: SourceInfo) -> Statement<'tcx> {
        let self_place = Place::from(self_arg());
        Statement {
            source_info,
<<<<<<< HEAD
            kind: StatementKind::SetDiscriminant { place: self_place, variant_index: state_disc },
=======
            kind: StatementKind::SetDiscriminant {
                place: box self_place,
                variant_index: state_disc,
            },
>>>>>>> 8cd2c99a
        }
    }

    // Create a statement which reads the discriminant into a temporary
    fn get_discr(&self, body: &mut Body<'tcx>) -> (Statement<'tcx>, Place<'tcx>) {
        let temp_decl = LocalDecl::new_internal(self.tcx.types.isize, body.span);
        let local_decls_len = body.local_decls.push(temp_decl);
        let temp = Place::from(local_decls_len);

        let self_place = Place::from(self_arg());
        let assign = Statement {
            source_info: source_info(body),
<<<<<<< HEAD
            kind: StatementKind::Assign(temp.clone(), box Rvalue::Discriminant(self_place)),
=======
            kind: StatementKind::Assign(box(temp.clone(), Rvalue::Discriminant(self_place))),
>>>>>>> 8cd2c99a
        };
        (assign, temp)
    }
}

impl MutVisitor<'tcx> for TransformVisitor<'tcx> {
    fn visit_local(&mut self,
                   local: &mut Local,
                   _: PlaceContext,
                   _: Location) {
        assert_eq!(self.remap.get(local), None);
    }

    fn visit_place(&mut self,
                    place: &mut Place<'tcx>,
                    context: PlaceContext,
                    location: Location) {
        if let PlaceBase::Local(l) = place.base {
            // Replace an Local in the remap with a generator struct access
            if let Some(&(ty, variant_index, idx)) = self.remap.get(&l) {
                replace_base(place, self.make_field(variant_index, idx, ty));
            }
        } else {
            self.super_place(place, context, location);
        }
    }

    fn visit_basic_block_data(&mut self,
                              block: BasicBlock,
                              data: &mut BasicBlockData<'tcx>) {
        // Remove StorageLive and StorageDead statements for remapped locals
        data.retain_statements(|s| {
            match s.kind {
                StatementKind::StorageLive(l) | StatementKind::StorageDead(l) => {
                    !self.remap.contains_key(&l)
                }
                _ => true
            }
        });

        let ret_val = match data.terminator().kind {
            TerminatorKind::Return => Some((VariantIdx::new(1),
                None,
                Operand::Move(Place::from(self.new_ret_local)),
                None)),
            TerminatorKind::Yield { ref value, resume, drop } => Some((VariantIdx::new(0),
                Some(resume),
                value.clone(),
                drop)),
            _ => None
        };

        if let Some((state_idx, resume, v, drop)) = ret_val {
            let source_info = data.terminator().source_info;
            // We must assign the value first in case it gets declared dead below
            data.statements.push(Statement {
                source_info,
                kind: StatementKind::Assign(
                    box(
                        Place::return_place(),
                        self.make_state(state_idx, v)
                    )
                ),
            });
            let state = if let Some(resume) = resume { // Yield
                let state = 3 + self.suspension_points.len();

                self.suspension_points.push(SuspensionPoint {
                    state,
                    resume,
                    drop,
                    storage_liveness: self.storage_liveness.get(&block).unwrap().clone(),
                });

                VariantIdx::new(state)
            } else { // Return
                VariantIdx::new(RETURNED) // state for returned
            };
            data.statements.push(self.set_discr(state, source_info));
            data.terminator.as_mut().unwrap().kind = TerminatorKind::Return;
        }

        self.super_basic_block_data(block, data);
    }
}

fn make_generator_state_argument_indirect<'tcx>(
    tcx: TyCtxt<'tcx>,
    def_id: DefId,
    body: &mut Body<'tcx>,
) {
    let gen_ty = body.local_decls.raw[1].ty;

    let region = ty::ReFree(ty::FreeRegion {
        scope: def_id,
        bound_region: ty::BoundRegion::BrEnv,
    });

    let region = tcx.mk_region(region);

    let ref_gen_ty = tcx.mk_ref(region, ty::TypeAndMut {
        ty: gen_ty,
        mutbl: hir::MutMutable
    });

    // Replace the by value generator argument
    body.local_decls.raw[1].ty = ref_gen_ty;

    // Add a deref to accesses of the generator state
    DerefArgVisitor.visit_body(body);
}

fn make_generator_state_argument_pinned<'tcx>(tcx: TyCtxt<'tcx>, body: &mut Body<'tcx>) {
    let ref_gen_ty = body.local_decls.raw[1].ty;

    let pin_did = tcx.lang_items().pin_type().unwrap();
    let pin_adt_ref = tcx.adt_def(pin_did);
    let substs = tcx.intern_substs(&[ref_gen_ty.into()]);
    let pin_ref_gen_ty = tcx.mk_adt(pin_adt_ref, substs);

    // Replace the by ref generator argument
    body.local_decls.raw[1].ty = pin_ref_gen_ty;

    // Add the Pin field access to accesses of the generator state
    PinArgVisitor { ref_gen_ty }.visit_body(body);
}

fn replace_result_variable<'tcx>(
    ret_ty: Ty<'tcx>,
    body: &mut Body<'tcx>,
) -> Local {
    let source_info = source_info(body);
    let new_ret = LocalDecl {
        mutability: Mutability::Mut,
        ty: ret_ty,
        user_ty: UserTypeProjections::none(),
        name: None,
        source_info,
        visibility_scope: source_info.scope,
        internal: false,
        is_block_tail: None,
        is_user_variable: None,
    };
    let new_ret_local = Local::new(body.local_decls.len());
    body.local_decls.push(new_ret);
    body.local_decls.swap(RETURN_PLACE, new_ret_local);

    RenameLocalVisitor {
        from: RETURN_PLACE,
        to: new_ret_local,
    }.visit_body(body);

    new_ret_local
}

struct StorageIgnored(liveness::LiveVarSet);

impl<'tcx> Visitor<'tcx> for StorageIgnored {
    fn visit_statement(&mut self,
                       statement: &Statement<'tcx>,
                       _location: Location) {
        match statement.kind {
            StatementKind::StorageLive(l) |
            StatementKind::StorageDead(l) => { self.0.remove(l); }
            _ => (),
        }
    }
}

struct LivenessInfo {
    /// Which locals are live across any suspension point.
    ///
    /// GeneratorSavedLocal is indexed in terms of the elements in this set;
    /// i.e. GeneratorSavedLocal::new(1) corresponds to the second local
    /// included in this set.
    live_locals: liveness::LiveVarSet,

    /// The set of saved locals live at each suspension point.
    live_locals_at_suspension_points: Vec<BitSet<GeneratorSavedLocal>>,

    /// For every saved local, the set of other saved locals that are
    /// storage-live at the same time as this local. We cannot overlap locals in
    /// the layout which have conflicting storage.
    storage_conflicts: BitMatrix<GeneratorSavedLocal, GeneratorSavedLocal>,

    /// For every suspending block, the locals which are storage-live across
    /// that suspension point.
    storage_liveness: FxHashMap<BasicBlock, liveness::LiveVarSet>,
}

fn locals_live_across_suspend_points(
    tcx: TyCtxt<'tcx>,
    body: &Body<'tcx>,
    source: MirSource<'tcx>,
    movable: bool,
) -> LivenessInfo {
    let dead_unwinds = BitSet::new_empty(body.basic_blocks().len());
    let def_id = source.def_id();

    // Calculate when MIR locals have live storage. This gives us an upper bound of their
    // lifetimes.
    let storage_live_analysis = MaybeStorageLive::new(body);
<<<<<<< HEAD
    let storage_live =
        do_dataflow(tcx, body, def_id, &[], &dead_unwinds, storage_live_analysis,
                    |bd, p| DebugFormatted::new(&bd.body().local_decls[p]));
=======
    let storage_live_results =
        do_dataflow(tcx, body, def_id, &[], &dead_unwinds, storage_live_analysis,
                    |bd, p| DebugFormatted::new(&bd.body().local_decls[p]));
    let mut storage_live_cursor = DataflowResultsCursor::new(&storage_live_results, body);
>>>>>>> 8cd2c99a

    // Find the MIR locals which do not use StorageLive/StorageDead statements.
    // The storage of these locals are always live.
    let mut ignored = StorageIgnored(BitSet::new_filled(body.local_decls.len()));
    ignored.visit_body(body);

    // Calculate the MIR locals which have been previously
    // borrowed (even if they are still active).
    let borrowed_locals_analysis = HaveBeenBorrowedLocals::new(body);
<<<<<<< HEAD
    let borrowed_locals_result =
        do_dataflow(tcx, body, def_id, &[], &dead_unwinds, borrowed_locals_analysis,
                    |bd, p| DebugFormatted::new(&bd.body().local_decls[p]));

    // Calculate the MIR locals that we actually need to keep storage around
    // for.
    let requires_storage_analysis = RequiresStorage::new(body, &borrowed_locals_result);
    let requires_storage =
        do_dataflow(tcx, body, def_id, &[], &dead_unwinds, requires_storage_analysis,
                    |bd, p| DebugFormatted::new(&bd.body().local_decls[p]));
    let requires_storage_analysis = RequiresStorage::new(body, &borrowed_locals_result);
=======
    let borrowed_locals_results =
        do_dataflow(tcx, body, def_id, &[], &dead_unwinds, borrowed_locals_analysis,
                    |bd, p| DebugFormatted::new(&bd.body().local_decls[p]));
    let mut borrowed_locals_cursor = DataflowResultsCursor::new(&borrowed_locals_results, body);

    // Calculate the MIR locals that we actually need to keep storage around
    // for.
    let requires_storage_analysis = RequiresStorage::new(body, &borrowed_locals_results);
    let requires_storage_results =
        do_dataflow(tcx, body, def_id, &[], &dead_unwinds, requires_storage_analysis,
                    |bd, p| DebugFormatted::new(&bd.body().local_decls[p]));
    let mut requires_storage_cursor = DataflowResultsCursor::new(&requires_storage_results, body);
>>>>>>> 8cd2c99a

    // Calculate the liveness of MIR locals ignoring borrows.
    let mut live_locals = liveness::LiveVarSet::new_empty(body.local_decls.len());
    let mut liveness = liveness::liveness_of_locals(
        body,
    );
    liveness::dump_mir(
        tcx,
        "generator_liveness",
        source,
        body,
        &liveness,
    );

    let mut storage_liveness_map = FxHashMap::default();
    let mut live_locals_at_suspension_points = Vec::new();

    for (block, data) in body.basic_blocks().iter_enumerated() {
        if let TerminatorKind::Yield { .. } = data.terminator().kind {
            let loc = Location {
                block: block,
                statement_index: data.statements.len(),
            };

            if !movable {
<<<<<<< HEAD
                let borrowed_locals = state_for_location(loc,
                                                         &borrowed_locals_analysis,
                                                         &borrowed_locals_result,
                                                         body);
=======
>>>>>>> 8cd2c99a
                // The `liveness` variable contains the liveness of MIR locals ignoring borrows.
                // This is correct for movable generators since borrows cannot live across
                // suspension points. However for immovable generators we need to account for
                // borrows, so we conseratively assume that all borrowed locals are live until
                // we find a StorageDead statement referencing the locals.
                // To do this we just union our `liveness` result with `borrowed_locals`, which
                // contains all the locals which has been borrowed before this suspension point.
                // If a borrow is converted to a raw reference, we must also assume that it lives
                // forever. Note that the final liveness is still bounded by the storage liveness
                // of the local, which happens using the `intersect` operation below.
                borrowed_locals_cursor.seek(loc);
                liveness.outs[block].union(borrowed_locals_cursor.get());
            }

<<<<<<< HEAD
            let storage_liveness = state_for_location(loc,
                                                      &storage_live_analysis,
                                                      &storage_live,
                                                      body);
=======
            storage_live_cursor.seek(loc);
            let storage_liveness = storage_live_cursor.get();
>>>>>>> 8cd2c99a

            // Store the storage liveness for later use so we can restore the state
            // after a suspension point
            storage_liveness_map.insert(block, storage_liveness.clone());

<<<<<<< HEAD
            let mut storage_required = state_for_location(loc,
                                                          &requires_storage_analysis,
                                                          &requires_storage,
                                                          body);
=======
            requires_storage_cursor.seek(loc);
            let mut storage_required = requires_storage_cursor.get().clone();
>>>>>>> 8cd2c99a

            // Mark locals without storage statements as always requiring storage
            storage_required.union(&ignored.0);

            // Locals live are live at this point only if they are used across
            // suspension points (the `liveness` variable)
            // and their storage is required (the `storage_required` variable)
            let mut live_locals_here = storage_required;
            live_locals_here.intersect(&liveness.outs[block]);
<<<<<<< HEAD

            // The generator argument is ignored
            live_locals_here.remove(self_arg());

            debug!("loc = {:?}, live_locals_here = {:?}", loc, live_locals_here);

=======

            // The generator argument is ignored
            live_locals_here.remove(self_arg());

            debug!("loc = {:?}, live_locals_here = {:?}", loc, live_locals_here);

>>>>>>> 8cd2c99a
            // Add the locals live at this suspension point to the set of locals which live across
            // any suspension points
            live_locals.union(&live_locals_here);

            live_locals_at_suspension_points.push(live_locals_here);
        }
    }
    debug!("live_locals = {:?}", live_locals);

    // Renumber our liveness_map bitsets to include only the locals we are
    // saving.
    let live_locals_at_suspension_points = live_locals_at_suspension_points
        .iter()
        .map(|live_here| renumber_bitset(&live_here, &live_locals))
        .collect();

    let storage_conflicts = compute_storage_conflicts(
        body,
        &live_locals,
        &ignored,
<<<<<<< HEAD
        requires_storage,
        requires_storage_analysis);
=======
        requires_storage_results);
>>>>>>> 8cd2c99a

    LivenessInfo {
        live_locals,
        live_locals_at_suspension_points,
        storage_conflicts,
        storage_liveness: storage_liveness_map,
    }
}

/// Renumbers the items present in `stored_locals` and applies the renumbering
/// to 'input`.
///
/// For example, if `stored_locals = [1, 3, 5]`, this would be renumbered to
/// `[0, 1, 2]`. Thus, if `input = [3, 5]` we would return `[1, 2]`.
fn renumber_bitset(input: &BitSet<Local>, stored_locals: &liveness::LiveVarSet)
-> BitSet<GeneratorSavedLocal> {
    assert!(stored_locals.superset(&input), "{:?} not a superset of {:?}", stored_locals, input);
    let mut out = BitSet::new_empty(stored_locals.count());
    for (idx, local) in stored_locals.iter().enumerate() {
        let saved_local = GeneratorSavedLocal::from(idx);
        if input.contains(local) {
            out.insert(saved_local);
        }
    }
    debug!("renumber_bitset({:?}, {:?}) => {:?}", input, stored_locals, out);
    out
}

/// For every saved local, looks for which locals are StorageLive at the same
/// time. Generates a bitset for every local of all the other locals that may be
/// StorageLive simultaneously with that local. This is used in the layout
/// computation; see `GeneratorLayout` for more.
fn compute_storage_conflicts(
    body: &'mir Body<'tcx>,
    stored_locals: &liveness::LiveVarSet,
    ignored: &StorageIgnored,
    requires_storage: DataflowResults<'tcx, RequiresStorage<'mir, 'tcx>>,
<<<<<<< HEAD
    _requires_storage_analysis: RequiresStorage<'mir, 'tcx>,
=======
>>>>>>> 8cd2c99a
) -> BitMatrix<GeneratorSavedLocal, GeneratorSavedLocal> {
    assert_eq!(body.local_decls.len(), ignored.0.domain_size());
    assert_eq!(body.local_decls.len(), stored_locals.domain_size());
    debug!("compute_storage_conflicts({:?})", body.span);
    debug!("ignored = {:?}", ignored.0);

    // Storage ignored locals are not eligible for overlap, since their storage
    // is always live.
    let mut ineligible_locals = ignored.0.clone();
    ineligible_locals.intersect(&stored_locals);

    // Compute the storage conflicts for all eligible locals.
    let mut visitor = StorageConflictVisitor {
        body,
        stored_locals: &stored_locals,
        local_conflicts: BitMatrix::from_row_n(&ineligible_locals, body.local_decls.len()),
    };
    let mut state = FlowAtLocation::new(requires_storage);
    visitor.analyze_results(&mut state);
    let local_conflicts = visitor.local_conflicts;

    // Compress the matrix using only stored locals (Local -> GeneratorSavedLocal).
    //
    // NOTE: Today we store a full conflict bitset for every local. Technically
    // this is twice as many bits as we need, since the relation is symmetric.
    // However, in practice these bitsets are not usually large. The layout code
    // also needs to keep track of how many conflicts each local has, so it's
    // simpler to keep it this way for now.
    let mut storage_conflicts = BitMatrix::new(stored_locals.count(), stored_locals.count());
    for (idx_a, local_a) in stored_locals.iter().enumerate() {
        let saved_local_a = GeneratorSavedLocal::new(idx_a);
        if ineligible_locals.contains(local_a) {
            // Conflicts with everything.
            storage_conflicts.insert_all_into_row(saved_local_a);
        } else {
            // Keep overlap information only for stored locals.
            for (idx_b, local_b) in stored_locals.iter().enumerate() {
                let saved_local_b = GeneratorSavedLocal::new(idx_b);
                if local_conflicts.contains(local_a, local_b) {
                    storage_conflicts.insert(saved_local_a, saved_local_b);
                }
            }
        }
    }
    storage_conflicts
}

struct StorageConflictVisitor<'body, 'tcx, 's> {
    body: &'body Body<'tcx>,
    stored_locals: &'s liveness::LiveVarSet,
    // FIXME(tmandry): Consider using sparse bitsets here once we have good
    // benchmarks for generators.
    local_conflicts: BitMatrix<Local, Local>,
}

impl<'body, 'tcx, 's> DataflowResultsConsumer<'body, 'tcx>
    for StorageConflictVisitor<'body, 'tcx, 's>
{
    type FlowState = FlowAtLocation<'tcx, RequiresStorage<'body, 'tcx>>;

    fn body(&self) -> &'body Body<'tcx> {
        self.body
    }

    fn visit_block_entry(&mut self,
                         block: BasicBlock,
                         flow_state: &Self::FlowState) {
        // statement_index is only used for logging, so this is fine.
        self.apply_state(flow_state, Location { block, statement_index: 0 });
    }

    fn visit_statement_entry(&mut self,
                             loc: Location,
                             _stmt: &Statement<'tcx>,
                             flow_state: &Self::FlowState) {
        self.apply_state(flow_state, loc);
    }

    fn visit_terminator_entry(&mut self,
                              loc: Location,
                              _term: &Terminator<'tcx>,
                              flow_state: &Self::FlowState) {
        self.apply_state(flow_state, loc);
    }
}

impl<'body, 'tcx, 's> StorageConflictVisitor<'body, 'tcx, 's> {
    fn apply_state(&mut self,
                   flow_state: &FlowAtLocation<'tcx, RequiresStorage<'body, 'tcx>>,
                   loc: Location) {
        // Ignore unreachable blocks.
        match self.body.basic_blocks()[loc.block].terminator().kind {
            TerminatorKind::Unreachable => return,
            _ => (),
        };

        let mut eligible_storage_live = flow_state.as_dense().clone();
        eligible_storage_live.intersect(&self.stored_locals);

        for local in eligible_storage_live.iter() {
            self.local_conflicts.union_row_with(&eligible_storage_live, local);
        }

        if eligible_storage_live.count() > 1 {
            trace!("at {:?}, eligible_storage_live={:?}", loc, eligible_storage_live);
        }
    }
}

fn compute_layout<'tcx>(
    tcx: TyCtxt<'tcx>,
    source: MirSource<'tcx>,
    upvars: &Vec<Ty<'tcx>>,
    interior: Ty<'tcx>,
    movable: bool,
    body: &mut Body<'tcx>,
) -> (
    FxHashMap<Local, (Ty<'tcx>, VariantIdx, usize)>,
    GeneratorLayout<'tcx>,
    FxHashMap<BasicBlock, liveness::LiveVarSet>,
) {
    // Use a liveness analysis to compute locals which are live across a suspension point
    let LivenessInfo {
        live_locals, live_locals_at_suspension_points, storage_conflicts, storage_liveness
    } = locals_live_across_suspend_points(tcx, body, source, movable);

    // Erase regions from the types passed in from typeck so we can compare them with
    // MIR types
    let allowed_upvars = tcx.erase_regions(upvars);
    let allowed = match interior.sty {
        ty::GeneratorWitness(s) => tcx.erase_late_bound_regions(&s),
        _ => bug!(),
    };

    for (local, decl) in body.local_decls.iter_enumerated() {
        // Ignore locals which are internal or not live
        if !live_locals.contains(local) || decl.internal {
            continue;
        }

        // Sanity check that typeck knows about the type of locals which are
        // live across a suspension point
        if !allowed.contains(&decl.ty) && !allowed_upvars.contains(&decl.ty) {
            span_bug!(body.span,
                      "Broken MIR: generator contains type {} in MIR, \
                       but typeck only knows about {}",
                      decl.ty,
                      interior);
        }
    }

    let dummy_local = LocalDecl::new_internal(tcx.mk_unit(), body.span);

    // Gather live locals and their indices replacing values in body.local_decls
    // with a dummy to avoid changing local indices.
    let mut locals = IndexVec::<GeneratorSavedLocal, _>::new();
    let mut tys = IndexVec::<GeneratorSavedLocal, _>::new();
    let mut decls = IndexVec::<GeneratorSavedLocal, _>::new();
    for (idx, local) in live_locals.iter().enumerate() {
        let var = mem::replace(&mut body.local_decls[local], dummy_local.clone());
        locals.push(local);
        tys.push(var.ty);
        decls.push(var);
        debug!("generator saved local {:?} => {:?}", GeneratorSavedLocal::from(idx), local);
    }

    // Leave empty variants for the UNRESUMED, RETURNED, and POISONED states.
    const RESERVED_VARIANTS: usize = 3;

    // Build the generator variant field list.
    // Create a map from local indices to generator struct indices.
    let mut variant_fields: IndexVec<VariantIdx, IndexVec<Field, GeneratorSavedLocal>> =
        iter::repeat(IndexVec::new()).take(RESERVED_VARIANTS).collect();
    let mut remap = FxHashMap::default();
    for (suspension_point_idx, live_locals) in live_locals_at_suspension_points.iter().enumerate() {
        let variant_index = VariantIdx::from(RESERVED_VARIANTS + suspension_point_idx);
        let mut fields = IndexVec::new();
        for (idx, saved_local) in live_locals.iter().enumerate() {
            fields.push(saved_local);
            // Note that if a field is included in multiple variants, we will
            // just use the first one here. That's fine; fields do not move
            // around inside generators, so it doesn't matter which variant
            // index we access them by.
            remap.entry(locals[saved_local]).or_insert((tys[saved_local], variant_index, idx));
        }
        variant_fields.push(fields);
    }
    debug!("generator variant_fields = {:?}", variant_fields);
    debug!("generator storage_conflicts = {:#?}", storage_conflicts);

    let layout = GeneratorLayout {
        field_tys: tys,
        variant_fields,
        storage_conflicts,
        __local_debuginfo_codegen_only_do_not_use: decls,
    };

    (remap, layout, storage_liveness)
}

fn insert_switch<'tcx>(
    body: &mut Body<'tcx>,
    cases: Vec<(usize, BasicBlock)>,
    transform: &TransformVisitor<'tcx>,
    default: TerminatorKind<'tcx>,
) {
    let default_block = insert_term_block(body, default);
    let (assign, discr) = transform.get_discr(body);
    let switch = TerminatorKind::SwitchInt {
        discr: Operand::Move(discr),
        switch_ty: transform.discr_ty,
        values: Cow::from(cases.iter().map(|&(i, _)| i as u128).collect::<Vec<_>>()),
        targets: cases.iter().map(|&(_, d)| d).chain(iter::once(default_block)).collect(),
    };

    let source_info = source_info(body);
    body.basic_blocks_mut().raw.insert(0, BasicBlockData {
        statements: vec![assign],
        terminator: Some(Terminator {
            source_info,
            kind: switch,
        }),
        is_cleanup: false,
    });

    let blocks = body.basic_blocks_mut().iter_mut();

    for target in blocks.flat_map(|b| b.terminator_mut().successors_mut()) {
        *target = BasicBlock::new(target.index() + 1);
    }
}

fn elaborate_generator_drops<'tcx>(tcx: TyCtxt<'tcx>, def_id: DefId, body: &mut Body<'tcx>) {
    use crate::util::elaborate_drops::{elaborate_drop, Unwind};
    use crate::util::patch::MirPatch;
    use crate::shim::DropShimElaborator;

    // Note that `elaborate_drops` only drops the upvars of a generator, and
    // this is ok because `open_drop` can only be reached within that own
    // generator's resume function.

    let param_env = tcx.param_env(def_id);
    let gen = self_arg();

    let mut elaborator = DropShimElaborator {
        body: body,
        patch: MirPatch::new(body),
        tcx,
        param_env
    };

    for (block, block_data) in body.basic_blocks().iter_enumerated() {
        let (target, unwind, source_info) = match block_data.terminator() {
            &Terminator {
                source_info,
                kind: TerminatorKind::Drop {
                    location: Place {
                        base: PlaceBase::Local(local),
<<<<<<< HEAD
                        projection: None,
=======
                        projection: box [],
>>>>>>> 8cd2c99a
                    },
                    target,
                    unwind
                }
            } if local == gen => (target, unwind, source_info),
            _ => continue,
        };
        let unwind = if block_data.is_cleanup {
            Unwind::InCleanup
        } else {
            Unwind::To(unwind.unwrap_or_else(|| elaborator.patch.resume_block()))
        };
        elaborate_drop(
            &mut elaborator,
            source_info,
            &Place::from(gen),
            (),
            target,
            unwind,
            block,
        );
    }
    elaborator.patch.apply(body);
}

fn create_generator_drop_shim<'tcx>(
    tcx: TyCtxt<'tcx>,
    transform: &TransformVisitor<'tcx>,
    def_id: DefId,
    source: MirSource<'tcx>,
    gen_ty: Ty<'tcx>,
    body: &Body<'tcx>,
    drop_clean: BasicBlock,
) -> Body<'tcx> {
    let mut body = body.clone();

    let source_info = source_info(&body);

    let mut cases = create_cases(&mut body, transform, |point| point.drop);

    cases.insert(0, (UNRESUMED, drop_clean));

    // The returned state and the poisoned state fall through to the default
    // case which is just to return

    insert_switch(&mut body, cases, &transform, TerminatorKind::Return);

    for block in body.basic_blocks_mut() {
        let kind = &mut block.terminator_mut().kind;
        if let TerminatorKind::GeneratorDrop = *kind {
            *kind = TerminatorKind::Return;
        }
    }

    // Replace the return variable
    body.local_decls[RETURN_PLACE] = LocalDecl {
        mutability: Mutability::Mut,
        ty: tcx.mk_unit(),
        user_ty: UserTypeProjections::none(),
        name: None,
        source_info,
        visibility_scope: source_info.scope,
        internal: false,
        is_block_tail: None,
        is_user_variable: None,
    };

    make_generator_state_argument_indirect(tcx, def_id, &mut body);

    // Change the generator argument from &mut to *mut
    body.local_decls[self_arg()] = LocalDecl {
        mutability: Mutability::Mut,
        ty: tcx.mk_ptr(ty::TypeAndMut {
            ty: gen_ty,
            mutbl: hir::Mutability::MutMutable,
        }),
        user_ty: UserTypeProjections::none(),
        name: None,
        source_info,
        visibility_scope: source_info.scope,
        internal: false,
        is_block_tail: None,
        is_user_variable: None,
    };
    if tcx.sess.opts.debugging_opts.mir_emit_retag {
        // Alias tracking must know we changed the type
        body.basic_blocks_mut()[START_BLOCK].statements.insert(0, Statement {
            source_info,
<<<<<<< HEAD
            kind: StatementKind::Retag(RetagKind::Raw, Place::from(self_arg())),
=======
            kind: StatementKind::Retag(RetagKind::Raw, box Place::from(self_arg())),
>>>>>>> 8cd2c99a
        })
    }

    no_landing_pads(tcx, &mut body);

    // Make sure we remove dead blocks to remove
    // unrelated code from the resume part of the function
    simplify::remove_dead_blocks(&mut body);

    dump_mir(tcx, None, "generator_drop", &0, source, &mut body, |_, _| Ok(()) );

    body
}

fn insert_term_block<'tcx>(body: &mut Body<'tcx>, kind: TerminatorKind<'tcx>) -> BasicBlock {
    let term_block = BasicBlock::new(body.basic_blocks().len());
    let source_info = source_info(body);
    body.basic_blocks_mut().push(BasicBlockData {
        statements: Vec::new(),
        terminator: Some(Terminator {
            source_info,
            kind,
        }),
        is_cleanup: false,
    });
    term_block
}

fn insert_panic_block<'tcx>(
    tcx: TyCtxt<'tcx>,
    body: &mut Body<'tcx>,
    message: AssertMessage<'tcx>,
) -> BasicBlock {
    let assert_block = BasicBlock::new(body.basic_blocks().len());
    let term = TerminatorKind::Assert {
        cond: Operand::Constant(box Constant {
            span: body.span,
<<<<<<< HEAD
            ty: tcx.types.bool,
=======
>>>>>>> 8cd2c99a
            user_ty: None,
            literal: ty::Const::from_bool(tcx, false),
        }),
        expected: true,
        msg: message,
        target: assert_block,
        cleanup: None,
    };

    let source_info = source_info(body);
    body.basic_blocks_mut().push(BasicBlockData {
        statements: Vec::new(),
        terminator: Some(Terminator {
            source_info,
            kind: term,
        }),
        is_cleanup: false,
    });

    assert_block
}

fn create_generator_resume_function<'tcx>(
    tcx: TyCtxt<'tcx>,
    transform: TransformVisitor<'tcx>,
    def_id: DefId,
    source: MirSource<'tcx>,
    body: &mut Body<'tcx>,
) {
    // Poison the generator when it unwinds
    for block in body.basic_blocks_mut() {
        let source_info = block.terminator().source_info;
        if let &TerminatorKind::Resume = &block.terminator().kind {
            block.statements.push(
                transform.set_discr(VariantIdx::new(POISONED), source_info));
        }
    }

    let mut cases = create_cases(body, &transform, |point| Some(point.resume));

    use rustc::mir::interpret::PanicInfo::{
        GeneratorResumedAfterPanic,
        GeneratorResumedAfterReturn,
    };

    // Jump to the entry point on the unresumed
    cases.insert(0, (UNRESUMED, BasicBlock::new(0)));
    // Panic when resumed on the returned state
    cases.insert(1, (RETURNED, insert_panic_block(tcx, body, GeneratorResumedAfterReturn)));
    // Panic when resumed on the poisoned state
    cases.insert(2, (POISONED, insert_panic_block(tcx, body, GeneratorResumedAfterPanic)));

    insert_switch(body, cases, &transform, TerminatorKind::Unreachable);

    make_generator_state_argument_indirect(tcx, def_id, body);
    make_generator_state_argument_pinned(tcx, body);

    no_landing_pads(tcx, body);

    // Make sure we remove dead blocks to remove
    // unrelated code from the drop part of the function
    simplify::remove_dead_blocks(body);

    dump_mir(tcx, None, "generator_resume", &0, source, body, |_, _| Ok(()) );
}

fn source_info(body: &Body<'_>) -> SourceInfo {
    SourceInfo {
        span: body.span,
        scope: OUTERMOST_SOURCE_SCOPE,
    }
}

fn insert_clean_drop(body: &mut Body<'_>) -> BasicBlock {
    let return_block = insert_term_block(body, TerminatorKind::Return);

    // Create a block to destroy an unresumed generators. This can only destroy upvars.
    let drop_clean = BasicBlock::new(body.basic_blocks().len());
    let term = TerminatorKind::Drop {
        location: Place::from(self_arg()),
        target: return_block,
        unwind: None,
    };
    let source_info = source_info(body);
    body.basic_blocks_mut().push(BasicBlockData {
        statements: Vec::new(),
        terminator: Some(Terminator {
            source_info,
            kind: term,
        }),
        is_cleanup: false,
    });

    drop_clean
}

fn create_cases<'tcx, F>(
    body: &mut Body<'tcx>,
    transform: &TransformVisitor<'tcx>,
    target: F,
) -> Vec<(usize, BasicBlock)>
where
    F: Fn(&SuspensionPoint) -> Option<BasicBlock>,
{
    let source_info = source_info(body);

    transform.suspension_points.iter().filter_map(|point| {
        // Find the target for this suspension point, if applicable
        target(point).map(|target| {
            let block = BasicBlock::new(body.basic_blocks().len());
            let mut statements = Vec::new();

            // Create StorageLive instructions for locals with live storage
            for i in 0..(body.local_decls.len()) {
                let l = Local::new(i);
                if point.storage_liveness.contains(l) && !transform.remap.contains_key(&l) {
                    statements.push(Statement {
                        source_info,
                        kind: StatementKind::StorageLive(l),
                    });
                }
            }

            // Then jump to the real target
            body.basic_blocks_mut().push(BasicBlockData {
                statements,
                terminator: Some(Terminator {
                    source_info,
                    kind: TerminatorKind::Goto {
                        target,
                    },
                }),
                is_cleanup: false,
            });

            (point.state, block)
        })
    }).collect()
}

<<<<<<< HEAD
impl MirPass for StateTransform {
    fn run_pass<'tcx>(&self, tcx: TyCtxt<'tcx>, source: MirSource<'tcx>, body: &mut Body<'tcx>) {
=======
impl<'tcx> MirPass<'tcx> for StateTransform {
    fn run_pass(&self, tcx: TyCtxt<'tcx>, source: MirSource<'tcx>, body: &mut Body<'tcx>) {
>>>>>>> 8cd2c99a
        let yield_ty = if let Some(yield_ty) = body.yield_ty {
            yield_ty
        } else {
            // This only applies to generators
            return
        };

        assert!(body.generator_drop.is_none());

        let def_id = source.def_id();

        // The first argument is the generator type passed by value
        let gen_ty = body.local_decls.raw[1].ty;

        // Get the interior types and substs which typeck computed
        let (upvars, interior, discr_ty, movable) = match gen_ty.sty {
            ty::Generator(_, substs, movability) => {
                (substs.upvar_tys(def_id, tcx).collect(),
                 substs.witness(def_id, tcx),
                 substs.discr_ty(tcx),
                 movability == hir::GeneratorMovability::Movable)
            }
            _ => bug!(),
        };

        // Compute GeneratorState<yield_ty, return_ty>
        let state_did = tcx.lang_items().gen_state().unwrap();
        let state_adt_ref = tcx.adt_def(state_did);
        let state_substs = tcx.intern_substs(&[
            yield_ty.into(),
            body.return_ty().into(),
        ]);
        let ret_ty = tcx.mk_adt(state_adt_ref, state_substs);

        // We rename RETURN_PLACE which has type mir.return_ty to new_ret_local
        // RETURN_PLACE then is a fresh unused local with type ret_ty.
        let new_ret_local = replace_result_variable(ret_ty, body);

        // Extract locals which are live across suspension point into `layout`
        // `remap` gives a mapping from local indices onto generator struct indices
        // `storage_liveness` tells us which locals have live storage at suspension points
        let (remap, layout, storage_liveness) = compute_layout(
            tcx,
            source,
            &upvars,
            interior,
            movable,
            body);

        // Run the transformation which converts Places from Local to generator struct
        // accesses for locals in `remap`.
        // It also rewrites `return x` and `yield y` as writing a new generator state and returning
        // GeneratorState::Complete(x) and GeneratorState::Yielded(y) respectively.
        let mut transform = TransformVisitor {
            tcx,
            state_adt_ref,
            state_substs,
            remap,
            storage_liveness,
            suspension_points: Vec::new(),
            new_ret_local,
            discr_ty,
        };
        transform.visit_body(body);

        // Update our MIR struct to reflect the changed we've made
        body.yield_ty = None;
        body.arg_count = 1;
        body.spread_arg = None;
        body.generator_layout = Some(layout);

        // Insert `drop(generator_struct)` which is used to drop upvars for generators in
        // the unresumed state.
        // This is expanded to a drop ladder in `elaborate_generator_drops`.
        let drop_clean = insert_clean_drop(body);

        dump_mir(tcx, None, "generator_pre-elab", &0, source, body, |_, _| Ok(()) );

        // Expand `drop(generator_struct)` to a drop ladder which destroys upvars.
        // If any upvars are moved out of, drop elaboration will handle upvar destruction.
        // However we need to also elaborate the code generated by `insert_clean_drop`.
        elaborate_generator_drops(tcx, def_id, body);

        dump_mir(tcx, None, "generator_post-transform", &0, source, body, |_, _| Ok(()) );

        // Create a copy of our MIR and use it to create the drop shim for the generator
        let drop_shim = create_generator_drop_shim(tcx,
            &transform,
            def_id,
            source,
            gen_ty,
            &body,
            drop_clean);

        body.generator_drop = Some(box drop_shim);

        // Create the Generator::resume function
        create_generator_resume_function(tcx, transform, def_id, source, body);
    }
}<|MERGE_RESOLUTION|>--- conflicted
+++ resolved
@@ -67,11 +67,7 @@
 use crate::transform::simplify;
 use crate::transform::no_landing_pads::no_landing_pads;
 use crate::dataflow::{DataflowResults, DataflowResultsConsumer, FlowAtLocation};
-<<<<<<< HEAD
-use crate::dataflow::{do_dataflow, DebugFormatted, state_for_location};
-=======
 use crate::dataflow::{do_dataflow, DebugFormatted, DataflowResultsCursor};
->>>>>>> 8cd2c99a
 use crate::dataflow::{MaybeStorageLive, HaveBeenBorrowedLocals, RequiresStorage};
 use crate::util::dump_mir;
 use crate::util::liveness;
@@ -111,14 +107,7 @@
         if place.base == PlaceBase::Local(self_arg()) {
             replace_base(place, Place {
                 base: PlaceBase::Local(self_arg()),
-<<<<<<< HEAD
-                projection: Some(Box::new(Projection {
-                    base: None,
-                    elem: ProjectionElem::Deref,
-                })),
-=======
                 projection: Box::new([ProjectionElem::Deref]),
->>>>>>> 8cd2c99a
             });
         } else {
             self.super_place(place, context, location);
@@ -145,14 +134,7 @@
         if place.base == PlaceBase::Local(self_arg()) {
             replace_base(place, Place {
                 base: PlaceBase::Local(self_arg()),
-<<<<<<< HEAD
-                projection: Some(Box::new(Projection {
-                    base: None,
-                    elem: ProjectionElem::Field(Field::new(0), self.ref_gen_ty),
-                })),
-=======
                 projection: Box::new([ProjectionElem::Field(Field::new(0), self.ref_gen_ty)]),
->>>>>>> 8cd2c99a
             });
         } else {
             self.super_place(place, context, location);
@@ -161,22 +143,12 @@
 }
 
 fn replace_base(place: &mut Place<'tcx>, new_base: Place<'tcx>) {
-<<<<<<< HEAD
-    let mut projection = &mut place.projection;
-    while let Some(box proj) = projection {
-        projection = &mut proj.base;
-    }
-
-    place.base = new_base.base;
-    *projection = new_base.projection;
-=======
     place.base = new_base.base;
 
     let mut new_projection = new_base.projection.to_vec();
     new_projection.append(&mut place.projection.to_vec());
 
     place.projection = new_projection.into_boxed_slice();
->>>>>>> 8cd2c99a
 }
 
 fn self_arg() -> Local {
@@ -231,22 +203,12 @@
     fn make_field(&self, variant_index: VariantIdx, idx: usize, ty: Ty<'tcx>) -> Place<'tcx> {
         let self_place = Place::from(self_arg());
         let base = self_place.downcast_unnamed(variant_index);
-<<<<<<< HEAD
-        let field = Projection {
-            base: base.projection,
-            elem: ProjectionElem::Field(Field::new(idx), ty),
-        };
-        Place {
-            base: base.base,
-            projection: Some(Box::new(field)),
-=======
         let mut projection = base.projection.to_vec();
         projection.push(ProjectionElem::Field(Field::new(idx), ty));
 
         Place {
             base: base.base,
             projection: projection.into_boxed_slice(),
->>>>>>> 8cd2c99a
         }
     }
 
@@ -255,14 +217,10 @@
         let self_place = Place::from(self_arg());
         Statement {
             source_info,
-<<<<<<< HEAD
-            kind: StatementKind::SetDiscriminant { place: self_place, variant_index: state_disc },
-=======
             kind: StatementKind::SetDiscriminant {
                 place: box self_place,
                 variant_index: state_disc,
             },
->>>>>>> 8cd2c99a
         }
     }
 
@@ -275,11 +233,7 @@
         let self_place = Place::from(self_arg());
         let assign = Statement {
             source_info: source_info(body),
-<<<<<<< HEAD
-            kind: StatementKind::Assign(temp.clone(), box Rvalue::Discriminant(self_place)),
-=======
             kind: StatementKind::Assign(box(temp.clone(), Rvalue::Discriminant(self_place))),
->>>>>>> 8cd2c99a
         };
         (assign, temp)
     }
@@ -482,16 +436,10 @@
     // Calculate when MIR locals have live storage. This gives us an upper bound of their
     // lifetimes.
     let storage_live_analysis = MaybeStorageLive::new(body);
-<<<<<<< HEAD
-    let storage_live =
-        do_dataflow(tcx, body, def_id, &[], &dead_unwinds, storage_live_analysis,
-                    |bd, p| DebugFormatted::new(&bd.body().local_decls[p]));
-=======
     let storage_live_results =
         do_dataflow(tcx, body, def_id, &[], &dead_unwinds, storage_live_analysis,
                     |bd, p| DebugFormatted::new(&bd.body().local_decls[p]));
     let mut storage_live_cursor = DataflowResultsCursor::new(&storage_live_results, body);
->>>>>>> 8cd2c99a
 
     // Find the MIR locals which do not use StorageLive/StorageDead statements.
     // The storage of these locals are always live.
@@ -501,19 +449,6 @@
     // Calculate the MIR locals which have been previously
     // borrowed (even if they are still active).
     let borrowed_locals_analysis = HaveBeenBorrowedLocals::new(body);
-<<<<<<< HEAD
-    let borrowed_locals_result =
-        do_dataflow(tcx, body, def_id, &[], &dead_unwinds, borrowed_locals_analysis,
-                    |bd, p| DebugFormatted::new(&bd.body().local_decls[p]));
-
-    // Calculate the MIR locals that we actually need to keep storage around
-    // for.
-    let requires_storage_analysis = RequiresStorage::new(body, &borrowed_locals_result);
-    let requires_storage =
-        do_dataflow(tcx, body, def_id, &[], &dead_unwinds, requires_storage_analysis,
-                    |bd, p| DebugFormatted::new(&bd.body().local_decls[p]));
-    let requires_storage_analysis = RequiresStorage::new(body, &borrowed_locals_result);
-=======
     let borrowed_locals_results =
         do_dataflow(tcx, body, def_id, &[], &dead_unwinds, borrowed_locals_analysis,
                     |bd, p| DebugFormatted::new(&bd.body().local_decls[p]));
@@ -526,7 +461,6 @@
         do_dataflow(tcx, body, def_id, &[], &dead_unwinds, requires_storage_analysis,
                     |bd, p| DebugFormatted::new(&bd.body().local_decls[p]));
     let mut requires_storage_cursor = DataflowResultsCursor::new(&requires_storage_results, body);
->>>>>>> 8cd2c99a
 
     // Calculate the liveness of MIR locals ignoring borrows.
     let mut live_locals = liveness::LiveVarSet::new_empty(body.local_decls.len());
@@ -552,13 +486,6 @@
             };
 
             if !movable {
-<<<<<<< HEAD
-                let borrowed_locals = state_for_location(loc,
-                                                         &borrowed_locals_analysis,
-                                                         &borrowed_locals_result,
-                                                         body);
-=======
->>>>>>> 8cd2c99a
                 // The `liveness` variable contains the liveness of MIR locals ignoring borrows.
                 // This is correct for movable generators since borrows cannot live across
                 // suspension points. However for immovable generators we need to account for
@@ -573,29 +500,15 @@
                 liveness.outs[block].union(borrowed_locals_cursor.get());
             }
 
-<<<<<<< HEAD
-            let storage_liveness = state_for_location(loc,
-                                                      &storage_live_analysis,
-                                                      &storage_live,
-                                                      body);
-=======
             storage_live_cursor.seek(loc);
             let storage_liveness = storage_live_cursor.get();
->>>>>>> 8cd2c99a
 
             // Store the storage liveness for later use so we can restore the state
             // after a suspension point
             storage_liveness_map.insert(block, storage_liveness.clone());
 
-<<<<<<< HEAD
-            let mut storage_required = state_for_location(loc,
-                                                          &requires_storage_analysis,
-                                                          &requires_storage,
-                                                          body);
-=======
             requires_storage_cursor.seek(loc);
             let mut storage_required = requires_storage_cursor.get().clone();
->>>>>>> 8cd2c99a
 
             // Mark locals without storage statements as always requiring storage
             storage_required.union(&ignored.0);
@@ -605,21 +518,12 @@
             // and their storage is required (the `storage_required` variable)
             let mut live_locals_here = storage_required;
             live_locals_here.intersect(&liveness.outs[block]);
-<<<<<<< HEAD
 
             // The generator argument is ignored
             live_locals_here.remove(self_arg());
 
             debug!("loc = {:?}, live_locals_here = {:?}", loc, live_locals_here);
 
-=======
-
-            // The generator argument is ignored
-            live_locals_here.remove(self_arg());
-
-            debug!("loc = {:?}, live_locals_here = {:?}", loc, live_locals_here);
-
->>>>>>> 8cd2c99a
             // Add the locals live at this suspension point to the set of locals which live across
             // any suspension points
             live_locals.union(&live_locals_here);
@@ -640,12 +544,7 @@
         body,
         &live_locals,
         &ignored,
-<<<<<<< HEAD
-        requires_storage,
-        requires_storage_analysis);
-=======
         requires_storage_results);
->>>>>>> 8cd2c99a
 
     LivenessInfo {
         live_locals,
@@ -683,10 +582,6 @@
     stored_locals: &liveness::LiveVarSet,
     ignored: &StorageIgnored,
     requires_storage: DataflowResults<'tcx, RequiresStorage<'mir, 'tcx>>,
-<<<<<<< HEAD
-    _requires_storage_analysis: RequiresStorage<'mir, 'tcx>,
-=======
->>>>>>> 8cd2c99a
 ) -> BitMatrix<GeneratorSavedLocal, GeneratorSavedLocal> {
     assert_eq!(body.local_decls.len(), ignored.0.domain_size());
     assert_eq!(body.local_decls.len(), stored_locals.domain_size());
@@ -945,11 +840,7 @@
                 kind: TerminatorKind::Drop {
                     location: Place {
                         base: PlaceBase::Local(local),
-<<<<<<< HEAD
-                        projection: None,
-=======
                         projection: box [],
->>>>>>> 8cd2c99a
                     },
                     target,
                     unwind
@@ -1038,11 +929,7 @@
         // Alias tracking must know we changed the type
         body.basic_blocks_mut()[START_BLOCK].statements.insert(0, Statement {
             source_info,
-<<<<<<< HEAD
-            kind: StatementKind::Retag(RetagKind::Raw, Place::from(self_arg())),
-=======
             kind: StatementKind::Retag(RetagKind::Raw, box Place::from(self_arg())),
->>>>>>> 8cd2c99a
         })
     }
 
@@ -1080,10 +967,6 @@
     let term = TerminatorKind::Assert {
         cond: Operand::Constant(box Constant {
             span: body.span,
-<<<<<<< HEAD
-            ty: tcx.types.bool,
-=======
->>>>>>> 8cd2c99a
             user_ty: None,
             literal: ty::Const::from_bool(tcx, false),
         }),
@@ -1224,13 +1107,8 @@
     }).collect()
 }
 
-<<<<<<< HEAD
-impl MirPass for StateTransform {
-    fn run_pass<'tcx>(&self, tcx: TyCtxt<'tcx>, source: MirSource<'tcx>, body: &mut Body<'tcx>) {
-=======
 impl<'tcx> MirPass<'tcx> for StateTransform {
     fn run_pass(&self, tcx: TyCtxt<'tcx>, source: MirSource<'tcx>, body: &mut Body<'tcx>) {
->>>>>>> 8cd2c99a
         let yield_ty = if let Some(yield_ty) = body.yield_ty {
             yield_ty
         } else {
