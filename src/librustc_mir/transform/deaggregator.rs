--- conflicted
+++ resolved
@@ -5,13 +5,8 @@
 
 pub struct Deaggregator;
 
-<<<<<<< HEAD
-impl MirPass for Deaggregator {
-    fn run_pass<'tcx>(&self, tcx: TyCtxt<'tcx>, _source: MirSource<'tcx>, body: &mut Body<'tcx>) {
-=======
 impl<'tcx> MirPass<'tcx> for Deaggregator {
     fn run_pass(&self, tcx: TyCtxt<'tcx>, _source: MirSource<'tcx>, body: &mut Body<'tcx>) {
->>>>>>> 8cd2c99a
         let (basic_blocks, local_decls) = body.basic_blocks_and_local_decls_mut();
         let local_decls = &*local_decls;
         for bb in basic_blocks {
@@ -33,11 +28,7 @@
                 let stmt = stmt.replace_nop();
                 let source_info = stmt.source_info;
                 let (lhs, kind, operands) = match stmt.kind {
-<<<<<<< HEAD
-                    StatementKind::Assign(lhs, box rvalue) => {
-=======
                     StatementKind::Assign(box(lhs, rvalue)) => {
->>>>>>> 8cd2c99a
                         match rvalue {
                             Rvalue::Aggregate(kind, operands) => (lhs, kind, operands),
                             _ => bug!()
