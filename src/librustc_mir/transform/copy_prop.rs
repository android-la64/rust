--- conflicted
+++ resolved
@@ -29,13 +29,8 @@
 
 pub struct CopyPropagation;
 
-<<<<<<< HEAD
-impl MirPass for CopyPropagation {
-    fn run_pass<'tcx>(&self, tcx: TyCtxt<'tcx>, _source: MirSource<'tcx>, body: &mut Body<'tcx>) {
-=======
 impl<'tcx> MirPass<'tcx> for CopyPropagation {
     fn run_pass(&self, tcx: TyCtxt<'tcx>, _source: MirSource<'tcx>, body: &mut Body<'tcx>) {
->>>>>>> 8cd2c99a
         // We only run when the MIR optimization level is > 1.
         // This avoids a slow pass, and messing up debug info.
         if tcx.sess.opts.debugging_opts.mir_opt_level <= 1 {
@@ -99,13 +94,6 @@
                     // That use of the source must be an assignment.
                     match statement.kind {
                         StatementKind::Assign(
-<<<<<<< HEAD
-                            Place {
-                                base: PlaceBase::Local(local),
-                                projection: None,
-                            },
-                            box Rvalue::Use(ref operand)
-=======
                             box(
                                 Place {
                                     base: PlaceBase::Local(local),
@@ -113,7 +101,6 @@
                                 },
                                 Rvalue::Use(ref operand)
                             )
->>>>>>> 8cd2c99a
                         ) if local == dest_local => {
                             let maybe_action = match *operand {
                                 Operand::Copy(ref src_place) |
@@ -163,26 +150,6 @@
             if let Some(stmt) = body[location.block].statements.get(location.statement_index) {
                 match stmt.kind {
                     StatementKind::Assign(
-<<<<<<< HEAD
-                        Place {
-                            base: PlaceBase::Local(local),
-                            projection: None,
-                        },
-                        box Rvalue::Use(Operand::Copy(Place {
-                            base: PlaceBase::Local(src_local),
-                            projection: None,
-                        })),
-                    ) |
-                    StatementKind::Assign(
-                        Place {
-                            base: PlaceBase::Local(local),
-                            projection: None,
-                        },
-                        box Rvalue::Use(Operand::Move(Place {
-                            base: PlaceBase::Local(src_local),
-                            projection: None,
-                        })),
-=======
                         box(
                             Place {
                                 base: PlaceBase::Local(local),
@@ -205,7 +172,6 @@
                                 projection: box [],
                             })),
                         )
->>>>>>> 8cd2c99a
                     ) if local == dest_local && dest_local == src_local => {}
                     _ => {
                         continue;
@@ -234,11 +200,7 @@
         // The source must be a local.
         let src_local = if let Place {
             base: PlaceBase::Local(local),
-<<<<<<< HEAD
-            projection: None,
-=======
             projection: box [],
->>>>>>> 8cd2c99a
         } = *src_place {
             local
         } else {
@@ -395,19 +357,11 @@
         match *operand {
             Operand::Copy(Place {
                 base: PlaceBase::Local(local),
-<<<<<<< HEAD
-                projection: None,
-            }) |
-            Operand::Move(Place {
-                base: PlaceBase::Local(local),
-                projection: None,
-=======
                 projection: box [],
             }) |
             Operand::Move(Place {
                 base: PlaceBase::Local(local),
                 projection: box [],
->>>>>>> 8cd2c99a
             }) if local == self.dest_local => {}
             _ => return,
         }
