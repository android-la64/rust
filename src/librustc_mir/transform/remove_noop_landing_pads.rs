--- conflicted
+++ resolved
@@ -18,13 +18,8 @@
     RemoveNoopLandingPads.remove_nop_landing_pads(body)
 }
 
-<<<<<<< HEAD
-impl MirPass for RemoveNoopLandingPads {
-    fn run_pass<'tcx>(&self, tcx: TyCtxt<'tcx>, _src: MirSource<'tcx>, body: &mut Body<'tcx>) {
-=======
 impl<'tcx> MirPass<'tcx> for RemoveNoopLandingPads {
     fn run_pass(&self, tcx: TyCtxt<'tcx>, _src: MirSource<'tcx>, body: &mut Body<'tcx>) {
->>>>>>> 8cd2c99a
         remove_noop_landing_pads(tcx, body);
     }
 }
@@ -46,17 +41,10 @@
                     // These are all nops in a landing pad
                 }
 
-<<<<<<< HEAD
-                StatementKind::Assign(Place {
-                    base: PlaceBase::Local(_),
-                    projection: None,
-                }, box Rvalue::Use(_)) => {
-=======
                 StatementKind::Assign(box(Place {
                     base: PlaceBase::Local(_),
                     projection: box [],
                 }, Rvalue::Use(_))) => {
->>>>>>> 8cd2c99a
                     // Writing to a local (e.g., a drop flag) does not
                     // turn a landing pad to a non-nop
                 }
