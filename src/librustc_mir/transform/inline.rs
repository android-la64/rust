--- conflicted
+++ resolved
@@ -37,13 +37,8 @@
     location: SourceInfo,
 }
 
-<<<<<<< HEAD
-impl MirPass for Inline {
-    fn run_pass<'tcx>(&self, tcx: TyCtxt<'tcx>, source: MirSource<'tcx>, body: &mut Body<'tcx>) {
-=======
 impl<'tcx> MirPass<'tcx> for Inline {
     fn run_pass(&self, tcx: TyCtxt<'tcx>, source: MirSource<'tcx>, body: &mut Body<'tcx>) {
->>>>>>> 8cd2c99a
         if tcx.sess.opts.debugging_opts.mir_opt_level >= 2 {
             Inliner { tcx, source }.run_pass(body);
         }
@@ -399,10 +394,6 @@
 
                 let mut local_map = IndexVec::with_capacity(callee_body.local_decls.len());
                 let mut scope_map = IndexVec::with_capacity(callee_body.source_scopes.len());
-<<<<<<< HEAD
-                let mut promoted_map = IndexVec::with_capacity(callee_body.promoted.len());
-=======
->>>>>>> 8cd2c99a
 
                 for mut scope in callee_body.source_scopes.iter().cloned() {
                     if scope.parent_scope.is_none() {
@@ -428,37 +419,12 @@
                     local_map.push(idx);
                 }
 
-<<<<<<< HEAD
-                promoted_map.extend(
-                    callee_body.promoted.iter().cloned().map(|p| caller_body.promoted.push(p))
-                );
-
-=======
->>>>>>> 8cd2c99a
                 // If the call is something like `a[*i] = f(i)`, where
                 // `i : &mut usize`, then just duplicating the `a[*i]`
                 // Place could result in two different locations if `f`
                 // writes to `i`. To prevent this we need to create a temporary
                 // borrow of the place and pass the destination as `*temp` instead.
                 fn dest_needs_borrow(place: &Place<'_>) -> bool {
-<<<<<<< HEAD
-                    place.iterate(|place_base, place_projection| {
-                        for proj in place_projection {
-                            match proj.elem {
-                                ProjectionElem::Deref |
-                                ProjectionElem::Index(_) => return true,
-                                _ => {}
-                            }
-                        }
-
-                        match place_base {
-                            // Static variables need a borrow because the callee
-                            // might modify the same static.
-                            PlaceBase::Static(_) => true,
-                            _ => false
-                        }
-                    })
-=======
                     for elem in place.projection.iter() {
                         match elem {
                             ProjectionElem::Deref |
@@ -473,7 +439,6 @@
                         PlaceBase::Static(_) => true,
                         _ => false
                     }
->>>>>>> 8cd2c99a
                 }
 
                 let dest = if dest_needs_borrow(&destination.0) {
@@ -624,11 +589,7 @@
 
         if let Operand::Move(Place {
             base: PlaceBase::Local(local),
-<<<<<<< HEAD
-            projection: None,
-=======
             projection: box [],
->>>>>>> 8cd2c99a
         }) = arg {
             if caller_body.local_kind(local) == LocalKind::Temp {
                 // Reuse the operand if it's a temporary already
@@ -647,11 +608,7 @@
 
         let stmt = Statement {
             source_info: callsite.location,
-<<<<<<< HEAD
-            kind: StatementKind::Assign(Place::from(arg_tmp), box arg),
-=======
             kind: StatementKind::Assign(box(Place::from(arg_tmp), arg)),
->>>>>>> 8cd2c99a
         };
         caller_body[callsite.bb].statements.push(stmt);
         arg_tmp
@@ -701,11 +658,7 @@
             match self.destination {
                 Place {
                     base: PlaceBase::Local(l),
-<<<<<<< HEAD
-                    projection: None,
-=======
                     projection: box [],
->>>>>>> 8cd2c99a
                 } => {
                     *local = l;
                     return;
@@ -729,29 +682,11 @@
         match place {
             Place {
                 base: PlaceBase::Local(RETURN_PLACE),
-<<<<<<< HEAD
-                projection: None,
-=======
                 projection: box [],
->>>>>>> 8cd2c99a
             } => {
                 // Return pointer; update the place itself
                 *place = self.destination.clone();
             },
-<<<<<<< HEAD
-            Place {
-                base: PlaceBase::Static(box Static {
-                    kind: StaticKind::Promoted(promoted),
-                    ..
-                }),
-                projection: None,
-            } => {
-                if let Some(p) = self.promoted_map.get(*promoted).cloned() {
-                    *promoted = p;
-                }
-            },
-=======
->>>>>>> 8cd2c99a
             _ => self.super_place(place, _ctxt, _location)
         }
     }
