--- conflicted
+++ resolved
@@ -13,20 +13,12 @@
 
 pub struct Marker(pub &'static str);
 
-<<<<<<< HEAD
-impl MirPass for Marker {
-=======
 impl<'tcx> MirPass<'tcx> for Marker {
->>>>>>> 8cd2c99a
     fn name(&self) -> Cow<'_, str> {
         Cow::Borrowed(self.0)
     }
 
-<<<<<<< HEAD
-    fn run_pass<'tcx>(&self, _tcx: TyCtxt<'tcx>, _source: MirSource<'tcx>, _body: &mut Body<'tcx>) {
-=======
     fn run_pass(&self, _tcx: TyCtxt<'tcx>, _source: MirSource<'tcx>, _body: &mut Body<'tcx>) {
->>>>>>> 8cd2c99a
     }
 }
 
