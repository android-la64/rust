--- conflicted
+++ resolved
@@ -279,13 +279,10 @@
 {
     /// Take a value, which represents a (thin or fat) reference, and make it a place.
     /// Alignment is just based on the type.  This is the inverse of `MemPlace::to_ref()`.
-<<<<<<< HEAD
-=======
     ///
     /// Only call this if you are sure the place is "valid" (aligned and inbounds), or do not
     /// want to ever use the place for memory access!
     /// Generally prefer `deref_operand`.
->>>>>>> 8cd2c99a
     pub fn ref_to_mplace(
         &self,
         val: ImmTy<'tcx, M::PointerTag>,
@@ -313,12 +310,8 @@
     ) -> InterpResult<'tcx, MPlaceTy<'tcx, M::PointerTag>> {
         let val = self.read_immediate(src)?;
         trace!("deref to {} on {:?}", val.layout.ty, *val);
-<<<<<<< HEAD
-        self.ref_to_mplace(val)
-=======
         let place = self.ref_to_mplace(val)?;
         self.mplace_access_checked(place)
->>>>>>> 8cd2c99a
     }
 
     /// Check if the given place is good for memory access with the given
@@ -341,18 +334,6 @@
         self.memory.check_ptr_access(place.ptr, size, place.align)
     }
 
-<<<<<<< HEAD
-    /// Force `place.ptr` to a `Pointer`.
-    /// Can be helpful to avoid lots of `force_ptr` calls later, if this place is used a lot.
-    pub fn force_mplace_ptr(
-        &self,
-        mut place: MPlaceTy<'tcx, M::PointerTag>,
-    ) -> InterpResult<'tcx, MPlaceTy<'tcx, M::PointerTag>> {
-        place.mplace.ptr = self.force_ptr(place.mplace.ptr)?.into();
-        Ok(place)
-    }
-
-=======
     /// Return the "access-checked" version of this `MPlace`, where for non-ZST
     /// this is definitely a `Pointer`.
     pub fn mplace_access_checked(
@@ -380,7 +361,6 @@
         Ok(place)
     }
 
->>>>>>> 8cd2c99a
     /// Offset a pointer to project to a field. Unlike `place_field`, this is always
     /// possible without allocating, so it can take `&self`. Also return the field's layout.
     /// This supports both struct and array fields.
@@ -607,25 +587,16 @@
         use rustc::mir::StaticKind;
 
         Ok(match place_static.kind {
-<<<<<<< HEAD
-            StaticKind::Promoted(promoted) => {
-                let instance = self.frame().instance;
-=======
             StaticKind::Promoted(promoted, promoted_substs) => {
                 let substs = self.subst_from_frame_and_normalize_erasing_regions(promoted_substs);
                 let instance = ty::Instance::new(place_static.def_id, substs);
->>>>>>> 8cd2c99a
                 self.const_eval_raw(GlobalId {
                     instance,
                     promoted: Some(promoted),
                 })?
             }
 
-<<<<<<< HEAD
-            StaticKind::Static(def_id) => {
-=======
             StaticKind::Static => {
->>>>>>> 8cd2c99a
                 let ty = place_static.ty;
                 assert!(!ty.needs_subst());
                 let layout = self.layout_of(ty)?;
@@ -660,44 +631,6 @@
     /// place; for reading, a more efficient alternative is `eval_place_for_read`.
     pub fn eval_place(
         &mut self,
-<<<<<<< HEAD
-        mir_place: &mir::Place<'tcx>,
-    ) -> InterpResult<'tcx, PlaceTy<'tcx, M::PointerTag>> {
-        use rustc::mir::PlaceBase;
-
-        mir_place.iterate(|place_base, place_projection| {
-            let mut place = match place_base {
-                PlaceBase::Local(mir::RETURN_PLACE) => match self.frame().return_place {
-                    Some(return_place) => {
-                        // We use our layout to verify our assumption; caller will validate
-                        // their layout on return.
-                        PlaceTy {
-                            place: *return_place,
-                            layout: self
-                                .layout_of(self.monomorphize(self.frame().body.return_ty())?)?,
-                        }
-                    }
-                    None => throw_unsup!(InvalidNullPointerUsage),
-                },
-                PlaceBase::Local(local) => PlaceTy {
-                    // This works even for dead/uninitialized locals; we check further when writing
-                    place: Place::Local {
-                        frame: self.cur_frame(),
-                        local: *local,
-                    },
-                    layout: self.layout_of_local(self.frame(), *local, None)?,
-                },
-                PlaceBase::Static(place_static) => self.eval_static_to_mplace(place_static)?.into(),
-            };
-
-            for proj in place_projection {
-                place = self.place_projection(place, &proj.elem)?
-            }
-
-            self.dump_place(place.place);
-            Ok(place)
-        })
-=======
         place: &mir::Place<'tcx>,
     ) -> InterpResult<'tcx, PlaceTy<'tcx, M::PointerTag>> {
         use rustc::mir::PlaceBase;
@@ -735,7 +668,6 @@
 
         self.dump_place(place_ty.place);
         Ok(place_ty)
->>>>>>> 8cd2c99a
     }
 
     /// Write a scalar to a place
@@ -844,13 +776,9 @@
         // to handle padding properly, which is only correct if we never look at this data with the
         // wrong type.
 
-<<<<<<< HEAD
-        let ptr = match self.check_mplace_access(dest, None)? {
-=======
         let ptr = match self.check_mplace_access(dest, None)
             .expect("places should be checked on creation")
         {
->>>>>>> 8cd2c99a
             Some(ptr) => ptr,
             None => return Ok(()), // zero-sized access
         };
@@ -953,15 +881,10 @@
         });
         assert_eq!(src.meta, dest.meta, "Can only copy between equally-sized instances");
 
-<<<<<<< HEAD
-        let src = self.check_mplace_access(src, Some(size))?;
-        let dest = self.check_mplace_access(dest, Some(size))?;
-=======
         let src = self.check_mplace_access(src, Some(size))
             .expect("places should be checked on creation");
         let dest = self.check_mplace_access(dest, Some(size))
             .expect("places should be checked on creation");
->>>>>>> 8cd2c99a
         let (src_ptr, dest_ptr) = match (src, dest) {
             (Some(src_ptr), Some(dest_ptr)) => (src_ptr, dest_ptr),
             (None, None) => return Ok(()), // zero-sized copy
@@ -1106,11 +1029,7 @@
             }
             layout::Variants::Multiple {
                 discr_kind: layout::DiscriminantKind::Tag,
-<<<<<<< HEAD
-                ref discr,
-=======
                 discr: ref discr_layout,
->>>>>>> 8cd2c99a
                 discr_index,
                 ..
             } => {
@@ -1133,10 +1052,7 @@
                     ref niche_variants,
                     niche_start,
                 },
-<<<<<<< HEAD
-=======
                 discr: ref discr_layout,
->>>>>>> 8cd2c99a
                 discr_index,
                 ..
             } => {
@@ -1144,16 +1060,6 @@
                     variant_index.as_usize() < dest.layout.ty.ty_adt_def().unwrap().variants.len(),
                 );
                 if variant_index != dataful_variant {
-<<<<<<< HEAD
-                    let niche_dest =
-                        self.place_field(dest, discr_index as u64)?;
-                    let niche_value = variant_index.as_u32() - niche_variants.start().as_u32();
-                    let niche_value = (niche_value as u128)
-                        .wrapping_add(niche_start);
-                    self.write_scalar(
-                        Scalar::from_uint(niche_value, niche_dest.layout.size),
-                        niche_dest
-=======
                     let variants_start = niche_variants.start().as_u32();
                     let variant_index_relative = variant_index.as_u32()
                         .checked_sub(variants_start)
@@ -1168,7 +1074,6 @@
                         mir::BinOp::Add,
                         variant_index_relative_val,
                         niche_start_val,
->>>>>>> 8cd2c99a
                     )?;
                     // Write result.
                     let niche_dest = self.place_field(dest, discr_index as u64)?;
