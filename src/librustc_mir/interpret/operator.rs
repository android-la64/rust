use rustc::mir;
<<<<<<< HEAD
use rustc::ty::{self, layout::TyLayout};
=======
use rustc::ty::{self, Ty, layout::{TyLayout, LayoutOf}};
>>>>>>> 8cd2c99a
use syntax::ast::FloatTy;
use rustc_apfloat::Float;
use rustc::mir::interpret::{InterpResult, Scalar};

use super::{InterpCx, PlaceTy, Immediate, Machine, ImmTy};


impl<'mir, 'tcx, M: Machine<'mir, 'tcx>> InterpCx<'mir, 'tcx, M> {
    /// Applies the binary operation `op` to the two operands and writes a tuple of the result
    /// and a boolean signifying the potential overflow to the destination.
    pub fn binop_with_overflow(
        &mut self,
        op: mir::BinOp,
        left: ImmTy<'tcx, M::PointerTag>,
        right: ImmTy<'tcx, M::PointerTag>,
        dest: PlaceTy<'tcx, M::PointerTag>,
    ) -> InterpResult<'tcx> {
<<<<<<< HEAD
        let (val, overflowed) = self.binary_op(op, left, right)?;
=======
        let (val, overflowed, ty) = self.overflowing_binary_op(op, left, right)?;
        debug_assert_eq!(
            self.tcx.intern_tup(&[ty, self.tcx.types.bool]),
            dest.layout.ty,
            "type mismatch for result of {:?}", op,
        );
>>>>>>> 8cd2c99a
        let val = Immediate::ScalarPair(val.into(), Scalar::from_bool(overflowed).into());
        self.write_immediate(val, dest)
    }

    /// Applies the binary operation `op` to the arguments and writes the result to the
    /// destination.
    pub fn binop_ignore_overflow(
        &mut self,
        op: mir::BinOp,
        left: ImmTy<'tcx, M::PointerTag>,
        right: ImmTy<'tcx, M::PointerTag>,
        dest: PlaceTy<'tcx, M::PointerTag>,
    ) -> InterpResult<'tcx> {
<<<<<<< HEAD
        let (val, _overflowed) = self.binary_op(op, left, right)?;
=======
        let (val, _overflowed, ty) = self.overflowing_binary_op(op, left, right)?;
        assert_eq!(ty, dest.layout.ty, "type mismatch for result of {:?}", op);
>>>>>>> 8cd2c99a
        self.write_scalar(val, dest)
    }
}

impl<'mir, 'tcx, M: Machine<'mir, 'tcx>> InterpCx<'mir, 'tcx, M> {
    fn binary_char_op(
        &self,
        bin_op: mir::BinOp,
        l: char,
        r: char,
<<<<<<< HEAD
    ) -> (Scalar<M::PointerTag>, bool) {
=======
    ) -> (Scalar<M::PointerTag>, bool, Ty<'tcx>) {
>>>>>>> 8cd2c99a
        use rustc::mir::BinOp::*;

        let res = match bin_op {
            Eq => l == r,
            Ne => l != r,
            Lt => l < r,
            Le => l <= r,
            Gt => l > r,
            Ge => l >= r,
            _ => bug!("Invalid operation on char: {:?}", bin_op),
        };
<<<<<<< HEAD
        return (Scalar::from_bool(res), false);
=======
        return (Scalar::from_bool(res), false, self.tcx.types.bool);
>>>>>>> 8cd2c99a
    }

    fn binary_bool_op(
        &self,
        bin_op: mir::BinOp,
        l: bool,
        r: bool,
<<<<<<< HEAD
    ) -> (Scalar<M::PointerTag>, bool) {
=======
    ) -> (Scalar<M::PointerTag>, bool, Ty<'tcx>) {
>>>>>>> 8cd2c99a
        use rustc::mir::BinOp::*;

        let res = match bin_op {
            Eq => l == r,
            Ne => l != r,
            Lt => l < r,
            Le => l <= r,
            Gt => l > r,
            Ge => l >= r,
            BitAnd => l & r,
            BitOr => l | r,
            BitXor => l ^ r,
            _ => bug!("Invalid operation on bool: {:?}", bin_op),
        };
<<<<<<< HEAD
        return (Scalar::from_bool(res), false);
=======
        return (Scalar::from_bool(res), false, self.tcx.types.bool);
>>>>>>> 8cd2c99a
    }

    fn binary_float_op<F: Float + Into<Scalar<M::PointerTag>>>(
        &self,
        bin_op: mir::BinOp,
<<<<<<< HEAD
        l: F,
        r: F,
    ) -> (Scalar<M::PointerTag>, bool) {
        use rustc::mir::BinOp::*;

        let val = match bin_op {
            Eq => Scalar::from_bool(l == r),
            Ne => Scalar::from_bool(l != r),
            Lt => Scalar::from_bool(l < r),
            Le => Scalar::from_bool(l <= r),
            Gt => Scalar::from_bool(l > r),
            Ge => Scalar::from_bool(l >= r),
            Add => (l + r).value.into(),
            Sub => (l - r).value.into(),
            Mul => (l * r).value.into(),
            Div => (l / r).value.into(),
            Rem => (l % r).value.into(),
            _ => bug!("invalid float op: `{:?}`", bin_op),
        };
        return (val, false);
=======
        ty: Ty<'tcx>,
        l: F,
        r: F,
    ) -> (Scalar<M::PointerTag>, bool, Ty<'tcx>) {
        use rustc::mir::BinOp::*;

        let (val, ty) = match bin_op {
            Eq => (Scalar::from_bool(l == r), self.tcx.types.bool),
            Ne => (Scalar::from_bool(l != r), self.tcx.types.bool),
            Lt => (Scalar::from_bool(l < r), self.tcx.types.bool),
            Le => (Scalar::from_bool(l <= r), self.tcx.types.bool),
            Gt => (Scalar::from_bool(l > r), self.tcx.types.bool),
            Ge => (Scalar::from_bool(l >= r), self.tcx.types.bool),
            Add => ((l + r).value.into(), ty),
            Sub => ((l - r).value.into(), ty),
            Mul => ((l * r).value.into(), ty),
            Div => ((l / r).value.into(), ty),
            Rem => ((l % r).value.into(), ty),
            _ => bug!("invalid float op: `{:?}`", bin_op),
        };
        return (val, false, ty);
>>>>>>> 8cd2c99a
    }

    fn binary_int_op(
        &self,
        bin_op: mir::BinOp,
        // passing in raw bits
        l: u128,
        left_layout: TyLayout<'tcx>,
        r: u128,
        right_layout: TyLayout<'tcx>,
<<<<<<< HEAD
    ) -> InterpResult<'tcx, (Scalar<M::PointerTag>, bool)> {
=======
    ) -> InterpResult<'tcx, (Scalar<M::PointerTag>, bool, Ty<'tcx>)> {
>>>>>>> 8cd2c99a
        use rustc::mir::BinOp::*;

        // Shift ops can have an RHS with a different numeric type.
        if bin_op == Shl || bin_op == Shr {
            let signed = left_layout.abi.is_signed();
            let mut oflo = (r as u32 as u128) != r;
            let mut r = r as u32;
            let size = left_layout.size;
            oflo |= r >= size.bits() as u32;
            if oflo {
                r %= size.bits() as u32;
            }
            let result = if signed {
                let l = self.sign_extend(l, left_layout) as i128;
                let result = match bin_op {
                    Shl => l << r,
                    Shr => l >> r,
                    _ => bug!("it has already been checked that this is a shift op"),
                };
                result as u128
            } else {
                match bin_op {
                    Shl => l << r,
                    Shr => l >> r,
                    _ => bug!("it has already been checked that this is a shift op"),
                }
            };
            let truncated = self.truncate(result, left_layout);
            return Ok((Scalar::from_uint(truncated, size), oflo, left_layout.ty));
        }

        // For the remaining ops, the types must be the same on both sides
        if left_layout.ty != right_layout.ty {
            bug!(
                "invalid asymmetric binary op {:?}: {:?} ({:?}), {:?} ({:?})",
                bin_op,
                l, left_layout.ty,
                r, right_layout.ty,
            )
        }

        // Operations that need special treatment for signed integers
        if left_layout.abi.is_signed() {
            let op: Option<fn(&i128, &i128) -> bool> = match bin_op {
                Lt => Some(i128::lt),
                Le => Some(i128::le),
                Gt => Some(i128::gt),
                Ge => Some(i128::ge),
                _ => None,
            };
            if let Some(op) = op {
                let l = self.sign_extend(l, left_layout) as i128;
                let r = self.sign_extend(r, right_layout) as i128;
                return Ok((Scalar::from_bool(op(&l, &r)), false, self.tcx.types.bool));
            }
            let op: Option<fn(i128, i128) -> (i128, bool)> = match bin_op {
                Div if r == 0 => throw_panic!(DivisionByZero),
                Rem if r == 0 => throw_panic!(RemainderByZero),
                Div => Some(i128::overflowing_div),
                Rem => Some(i128::overflowing_rem),
                Add => Some(i128::overflowing_add),
                Sub => Some(i128::overflowing_sub),
                Mul => Some(i128::overflowing_mul),
                _ => None,
            };
            if let Some(op) = op {
                let l128 = self.sign_extend(l, left_layout) as i128;
                let r = self.sign_extend(r, right_layout) as i128;
                let size = left_layout.size;
                match bin_op {
                    Rem | Div => {
                        // int_min / -1
                        if r == -1 && l == (1 << (size.bits() - 1)) {
                            return Ok((Scalar::from_uint(l, size), true, left_layout.ty));
                        }
                    },
                    _ => {},
                }
                trace!("{}, {}, {}", l, l128, r);
                let (result, mut oflo) = op(l128, r);
                trace!("{}, {}", result, oflo);
                if !oflo && size.bits() != 128 {
                    let max = 1 << (size.bits() - 1);
                    oflo = result >= max || result < -max;
                }
                // this may be out-of-bounds for the result type, so we have to truncate ourselves
                let result = result as u128;
                let truncated = self.truncate(result, left_layout);
                return Ok((Scalar::from_uint(truncated, size), oflo, left_layout.ty));
            }
        }

        let size = left_layout.size;

        let (val, ty) = match bin_op {
            Eq => (Scalar::from_bool(l == r), self.tcx.types.bool),
            Ne => (Scalar::from_bool(l != r), self.tcx.types.bool),

            Lt => (Scalar::from_bool(l < r), self.tcx.types.bool),
            Le => (Scalar::from_bool(l <= r), self.tcx.types.bool),
            Gt => (Scalar::from_bool(l > r), self.tcx.types.bool),
            Ge => (Scalar::from_bool(l >= r), self.tcx.types.bool),

            BitOr => (Scalar::from_uint(l | r, size), left_layout.ty),
            BitAnd => (Scalar::from_uint(l & r, size), left_layout.ty),
            BitXor => (Scalar::from_uint(l ^ r, size), left_layout.ty),

            Add | Sub | Mul | Rem | Div => {
                debug_assert!(!left_layout.abi.is_signed());
                let op: fn(u128, u128) -> (u128, bool) = match bin_op {
                    Add => u128::overflowing_add,
                    Sub => u128::overflowing_sub,
                    Mul => u128::overflowing_mul,
                    Div if r == 0 => throw_panic!(DivisionByZero),
                    Rem if r == 0 => throw_panic!(RemainderByZero),
                    Div => u128::overflowing_div,
                    Rem => u128::overflowing_rem,
                    _ => bug!(),
                };
                let (result, oflo) = op(l, r);
                let truncated = self.truncate(result, left_layout);
                return Ok((
                    Scalar::from_uint(truncated, size),
                    oflo || truncated != result,
                    left_layout.ty,
                ));
            }

            _ => {
                bug!(
                    "invalid binary op {:?}: {:?}, {:?} (both {:?})",
                    bin_op,
                    l,
                    r,
                    right_layout.ty,
                )
            }
        };

        Ok((val, false, ty))
    }

    /// Returns the result of the specified operation, whether it overflowed, and
    /// the result type.
    pub fn overflowing_binary_op(
        &self,
        bin_op: mir::BinOp,
        left: ImmTy<'tcx, M::PointerTag>,
        right: ImmTy<'tcx, M::PointerTag>,
<<<<<<< HEAD
    ) -> InterpResult<'tcx, (Scalar<M::PointerTag>, bool)> {
=======
    ) -> InterpResult<'tcx, (Scalar<M::PointerTag>, bool, Ty<'tcx>)> {
>>>>>>> 8cd2c99a
        trace!("Running binary op {:?}: {:?} ({:?}), {:?} ({:?})",
            bin_op, *left, left.layout.ty, *right, right.layout.ty);

        match left.layout.ty.sty {
            ty::Char => {
                assert_eq!(left.layout.ty, right.layout.ty);
                let left = left.to_scalar()?;
                let right = right.to_scalar()?;
                Ok(self.binary_char_op(bin_op, left.to_char()?, right.to_char()?))
            }
            ty::Bool => {
                assert_eq!(left.layout.ty, right.layout.ty);
                let left = left.to_scalar()?;
                let right = right.to_scalar()?;
                Ok(self.binary_bool_op(bin_op, left.to_bool()?, right.to_bool()?))
            }
            ty::Float(fty) => {
                assert_eq!(left.layout.ty, right.layout.ty);
<<<<<<< HEAD
                let left = left.to_scalar()?;
                let right = right.to_scalar()?;
                Ok(match fty {
                    FloatTy::F32 => self.binary_float_op(bin_op, left.to_f32()?, right.to_f32()?),
                    FloatTy::F64 => self.binary_float_op(bin_op, left.to_f64()?, right.to_f64()?),
=======
                let ty = left.layout.ty;
                let left = left.to_scalar()?;
                let right = right.to_scalar()?;
                Ok(match fty {
                    FloatTy::F32 =>
                        self.binary_float_op(bin_op, ty, left.to_f32()?, right.to_f32()?),
                    FloatTy::F64 =>
                        self.binary_float_op(bin_op, ty, left.to_f64()?, right.to_f64()?),
>>>>>>> 8cd2c99a
                })
            }
            _ if left.layout.ty.is_integral() => {
                // the RHS type can be different, e.g. for shifts -- but it has to be integral, too
                assert!(
                    right.layout.ty.is_integral(),
                    "Unexpected types for BinOp: {:?} {:?} {:?}",
                    left.layout.ty, bin_op, right.layout.ty
                );

                let l = self.force_bits(left.to_scalar()?, left.layout.size)?;
                let r = self.force_bits(right.to_scalar()?, right.layout.size)?;
                self.binary_int_op(bin_op, l, left.layout, r, right.layout)
            }
            _ if left.layout.ty.is_any_ptr() => {
                // The RHS type must be the same *or an integer type* (for `Offset`).
                assert!(
                    right.layout.ty == left.layout.ty || right.layout.ty.is_integral(),
                    "Unexpected types for BinOp: {:?} {:?} {:?}",
                    left.layout.ty, bin_op, right.layout.ty
                );

                M::binary_ptr_op(self, bin_op, left, right)
            }
            _ => bug!("Invalid MIR: bad LHS type for binop: {:?}", left.layout.ty),
        }
    }

    /// Typed version of `checked_binary_op`, returning an `ImmTy`. Also ignores overflows.
    #[inline]
    pub fn binary_op(
        &self,
        bin_op: mir::BinOp,
        left: ImmTy<'tcx, M::PointerTag>,
        right: ImmTy<'tcx, M::PointerTag>,
    ) -> InterpResult<'tcx, ImmTy<'tcx, M::PointerTag>> {
        let (val, _overflow, ty) = self.overflowing_binary_op(bin_op, left, right)?;
        Ok(ImmTy::from_scalar(val, self.layout_of(ty)?))
    }

    pub fn unary_op(
        &self,
        un_op: mir::UnOp,
        val: ImmTy<'tcx, M::PointerTag>,
<<<<<<< HEAD
    ) -> InterpResult<'tcx, Scalar<M::PointerTag>> {
=======
    ) -> InterpResult<'tcx, ImmTy<'tcx, M::PointerTag>> {
>>>>>>> 8cd2c99a
        use rustc::mir::UnOp::*;

        let layout = val.layout;
        let val = val.to_scalar()?;
        trace!("Running unary op {:?}: {:?} ({:?})", un_op, val, layout.ty);

        match layout.ty.sty {
            ty::Bool => {
                let val = val.to_bool()?;
                let res = match un_op {
                    Not => !val,
                    _ => bug!("Invalid bool op {:?}", un_op)
                };
                Ok(ImmTy::from_scalar(Scalar::from_bool(res), self.layout_of(self.tcx.types.bool)?))
            }
            ty::Float(fty) => {
                let res = match (un_op, fty) {
                    (Neg, FloatTy::F32) => Scalar::from_f32(-val.to_f32()?),
                    (Neg, FloatTy::F64) => Scalar::from_f64(-val.to_f64()?),
                    _ => bug!("Invalid float op {:?}", un_op)
                };
<<<<<<< HEAD
                Ok(res)
=======
                Ok(ImmTy::from_scalar(res, layout))
>>>>>>> 8cd2c99a
            }
            _ => {
                assert!(layout.ty.is_integral());
                let val = self.force_bits(val, layout.size)?;
                let res = match un_op {
                    Not => !val,
                    Neg => {
                        assert!(layout.abi.is_signed());
                        (-(val as i128)) as u128
                    }
                };
                // res needs tuncating
                Ok(ImmTy::from_uint(self.truncate(res, layout), layout))
            }
        }
    }
}<|MERGE_RESOLUTION|>--- conflicted
+++ resolved
@@ -1,9 +1,5 @@
 use rustc::mir;
-<<<<<<< HEAD
-use rustc::ty::{self, layout::TyLayout};
-=======
 use rustc::ty::{self, Ty, layout::{TyLayout, LayoutOf}};
->>>>>>> 8cd2c99a
 use syntax::ast::FloatTy;
 use rustc_apfloat::Float;
 use rustc::mir::interpret::{InterpResult, Scalar};
@@ -21,16 +17,12 @@
         right: ImmTy<'tcx, M::PointerTag>,
         dest: PlaceTy<'tcx, M::PointerTag>,
     ) -> InterpResult<'tcx> {
-<<<<<<< HEAD
-        let (val, overflowed) = self.binary_op(op, left, right)?;
-=======
         let (val, overflowed, ty) = self.overflowing_binary_op(op, left, right)?;
         debug_assert_eq!(
             self.tcx.intern_tup(&[ty, self.tcx.types.bool]),
             dest.layout.ty,
             "type mismatch for result of {:?}", op,
         );
->>>>>>> 8cd2c99a
         let val = Immediate::ScalarPair(val.into(), Scalar::from_bool(overflowed).into());
         self.write_immediate(val, dest)
     }
@@ -44,12 +36,8 @@
         right: ImmTy<'tcx, M::PointerTag>,
         dest: PlaceTy<'tcx, M::PointerTag>,
     ) -> InterpResult<'tcx> {
-<<<<<<< HEAD
-        let (val, _overflowed) = self.binary_op(op, left, right)?;
-=======
         let (val, _overflowed, ty) = self.overflowing_binary_op(op, left, right)?;
         assert_eq!(ty, dest.layout.ty, "type mismatch for result of {:?}", op);
->>>>>>> 8cd2c99a
         self.write_scalar(val, dest)
     }
 }
@@ -60,11 +48,7 @@
         bin_op: mir::BinOp,
         l: char,
         r: char,
-<<<<<<< HEAD
-    ) -> (Scalar<M::PointerTag>, bool) {
-=======
     ) -> (Scalar<M::PointerTag>, bool, Ty<'tcx>) {
->>>>>>> 8cd2c99a
         use rustc::mir::BinOp::*;
 
         let res = match bin_op {
@@ -76,11 +60,7 @@
             Ge => l >= r,
             _ => bug!("Invalid operation on char: {:?}", bin_op),
         };
-<<<<<<< HEAD
-        return (Scalar::from_bool(res), false);
-=======
         return (Scalar::from_bool(res), false, self.tcx.types.bool);
->>>>>>> 8cd2c99a
     }
 
     fn binary_bool_op(
@@ -88,11 +68,7 @@
         bin_op: mir::BinOp,
         l: bool,
         r: bool,
-<<<<<<< HEAD
-    ) -> (Scalar<M::PointerTag>, bool) {
-=======
     ) -> (Scalar<M::PointerTag>, bool, Ty<'tcx>) {
->>>>>>> 8cd2c99a
         use rustc::mir::BinOp::*;
 
         let res = match bin_op {
@@ -107,38 +83,12 @@
             BitXor => l ^ r,
             _ => bug!("Invalid operation on bool: {:?}", bin_op),
         };
-<<<<<<< HEAD
-        return (Scalar::from_bool(res), false);
-=======
         return (Scalar::from_bool(res), false, self.tcx.types.bool);
->>>>>>> 8cd2c99a
     }
 
     fn binary_float_op<F: Float + Into<Scalar<M::PointerTag>>>(
         &self,
         bin_op: mir::BinOp,
-<<<<<<< HEAD
-        l: F,
-        r: F,
-    ) -> (Scalar<M::PointerTag>, bool) {
-        use rustc::mir::BinOp::*;
-
-        let val = match bin_op {
-            Eq => Scalar::from_bool(l == r),
-            Ne => Scalar::from_bool(l != r),
-            Lt => Scalar::from_bool(l < r),
-            Le => Scalar::from_bool(l <= r),
-            Gt => Scalar::from_bool(l > r),
-            Ge => Scalar::from_bool(l >= r),
-            Add => (l + r).value.into(),
-            Sub => (l - r).value.into(),
-            Mul => (l * r).value.into(),
-            Div => (l / r).value.into(),
-            Rem => (l % r).value.into(),
-            _ => bug!("invalid float op: `{:?}`", bin_op),
-        };
-        return (val, false);
-=======
         ty: Ty<'tcx>,
         l: F,
         r: F,
@@ -160,7 +110,6 @@
             _ => bug!("invalid float op: `{:?}`", bin_op),
         };
         return (val, false, ty);
->>>>>>> 8cd2c99a
     }
 
     fn binary_int_op(
@@ -171,11 +120,7 @@
         left_layout: TyLayout<'tcx>,
         r: u128,
         right_layout: TyLayout<'tcx>,
-<<<<<<< HEAD
-    ) -> InterpResult<'tcx, (Scalar<M::PointerTag>, bool)> {
-=======
     ) -> InterpResult<'tcx, (Scalar<M::PointerTag>, bool, Ty<'tcx>)> {
->>>>>>> 8cd2c99a
         use rustc::mir::BinOp::*;
 
         // Shift ops can have an RHS with a different numeric type.
@@ -325,11 +270,7 @@
         bin_op: mir::BinOp,
         left: ImmTy<'tcx, M::PointerTag>,
         right: ImmTy<'tcx, M::PointerTag>,
-<<<<<<< HEAD
-    ) -> InterpResult<'tcx, (Scalar<M::PointerTag>, bool)> {
-=======
     ) -> InterpResult<'tcx, (Scalar<M::PointerTag>, bool, Ty<'tcx>)> {
->>>>>>> 8cd2c99a
         trace!("Running binary op {:?}: {:?} ({:?}), {:?} ({:?})",
             bin_op, *left, left.layout.ty, *right, right.layout.ty);
 
@@ -348,13 +289,6 @@
             }
             ty::Float(fty) => {
                 assert_eq!(left.layout.ty, right.layout.ty);
-<<<<<<< HEAD
-                let left = left.to_scalar()?;
-                let right = right.to_scalar()?;
-                Ok(match fty {
-                    FloatTy::F32 => self.binary_float_op(bin_op, left.to_f32()?, right.to_f32()?),
-                    FloatTy::F64 => self.binary_float_op(bin_op, left.to_f64()?, right.to_f64()?),
-=======
                 let ty = left.layout.ty;
                 let left = left.to_scalar()?;
                 let right = right.to_scalar()?;
@@ -363,7 +297,6 @@
                         self.binary_float_op(bin_op, ty, left.to_f32()?, right.to_f32()?),
                     FloatTy::F64 =>
                         self.binary_float_op(bin_op, ty, left.to_f64()?, right.to_f64()?),
->>>>>>> 8cd2c99a
                 })
             }
             _ if left.layout.ty.is_integral() => {
@@ -408,11 +341,7 @@
         &self,
         un_op: mir::UnOp,
         val: ImmTy<'tcx, M::PointerTag>,
-<<<<<<< HEAD
-    ) -> InterpResult<'tcx, Scalar<M::PointerTag>> {
-=======
     ) -> InterpResult<'tcx, ImmTy<'tcx, M::PointerTag>> {
->>>>>>> 8cd2c99a
         use rustc::mir::UnOp::*;
 
         let layout = val.layout;
@@ -434,11 +363,7 @@
                     (Neg, FloatTy::F64) => Scalar::from_f64(-val.to_f64()?),
                     _ => bug!("Invalid float op {:?}", un_op)
                 };
-<<<<<<< HEAD
-                Ok(res)
-=======
                 Ok(ImmTy::from_scalar(res, layout))
->>>>>>> 8cd2c99a
             }
             _ => {
                 assert!(layout.ty.is_integral());
