--- conflicted
+++ resolved
@@ -17,11 +17,7 @@
 
 use super::{
     GlobalAlloc, InterpResult,
-<<<<<<< HEAD
-    OpTy, Machine, InterpCx, ValueVisitor, MPlaceTy,
-=======
     Scalar, OpTy, Machine, InterpCx, ValueVisitor, MPlaceTy,
->>>>>>> 8cd2c99a
 };
 
 macro_rules! throw_validation_failure {
@@ -392,10 +388,7 @@
                 }
             }
             ty::RawPtr(..) => {
-<<<<<<< HEAD
-=======
                 // Check pointer part.
->>>>>>> 8cd2c99a
                 if self.ref_tracking_for_consts.is_some() {
                     // Integers/floats in CTFE: For consistency with integers, we do not
                     // accept undef.
@@ -422,40 +415,7 @@
                     "uninitialized data in wide pointer metadata", self.path);
                 let layout = self.ecx.layout_of(value.layout.ty.builtin_deref(true).unwrap().ty)?;
                 if layout.is_unsized() {
-<<<<<<< HEAD
-                    let tail = self.ecx.tcx.struct_tail_erasing_lifetimes(layout.ty,
-                                                                          self.ecx.param_env);
-                    match tail.sty {
-                        ty::Dynamic(..) => {
-                            let vtable = meta.unwrap();
-                            try_validation!(
-                                self.ecx.memory.check_ptr_access(
-                                    vtable,
-                                    3*self.ecx.tcx.data_layout.pointer_size, // drop, size, align
-                                    self.ecx.tcx.data_layout.pointer_align.abi,
-                                ),
-                                "dangling or unaligned vtable pointer or too small vtable",
-                                self.path
-                            );
-                            try_validation!(self.ecx.read_drop_type_from_vtable(vtable),
-                                "invalid drop fn in vtable", self.path);
-                            try_validation!(self.ecx.read_size_and_align_from_vtable(vtable),
-                                "invalid size or align in vtable", self.path);
-                            // FIXME: More checks for the vtable.
-                        }
-                        ty::Slice(..) | ty::Str => {
-                            try_validation!(meta.unwrap().to_usize(self.ecx),
-                                "non-integer slice length in fat pointer", self.path);
-                        }
-                        ty::Foreign(..) => {
-                            // Unsized, but not fat.
-                        }
-                        _ =>
-                            bug!("Unexpected unsized type tail: {:?}", tail),
-                    }
-=======
                     self.check_wide_ptr_meta(meta, layout)?;
->>>>>>> 8cd2c99a
                 }
                 // Make sure this is dereferencable and all.
                 let (size, align) = self.ecx.size_and_align_of(meta, layout)?
