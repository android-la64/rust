use rustc::ty::{self, Ty, TypeAndMut, TypeFoldable};
use rustc::ty::layout::{self, TyLayout, Size};
use rustc::ty::adjustment::{PointerCast};
use syntax::ast::FloatTy;
use syntax::symbol::sym;

use rustc_apfloat::ieee::{Single, Double};
use rustc_apfloat::{Float, FloatConvert};
use rustc::mir::interpret::{
    Scalar, InterpResult, PointerArithmetic,
};
use rustc::mir::CastKind;

use super::{InterpCx, Machine, PlaceTy, OpTy, ImmTy, Immediate, FnVal};

impl<'mir, 'tcx, M: Machine<'mir, 'tcx>> InterpCx<'mir, 'tcx, M> {
    pub fn cast(
        &mut self,
        src: OpTy<'tcx, M::PointerTag>,
        kind: CastKind,
        dest: PlaceTy<'tcx, M::PointerTag>,
    ) -> InterpResult<'tcx> {
        use rustc::mir::CastKind::*;
        match kind {
            Pointer(PointerCast::Unsize) => {
                self.unsize_into(src, dest)?;
            }

            Misc | Pointer(PointerCast::MutToConstPointer) => {
                let src = self.read_immediate(src)?;
                let res = self.cast_immediate(src, dest.layout)?;
                self.write_immediate(res, dest)?;
            }

            Pointer(PointerCast::ReifyFnPointer) => {
                // The src operand does not matter, just its type
                match src.layout.ty.sty {
                    ty::FnDef(def_id, substs) => {
<<<<<<< HEAD
                        if self.tcx.has_attr(def_id, sym::rustc_args_required_const) {
                            bug!("reifying a fn ptr that requires const arguments");
                        }
                        let instance = ty::Instance::resolve(
                            *self.tcx,
                            self.param_env,
                            def_id,
                            substs,
                        ).ok_or_else(|| err_inval!(TooGeneric))?;
=======
                        // All reifications must be monomorphic, bail out otherwise.
                        if src.layout.ty.needs_subst() {
                            throw_inval!(TooGeneric);
                        }

                        if self.tcx.has_attr(def_id, sym::rustc_args_required_const) {
                            bug!("reifying a fn ptr that requires const arguments");
                        }
                        let instance = self.resolve(def_id, substs)?;
>>>>>>> 8cd2c99a
                        let fn_ptr = self.memory.create_fn_alloc(FnVal::Instance(instance));
                        self.write_scalar(Scalar::Ptr(fn_ptr.into()), dest)?;
                    }
                    _ => bug!("reify fn pointer on {:?}", src.layout.ty),
                }
            }

            Pointer(PointerCast::UnsafeFnPointer) => {
                let src = self.read_immediate(src)?;
                match dest.layout.ty.sty {
                    ty::FnPtr(_) => {
                        // No change to value
                        self.write_immediate(*src, dest)?;
                    }
                    _ => bug!("fn to unsafe fn cast on {:?}", dest.layout.ty),
                }
            }

            Pointer(PointerCast::ClosureFnPointer(_)) => {
                // The src operand does not matter, just its type
                match src.layout.ty.sty {
                    ty::Closure(def_id, substs) => {
                        // All reifications must be monomorphic, bail out otherwise.
                        if src.layout.ty.needs_subst() {
                            throw_inval!(TooGeneric);
                        }

                        let instance = ty::Instance::resolve_closure(
                            *self.tcx,
                            def_id,
                            substs,
                            ty::ClosureKind::FnOnce,
                        );
                        let fn_ptr = self.memory.create_fn_alloc(FnVal::Instance(instance));
                        let val = Immediate::Scalar(Scalar::Ptr(fn_ptr.into()).into());
                        self.write_immediate(val, dest)?;
                    }
                    _ => bug!("closure fn pointer on {:?}", src.layout.ty),
                }
            }
        }
        Ok(())
    }

    fn cast_immediate(
        &self,
        src: ImmTy<'tcx, M::PointerTag>,
        dest_layout: TyLayout<'tcx>,
    ) -> InterpResult<'tcx, Immediate<M::PointerTag>> {
        use rustc::ty::TyKind::*;
        trace!("Casting {:?}: {:?} to {:?}", *src, src.layout.ty, dest_layout.ty);

        match src.layout.ty.sty {
            // Floating point
            Float(FloatTy::F32) =>
                return Ok(self.cast_from_float(src.to_scalar()?.to_f32()?, dest_layout.ty)?.into()),
            Float(FloatTy::F64) =>
                return Ok(self.cast_from_float(src.to_scalar()?.to_f64()?, dest_layout.ty)?.into()),
            // The rest is integer/pointer-"like", including fn ptr casts and casts from enums that
            // are represented as integers.
            _ =>
                assert!(
                    src.layout.ty.is_bool()       || src.layout.ty.is_char()     ||
                    src.layout.ty.is_enum()       || src.layout.ty.is_integral() ||
                    src.layout.ty.is_any_ptr(),
                    "Unexpected cast from type {:?}", src.layout.ty
                )
        }

        // Handle cast from a univariant (ZST) enum.
        match src.layout.variants {
            layout::Variants::Single { index } => {
                if let Some(discr) =
                    src.layout.ty.discriminant_for_variant(*self.tcx, index)
                {
                    assert!(src.layout.is_zst());
                    return Ok(Scalar::from_uint(discr.val, dest_layout.size).into());
                }
            }
            layout::Variants::Multiple { .. } => {},
<<<<<<< HEAD
        }

        // Handle casting the metadata away from a fat pointer.
        if src.layout.ty.is_unsafe_ptr() && dest_layout.ty.is_unsafe_ptr() &&
            dest_layout.size != src.layout.size
        {
            assert_eq!(src.layout.size, 2*self.memory.pointer_size());
            assert_eq!(dest_layout.size, self.memory.pointer_size());
            assert!(dest_layout.ty.is_unsafe_ptr());
            match *src {
                Immediate::ScalarPair(data, _) =>
                    return Ok(data.into()),
                Immediate::Scalar(..) =>
                    bug!(
                        "{:?} input to a fat-to-thin cast ({:?} -> {:?})",
                        *src, src.layout.ty, dest_layout.ty
                    ),
            };
        }

=======
        }

        // Handle casting the metadata away from a fat pointer.
        if src.layout.ty.is_unsafe_ptr() && dest_layout.ty.is_unsafe_ptr() &&
            dest_layout.size != src.layout.size
        {
            assert_eq!(src.layout.size, 2*self.memory.pointer_size());
            assert_eq!(dest_layout.size, self.memory.pointer_size());
            assert!(dest_layout.ty.is_unsafe_ptr());
            match *src {
                Immediate::ScalarPair(data, _) =>
                    return Ok(data.into()),
                Immediate::Scalar(..) =>
                    bug!(
                        "{:?} input to a fat-to-thin cast ({:?} -> {:?})",
                        *src, src.layout.ty, dest_layout.ty
                    ),
            };
        }

>>>>>>> 8cd2c99a
        // Handle casting any ptr to raw ptr (might be a fat ptr).
        if src.layout.ty.is_any_ptr() && dest_layout.ty.is_unsafe_ptr()
        {
            // The only possible size-unequal case was handled above.
            assert_eq!(src.layout.size, dest_layout.size);
            return Ok(*src);
        }

        // For all remaining casts, we either
        // (a) cast a raw ptr to usize, or
        // (b) cast from an integer-like (including bool, char, enums).
        // In both cases we want the bits.
        let bits = self.force_bits(src.to_scalar()?, src.layout.size)?;
        Ok(self.cast_from_int(bits, src.layout, dest_layout)?.into())
    }

    fn cast_from_int(
        &self,
        v: u128, // raw bits
        src_layout: TyLayout<'tcx>,
        dest_layout: TyLayout<'tcx>,
    ) -> InterpResult<'tcx, Scalar<M::PointerTag>> {
        // Let's make sure v is sign-extended *if* it has a signed type.
        let signed = src_layout.abi.is_signed();
        let v = if signed {
            self.sign_extend(v, src_layout)
        } else {
            v
        };
        trace!("cast_from_int: {}, {}, {}", v, src_layout.ty, dest_layout.ty);
        use rustc::ty::TyKind::*;
        match dest_layout.ty.sty {
            Int(_) | Uint(_) | RawPtr(_) => {
                let v = self.truncate(v, dest_layout);
                Ok(Scalar::from_uint(v, dest_layout.size))
            }

            Float(FloatTy::F32) if signed => Ok(Scalar::from_f32(
                Single::from_i128(v as i128).value
            )),
            Float(FloatTy::F64) if signed => Ok(Scalar::from_f64(
                Double::from_i128(v as i128).value
            )),
            Float(FloatTy::F32) => Ok(Scalar::from_f32(
                Single::from_u128(v).value
            )),
            Float(FloatTy::F64) => Ok(Scalar::from_f64(
                Double::from_u128(v).value
            )),

            Char => {
                // `u8` to `char` cast
                debug_assert_eq!(v as u8 as u128, v);
                Ok(Scalar::from_uint(v, Size::from_bytes(4)))
            },

            // Casts to bool are not permitted by rustc, no need to handle them here.
            _ => bug!("invalid int to {:?} cast", dest_layout.ty),
        }
    }

    fn cast_from_float<F>(
        &self,
        f: F,
        dest_ty: Ty<'tcx>
    ) -> InterpResult<'tcx, Scalar<M::PointerTag>>
    where F: Float + Into<Scalar<M::PointerTag>> + FloatConvert<Single> + FloatConvert<Double>
    {
        use rustc::ty::TyKind::*;
        match dest_ty.sty {
            // float -> uint
            Uint(t) => {
                let width = t.bit_width().unwrap_or_else(|| self.pointer_size().bits() as usize);
                let v = f.to_u128(width).value;
                // This should already fit the bit width
                Ok(Scalar::from_uint(v, Size::from_bits(width as u64)))
            },
            // float -> int
            Int(t) => {
                let width = t.bit_width().unwrap_or_else(|| self.pointer_size().bits() as usize);
                let v = f.to_i128(width).value;
                Ok(Scalar::from_int(v, Size::from_bits(width as u64)))
            },
            // float -> f32
            Float(FloatTy::F32) =>
                Ok(Scalar::from_f32(f.convert(&mut false).value)),
            // float -> f64
            Float(FloatTy::F64) =>
                Ok(Scalar::from_f64(f.convert(&mut false).value)),
            // That's it.
            _ => bug!("invalid float to {:?} cast", dest_ty),
        }
    }

    fn unsize_into_ptr(
        &mut self,
        src: OpTy<'tcx, M::PointerTag>,
        dest: PlaceTy<'tcx, M::PointerTag>,
        // The pointee types
        sty: Ty<'tcx>,
        dty: Ty<'tcx>,
    ) -> InterpResult<'tcx> {
        // A<Struct> -> A<Trait> conversion
        let (src_pointee_ty, dest_pointee_ty) =
            self.tcx.struct_lockstep_tails_erasing_lifetimes(sty, dty, self.param_env);

        match (&src_pointee_ty.sty, &dest_pointee_ty.sty) {
            (&ty::Array(_, length), &ty::Slice(_)) => {
                let ptr = self.read_immediate(src)?.to_scalar_ptr()?;
                // u64 cast is from usize to u64, which is always good
                let val = Immediate::new_slice(
                    ptr,
                    length.eval_usize(self.tcx.tcx, self.param_env),
                    self,
                );
                self.write_immediate(val, dest)
            }
            (&ty::Dynamic(..), &ty::Dynamic(..)) => {
                // For now, upcasts are limited to changes in marker
                // traits, and hence never actually require an actual
                // change to the vtable.
                let val = self.read_immediate(src)?;
                self.write_immediate(*val, dest)
            }
            (_, &ty::Dynamic(ref data, _)) => {
                // Initial cast from sized to dyn trait
                let vtable = self.get_vtable(src_pointee_ty, data.principal())?;
                let ptr = self.read_immediate(src)?.to_scalar_ptr()?;
                let val = Immediate::new_dyn_trait(ptr, vtable);
                self.write_immediate(val, dest)
            }

            _ => bug!("invalid unsizing {:?} -> {:?}", src.layout.ty, dest.layout.ty),
        }
    }

    fn unsize_into(
        &mut self,
        src: OpTy<'tcx, M::PointerTag>,
        dest: PlaceTy<'tcx, M::PointerTag>,
    ) -> InterpResult<'tcx> {
        trace!("Unsizing {:?} into {:?}", src, dest);
        match (&src.layout.ty.sty, &dest.layout.ty.sty) {
            (&ty::Ref(_, s, _), &ty::Ref(_, d, _)) |
            (&ty::Ref(_, s, _), &ty::RawPtr(TypeAndMut { ty: d, .. })) |
            (&ty::RawPtr(TypeAndMut { ty: s, .. }),
             &ty::RawPtr(TypeAndMut { ty: d, .. })) => {
                self.unsize_into_ptr(src, dest, s, d)
            }
            (&ty::Adt(def_a, _), &ty::Adt(def_b, _)) => {
                assert_eq!(def_a, def_b);
                if def_a.is_box() || def_b.is_box() {
                    if !def_a.is_box() || !def_b.is_box() {
                        bug!("invalid unsizing between {:?} -> {:?}", src.layout, dest.layout);
                    }
                    return self.unsize_into_ptr(
                        src,
                        dest,
                        src.layout.ty.boxed_ty(),
                        dest.layout.ty.boxed_ty(),
                    );
                }

                // unsizing of generic struct with pointer fields
                // Example: `Arc<T>` -> `Arc<Trait>`
                // here we need to increase the size of every &T thin ptr field to a fat ptr
                for i in 0..src.layout.fields.count() {
                    let dst_field = self.place_field(dest, i as u64)?;
                    if dst_field.layout.is_zst() {
                        continue;
                    }
                    let src_field = self.operand_field(src, i as u64)?;
                    if src_field.layout.ty == dst_field.layout.ty {
                        self.copy_op(src_field, dst_field)?;
                    } else {
                        self.unsize_into(src_field, dst_field)?;
                    }
                }
                Ok(())
            }
            _ => {
                bug!(
                    "unsize_into: invalid conversion: {:?} -> {:?}",
                    src.layout,
                    dest.layout
                )
            }
        }
    }
}<|MERGE_RESOLUTION|>--- conflicted
+++ resolved
@@ -36,17 +36,6 @@
                 // The src operand does not matter, just its type
                 match src.layout.ty.sty {
                     ty::FnDef(def_id, substs) => {
-<<<<<<< HEAD
-                        if self.tcx.has_attr(def_id, sym::rustc_args_required_const) {
-                            bug!("reifying a fn ptr that requires const arguments");
-                        }
-                        let instance = ty::Instance::resolve(
-                            *self.tcx,
-                            self.param_env,
-                            def_id,
-                            substs,
-                        ).ok_or_else(|| err_inval!(TooGeneric))?;
-=======
                         // All reifications must be monomorphic, bail out otherwise.
                         if src.layout.ty.needs_subst() {
                             throw_inval!(TooGeneric);
@@ -56,7 +45,6 @@
                             bug!("reifying a fn ptr that requires const arguments");
                         }
                         let instance = self.resolve(def_id, substs)?;
->>>>>>> 8cd2c99a
                         let fn_ptr = self.memory.create_fn_alloc(FnVal::Instance(instance));
                         self.write_scalar(Scalar::Ptr(fn_ptr.into()), dest)?;
                     }
@@ -137,7 +125,6 @@
                 }
             }
             layout::Variants::Multiple { .. } => {},
-<<<<<<< HEAD
         }
 
         // Handle casting the metadata away from a fat pointer.
@@ -158,28 +145,6 @@
             };
         }
 
-=======
-        }
-
-        // Handle casting the metadata away from a fat pointer.
-        if src.layout.ty.is_unsafe_ptr() && dest_layout.ty.is_unsafe_ptr() &&
-            dest_layout.size != src.layout.size
-        {
-            assert_eq!(src.layout.size, 2*self.memory.pointer_size());
-            assert_eq!(dest_layout.size, self.memory.pointer_size());
-            assert!(dest_layout.ty.is_unsafe_ptr());
-            match *src {
-                Immediate::ScalarPair(data, _) =>
-                    return Ok(data.into()),
-                Immediate::Scalar(..) =>
-                    bug!(
-                        "{:?} input to a fat-to-thin cast ({:?} -> {:?})",
-                        *src, src.layout.ty, dest_layout.ty
-                    ),
-            };
-        }
-
->>>>>>> 8cd2c99a
         // Handle casting any ptr to raw ptr (might be a fat ptr).
         if src.layout.ty.is_any_ptr() && dest_layout.ty.is_unsafe_ptr()
         {
