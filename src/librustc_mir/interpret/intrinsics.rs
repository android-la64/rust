//! Intrinsics and other functions that the miri engine executes without
//! looking at their MIR. Intrinsics/functions supported here are shared by CTFE
//! and miri.

use syntax::symbol::Symbol;
use rustc::ty;
use rustc::ty::layout::{LayoutOf, Primitive, Size};
use rustc::ty::subst::SubstsRef;
use rustc::hir::def_id::DefId;
use rustc::ty::TyCtxt;
use rustc::mir::BinOp;
<<<<<<< HEAD
use rustc::mir::interpret::{InterpResult, Scalar};

use super::{
    Machine, PlaceTy, OpTy, InterpCx, Immediate,
};

mod type_name;

pub use type_name::*;
=======
use rustc::mir::interpret::{InterpResult, Scalar, GlobalId, ConstValue};

use super::{
    Machine, PlaceTy, OpTy, InterpCx,
};

mod type_name;
>>>>>>> 8cd2c99a

fn numeric_intrinsic<'tcx, Tag>(
    name: &str,
    bits: u128,
    kind: Primitive,
) -> InterpResult<'tcx, Scalar<Tag>> {
    let size = match kind {
        Primitive::Int(integer, _) => integer.size(),
        _ => bug!("invalid `{}` argument: {:?}", name, bits),
    };
    let extra = 128 - size.bits() as u128;
    let bits_out = match name {
        "ctpop" => bits.count_ones() as u128,
        "ctlz" => bits.leading_zeros() as u128 - extra,
        "cttz" => (bits << extra).trailing_zeros() as u128 - extra,
        "bswap" => (bits << extra).swap_bytes(),
        "bitreverse" => (bits << extra).reverse_bits(),
        _ => bug!("not a numeric intrinsic: {}", name),
    };
    Ok(Scalar::from_uint(bits_out, size))
}

<<<<<<< HEAD
=======
/// The logic for all nullary intrinsics is implemented here. These intrinsics don't get evaluated
/// inside an `InterpCx` and instead have their value computed directly from rustc internal info.
crate fn eval_nullary_intrinsic<'tcx>(
    tcx: TyCtxt<'tcx>,
    param_env: ty::ParamEnv<'tcx>,
    def_id: DefId,
    substs: SubstsRef<'tcx>,
) -> InterpResult<'tcx, &'tcx ty::Const<'tcx>> {
    let tp_ty = substs.type_at(0);
    let name = &*tcx.item_name(def_id).as_str();
    Ok(match name {
        "type_name" => {
            let alloc = type_name::alloc_type_name(tcx, tp_ty);
            tcx.mk_const(ty::Const {
                val: ConstValue::Slice {
                    data: alloc,
                    start: 0,
                    end: alloc.len(),
                },
                ty: tcx.mk_static_str(),
            })
        },
        "needs_drop" => ty::Const::from_bool(tcx, tp_ty.needs_drop(tcx, param_env)),
        "size_of" |
        "min_align_of" |
        "pref_align_of" => {
            let layout = tcx.layout_of(param_env.and(tp_ty)).map_err(|e| err_inval!(Layout(e)))?;
            let n = match name {
                "pref_align_of" => layout.align.pref.bytes(),
                "min_align_of" => layout.align.abi.bytes(),
                "size_of" => layout.size.bytes(),
                _ => bug!(),
            };
            ty::Const::from_usize(tcx, n)
        },
        "type_id" => ty::Const::from_bits(
            tcx,
            tcx.type_id_hash(tp_ty).into(),
            param_env.and(tcx.types.u64),
        ),
        other => bug!("`{}` is not a zero arg intrinsic", other),
    })
}

>>>>>>> 8cd2c99a
impl<'mir, 'tcx, M: Machine<'mir, 'tcx>> InterpCx<'mir, 'tcx, M> {
    /// Returns `true` if emulation happened.
    pub fn emulate_intrinsic(
        &mut self,
        instance: ty::Instance<'tcx>,
        args: &[OpTy<'tcx, M::PointerTag>],
        dest: PlaceTy<'tcx, M::PointerTag>,
    ) -> InterpResult<'tcx, bool> {
        let substs = instance.substs;

        let intrinsic_name = &self.tcx.item_name(instance.def_id()).as_str()[..];
        match intrinsic_name {
            "min_align_of" |
            "pref_align_of" |
            "needs_drop" |
            "size_of" |
            "type_id" |
            "type_name" => {
                let gid = GlobalId {
                    instance,
                    promoted: None,
                };
                let val = self.tcx.const_eval(self.param_env.and(gid))?;
                let val = self.eval_const_to_op(val, None)?;
                self.copy_op(val, dest)?;
            }

<<<<<<< HEAD
            "type_id" => {
                let ty = substs.type_at(0);
                let type_id = self.tcx.type_id_hash(ty) as u128;
                let id_val = Scalar::from_uint(type_id, dest.layout.size);
                self.write_scalar(id_val, dest)?;
            }

            "type_name" => {
                let alloc = alloc_type_name(self.tcx.tcx, substs.type_at(0));
                let name_id = self.tcx.alloc_map.lock().create_memory_alloc(alloc);
                let id_ptr = self.memory.tag_static_base_pointer(name_id.into());
                let alloc_len = alloc.bytes.len() as u64;
                let name_val = Immediate::new_slice(Scalar::Ptr(id_ptr), alloc_len, self);
                self.write_immediate(name_val, dest)?;
            }

=======
>>>>>>> 8cd2c99a
            | "ctpop"
            | "cttz"
            | "cttz_nonzero"
            | "ctlz"
            | "ctlz_nonzero"
            | "bswap"
            | "bitreverse" => {
                let ty = substs.type_at(0);
                let layout_of = self.layout_of(ty)?;
                let val = self.read_scalar(args[0])?.not_undef()?;
                let bits = self.force_bits(val, layout_of.size)?;
                let kind = match layout_of.abi {
                    ty::layout::Abi::Scalar(ref scalar) => scalar.value,
                    _ => throw_unsup!(TypeNotPrimitive(ty)),
                };
                let out_val = if intrinsic_name.ends_with("_nonzero") {
                    if bits == 0 {
                        throw_ub_format!("`{}` called on 0", intrinsic_name);
                    }
                    numeric_intrinsic(intrinsic_name.trim_end_matches("_nonzero"), bits, kind)?
                } else {
                    numeric_intrinsic(intrinsic_name, bits, kind)?
                };
                self.write_scalar(out_val, dest)?;
            }
            | "wrapping_add"
            | "wrapping_sub"
            | "wrapping_mul"
            | "add_with_overflow"
            | "sub_with_overflow"
            | "mul_with_overflow" => {
                let lhs = self.read_immediate(args[0])?;
                let rhs = self.read_immediate(args[1])?;
                let (bin_op, ignore_overflow) = match intrinsic_name {
                    "wrapping_add" => (BinOp::Add, true),
                    "wrapping_sub" => (BinOp::Sub, true),
                    "wrapping_mul" => (BinOp::Mul, true),
                    "add_with_overflow" => (BinOp::Add, false),
                    "sub_with_overflow" => (BinOp::Sub, false),
                    "mul_with_overflow" => (BinOp::Mul, false),
                    _ => bug!("Already checked for int ops")
                };
                if ignore_overflow {
                    self.binop_ignore_overflow(bin_op, lhs, rhs, dest)?;
                } else {
                    self.binop_with_overflow(bin_op, lhs, rhs, dest)?;
                }
            }
            "saturating_add" | "saturating_sub" => {
                let l = self.read_immediate(args[0])?;
                let r = self.read_immediate(args[1])?;
                let is_add = intrinsic_name == "saturating_add";
                let (val, overflowed, _ty) = self.overflowing_binary_op(if is_add {
                    BinOp::Add
                } else {
                    BinOp::Sub
                }, l, r)?;
                let val = if overflowed {
                    let num_bits = l.layout.size.bits();
                    if l.layout.abi.is_signed() {
                        // For signed ints the saturated value depends on the sign of the first
                        // term since the sign of the second term can be inferred from this and
                        // the fact that the operation has overflowed (if either is 0 no
                        // overflow can occur)
                        let first_term: u128 = self.force_bits(l.to_scalar()?, l.layout.size)?;
                        let first_term_positive = first_term & (1 << (num_bits-1)) == 0;
                        if first_term_positive {
                            // Negative overflow not possible since the positive first term
                            // can only increase an (in range) negative term for addition
                            // or corresponding negated positive term for subtraction
                            Scalar::from_uint((1u128 << (num_bits - 1)) - 1,  // max positive
                                Size::from_bits(num_bits))
                        } else {
                            // Positive overflow not possible for similar reason
                            // max negative
                            Scalar::from_uint(1u128 << (num_bits - 1), Size::from_bits(num_bits))
                        }
                    } else {  // unsigned
                        if is_add {
                            // max unsigned
                            Scalar::from_uint(u128::max_value() >> (128 - num_bits),
                                Size::from_bits(num_bits))
                        } else {  // underflow to 0
                            Scalar::from_uint(0u128, Size::from_bits(num_bits))
                        }
                    }
                } else {
                    val
                };
                self.write_scalar(val, dest)?;
            }
            "unchecked_shl" | "unchecked_shr" => {
                let l = self.read_immediate(args[0])?;
                let r = self.read_immediate(args[1])?;
                let bin_op = match intrinsic_name {
                    "unchecked_shl" => BinOp::Shl,
                    "unchecked_shr" => BinOp::Shr,
                    _ => bug!("Already checked for int ops")
                };
                let (val, overflowed, _ty) = self.overflowing_binary_op(bin_op, l, r)?;
                if overflowed {
                    let layout = self.layout_of(substs.type_at(0))?;
<<<<<<< HEAD
                    let r_val = r.to_scalar()?.to_bits(layout.size)?;
=======
                    let r_val = self.force_bits(r.to_scalar()?, layout.size)?;
>>>>>>> 8cd2c99a
                    throw_ub_format!("Overflowing shift by {} in `{}`", r_val, intrinsic_name);
                }
                self.write_scalar(val, dest)?;
            }
            "rotate_left" | "rotate_right" => {
                // rotate_left: (X << (S % BW)) | (X >> ((BW - S) % BW))
                // rotate_right: (X << ((BW - S) % BW)) | (X >> (S % BW))
                let layout = self.layout_of(substs.type_at(0))?;
                let val = self.read_scalar(args[0])?.not_undef()?;
                let val_bits = self.force_bits(val, layout.size)?;
                let raw_shift = self.read_scalar(args[1])?.not_undef()?;
                let raw_shift_bits = self.force_bits(raw_shift, layout.size)?;
                let width_bits = layout.size.bits() as u128;
                let shift_bits = raw_shift_bits % width_bits;
                let inv_shift_bits = (width_bits - shift_bits) % width_bits;
                let result_bits = if intrinsic_name == "rotate_left" {
                    (val_bits << shift_bits) | (val_bits >> inv_shift_bits)
                } else {
                    (val_bits >> shift_bits) | (val_bits << inv_shift_bits)
                };
                let truncated_bits = self.truncate(result_bits, layout);
                let result = Scalar::from_uint(truncated_bits, layout.size);
                self.write_scalar(result, dest)?;
            }
            "transmute" => {
                self.copy_op_transmute(args[0], dest)?;
            }

            _ => return Ok(false),
        }

        Ok(true)
    }

    /// "Intercept" a function call because we have something special to do for it.
    /// Returns `true` if an intercept happened.
    pub fn hook_fn(
        &mut self,
        instance: ty::Instance<'tcx>,
        args: &[OpTy<'tcx, M::PointerTag>],
        _dest: Option<PlaceTy<'tcx, M::PointerTag>>,
    ) -> InterpResult<'tcx, bool> {
        let def_id = instance.def_id();
        if Some(def_id) == self.tcx.lang_items().panic_fn() {
            assert!(args.len() == 1);
            // &(&'static str, &'static str, u32, u32)
            let place = self.deref_operand(args[0])?;
            let (msg, file, line, col) = (
                self.mplace_field(place, 0)?,
                self.mplace_field(place, 1)?,
                self.mplace_field(place, 2)?,
                self.mplace_field(place, 3)?,
            );

            let msg_place = self.deref_operand(msg.into())?;
            let msg = Symbol::intern(self.read_str(msg_place)?);
            let file_place = self.deref_operand(file.into())?;
            let file = Symbol::intern(self.read_str(file_place)?);
            let line = self.read_scalar(line.into())?.to_u32()?;
            let col = self.read_scalar(col.into())?.to_u32()?;
            throw_panic!(Panic { msg, file, line, col })
        } else if Some(def_id) == self.tcx.lang_items().begin_panic_fn() {
            assert!(args.len() == 2);
            // &'static str, &(&'static str, u32, u32)
            let msg = args[0];
            let place = self.deref_operand(args[1])?;
            let (file, line, col) = (
                self.mplace_field(place, 0)?,
                self.mplace_field(place, 1)?,
                self.mplace_field(place, 2)?,
            );

            let msg_place = self.deref_operand(msg.into())?;
            let msg = Symbol::intern(self.read_str(msg_place)?);
            let file_place = self.deref_operand(file.into())?;
            let file = Symbol::intern(self.read_str(file_place)?);
            let line = self.read_scalar(line.into())?.to_u32()?;
            let col = self.read_scalar(col.into())?.to_u32()?;
            throw_panic!(Panic { msg, file, line, col })
        } else {
            return Ok(false);
        }
    }
}<|MERGE_RESOLUTION|>--- conflicted
+++ resolved
@@ -9,17 +9,6 @@
 use rustc::hir::def_id::DefId;
 use rustc::ty::TyCtxt;
 use rustc::mir::BinOp;
-<<<<<<< HEAD
-use rustc::mir::interpret::{InterpResult, Scalar};
-
-use super::{
-    Machine, PlaceTy, OpTy, InterpCx, Immediate,
-};
-
-mod type_name;
-
-pub use type_name::*;
-=======
 use rustc::mir::interpret::{InterpResult, Scalar, GlobalId, ConstValue};
 
 use super::{
@@ -27,7 +16,6 @@
 };
 
 mod type_name;
->>>>>>> 8cd2c99a
 
 fn numeric_intrinsic<'tcx, Tag>(
     name: &str,
@@ -50,8 +38,6 @@
     Ok(Scalar::from_uint(bits_out, size))
 }
 
-<<<<<<< HEAD
-=======
 /// The logic for all nullary intrinsics is implemented here. These intrinsics don't get evaluated
 /// inside an `InterpCx` and instead have their value computed directly from rustc internal info.
 crate fn eval_nullary_intrinsic<'tcx>(
@@ -96,7 +82,6 @@
     })
 }
 
->>>>>>> 8cd2c99a
 impl<'mir, 'tcx, M: Machine<'mir, 'tcx>> InterpCx<'mir, 'tcx, M> {
     /// Returns `true` if emulation happened.
     pub fn emulate_intrinsic(
@@ -124,25 +109,6 @@
                 self.copy_op(val, dest)?;
             }
 
-<<<<<<< HEAD
-            "type_id" => {
-                let ty = substs.type_at(0);
-                let type_id = self.tcx.type_id_hash(ty) as u128;
-                let id_val = Scalar::from_uint(type_id, dest.layout.size);
-                self.write_scalar(id_val, dest)?;
-            }
-
-            "type_name" => {
-                let alloc = alloc_type_name(self.tcx.tcx, substs.type_at(0));
-                let name_id = self.tcx.alloc_map.lock().create_memory_alloc(alloc);
-                let id_ptr = self.memory.tag_static_base_pointer(name_id.into());
-                let alloc_len = alloc.bytes.len() as u64;
-                let name_val = Immediate::new_slice(Scalar::Ptr(id_ptr), alloc_len, self);
-                self.write_immediate(name_val, dest)?;
-            }
-
-=======
->>>>>>> 8cd2c99a
             | "ctpop"
             | "cttz"
             | "cttz_nonzero"
@@ -245,11 +211,7 @@
                 let (val, overflowed, _ty) = self.overflowing_binary_op(bin_op, l, r)?;
                 if overflowed {
                     let layout = self.layout_of(substs.type_at(0))?;
-<<<<<<< HEAD
-                    let r_val = r.to_scalar()?.to_bits(layout.size)?;
-=======
                     let r_val = self.force_bits(r.to_scalar()?, layout.size)?;
->>>>>>> 8cd2c99a
                     throw_ub_format!("Overflowing shift by {} in `{}`", r_val, intrinsic_name);
                 }
                 self.write_scalar(val, dest)?;
