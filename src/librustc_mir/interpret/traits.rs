<<<<<<< HEAD
use rustc::ty::{self, Ty, Instance};
use rustc::ty::layout::{Size, Align, LayoutOf};
=======
use rustc::ty::{self, Ty, Instance, TypeFoldable};
use rustc::ty::layout::{Size, Align, LayoutOf, HasDataLayout};
>>>>>>> 8cd2c99a
use rustc::mir::interpret::{Scalar, Pointer, InterpResult, PointerArithmetic,};

use super::{InterpCx, Machine, MemoryKind, FnVal};

impl<'mir, 'tcx, M: Machine<'mir, 'tcx>> InterpCx<'mir, 'tcx, M> {
    /// Creates a dynamic vtable for the given type and vtable origin. This is used only for
    /// objects.
    ///
    /// The `trait_ref` encodes the erased self type. Hence if we are
    /// making an object `Foo<Trait>` from a value of type `Foo<T>`, then
    /// `trait_ref` would map `T:Trait`.
    pub fn get_vtable(
        &mut self,
        ty: Ty<'tcx>,
        poly_trait_ref: Option<ty::PolyExistentialTraitRef<'tcx>>,
    ) -> InterpResult<'tcx, Pointer<M::PointerTag>> {
        trace!("get_vtable(trait_ref={:?})", poly_trait_ref);

        let (ty, poly_trait_ref) = self.tcx.erase_regions(&(ty, poly_trait_ref));

        // All vtables must be monomorphic, bail out otherwise.
        if ty.needs_subst() || poly_trait_ref.needs_subst() {
            throw_inval!(TooGeneric);
        }

        if let Some(&vtable) = self.vtables.get(&(ty, poly_trait_ref)) {
            // This means we guarantee that there are no duplicate vtables, we will
            // always use the same vtable for the same (Type, Trait) combination.
            // That's not what happens in rustc, but emulating per-crate deduplication
            // does not sound like it actually makes anything any better.
            return Ok(vtable);
        }

        let methods = if let Some(poly_trait_ref) = poly_trait_ref {
            let trait_ref = poly_trait_ref.with_self_ty(*self.tcx, ty);
            let trait_ref = self.tcx.erase_regions(&trait_ref);

            self.tcx.vtable_methods(trait_ref)
        } else {
            &[]
        };

        let layout = self.layout_of(ty)?;
        assert!(!layout.is_unsized(), "can't create a vtable for an unsized type");
        let size = layout.size.bytes();
        let align = layout.align.abi.bytes();

        let ptr_size = self.pointer_size();
        let ptr_align = self.tcx.data_layout.pointer_align.abi;
        // /////////////////////////////////////////////////////////////////////////////////////////
        // If you touch this code, be sure to also make the corresponding changes to
        // `get_vtable` in rust_codegen_llvm/meth.rs
        // /////////////////////////////////////////////////////////////////////////////////////////
        let vtable = self.memory.allocate(
            ptr_size * (3 + methods.len() as u64),
            ptr_align,
            MemoryKind::Vtable,
        );
        let tcx = &*self.tcx;

        let drop = Instance::resolve_drop_in_place(*tcx, ty);
        let drop = self.memory.create_fn_alloc(FnVal::Instance(drop));

        // no need to do any alignment checks on the memory accesses below, because we know the
        // allocation is correctly aligned as we created it above. Also we're only offsetting by
        // multiples of `ptr_align`, which means that it will stay aligned to `ptr_align`.
        self.memory
            .get_mut(vtable.alloc_id)?
            .write_ptr_sized(tcx, vtable, Scalar::Ptr(drop).into())?;

        let size_ptr = vtable.offset(ptr_size, self)?;
        self.memory
            .get_mut(size_ptr.alloc_id)?
            .write_ptr_sized(tcx, size_ptr, Scalar::from_uint(size, ptr_size).into())?;
        let align_ptr = vtable.offset(ptr_size * 2, self)?;
        self.memory
            .get_mut(align_ptr.alloc_id)?
            .write_ptr_sized(tcx, align_ptr, Scalar::from_uint(align, ptr_size).into())?;

        for (i, method) in methods.iter().enumerate() {
            if let Some((def_id, substs)) = *method {
                // resolve for vtable: insert shims where needed
<<<<<<< HEAD
                let substs = self.subst_and_normalize_erasing_regions(substs)?;
=======
>>>>>>> 8cd2c99a
                let instance = ty::Instance::resolve_for_vtable(
                    *self.tcx,
                    self.param_env,
                    def_id,
                    substs,
                ).ok_or_else(|| err_inval!(TooGeneric))?;
                let fn_ptr = self.memory.create_fn_alloc(FnVal::Instance(instance));
                let method_ptr = vtable.offset(ptr_size * (3 + i as u64), self)?;
                self.memory
                    .get_mut(method_ptr.alloc_id)?
                    .write_ptr_sized(tcx, method_ptr, Scalar::Ptr(fn_ptr).into())?;
            }
        }

        self.memory.mark_immutable(vtable.alloc_id)?;
        assert!(self.vtables.insert((ty, poly_trait_ref), vtable).is_none());

        Ok(vtable)
    }

    /// Returns the drop fn instance as well as the actual dynamic type
    pub fn read_drop_type_from_vtable(
        &self,
        vtable: Scalar<M::PointerTag>,
    ) -> InterpResult<'tcx, (ty::Instance<'tcx>, Ty<'tcx>)> {
        // we don't care about the pointee type, we just want a pointer
        let vtable = self.memory.check_ptr_access(
            vtable,
            self.tcx.data_layout.pointer_size,
            self.tcx.data_layout.pointer_align.abi,
        )?.expect("cannot be a ZST");
        let drop_fn = self.memory
            .get(vtable.alloc_id)?
            .read_ptr_sized(self, vtable)?
            .not_undef()?;
        // We *need* an instance here, no other kind of function value, to be able
        // to determine the type.
        let drop_instance = self.memory.get_fn(drop_fn)?.as_instance()?;
        trace!("Found drop fn: {:?}", drop_instance);
        let fn_sig = drop_instance.ty(*self.tcx).fn_sig(*self.tcx);
        let fn_sig = self.tcx.normalize_erasing_late_bound_regions(self.param_env, &fn_sig);
        // The drop function takes `*mut T` where `T` is the type being dropped, so get that.
        let ty = fn_sig.inputs()[0].builtin_deref(true).unwrap().ty;
        Ok((drop_instance, ty))
    }

    pub fn read_size_and_align_from_vtable(
        &self,
        vtable: Scalar<M::PointerTag>,
    ) -> InterpResult<'tcx, (Size, Align)> {
        let pointer_size = self.pointer_size();
        // We check for size = 3*ptr_size, that covers the drop fn (unused here),
        // the size, and the align (which we read below).
        let vtable = self.memory.check_ptr_access(
            vtable,
            3*pointer_size,
            self.tcx.data_layout.pointer_align.abi,
        )?.expect("cannot be a ZST");
        let alloc = self.memory.get(vtable.alloc_id)?;
        let size = alloc.read_ptr_sized(
            self,
            vtable.offset(pointer_size, self)?
<<<<<<< HEAD
        )?.to_bits(pointer_size)? as u64;
=======
        )?.not_undef()?;
        let size = self.force_bits(size, pointer_size)? as u64;
>>>>>>> 8cd2c99a
        let align = alloc.read_ptr_sized(
            self,
            vtable.offset(pointer_size * 2, self)?,
        )?.not_undef()?;
        let align = self.force_bits(align, pointer_size)? as u64;

        if size >= self.tcx.data_layout().obj_size_bound() {
            throw_ub_format!("invalid vtable: \
                size is bigger than largest supported object");
        }
        Ok((Size::from_bytes(size), Align::from_bytes(align).unwrap()))
    }
}<|MERGE_RESOLUTION|>--- conflicted
+++ resolved
@@ -1,10 +1,5 @@
-<<<<<<< HEAD
-use rustc::ty::{self, Ty, Instance};
-use rustc::ty::layout::{Size, Align, LayoutOf};
-=======
 use rustc::ty::{self, Ty, Instance, TypeFoldable};
 use rustc::ty::layout::{Size, Align, LayoutOf, HasDataLayout};
->>>>>>> 8cd2c99a
 use rustc::mir::interpret::{Scalar, Pointer, InterpResult, PointerArithmetic,};
 
 use super::{InterpCx, Machine, MemoryKind, FnVal};
@@ -87,10 +82,6 @@
         for (i, method) in methods.iter().enumerate() {
             if let Some((def_id, substs)) = *method {
                 // resolve for vtable: insert shims where needed
-<<<<<<< HEAD
-                let substs = self.subst_and_normalize_erasing_regions(substs)?;
-=======
->>>>>>> 8cd2c99a
                 let instance = ty::Instance::resolve_for_vtable(
                     *self.tcx,
                     self.param_env,
@@ -153,12 +144,8 @@
         let size = alloc.read_ptr_sized(
             self,
             vtable.offset(pointer_size, self)?
-<<<<<<< HEAD
-        )?.to_bits(pointer_size)? as u64;
-=======
         )?.not_undef()?;
         let size = self.force_bits(size, pointer_size)? as u64;
->>>>>>> 8cd2c99a
         let align = alloc.read_ptr_sized(
             self,
             vtable.offset(pointer_size * 2, self)?,
