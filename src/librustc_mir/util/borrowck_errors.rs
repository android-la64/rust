--- conflicted
+++ resolved
@@ -50,11 +50,7 @@
             self,
             span,
             E0381,
-<<<<<<< HEAD
-            "{} of possibly uninitialized variable: `{}`",
-=======
             "{} of possibly-uninitialized variable: `{}`",
->>>>>>> 8cd2c99a
             verb,
             desc,
         )
