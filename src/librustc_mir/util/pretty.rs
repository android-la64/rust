use rustc::hir::def_id::{DefId, LOCAL_CRATE};
use rustc::mir::*;
use rustc::mir::visit::Visitor;
use rustc::ty::{self, TyCtxt};
use rustc_data_structures::fx::FxHashMap;
use rustc_data_structures::indexed_vec::Idx;
use std::fmt::Display;
use std::fmt::Write as _;
use std::fs;
use std::io::{self, Write};
use std::path::{Path, PathBuf};
use super::graphviz::write_mir_fn_graphviz;
use crate::transform::MirSource;

const INDENT: &str = "    ";
/// Alignment for lining up comments following MIR statements
pub(crate) const ALIGN: usize = 40;

/// An indication of where we are in the control flow graph. Used for printing
/// extra information in `dump_mir`
pub enum PassWhere {
    /// We have not started dumping the control flow graph, but we are about to.
    BeforeCFG,

    /// We just finished dumping the control flow graph. This is right before EOF
    AfterCFG,

    /// We are about to start dumping the given basic block.
    BeforeBlock(BasicBlock),

    /// We are just about to dump the given statement or terminator.
    BeforeLocation(Location),

    /// We just dumped the given statement or terminator.
    AfterLocation(Location),

    /// We just dumped the terminator for a block but not the closing `}`.
    AfterTerminator(BasicBlock),
}

/// If the session is properly configured, dumps a human-readable
/// representation of the mir into:
///
/// ```text
/// rustc.node<node_id>.<pass_num>.<pass_name>.<disambiguator>
/// ```
///
/// Output from this function is controlled by passing `-Z dump-mir=<filter>`,
/// where `<filter>` takes the following forms:
///
/// - `all` -- dump MIR for all fns, all passes, all everything
/// - a filter defined by a set of substrings combined with `&` and `|`
///   (`&` has higher precedence). At least one of the `|`-separated groups
///   must match; an `|`-separated group matches if all of its `&`-separated
///   substrings are matched.
///
/// Example:
///
/// - `nll` == match if `nll` appears in the name
/// - `foo & nll` == match if `foo` and `nll` both appear in the name
/// - `foo & nll | typeck` == match if `foo` and `nll` both appear in the name
///   or `typeck` appears in the name.
/// - `foo & nll | bar & typeck` == match if `foo` and `nll` both appear in the name
///   or `typeck` and `bar` both appear in the name.
pub fn dump_mir<'tcx, F>(
    tcx: TyCtxt<'tcx>,
    pass_num: Option<&dyn Display>,
    pass_name: &str,
    disambiguator: &dyn Display,
    source: MirSource<'tcx>,
    body: &Body<'tcx>,
    extra_data: F,
) where
    F: FnMut(PassWhere, &mut dyn Write) -> io::Result<()>,
{
    if !dump_enabled(tcx, pass_name, source) {
        return;
    }

    let node_path = ty::print::with_forced_impl_filename_line(|| {
        // see notes on #41697 below
        tcx.def_path_str(source.def_id())
    });
    dump_matched_mir_node(
        tcx,
        pass_num,
        pass_name,
        &node_path,
        disambiguator,
        source,
        body,
        extra_data,
    );
}

pub fn dump_enabled<'tcx>(tcx: TyCtxt<'tcx>, pass_name: &str, source: MirSource<'tcx>) -> bool {
    let filters = match tcx.sess.opts.debugging_opts.dump_mir {
        None => return false,
        Some(ref filters) => filters,
    };
    let node_path = ty::print::with_forced_impl_filename_line(|| {
        // see notes on #41697 below
        tcx.def_path_str(source.def_id())
    });
    filters.split('|').any(|or_filter| {
        or_filter.split('&').all(|and_filter| {
            and_filter == "all" || pass_name.contains(and_filter) || node_path.contains(and_filter)
        })
    })
}

// #41697 -- we use `with_forced_impl_filename_line()` because
// `def_path_str()` would otherwise trigger `type_of`, and this can
// run while we are already attempting to evaluate `type_of`.

fn dump_matched_mir_node<'tcx, F>(
    tcx: TyCtxt<'tcx>,
    pass_num: Option<&dyn Display>,
    pass_name: &str,
    node_path: &str,
    disambiguator: &dyn Display,
    source: MirSource<'tcx>,
    body: &Body<'tcx>,
    mut extra_data: F,
) where
    F: FnMut(PassWhere, &mut dyn Write) -> io::Result<()>,
{
    let _: io::Result<()> = try {
        let mut file = create_dump_file(tcx, "mir", pass_num, pass_name, disambiguator, source)?;
        writeln!(file, "// MIR for `{}`", node_path)?;
        writeln!(file, "// source = {:?}", source)?;
        writeln!(file, "// pass_name = {}", pass_name)?;
        writeln!(file, "// disambiguator = {}", disambiguator)?;
        if let Some(ref layout) = body.generator_layout {
            writeln!(file, "// generator_layout = {:?}", layout)?;
        }
        writeln!(file, "")?;
        extra_data(PassWhere::BeforeCFG, &mut file)?;
        write_user_type_annotations(body, &mut file)?;
        write_mir_fn(tcx, source, body, &mut extra_data, &mut file)?;
        extra_data(PassWhere::AfterCFG, &mut file)?;
    };

    if tcx.sess.opts.debugging_opts.dump_mir_graphviz {
        let _: io::Result<()> = try {
            let mut file =
                create_dump_file(tcx, "dot", pass_num, pass_name, disambiguator, source)?;
            write_mir_fn_graphviz(tcx, source.def_id(), body, &mut file)?;
        };
    }
}

/// Returns the path to the filename where we should dump a given MIR.
/// Also used by other bits of code (e.g., NLL inference) that dump
/// graphviz data or other things.
fn dump_path(
    tcx: TyCtxt<'_>,
    extension: &str,
    pass_num: Option<&dyn Display>,
    pass_name: &str,
    disambiguator: &dyn Display,
    source: MirSource<'tcx>,
) -> PathBuf {
    let promotion_id = match source.promoted {
        Some(id) => format!("-{:?}", id),
        None => String::new(),
    };

    let pass_num = if tcx.sess.opts.debugging_opts.dump_mir_exclude_pass_number {
        String::new()
    } else {
        match pass_num {
            None => ".-------".to_string(),
            Some(pass_num) => format!(".{}", pass_num),
        }
    };

    let mut file_path = PathBuf::new();
    file_path.push(Path::new(&tcx.sess.opts.debugging_opts.dump_mir_dir));

    let item_name = tcx
        .def_path(source.def_id())
        .to_filename_friendly_no_crate();
    // All drop shims have the same DefId, so we have to add the type
    // to get unique file names.
    let shim_disambiguator = match source.instance {
        ty::InstanceDef::DropGlue(_, Some(ty)) => {
            // Unfortunately, pretty-printed typed are not very filename-friendly.
            // We dome some filtering.
            let mut s = ".".to_owned();
            s.extend(ty.to_string()
                .chars()
                .filter_map(|c| match c {
                    ' ' => None,
                    ':' | '<' | '>' => Some('_'),
                    c => Some(c)
                }));
            s
        }
        _ => String::new(),
    };

    let file_name = format!(
        "rustc.{}{}{}{}.{}.{}.{}",
        item_name,
        shim_disambiguator,
        promotion_id,
        pass_num,
        pass_name,
        disambiguator,
        extension,
    );

    file_path.push(&file_name);

    file_path
}

/// Attempts to open a file where we should dump a given MIR or other
/// bit of MIR-related data. Used by `mir-dump`, but also by other
/// bits of code (e.g., NLL inference) that dump graphviz data or
/// other things, and hence takes the extension as an argument.
pub(crate) fn create_dump_file(
    tcx: TyCtxt<'_>,
    extension: &str,
    pass_num: Option<&dyn Display>,
    pass_name: &str,
    disambiguator: &dyn Display,
    source: MirSource<'tcx>,
) -> io::Result<io::BufWriter<fs::File>> {
    let file_path = dump_path(tcx, extension, pass_num, pass_name, disambiguator, source);
    if let Some(parent) = file_path.parent() {
        fs::create_dir_all(parent)?;
    }
    Ok(io::BufWriter::new(fs::File::create(&file_path)?))
}

/// Write out a human-readable textual representation for the given MIR.
pub fn write_mir_pretty<'tcx>(
    tcx: TyCtxt<'tcx>,
    single: Option<DefId>,
    w: &mut dyn Write,
) -> io::Result<()> {
    writeln!(
        w,
        "// WARNING: This output format is intended for human consumers only"
    )?;
    writeln!(
        w,
        "// and is subject to change without notice. Knock yourself out."
    )?;

    let mut first = true;
    for def_id in dump_mir_def_ids(tcx, single) {
        let body = &tcx.optimized_mir(def_id);

        if first {
            first = false;
        } else {
            // Put empty lines between all items
            writeln!(w, "")?;
        }

        write_mir_fn(tcx, MirSource::item(def_id), body, &mut |_, _| Ok(()), w)?;

        for (i, body) in tcx.promoted_mir(def_id).iter_enumerated() {
            writeln!(w, "")?;
            let src = MirSource {
                instance: ty::InstanceDef::Item(def_id),
                promoted: Some(i),
            };
            write_mir_fn(tcx, src, body, &mut |_, _| Ok(()), w)?;
        }
    }
    Ok(())
}

pub fn write_mir_fn<'tcx, F>(
    tcx: TyCtxt<'tcx>,
    src: MirSource<'tcx>,
    body: &Body<'tcx>,
    extra_data: &mut F,
    w: &mut dyn Write,
) -> io::Result<()>
where
    F: FnMut(PassWhere, &mut dyn Write) -> io::Result<()>,
{
    write_mir_intro(tcx, src, body, w)?;
    for block in body.basic_blocks().indices() {
        extra_data(PassWhere::BeforeBlock(block), w)?;
        write_basic_block(tcx, block, body, extra_data, w)?;
        if block.index() + 1 != body.basic_blocks().len() {
            writeln!(w, "")?;
        }
    }

    writeln!(w, "}}")?;
    Ok(())
}

/// Write out a human-readable textual representation for the given basic block.
pub fn write_basic_block<'tcx, F>(
    tcx: TyCtxt<'tcx>,
    block: BasicBlock,
    body: &Body<'tcx>,
    extra_data: &mut F,
    w: &mut dyn Write,
) -> io::Result<()>
where
    F: FnMut(PassWhere, &mut dyn Write) -> io::Result<()>,
{
    let data = &body[block];

    // Basic block label at the top.
    let cleanup_text = if data.is_cleanup { " (cleanup)" } else { "" };
    writeln!(w, "{}{:?}{}: {{", INDENT, block, cleanup_text)?;

    // List of statements in the middle.
    let mut current_location = Location {
        block: block,
        statement_index: 0,
    };
    for statement in &data.statements {
        extra_data(PassWhere::BeforeLocation(current_location), w)?;
        let indented_body = format!("{0}{0}{1:?};", INDENT, statement);
        writeln!(
            w,
            "{:A$} // {:?}: {}",
            indented_body,
            current_location,
            comment(tcx, statement.source_info),
            A = ALIGN,
        )?;

        write_extra(tcx, w, |visitor| {
            visitor.visit_statement(statement, current_location);
        })?;

        extra_data(PassWhere::AfterLocation(current_location), w)?;

        current_location.statement_index += 1;
    }

    // Terminator at the bottom.
    extra_data(PassWhere::BeforeLocation(current_location), w)?;
    let indented_terminator = format!("{0}{0}{1:?};", INDENT, data.terminator().kind);
    writeln!(
        w,
        "{:A$} // {:?}: {}",
        indented_terminator,
        current_location,
        comment(tcx, data.terminator().source_info),
        A = ALIGN,
    )?;

    write_extra(tcx, w, |visitor| {
        visitor.visit_terminator(data.terminator(), current_location);
    })?;

    extra_data(PassWhere::AfterLocation(current_location), w)?;
    extra_data(PassWhere::AfterTerminator(block), w)?;

    writeln!(w, "{}}}", INDENT)
}

/// After we print the main statement, we sometimes dump extra
/// information. There's often a lot of little things "nuzzled up" in
/// a statement.
fn write_extra<'tcx, F>(tcx: TyCtxt<'tcx>, write: &mut dyn Write, mut visit_op: F) -> io::Result<()>
where
    F: FnMut(&mut ExtraComments<'tcx>),
{
    let mut extra_comments = ExtraComments {
        _tcx: tcx,
        comments: vec![],
    };
    visit_op(&mut extra_comments);
    for comment in extra_comments.comments {
        writeln!(write, "{:A$} // {}", "", comment, A = ALIGN)?;
    }
    Ok(())
}

struct ExtraComments<'tcx> {
    _tcx: TyCtxt<'tcx>, // don't need it now, but bet we will soon
    comments: Vec<String>,
}

impl ExtraComments<'tcx> {
    fn push(&mut self, lines: &str) {
        for line in lines.split('\n') {
            self.comments.push(line.to_string());
        }
    }
}

impl Visitor<'tcx> for ExtraComments<'tcx> {
    fn visit_constant(&mut self, constant: &Constant<'tcx>, location: Location) {
        self.super_constant(constant, location);
        let Constant { span, user_ty, literal } = constant;
        self.push("mir::Constant");
        self.push(&format!("+ span: {:?}", span));
        if let Some(user_ty) = user_ty {
            self.push(&format!("+ user_ty: {:?}", user_ty));
        }
        self.push(&format!("+ literal: {:?}", literal));
    }

    fn visit_const(&mut self, constant: &&'tcx ty::Const<'tcx>, _: Location) {
        self.super_const(constant);
        let ty::Const { ty, val, .. } = constant;
        self.push("ty::Const");
        self.push(&format!("+ ty: {:?}", ty));
        self.push(&format!("+ val: {:?}", val));
    }

    fn visit_rvalue(&mut self, rvalue: &Rvalue<'tcx>, location: Location) {
        self.super_rvalue(rvalue, location);
        match rvalue {
            Rvalue::Aggregate(kind, _) => match **kind {
                AggregateKind::Closure(def_id, substs) => {
                    self.push("closure");
                    self.push(&format!("+ def_id: {:?}", def_id));
                    self.push(&format!("+ substs: {:#?}", substs));
                }

                AggregateKind::Generator(def_id, substs, movability) => {
                    self.push("generator");
                    self.push(&format!("+ def_id: {:?}", def_id));
                    self.push(&format!("+ substs: {:#?}", substs));
                    self.push(&format!("+ movability: {:?}", movability));
                }

                AggregateKind::Adt(_, _, _, Some(user_ty), _) => {
                    self.push("adt");
                    self.push(&format!("+ user_ty: {:?}", user_ty));
                }

                _ => {}
            },

            _ => {}
        }
    }
}

fn comment(tcx: TyCtxt<'_>, SourceInfo { span, scope }: SourceInfo) -> String {
    format!(
        "scope {} at {}",
        scope.index(),
        tcx.sess.source_map().span_to_string(span)
    )
}

/// Prints local variables in a scope tree.
fn write_scope_tree(
    tcx: TyCtxt<'_>,
    body: &Body<'_>,
    scope_tree: &FxHashMap<SourceScope, Vec<SourceScope>>,
    w: &mut dyn Write,
    parent: SourceScope,
    depth: usize,
) -> io::Result<()> {
    let indent = depth * INDENT.len();

    // Local variable types (including the user's name in a comment).
    for (local, local_decl) in body.local_decls.iter_enumerated() {
        if (1..body.arg_count+1).contains(&local.index()) {
            // Skip over argument locals, they're printed in the signature.
            continue;
        }

        if local_decl.source_info.scope != parent {
            // Not declared in this scope.
            continue;
        }

        let mut_str = if local_decl.mutability == Mutability::Mut {
            "mut "
        } else {
            ""
        };

        let mut indented_decl = format!(
            "{0:1$}let {2}{3:?}: {4:?}",
            INDENT,
            indent,
            mut_str,
            local,
            local_decl.ty
        );
        for user_ty in local_decl.user_ty.projections() {
            write!(indented_decl, " as {:?}", user_ty).unwrap();
        }
        indented_decl.push_str(";");
<<<<<<< HEAD

        let local_name = if local == RETURN_PLACE {
            format!(" return place")
        } else if let Some(name) = local_decl.name {
            format!(" \"{}\"", name)
        } else {
            String::new()
        };

        writeln!(
            w,
            "{0:1$} //{2} in {3}",
            indented_decl,
            ALIGN,
            local_name,
            comment(tcx, local_decl.source_info),
        )?;
    }

=======

        let local_name = if local == RETURN_PLACE {
            format!(" return place")
        } else if let Some(name) = local_decl.name {
            format!(" \"{}\"", name)
        } else {
            String::new()
        };

        writeln!(
            w,
            "{0:1$} //{2} in {3}",
            indented_decl,
            ALIGN,
            local_name,
            comment(tcx, local_decl.source_info),
        )?;
    }

>>>>>>> 8cd2c99a
    let children = match scope_tree.get(&parent) {
        Some(childs) => childs,
        None => return Ok(()),
    };

    for &child in children {
        assert_eq!(body.source_scopes[child].parent_scope, Some(parent));
        writeln!(w, "{0:1$}scope {2} {{", "", indent, child.index())?;
        write_scope_tree(tcx, body, scope_tree, w, child, depth + 1)?;
        writeln!(w, "{0:1$}}}", "", depth * INDENT.len())?;
    }

    Ok(())
}

/// Write out a human-readable textual representation of the MIR's `fn` type and the types of its
/// local variables (both user-defined bindings and compiler temporaries).
pub fn write_mir_intro<'tcx>(
    tcx: TyCtxt<'tcx>,
    src: MirSource<'tcx>,
    body: &Body<'_>,
    w: &mut dyn Write,
) -> io::Result<()> {
    write_mir_sig(tcx, src, body, w)?;
    writeln!(w, "{{")?;

    // construct a scope tree and write it out
    let mut scope_tree: FxHashMap<SourceScope, Vec<SourceScope>> = Default::default();
    for (index, scope_data) in body.source_scopes.iter().enumerate() {
        if let Some(parent) = scope_data.parent_scope {
            scope_tree
                .entry(parent)
                .or_default()
                .push(SourceScope::new(index));
        } else {
            // Only the argument scope has no parent, because it's the root.
            assert_eq!(index, OUTERMOST_SOURCE_SCOPE.index());
        }
    }

    write_scope_tree(tcx, body, &scope_tree, w, OUTERMOST_SOURCE_SCOPE, 1)?;

    // Add an empty line before the first block is printed.
    writeln!(w, "")?;

    Ok(())
}

fn write_mir_sig(
    tcx: TyCtxt<'_>,
    src: MirSource<'tcx>,
    body: &Body<'_>,
    w: &mut dyn Write,
) -> io::Result<()> {
    use rustc::hir::def::DefKind;

    trace!("write_mir_sig: {:?}", src.instance);
    let kind = tcx.def_kind(src.def_id());
    let is_function = match kind {
        Some(DefKind::Fn)
        | Some(DefKind::Method)
        | Some(DefKind::Ctor(..)) => true,
        _ => tcx.is_closure(src.def_id()),
    };
    match (kind, src.promoted) {
        (_, Some(i)) => write!(w, "{:?} in ", i)?,
        (Some(DefKind::Const), _)
        | (Some(DefKind::AssocConst), _) => write!(w, "const ")?,
        (Some(DefKind::Static), _) =>
            write!(w, "static {}", if tcx.is_mutable_static(src.def_id()) { "mut " } else { "" })?,
        (_, _) if is_function => write!(w, "fn ")?,
        (None, _) => {}, // things like anon const, not an item
        _ => bug!("Unexpected def kind {:?}", kind),
    }

    ty::print::with_forced_impl_filename_line(|| {
        // see notes on #41697 elsewhere
        write!(w, " {}", tcx.def_path_str(src.def_id()))
    })?;

    if src.promoted.is_none() && is_function {
        write!(w, "(")?;

        // fn argument types.
        for (i, arg) in body.args_iter().enumerate() {
            if i != 0 {
                write!(w, ", ")?;
            }
            write!(w, "{:?}: {}", Place::from(arg), body.local_decls[arg].ty)?;
        }

        write!(w, ") -> {}", body.return_ty())?;
    } else {
        assert_eq!(body.arg_count, 0);
        write!(w, ": {} =", body.return_ty())?;
    }

    if let Some(yield_ty) = body.yield_ty {
        writeln!(w)?;
        writeln!(w, "yields {}", yield_ty)?;
    }

    write!(w, " ")?;
    // Next thing that gets printed is the opening {

    Ok(())
}

fn write_user_type_annotations(body: &Body<'_>, w: &mut dyn Write) -> io::Result<()> {
    if !body.user_type_annotations.is_empty() {
        writeln!(w, "| User Type Annotations")?;
    }
    for (index, annotation) in body.user_type_annotations.iter_enumerated() {
        writeln!(w, "| {:?}: {:?} at {:?}", index.index(), annotation.user_ty, annotation.span)?;
    }
    if !body.user_type_annotations.is_empty() {
        writeln!(w, "|")?;
    }
    Ok(())
}

pub fn dump_mir_def_ids(tcx: TyCtxt<'_>, single: Option<DefId>) -> Vec<DefId> {
    if let Some(i) = single {
        vec![i]
    } else {
        tcx.mir_keys(LOCAL_CRATE).iter().cloned().collect()
    }
}<|MERGE_RESOLUTION|>--- conflicted
+++ resolved
@@ -493,7 +493,6 @@
             write!(indented_decl, " as {:?}", user_ty).unwrap();
         }
         indented_decl.push_str(";");
-<<<<<<< HEAD
 
         let local_name = if local == RETURN_PLACE {
             format!(" return place")
@@ -513,27 +512,6 @@
         )?;
     }
 
-=======
-
-        let local_name = if local == RETURN_PLACE {
-            format!(" return place")
-        } else if let Some(name) = local_decl.name {
-            format!(" \"{}\"", name)
-        } else {
-            String::new()
-        };
-
-        writeln!(
-            w,
-            "{0:1$} //{2} in {3}",
-            indented_decl,
-            ALIGN,
-            local_name,
-            comment(tcx, local_decl.source_info),
-        )?;
-    }
-
->>>>>>> 8cd2c99a
     let children = match scope_tree.get(&parent) {
         Some(childs) => childs,
         None => return Ok(()),
