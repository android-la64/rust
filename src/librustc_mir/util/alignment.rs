use rustc::ty::{self, TyCtxt};
use rustc::mir::*;

/// Returns `true` if this place is allowed to be less aligned
/// than its containing struct (because it is within a packed
/// struct).
pub fn is_disaligned<'tcx, L>(
    tcx: TyCtxt<'tcx>,
    local_decls: &L,
    param_env: ty::ParamEnv<'tcx>,
    place: &Place<'tcx>,
) -> bool
where
    L: HasLocalDecls<'tcx>,
{
    debug!("is_disaligned({:?})", place);
    if !is_within_packed(tcx, local_decls, place) {
        debug!("is_disaligned({:?}) - not within packed", place);
        return false
    }

    let ty = place.ty(local_decls, tcx).ty;
    match tcx.layout_raw(param_env.and(ty)) {
        Ok(layout) if layout.align.abi.bytes() == 1 => {
            // if the alignment is 1, the type can't be further
            // disaligned.
            debug!("is_disaligned({:?}) - align = 1", place);
            false
        }
        _ => {
            debug!("is_disaligned({:?}) - true", place);
            true
        }
    }
}

fn is_within_packed<'tcx, L>(tcx: TyCtxt<'tcx>, local_decls: &L, place: &Place<'tcx>) -> bool
where
    L: HasLocalDecls<'tcx>,
{
<<<<<<< HEAD
    let mut place_projection = &place.projection;

    while let Some(proj) = place_projection {
        match proj.elem {
            // encountered a Deref, which is ABI-aligned
            ProjectionElem::Deref => break,
            ProjectionElem::Field(..) => {
                let ty = Place::ty_from(&place.base, &proj.base, local_decls, tcx).ty;
=======
    let mut cursor = &*place.projection;
    while let [proj_base @ .., elem] = cursor {
        cursor = proj_base;

        match elem {
            // encountered a Deref, which is ABI-aligned
            ProjectionElem::Deref => break,
            ProjectionElem::Field(..) => {
                let ty = Place::ty_from(&place.base, proj_base, local_decls, tcx).ty;
>>>>>>> 8cd2c99a
                match ty.sty {
                    ty::Adt(def, _) if def.repr.packed() => {
                        return true
                    }
                    _ => {}
                }
            }
            _ => {}
        }
<<<<<<< HEAD
        place_projection = &proj.base;
=======
>>>>>>> 8cd2c99a
    }

    false
}<|MERGE_RESOLUTION|>--- conflicted
+++ resolved
@@ -38,16 +38,6 @@
 where
     L: HasLocalDecls<'tcx>,
 {
-<<<<<<< HEAD
-    let mut place_projection = &place.projection;
-
-    while let Some(proj) = place_projection {
-        match proj.elem {
-            // encountered a Deref, which is ABI-aligned
-            ProjectionElem::Deref => break,
-            ProjectionElem::Field(..) => {
-                let ty = Place::ty_from(&place.base, &proj.base, local_decls, tcx).ty;
-=======
     let mut cursor = &*place.projection;
     while let [proj_base @ .., elem] = cursor {
         cursor = proj_base;
@@ -57,7 +47,6 @@
             ProjectionElem::Deref => break,
             ProjectionElem::Field(..) => {
                 let ty = Place::ty_from(&place.base, proj_base, local_decls, tcx).ty;
->>>>>>> 8cd2c99a
                 match ty.sty {
                     ty::Adt(def, _) if def.repr.packed() => {
                         return true
@@ -67,10 +56,6 @@
             }
             _ => {}
         }
-<<<<<<< HEAD
-        place_projection = &proj.base;
-=======
->>>>>>> 8cd2c99a
     }
 
     false
