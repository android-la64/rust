--- conflicted
+++ resolved
@@ -3,12 +3,7 @@
 use crate::borrow_check::{Deep, Shallow, AccessDepth};
 use rustc::hir;
 use rustc::mir::{
-<<<<<<< HEAD
-    Body, BorrowKind, Place, PlaceBase, PlaceRef, Projection, ProjectionElem, ProjectionsIter,
-    StaticKind,
-=======
     Body, BorrowKind, Place, PlaceBase, PlaceElem, PlaceRef, ProjectionElem, StaticKind,
->>>>>>> 8cd2c99a
 };
 use rustc::ty::{self, TyCtxt};
 use std::cmp::max;
@@ -71,40 +66,16 @@
     // it's so common that it's a speed win to check for it first.
     if let Place {
         base: PlaceBase::Local(l1),
-<<<<<<< HEAD
-        projection: None,
-    } = borrow_place {
-        if let PlaceRef {
-            base: PlaceBase::Local(l2),
-            projection: None,
-=======
         projection: box [],
     } = borrow_place {
         if let PlaceRef {
             base: PlaceBase::Local(l2),
             projection: [],
->>>>>>> 8cd2c99a
         } = access_place {
             return l1 == l2;
         }
     }
 
-<<<<<<< HEAD
-    borrow_place.iterate(|borrow_base, borrow_projections| {
-        access_place.iterate(|access_base, access_projections| {
-            place_components_conflict(
-                tcx,
-                param_env,
-                body,
-                (borrow_base, borrow_projections),
-                borrow_kind,
-                (access_base, access_projections),
-                access,
-                bias,
-            )
-        })
-    })
-=======
     place_components_conflict(
         tcx,
         param_env,
@@ -115,22 +86,15 @@
         access,
         bias,
     )
->>>>>>> 8cd2c99a
 }
 
 fn place_components_conflict<'tcx>(
     tcx: TyCtxt<'tcx>,
     param_env: ty::ParamEnv<'tcx>,
     body: &Body<'tcx>,
-<<<<<<< HEAD
-    borrow_projections: (&PlaceBase<'tcx>, ProjectionsIter<'_, 'tcx>),
-    borrow_kind: BorrowKind,
-    access_projections: (&PlaceBase<'tcx>, ProjectionsIter<'_, 'tcx>),
-=======
     borrow_place: &Place<'tcx>,
     borrow_kind: BorrowKind,
     access_place: PlaceRef<'_, 'tcx>,
->>>>>>> 8cd2c99a
     access: AccessDepth,
     bias: PlaceConflictBias,
 ) -> bool {
@@ -175,10 +139,9 @@
     //  - If we didn't run out of access to match, our borrow and access are comparable
     //    and either equal or disjoint.
     //  - If we did run out of access, the borrow can access a part of it.
-<<<<<<< HEAD
-
-    let borrow_base = borrow_projections.0;
-    let access_base = access_projections.0;
+
+    let borrow_base = &borrow_place.base;
+    let access_base = access_place.base;
 
     match place_base_conflict(tcx, param_env, borrow_base, access_base) {
         Overlap::Arbitrary => {
@@ -194,104 +157,6 @@
             return false;
         }
     }
-
-    let mut borrow_projections = borrow_projections.1;
-    let mut access_projections = access_projections.1;
-
-    loop {
-        // loop invariant: borrow_c is always either equal to access_c or disjoint from it.
-        if let Some(borrow_c) = borrow_projections.next() {
-            debug!("borrow_conflicts_with_place: borrow_c = {:?}", borrow_c);
-
-            if let Some(access_c) = access_projections.next() {
-                debug!("borrow_conflicts_with_place: access_c = {:?}", access_c);
-
-                // Borrow and access path both have more components.
-                //
-                // Examples:
-                //
-                // - borrow of `a.(...)`, access to `a.(...)`
-                // - borrow of `a.(...)`, access to `b.(...)`
-                //
-                // Here we only see the components we have checked so
-                // far (in our examples, just the first component). We
-                // check whether the components being borrowed vs
-                // accessed are disjoint (as in the second example,
-                // but not the first).
-                match place_projection_conflict(tcx, body, borrow_base, borrow_c, access_c, bias) {
-                    Overlap::Arbitrary => {
-                        // We have encountered different fields of potentially
-                        // the same union - the borrow now partially overlaps.
-                        //
-                        // There is no *easy* way of comparing the fields
-                        // further on, because they might have different types
-                        // (e.g., borrows of `u.a.0` and `u.b.y` where `.0` and
-                        // `.y` come from different structs).
-                        //
-                        // We could try to do some things here - e.g., count
-                        // dereferences - but that's probably not a good
-                        // idea, at least for now, so just give up and
-                        // report a conflict. This is unsafe code anyway so
-                        // the user could always use raw pointers.
-                        debug!("borrow_conflicts_with_place: arbitrary -> conflict");
-                        return true;
-                    }
-                    Overlap::EqualOrDisjoint => {
-                        // This is the recursive case - proceed to the next element.
-                    }
-                    Overlap::Disjoint => {
-                        // We have proven the borrow disjoint - further
-                        // projections will remain disjoint.
-                        debug!("borrow_conflicts_with_place: disjoint");
-                        return false;
-                    }
-                }
-            } else {
-                // Borrow path is longer than the access path. Examples:
-                //
-                // - borrow of `a.b.c`, access to `a.b`
-                //
-                // Here, we know that the borrow can access a part of
-                // our place. This is a conflict if that is a part our
-                // access cares about.
-
-                let base = &borrow_c.base;
-                let elem = &borrow_c.elem;
-                let base_ty = Place::ty_from(borrow_base, base, body, tcx).ty;
-
-                match (elem, &base_ty.sty, access) {
-                    (_, _, Shallow(Some(ArtificialField::ArrayLength)))
-                    | (_, _, Shallow(Some(ArtificialField::ShallowBorrow))) => {
-                        // The array length is like  additional fields on the
-                        // type; it does not overlap any existing data there.
-                        // Furthermore, if cannot actually be a prefix of any
-                        // borrowed place (at least in MIR as it is currently.)
-                        //
-                        // e.g., a (mutable) borrow of `a[5]` while we read the
-                        // array length of `a`.
-                        debug!("borrow_conflicts_with_place: implicit field");
-                        return false;
-                    }
-=======
-
-    let borrow_base = &borrow_place.base;
-    let access_base = access_place.base;
-
-    match place_base_conflict(tcx, param_env, borrow_base, access_base) {
-        Overlap::Arbitrary => {
-            bug!("Two base can't return Arbitrary");
-        }
-        Overlap::EqualOrDisjoint => {
-            // This is the recursive case - proceed to the next element.
-        }
-        Overlap::Disjoint => {
-            // We have proven the borrow disjoint - further
-            // projections will remain disjoint.
-            debug!("borrow_conflicts_with_place: disjoint");
-            return false;
-        }
-    }
->>>>>>> 8cd2c99a
 
     // loop invariant: borrow_c is always either equal to access_c or disjoint from it.
     for (i, (borrow_c, access_c)) in
@@ -340,24 +205,6 @@
                 debug!("borrow_conflicts_with_place: arbitrary -> conflict");
                 return true;
             }
-<<<<<<< HEAD
-        } else {
-            // Borrow path ran out but access path may not
-            // have. Examples:
-            //
-            // - borrow of `a.b`, access to `a.b.c`
-            // - borrow of `a.b`, access to `a.b`
-            //
-            // In the first example, where we didn't run out of
-            // access, the borrow can access all of our place, so we
-            // have a conflict.
-            //
-            // If the second example, where we did, then we still know
-            // that the borrow can access a *part* of our place that
-            // our access cares about, so we still have a conflict.
-            if borrow_kind == BorrowKind::Shallow && access_projections.next().is_some() {
-                debug!("borrow_conflicts_with_place: shallow borrow");
-=======
             Overlap::EqualOrDisjoint => {
                 // This is the recursive case - proceed to the next element.
             }
@@ -365,14 +212,11 @@
                 // We have proven the borrow disjoint - further
                 // projections will remain disjoint.
                 debug!("borrow_conflicts_with_place: disjoint");
->>>>>>> 8cd2c99a
                 return false;
             }
         }
     }
 
-<<<<<<< HEAD
-=======
     if borrow_place.projection.len() > access_place.projection.len() {
         for (i, elem) in borrow_place.projection[access_place.projection.len()..].iter().enumerate()
         {
@@ -467,7 +311,6 @@
     }
 }
 
->>>>>>> 8cd2c99a
 // Given that the bases of `elem1` and `elem2` are always either equal
 // or disjoint (and have the same type!), return the overlap situation
 // between `elem1` and `elem2`.
@@ -495,11 +338,7 @@
                     if s1.def_id != s2.def_id {
                         debug!("place_element_conflict: DISJOINT-STATIC");
                         Overlap::Disjoint
-<<<<<<< HEAD
-                    } else if tcx.is_mutable_static(*def_id_1) {
-=======
                     } else if tcx.is_mutable_static(s1.def_id) {
->>>>>>> 8cd2c99a
                         // We ignore mutable statics - they can only be unsafe code.
                         debug!("place_element_conflict: IGNORE-STATIC-MUT");
                         Overlap::Disjoint
@@ -547,20 +386,12 @@
     tcx: TyCtxt<'tcx>,
     body: &Body<'tcx>,
     pi1_base: &PlaceBase<'tcx>,
-<<<<<<< HEAD
-    pi1: &Projection<'tcx>,
-    pi2: &Projection<'tcx>,
-    bias: PlaceConflictBias,
-) -> Overlap {
-    match (&pi1.elem, &pi2.elem) {
-=======
     pi1_proj_base: &[PlaceElem<'tcx>],
     pi1_elem: &PlaceElem<'tcx>,
     pi2_elem: &PlaceElem<'tcx>,
     bias: PlaceConflictBias,
 ) -> Overlap {
     match (pi1_elem, pi2_elem) {
->>>>>>> 8cd2c99a
         (ProjectionElem::Deref, ProjectionElem::Deref) => {
             // derefs (e.g., `*x` vs. `*x`) - recur.
             debug!("place_element_conflict: DISJOINT-OR-EQ-DEREF");
@@ -572,11 +403,7 @@
                 debug!("place_element_conflict: DISJOINT-OR-EQ-FIELD");
                 Overlap::EqualOrDisjoint
             } else {
-<<<<<<< HEAD
-                let ty = Place::ty_from(pi1_base, &pi1.base, body, tcx).ty;
-=======
                 let ty = Place::ty_from(pi1_base, pi1_proj_base, body, tcx).ty;
->>>>>>> 8cd2c99a
                 match ty.sty {
                     ty::Adt(def, _) if def.is_union() => {
                         // Different fields of a union, we are basically stuck.
@@ -672,11 +499,7 @@
             // element (like -1 in Python) and `min_length` the first.
             // Therefore, `min_length - offset_from_end` gives the minimal possible
             // offset from the beginning
-<<<<<<< HEAD
-            if *offset_from_begin >= min_length - offset_from_end {
-=======
             if *offset_from_begin >= *min_length - *offset_from_end {
->>>>>>> 8cd2c99a
                 debug!("place_element_conflict: DISJOINT-OR-EQ-ARRAY-CONSTANT-INDEX-FE");
                 Overlap::EqualOrDisjoint
             } else {
@@ -721,13 +544,8 @@
         | (ProjectionElem::Subslice { .. }, _)
         | (ProjectionElem::Downcast(..), _) => bug!(
             "mismatched projections in place_element_conflict: {:?} and {:?}",
-<<<<<<< HEAD
-            pi1,
-            pi2
-=======
             pi1_elem,
             pi2_elem
->>>>>>> 8cd2c99a
         ),
     }
 }