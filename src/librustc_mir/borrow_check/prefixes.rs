//! From the NLL RFC: "The deep [aka 'supporting'] prefixes for an
//! place are formed by stripping away fields and derefs, except that
//! we stop when we reach the deref of a shared reference. [...] "
//!
//! "Shallow prefixes are found by stripping away fields, but stop at
//! any dereference. So: writing a path like `a` is illegal if `a.b`
//! is borrowed. But: writing `a` is legal if `*a` is borrowed,
//! whether or not `a` is a shared or mutable reference. [...] "

use super::MirBorrowckCtxt;

use rustc::hir;
use rustc::ty::{self, TyCtxt};
use rustc::mir::{Body, Place, PlaceBase, PlaceRef, ProjectionElem};

pub trait IsPrefixOf<'cx, 'tcx> {
    fn is_prefix_of(&self, other: PlaceRef<'cx, 'tcx>) -> bool;
}

impl<'cx, 'tcx> IsPrefixOf<'cx, 'tcx> for PlaceRef<'cx, 'tcx> {
    fn is_prefix_of(&self, other: PlaceRef<'cx, 'tcx>) -> bool {
<<<<<<< HEAD
        let mut cursor = other.projection;
        loop {
            if self.projection == cursor {
                return self.base == other.base;
            }

            match cursor {
                None => return false,
                Some(proj) => cursor = &proj.base,
            }
        }
=======
        self.base == other.base
            && self.projection.len() <= other.projection.len()
            && self.projection == &other.projection[..self.projection.len()]
>>>>>>> 8cd2c99a
    }
}

pub(super) struct Prefixes<'cx, 'tcx> {
    body: &'cx Body<'tcx>,
    tcx: TyCtxt<'tcx>,
    kind: PrefixSet,
    next: Option<(PlaceRef<'cx, 'tcx>)>,
}

#[derive(Copy, Clone, PartialEq, Eq, Debug)]
#[allow(dead_code)]
pub(super) enum PrefixSet {
    /// Doesn't stop until it returns the base case (a Local or
    /// Static prefix).
    All,
    /// Stops at any dereference.
    Shallow,
    /// Stops at the deref of a shared reference.
    Supporting,
}

impl<'cx, 'tcx> MirBorrowckCtxt<'cx, 'tcx> {
    /// Returns an iterator over the prefixes of `place`
    /// (inclusive) from longest to smallest, potentially
    /// terminating the iteration early based on `kind`.
    pub(super) fn prefixes(
        &self,
        place_ref: PlaceRef<'cx, 'tcx>,
        kind: PrefixSet,
    ) -> Prefixes<'cx, 'tcx> {
        Prefixes {
            next: Some(place_ref),
            kind,
            body: self.body,
            tcx: self.infcx.tcx,
        }
    }
}

impl<'cx, 'tcx> Iterator for Prefixes<'cx, 'tcx> {
    type Item = PlaceRef<'cx, 'tcx>;
    fn next(&mut self) -> Option<Self::Item> {
        let mut cursor = self.next?;

        // Post-processing `place`: Enqueue any remaining
        // work. Also, `place` may not be a prefix itself, but
        // may hold one further down (e.g., we never return
        // downcasts here, but may return a base of a downcast).

        'cursor: loop {
<<<<<<< HEAD
            let proj = match &cursor {
                PlaceRef {
                    base: PlaceBase::Local(_),
                    projection: None,
                }
                | // search yielded this leaf
                PlaceRef {
                    base: PlaceBase::Static(_),
                    projection: None,
                } => {
                    self.next = None;
                    return Some(cursor);
                }
                PlaceRef {
                    base: _,
                    projection: Some(proj),
                } => proj,
            };

            match proj.elem {
                ProjectionElem::Field(_ /*field*/, _ /*ty*/) => {
                    // FIXME: add union handling
                    self.next = Some(PlaceRef {
                        base: cursor.base,
                        projection: &proj.base,
                    });
                    return Some(cursor);
                }
                ProjectionElem::Downcast(..) |
                ProjectionElem::Subslice { .. } |
                ProjectionElem::ConstantIndex { .. } |
                ProjectionElem::Index(_) => {
                    cursor = PlaceRef {
                        base: cursor.base,
                        projection: &proj.base,
                    };
                    continue 'cursor;
                }
                ProjectionElem::Deref => {
                    // (handled below)
                }
            }

            assert_eq!(proj.elem, ProjectionElem::Deref);

            match self.kind {
                PrefixSet::Shallow => {
                    // shallow prefixes are found by stripping away
                    // fields, but stop at *any* dereference.
                    // So we can just stop the traversal now.
                    self.next = None;
                    return Some(cursor);
                }
                PrefixSet::All => {
                    // all prefixes: just blindly enqueue the base
                    // of the projection
                    self.next = Some(PlaceRef {
                        base: cursor.base,
                        projection: &proj.base,
                    });
                    return Some(cursor);
                }
                PrefixSet::Supporting => {
                    // fall through!
                }
            }

            assert_eq!(self.kind, PrefixSet::Supporting);
            // supporting prefixes: strip away fields and
            // derefs, except we stop at the deref of a shared
            // reference.

            let ty = Place::ty_from(cursor.base, &proj.base, self.body, self.tcx).ty;
            match ty.sty {
                ty::RawPtr(_) |
                ty::Ref(
                    _, /*rgn*/
                    _, /*ty*/
                    hir::MutImmutable
                    ) => {
                    // don't continue traversing over derefs of raw pointers or shared borrows.
                    self.next = None;
                    return Some(cursor);
                }

                ty::Ref(
                    _, /*rgn*/
                    _, /*ty*/
                    hir::MutMutable,
                    ) => {
                    self.next = Some(PlaceRef {
                        base: cursor.base,
                        projection: &proj.base,
                    });
                    return Some(cursor);
                }

                ty::Adt(..) if ty.is_box() => {
                    self.next = Some(PlaceRef {
                        base: cursor.base,
                        projection: &proj.base,
                    });
                    return Some(cursor);
                }

                _ => panic!("unknown type fed to Projection Deref."),
=======
            match &cursor {
                PlaceRef {
                    base: PlaceBase::Local(_),
                    projection: [],
                }
                | // search yielded this leaf
                PlaceRef {
                    base: PlaceBase::Static(_),
                    projection: [],
                } => {
                    self.next = None;
                    return Some(cursor);
                }
                PlaceRef {
                    base: _,
                    projection: [proj_base @ .., elem],
                } => {
                    match elem {
                        ProjectionElem::Field(_ /*field*/, _ /*ty*/) => {
                            // FIXME: add union handling
                            self.next = Some(PlaceRef {
                                base: cursor.base,
                                projection: proj_base,
                            });
                            return Some(cursor);
                        }
                        ProjectionElem::Downcast(..) |
                        ProjectionElem::Subslice { .. } |
                        ProjectionElem::ConstantIndex { .. } |
                        ProjectionElem::Index(_) => {
                            cursor = PlaceRef {
                                base: cursor.base,
                                projection: proj_base,
                            };
                            continue 'cursor;
                        }
                        ProjectionElem::Deref => {
                            // (handled below)
                        }
                    }

                    assert_eq!(*elem, ProjectionElem::Deref);

                    match self.kind {
                        PrefixSet::Shallow => {
                            // Shallow prefixes are found by stripping away
                            // fields, but stop at *any* dereference.
                            // So we can just stop the traversal now.
                            self.next = None;
                            return Some(cursor);
                        }
                        PrefixSet::All => {
                            // All prefixes: just blindly enqueue the base
                            // of the projection.
                            self.next = Some(PlaceRef {
                                base: cursor.base,
                                projection: proj_base,
                            });
                            return Some(cursor);
                        }
                        PrefixSet::Supporting => {
                            // Fall through!
                        }
                    }

                    assert_eq!(self.kind, PrefixSet::Supporting);
                    // Supporting prefixes: strip away fields and
                    // derefs, except we stop at the deref of a shared
                    // reference.

                    let ty = Place::ty_from(cursor.base, proj_base, self.body, self.tcx).ty;
                    match ty.sty {
                        ty::RawPtr(_) |
                        ty::Ref(
                            _, /*rgn*/
                            _, /*ty*/
                            hir::MutImmutable
                            ) => {
                            // don't continue traversing over derefs of raw pointers or shared
                            // borrows.
                            self.next = None;
                            return Some(cursor);
                        }

                        ty::Ref(
                            _, /*rgn*/
                            _, /*ty*/
                            hir::MutMutable,
                            ) => {
                            self.next = Some(PlaceRef {
                                base: cursor.base,
                                projection: proj_base,
                            });
                            return Some(cursor);
                        }

                        ty::Adt(..) if ty.is_box() => {
                            self.next = Some(PlaceRef {
                                base: cursor.base,
                                projection: proj_base,
                            });
                            return Some(cursor);
                        }

                        _ => panic!("unknown type fed to Projection Deref."),
                    }
                }
>>>>>>> 8cd2c99a
            }
        }
    }
}<|MERGE_RESOLUTION|>--- conflicted
+++ resolved
@@ -19,23 +19,9 @@
 
 impl<'cx, 'tcx> IsPrefixOf<'cx, 'tcx> for PlaceRef<'cx, 'tcx> {
     fn is_prefix_of(&self, other: PlaceRef<'cx, 'tcx>) -> bool {
-<<<<<<< HEAD
-        let mut cursor = other.projection;
-        loop {
-            if self.projection == cursor {
-                return self.base == other.base;
-            }
-
-            match cursor {
-                None => return false,
-                Some(proj) => cursor = &proj.base,
-            }
-        }
-=======
         self.base == other.base
             && self.projection.len() <= other.projection.len()
             && self.projection == &other.projection[..self.projection.len()]
->>>>>>> 8cd2c99a
     }
 }
 
@@ -87,114 +73,6 @@
         // downcasts here, but may return a base of a downcast).
 
         'cursor: loop {
-<<<<<<< HEAD
-            let proj = match &cursor {
-                PlaceRef {
-                    base: PlaceBase::Local(_),
-                    projection: None,
-                }
-                | // search yielded this leaf
-                PlaceRef {
-                    base: PlaceBase::Static(_),
-                    projection: None,
-                } => {
-                    self.next = None;
-                    return Some(cursor);
-                }
-                PlaceRef {
-                    base: _,
-                    projection: Some(proj),
-                } => proj,
-            };
-
-            match proj.elem {
-                ProjectionElem::Field(_ /*field*/, _ /*ty*/) => {
-                    // FIXME: add union handling
-                    self.next = Some(PlaceRef {
-                        base: cursor.base,
-                        projection: &proj.base,
-                    });
-                    return Some(cursor);
-                }
-                ProjectionElem::Downcast(..) |
-                ProjectionElem::Subslice { .. } |
-                ProjectionElem::ConstantIndex { .. } |
-                ProjectionElem::Index(_) => {
-                    cursor = PlaceRef {
-                        base: cursor.base,
-                        projection: &proj.base,
-                    };
-                    continue 'cursor;
-                }
-                ProjectionElem::Deref => {
-                    // (handled below)
-                }
-            }
-
-            assert_eq!(proj.elem, ProjectionElem::Deref);
-
-            match self.kind {
-                PrefixSet::Shallow => {
-                    // shallow prefixes are found by stripping away
-                    // fields, but stop at *any* dereference.
-                    // So we can just stop the traversal now.
-                    self.next = None;
-                    return Some(cursor);
-                }
-                PrefixSet::All => {
-                    // all prefixes: just blindly enqueue the base
-                    // of the projection
-                    self.next = Some(PlaceRef {
-                        base: cursor.base,
-                        projection: &proj.base,
-                    });
-                    return Some(cursor);
-                }
-                PrefixSet::Supporting => {
-                    // fall through!
-                }
-            }
-
-            assert_eq!(self.kind, PrefixSet::Supporting);
-            // supporting prefixes: strip away fields and
-            // derefs, except we stop at the deref of a shared
-            // reference.
-
-            let ty = Place::ty_from(cursor.base, &proj.base, self.body, self.tcx).ty;
-            match ty.sty {
-                ty::RawPtr(_) |
-                ty::Ref(
-                    _, /*rgn*/
-                    _, /*ty*/
-                    hir::MutImmutable
-                    ) => {
-                    // don't continue traversing over derefs of raw pointers or shared borrows.
-                    self.next = None;
-                    return Some(cursor);
-                }
-
-                ty::Ref(
-                    _, /*rgn*/
-                    _, /*ty*/
-                    hir::MutMutable,
-                    ) => {
-                    self.next = Some(PlaceRef {
-                        base: cursor.base,
-                        projection: &proj.base,
-                    });
-                    return Some(cursor);
-                }
-
-                ty::Adt(..) if ty.is_box() => {
-                    self.next = Some(PlaceRef {
-                        base: cursor.base,
-                        projection: &proj.base,
-                    });
-                    return Some(cursor);
-                }
-
-                _ => panic!("unknown type fed to Projection Deref."),
-=======
             match &cursor {
                 PlaceRef {
                     base: PlaceBase::Local(_),
@@ -302,7 +180,6 @@
                         _ => panic!("unknown type fed to Projection Deref."),
                     }
                 }
->>>>>>> 8cd2c99a
             }
         }
     }
