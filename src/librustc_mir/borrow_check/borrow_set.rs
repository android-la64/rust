--- conflicted
+++ resolved
@@ -317,11 +317,7 @@
         // so extract `temp`.
         let temp = if let &mir::Place {
             base: mir::PlaceBase::Local(temp),
-<<<<<<< HEAD
-            projection: None,
-=======
             projection: box [],
->>>>>>> 8cd2c99a
         } = assigned_place {
             temp
         } else {
