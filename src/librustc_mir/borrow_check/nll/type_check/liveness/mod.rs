--- conflicted
+++ resolved
@@ -58,15 +58,9 @@
     };
 
     if !live_locals.is_empty() {
-<<<<<<< HEAD
-        trace::trace(typeck, body, elements, flow_inits, move_data, live_locals, location_table);
-
-        polonius::populate_var_liveness_facts(typeck, body, location_table);
-=======
         trace::trace(typeck, body, elements, flow_inits, move_data, live_locals);
 
         polonius::populate_access_facts(typeck, body, location_table, move_data);
->>>>>>> 8cd2c99a
     }
 }
 
