--- conflicted
+++ resolved
@@ -112,10 +112,7 @@
     infcx: &InferCtxt<'_, 'tcx>,
     param_env: ty::ParamEnv<'tcx>,
     body: &Body<'tcx>,
-<<<<<<< HEAD
-=======
     promoted: &IndexVec<Promoted, Body<'tcx>>,
->>>>>>> 8cd2c99a
     mir_def_id: DefId,
     universal_regions: &Rc<UniversalRegions<'tcx>>,
     location_table: &LocationTable,
@@ -161,10 +158,7 @@
         mir_def_id,
         param_env,
         body,
-<<<<<<< HEAD
-=======
         promoted,
->>>>>>> 8cd2c99a
         &region_bound_pairs,
         implicit_region_bound,
         &mut borrowck_context,
@@ -188,10 +182,7 @@
     mir_def_id: DefId,
     param_env: ty::ParamEnv<'tcx>,
     body: &'a Body<'tcx>,
-<<<<<<< HEAD
-=======
     promoted: &'a IndexVec<Promoted, Body<'tcx>>,
->>>>>>> 8cd2c99a
     region_bound_pairs: &'a RegionBoundPairs<'tcx>,
     implicit_region_bound: ty::Region<'tcx>,
     borrowck_context: &'a mut BorrowCheckContext<'a, 'tcx>,
@@ -209,11 +200,7 @@
         universal_region_relations,
     );
     let errors_reported = {
-<<<<<<< HEAD
-        let mut verifier = TypeVerifier::new(&mut checker, body);
-=======
         let mut verifier = TypeVerifier::new(&mut checker, body, promoted);
->>>>>>> 8cd2c99a
         verifier.visit_body(body);
         verifier.errors_reported
     };
@@ -270,10 +257,7 @@
 struct TypeVerifier<'a, 'b, 'tcx> {
     cx: &'a mut TypeChecker<'b, 'tcx>,
     body: &'b Body<'tcx>,
-<<<<<<< HEAD
-=======
     promoted: &'b IndexVec<Promoted, Body<'tcx>>,
->>>>>>> 8cd2c99a
     last_span: Span,
     mir_def_id: DefId,
     errors_reported: bool,
@@ -400,11 +384,6 @@
 }
 
 impl<'a, 'b, 'tcx> TypeVerifier<'a, 'b, 'tcx> {
-<<<<<<< HEAD
-    fn new(cx: &'a mut TypeChecker<'b, 'tcx>, body: &'b Body<'tcx>) -> Self {
-        TypeVerifier {
-            body,
-=======
     fn new(
         cx: &'a mut TypeChecker<'b, 'tcx>,
         body: &'b Body<'tcx>,
@@ -413,7 +392,6 @@
         TypeVerifier {
             body,
             promoted,
->>>>>>> 8cd2c99a
             mir_def_id: cx.mir_def_id,
             cx,
             last_span: body.span,
@@ -443,69 +421,6 @@
     ) -> PlaceTy<'tcx> {
         debug!("sanitize_place: {:?}", place);
 
-<<<<<<< HEAD
-        place.iterate(|place_base, place_projection| {
-            let mut place_ty = match place_base {
-                PlaceBase::Local(index) =>
-                    PlaceTy::from_ty(self.body.local_decls[*index].ty),
-                PlaceBase::Static(box Static { kind, ty: sty }) => {
-                    let sty = self.sanitize_type(place, sty);
-                    let check_err =
-                        |verifier: &mut TypeVerifier<'a, 'b, 'tcx>,
-                         place: &Place<'tcx>,
-                         ty,
-                         sty| {
-                            if let Err(terr) = verifier.cx.eq_types(
-                                sty,
-                                ty,
-                                location.to_locations(),
-                                ConstraintCategory::Boring,
-                            ) {
-                                span_mirbug!(
-                                verifier,
-                                place,
-                                "bad promoted type ({:?}: {:?}): {:?}",
-                                ty,
-                                sty,
-                                terr
-                            );
-                            };
-                        };
-                    match kind {
-                        StaticKind::Promoted(promoted) => {
-                            if !self.errors_reported {
-                                let promoted_body = &self.body.promoted[*promoted];
-                                self.sanitize_promoted(promoted_body, location);
-
-                                let promoted_ty = promoted_body.return_ty();
-                                check_err(self, place, promoted_ty, sty);
-                            }
-                        }
-                        StaticKind::Static(def_id) => {
-                            let ty = self.tcx().type_of(*def_id);
-                            let ty = self.cx.normalize(ty, location);
-
-                            check_err(self, place, ty, sty);
-                        }
-                    }
-                    PlaceTy::from_ty(sty)
-                }
-            };
-
-            // FIXME use place_projection.is_empty() when is available
-            if place.projection.is_none() {
-                if let PlaceContext::NonMutatingUse(NonMutatingUseContext::Copy) = context {
-                    let is_promoted = match place {
-                        Place {
-                            base: PlaceBase::Static(box Static {
-                                kind: StaticKind::Promoted(_),
-                                ..
-                            }),
-                            projection: None,
-                        } => true,
-                        _ => false,
-                    };
-=======
         let mut place_ty = match &place.base {
             PlaceBase::Local(index) =>
                 PlaceTy::from_ty(self.body.local_decls[*index].ty),
@@ -545,49 +460,12 @@
                     StaticKind::Static => {
                         let ty = self.tcx().type_of(*def_id);
                         let ty = self.cx.normalize(ty, location);
->>>>>>> 8cd2c99a
-
-                    if !is_promoted {
-                        let tcx = self.tcx();
-                        let trait_ref = ty::TraitRef {
-                            def_id: tcx.lang_items().copy_trait().unwrap(),
-                            substs: tcx.mk_substs_trait(place_ty.ty, &[]),
-                        };
-
-                        // In order to have a Copy operand, the type T of the
-                        // value must be Copy. Note that we prove that T: Copy,
-                        // rather than using the `is_copy_modulo_regions`
-                        // test. This is important because
-                        // `is_copy_modulo_regions` ignores the resulting region
-                        // obligations and assumes they pass. This can result in
-                        // bounds from Copy impls being unsoundly ignored (e.g.,
-                        // #29149). Note that we decide to use Copy before knowing
-                        // whether the bounds fully apply: in effect, the rule is
-                        // that if a value of some type could implement Copy, then
-                        // it must.
-                        self.cx.prove_trait_ref(
-                            trait_ref,
-                            location.to_locations(),
-                            ConstraintCategory::CopyBound,
-                        );
-                    }
-                }
-            }
-<<<<<<< HEAD
-
-            for proj in place_projection {
-                if place_ty.variant_index.is_none() {
-                    if place_ty.ty.references_error() {
-                        assert!(self.errors_reported);
-                        return PlaceTy::from_ty(self.tcx().types.err);
-                    }
-                }
-                place_ty = self.sanitize_projection(place_ty, &proj.elem, place, location)
-            }
-
-            place_ty
-        })
-=======
+
+                        check_err(self, place, ty, sty);
+                    }
+                }
+                PlaceTy::from_ty(sty)
+            }
         };
 
         if place.projection.is_empty() {
@@ -641,7 +519,6 @@
         }
 
         place_ty
->>>>>>> 8cd2c99a
     }
 
     fn sanitize_promoted(&mut self, promoted_body: &'b Body<'tcx>, location: Location) {
@@ -1474,11 +1351,7 @@
                 let category = match *place {
                     Place {
                         base: PlaceBase::Local(RETURN_PLACE),
-<<<<<<< HEAD
-                        projection: None,
-=======
                         projection: box [],
->>>>>>> 8cd2c99a
                     } => if let BorrowCheckContext {
                         universal_regions:
                             UniversalRegions {
@@ -1497,11 +1370,7 @@
                     },
                     Place {
                         base: PlaceBase::Local(l),
-<<<<<<< HEAD
-                        projection: None,
-=======
                         projection: box [],
->>>>>>> 8cd2c99a
                     } if !body.local_decls[l].is_user_variable.is_some() => {
                         ConstraintCategory::Boring
                     }
@@ -1581,11 +1450,7 @@
                     );
                 };
             }
-<<<<<<< HEAD
-            StatementKind::AscribeUserType(ref place, variance, box ref projection) => {
-=======
             StatementKind::AscribeUserType(box(ref place, ref projection), variance) => {
->>>>>>> 8cd2c99a
                 let place_ty = place.ty(body, tcx).ty;
                 if let Err(terr) = self.relate_type_and_user_type(
                     place_ty,
@@ -1792,11 +1657,7 @@
                 let category = match *dest {
                     Place {
                         base: PlaceBase::Local(RETURN_PLACE),
-<<<<<<< HEAD
-                        projection: None,
-=======
                         projection: box [],
->>>>>>> 8cd2c99a
                     } => {
                         if let BorrowCheckContext {
                             universal_regions:
@@ -1818,11 +1679,7 @@
                     }
                     Place {
                         base: PlaceBase::Local(l),
-<<<<<<< HEAD
-                        projection: None,
-=======
                         projection: box [],
->>>>>>> 8cd2c99a
                     } if !body.local_decls[l].is_user_variable.is_some() => {
                         ConstraintCategory::Boring
                     }
@@ -2142,10 +1999,7 @@
                             ),
                             &traits::SelectionError::Unimplemented,
                             false,
-<<<<<<< HEAD
-=======
                             false,
->>>>>>> 8cd2c99a
                         );
                     }
                 }
@@ -2560,24 +2414,10 @@
         // *p`, where the `p` has type `&'b mut Foo`, for example, we
         // need to ensure that `'b: 'a`.
 
-<<<<<<< HEAD
-        let mut borrowed_projection = &borrowed_place.projection;
-
-=======
->>>>>>> 8cd2c99a
         debug!(
             "add_reborrow_constraint({:?}, {:?}, {:?})",
             location, borrow_region, borrowed_place
         );
-<<<<<<< HEAD
-        while let Some(box proj) = borrowed_projection {
-            debug!("add_reborrow_constraint - iteration {:?}", borrowed_projection);
-
-            match proj.elem {
-                ProjectionElem::Deref => {
-                    let tcx = self.infcx.tcx;
-                    let base_ty = Place::ty_from(&borrowed_place.base, &proj.base, body, tcx).ty;
-=======
 
         let mut cursor = &*borrowed_place.projection;
         while let [proj_base @ .., elem] = cursor {
@@ -2589,7 +2429,6 @@
                 ProjectionElem::Deref => {
                     let tcx = self.infcx.tcx;
                     let base_ty = Place::ty_from(&borrowed_place.base, proj_base, body, tcx).ty;
->>>>>>> 8cd2c99a
 
                     debug!("add_reborrow_constraint - base_ty = {:?}", base_ty);
                     match base_ty.sty {
@@ -2651,13 +2490,6 @@
                     // other field access
                 }
             }
-<<<<<<< HEAD
-
-            // The "propagate" case. We need to check that our base is valid
-            // for the borrow's lifetime.
-            borrowed_projection = &proj.base;
-=======
->>>>>>> 8cd2c99a
         }
     }
 
