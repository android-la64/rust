use rustc::ty::subst::SubstsRef;
use rustc::ty::{self, ClosureSubsts, GeneratorSubsts, Ty, TypeFoldable};
<<<<<<< HEAD
use rustc::mir::{Location, Body};
=======
use rustc::mir::{Location, Body, Promoted};
>>>>>>> 8cd2c99a
use rustc::mir::visit::{MutVisitor, TyContext};
use rustc::infer::{InferCtxt, NLLRegionVariableOrigin};
use rustc_data_structures::indexed_vec::IndexVec;

/// Replaces all free regions appearing in the MIR with fresh
/// inference variables, returning the number of variables created.
<<<<<<< HEAD
pub fn renumber_mir<'tcx>(infcx: &InferCtxt<'_, 'tcx>, body: &mut Body<'tcx>) {
=======
pub fn renumber_mir<'tcx>(
    infcx: &InferCtxt<'_, 'tcx>,
    body: &mut Body<'tcx>,
    promoted: &mut IndexVec<Promoted, Body<'tcx>>,
) {
>>>>>>> 8cd2c99a
    debug!("renumber_mir()");
    debug!("renumber_mir: body.arg_count={:?}", body.arg_count);

    let mut visitor = NLLVisitor { infcx };
<<<<<<< HEAD
=======

    for body in promoted.iter_mut() {
        visitor.visit_body(body);
    }

>>>>>>> 8cd2c99a
    visitor.visit_body(body);
}

/// Replaces all regions appearing in `value` with fresh inference
/// variables.
pub fn renumber_regions<'tcx, T>(infcx: &InferCtxt<'_, 'tcx>, value: &T) -> T
where
    T: TypeFoldable<'tcx>,
{
    debug!("renumber_regions(value={:?})", value);

    infcx
        .tcx
        .fold_regions(value, &mut false, |_region, _depth| {
            let origin = NLLRegionVariableOrigin::Existential;
            infcx.next_nll_region_var(origin)
        })
}

struct NLLVisitor<'a, 'tcx> {
    infcx: &'a InferCtxt<'a, 'tcx>,
}

impl<'a, 'tcx> NLLVisitor<'a, 'tcx> {
    fn renumber_regions<T>(&mut self, value: &T) -> T
    where
        T: TypeFoldable<'tcx>,
    {
        renumber_regions(self.infcx, value)
    }
}

impl<'a, 'tcx> MutVisitor<'tcx> for NLLVisitor<'a, 'tcx> {
<<<<<<< HEAD
    fn visit_body(&mut self, body: &mut Body<'tcx>) {
        for promoted in body.promoted.iter_mut() {
            self.visit_body(promoted);
        }

        self.super_body(body);
    }

=======
>>>>>>> 8cd2c99a
    fn visit_ty(&mut self, ty: &mut Ty<'tcx>, ty_context: TyContext) {
        debug!("visit_ty(ty={:?}, ty_context={:?})", ty, ty_context);

        *ty = self.renumber_regions(ty);

        debug!("visit_ty: ty={:?}", ty);
    }

    fn visit_substs(&mut self, substs: &mut SubstsRef<'tcx>, location: Location) {
        debug!("visit_substs(substs={:?}, location={:?})", substs, location);

        *substs = self.renumber_regions(&{ *substs });

        debug!("visit_substs: substs={:?}", substs);
    }

    fn visit_region(&mut self, region: &mut ty::Region<'tcx>, location: Location) {
        debug!("visit_region(region={:?}, location={:?})", region, location);

        let old_region = *region;
        *region = self.renumber_regions(&old_region);

        debug!("visit_region: region={:?}", region);
    }

    fn visit_const(&mut self, constant: &mut &'tcx ty::Const<'tcx>, _location: Location) {
        *constant = self.renumber_regions(&*constant);
    }

    fn visit_generator_substs(&mut self,
                              substs: &mut GeneratorSubsts<'tcx>,
                              location: Location) {
        debug!(
            "visit_generator_substs(substs={:?}, location={:?})",
            substs,
            location,
        );

        *substs = self.renumber_regions(substs);

        debug!("visit_generator_substs: substs={:?}", substs);
    }

    fn visit_closure_substs(&mut self, substs: &mut ClosureSubsts<'tcx>, location: Location) {
        debug!(
            "visit_closure_substs(substs={:?}, location={:?})",
            substs,
            location
        );

        *substs = self.renumber_regions(substs);

        debug!("visit_closure_substs: substs={:?}", substs);
    }
}<|MERGE_RESOLUTION|>--- conflicted
+++ resolved
@@ -1,37 +1,26 @@
 use rustc::ty::subst::SubstsRef;
 use rustc::ty::{self, ClosureSubsts, GeneratorSubsts, Ty, TypeFoldable};
-<<<<<<< HEAD
-use rustc::mir::{Location, Body};
-=======
 use rustc::mir::{Location, Body, Promoted};
->>>>>>> 8cd2c99a
 use rustc::mir::visit::{MutVisitor, TyContext};
 use rustc::infer::{InferCtxt, NLLRegionVariableOrigin};
 use rustc_data_structures::indexed_vec::IndexVec;
 
 /// Replaces all free regions appearing in the MIR with fresh
 /// inference variables, returning the number of variables created.
-<<<<<<< HEAD
-pub fn renumber_mir<'tcx>(infcx: &InferCtxt<'_, 'tcx>, body: &mut Body<'tcx>) {
-=======
 pub fn renumber_mir<'tcx>(
     infcx: &InferCtxt<'_, 'tcx>,
     body: &mut Body<'tcx>,
     promoted: &mut IndexVec<Promoted, Body<'tcx>>,
 ) {
->>>>>>> 8cd2c99a
     debug!("renumber_mir()");
     debug!("renumber_mir: body.arg_count={:?}", body.arg_count);
 
     let mut visitor = NLLVisitor { infcx };
-<<<<<<< HEAD
-=======
 
     for body in promoted.iter_mut() {
         visitor.visit_body(body);
     }
 
->>>>>>> 8cd2c99a
     visitor.visit_body(body);
 }
 
@@ -65,17 +54,6 @@
 }
 
 impl<'a, 'tcx> MutVisitor<'tcx> for NLLVisitor<'a, 'tcx> {
-<<<<<<< HEAD
-    fn visit_body(&mut self, body: &mut Body<'tcx>) {
-        for promoted in body.promoted.iter_mut() {
-            self.visit_body(promoted);
-        }
-
-        self.super_body(body);
-    }
-
-=======
->>>>>>> 8cd2c99a
     fn visit_ty(&mut self, ty: &mut Ty<'tcx>, ty_context: TyContext) {
         debug!("visit_ty(ty={:?}, ty_context={:?})", ty, ty_context);
 
