--- conflicted
+++ resolved
@@ -290,19 +290,11 @@
     /// ```
     ///
     /// Here we would be invoked with `fr = 'a` and `outlived_fr = `'b`.
-<<<<<<< HEAD
-    pub(super) fn report_error(
-        &self,
-        body: &Body<'tcx>,
-        upvars: &[Upvar],
-        infcx: &InferCtxt<'_, 'tcx>,
-=======
     pub(super) fn report_error<'a>(
         &'a self,
         body: &Body<'tcx>,
         upvars: &[Upvar],
         infcx: &'a InferCtxt<'a, 'tcx>,
->>>>>>> 8cd2c99a
         mir_def_id: DefId,
         fr: RegionVid,
         outlived_fr: RegionVid,
@@ -348,45 +340,6 @@
 
         match (category, fr_is_local, outlived_fr_is_local) {
             (ConstraintCategory::Return, true, false) if self.is_closure_fn_mut(infcx, fr) => {
-<<<<<<< HEAD
-                self.report_fnmut_error(
-                    body,
-                    upvars,
-                    infcx,
-                    mir_def_id,
-                    fr,
-                    outlived_fr,
-                    span,
-                    errors_buffer,
-                )
-            }
-            (ConstraintCategory::Assignment, true, false)
-            | (ConstraintCategory::CallArgument, true, false) => self.report_escaping_data_error(
-                body,
-                upvars,
-                infcx,
-                mir_def_id,
-                fr,
-                outlived_fr,
-                category,
-                span,
-                errors_buffer,
-            ),
-            _ => self.report_general_error(
-                body,
-                upvars,
-                infcx,
-                mir_def_id,
-                fr,
-                fr_is_local,
-                outlived_fr,
-                outlived_fr_is_local,
-                category,
-                span,
-                errors_buffer,
-            ),
-        };
-=======
                 self.report_fnmut_error(&errctx, &errci, renctx)
             }
             (ConstraintCategory::Assignment, true, false)
@@ -394,7 +347,6 @@
                 self.report_escaping_data_error(&errctx, &errci, renctx),
             _ => self.report_general_error(&errctx, &errci, renctx),
         }
->>>>>>> 8cd2c99a
     }
 
     /// We have a constraint `fr1: fr2` that is not satisfied, where
@@ -442,18 +394,6 @@
     /// ```
     fn report_fnmut_error(
         &self,
-<<<<<<< HEAD
-        body: &Body<'tcx>,
-        upvars: &[Upvar],
-        infcx: &InferCtxt<'_, 'tcx>,
-        mir_def_id: DefId,
-        _fr: RegionVid,
-        outlived_fr: RegionVid,
-        span: Span,
-        errors_buffer: &mut Vec<Diagnostic>,
-    ) {
-        let mut diag = infcx
-=======
         errctx: &ErrorReportingCtx<'_, '_, 'tcx>,
         errci: &ErrorConstraintInfo,
         renctx: &mut RegionErrorNamingCtx,
@@ -464,7 +404,6 @@
 
         let mut diag = errctx
             .infcx
->>>>>>> 8cd2c99a
             .tcx
             .sess
             .struct_span_err(*span, "captured variable cannot escape `FnMut` closure body");
@@ -481,13 +420,7 @@
 
         diag.span_label(*span, message);
 
-<<<<<<< HEAD
-        match self.give_region_a_name(infcx, body, upvars, mir_def_id, outlived_fr, &mut 1)
-            .unwrap().source
-        {
-=======
         match self.give_region_a_name(errctx, renctx, *outlived_fr).unwrap().source {
->>>>>>> 8cd2c99a
             RegionNameSource::NamedEarlyBoundRegion(fr_span)
             | RegionNameSource::NamedFreeRegion(fr_span)
             | RegionNameSource::SynthesizedFreeEnvRegion(fr_span, _)
@@ -524,22 +457,6 @@
     /// ```
     fn report_escaping_data_error(
         &self,
-<<<<<<< HEAD
-        body: &Body<'tcx>,
-        upvars: &[Upvar],
-        infcx: &InferCtxt<'_, 'tcx>,
-        mir_def_id: DefId,
-        fr: RegionVid,
-        outlived_fr: RegionVid,
-        category: ConstraintCategory,
-        span: Span,
-        errors_buffer: &mut Vec<Diagnostic>,
-    ) {
-        let fr_name_and_span =
-            self.get_var_name_and_span_for_region(infcx.tcx, body, upvars, fr);
-        let outlived_fr_name_and_span =
-            self.get_var_name_and_span_for_region(infcx.tcx, body, upvars, outlived_fr);
-=======
         errctx: &ErrorReportingCtx<'_, '_, 'tcx>,
         errci: &ErrorConstraintInfo,
         renctx: &mut RegionErrorNamingCtx,
@@ -556,7 +473,6 @@
             self.get_var_name_and_span_for_region(infcx.tcx, body, upvars, errci.fr);
         let outlived_fr_name_and_span =
             self.get_var_name_and_span_for_region(infcx.tcx, body, upvars, errci.outlived_fr);
->>>>>>> 8cd2c99a
 
         let escapes_from = match self.universal_regions.defining_ty {
             DefiningTy::Closure(..) => "closure",
@@ -572,19 +488,6 @@
             || escapes_from == "const"
         {
             return self.report_general_error(
-<<<<<<< HEAD
-                body,
-                upvars,
-                infcx,
-                mir_def_id,
-                fr,
-                true,
-                outlived_fr,
-                false,
-                category,
-                span,
-                errors_buffer,
-=======
                 errctx,
                 &ErrorConstraintInfo {
                     fr_is_local: true,
@@ -592,17 +495,12 @@
                     .. *errci
                 },
                 renctx,
->>>>>>> 8cd2c99a
             );
         }
 
         let mut diag = borrowck_errors::borrowed_data_escapes_closure(
             infcx.tcx,
-<<<<<<< HEAD
-            span,
-=======
             *span,
->>>>>>> 8cd2c99a
             escapes_from,
         );
 
@@ -651,20 +549,6 @@
     /// ```
     fn report_general_error(
         &self,
-<<<<<<< HEAD
-        body: &Body<'tcx>,
-        upvars: &[Upvar],
-        infcx: &InferCtxt<'_, 'tcx>,
-        mir_def_id: DefId,
-        fr: RegionVid,
-        fr_is_local: bool,
-        outlived_fr: RegionVid,
-        outlived_fr_is_local: bool,
-        category: ConstraintCategory,
-        span: Span,
-        errors_buffer: &mut Vec<Diagnostic>,
-    ) {
-=======
         errctx: &ErrorReportingCtx<'_, '_, 'tcx>,
         errci: &ErrorConstraintInfo,
         renctx: &mut RegionErrorNamingCtx,
@@ -676,25 +560,12 @@
             fr, fr_is_local, outlived_fr, outlived_fr_is_local, span, category, ..
         } = errci;
 
->>>>>>> 8cd2c99a
         let mut diag = infcx.tcx.sess.struct_span_err(
             *span,
             "lifetime may not live long enough"
         );
 
-<<<<<<< HEAD
-        let counter = &mut 1;
-        let fr_name = self.give_region_a_name(
-            infcx, body, upvars, mir_def_id, fr, counter).unwrap();
-        fr_name.highlight_region_name(&mut diag);
-        let outlived_fr_name =
-            self.give_region_a_name(infcx, body, upvars, mir_def_id, outlived_fr, counter).unwrap();
-        outlived_fr_name.highlight_region_name(&mut diag);
-
-        let mir_def_name = if infcx.tcx.is_closure(mir_def_id) {
-=======
         let mir_def_name = if infcx.tcx.is_closure(*mir_def_id) {
->>>>>>> 8cd2c99a
             "closure"
         } else {
             "function"
@@ -840,10 +711,6 @@
             borrow_region,
             |r| self.provides_universal_region(r, borrow_region, outlived_region)
         );
-<<<<<<< HEAD
-        let outlived_fr_name =
-            self.give_region_a_name(infcx, body, upvars, mir_def_id, outlived_region, &mut 1);
-=======
 
         let mut renctx = RegionErrorNamingCtx::new();
         let errctx = ErrorReportingCtx {
@@ -852,7 +719,6 @@
         };
         let outlived_fr_name = self.give_region_a_name(&errctx, &mut renctx, outlived_region);
 
->>>>>>> 8cd2c99a
         (category, from_closure, span, outlived_fr_name)
     }
 
