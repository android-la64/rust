use std::fmt::{self, Display};

use crate::borrow_check::nll::region_infer::{
    RegionInferenceContext,
    error_reporting::ErrorReportingCtx,
};
use crate::borrow_check::nll::universal_regions::DefiningTy;
use crate::borrow_check::nll::ToRegionVid;
use crate::borrow_check::Upvar;
use rustc::hir;
use rustc::hir::def::{Res, DefKind};
use rustc::hir::def_id::DefId;
use rustc::infer::InferCtxt;
use rustc::mir::Body;
use rustc::ty::subst::{SubstsRef, UnpackedKind};
use rustc::ty::{self, RegionKind, RegionVid, Ty, TyCtxt};
use rustc::ty::print::RegionHighlightMode;
use rustc_errors::DiagnosticBuilder;
use syntax::symbol::kw;
<<<<<<< HEAD
use syntax_pos::Span;
use syntax_pos::symbol::InternedString;
=======
use rustc_data_structures::fx::FxHashMap;
use syntax_pos::{Span, symbol::InternedString};
>>>>>>> 8cd2c99a

/// A name for a particular region used in emitting diagnostics. This name could be a generated
/// name like `'1`, a name used by the user like `'a`, or a name like `'static`.
#[derive(Debug, Clone)]
crate struct RegionName {
    /// The name of the region (interned).
    crate name: InternedString,
    /// Where the region comes from.
    crate source: RegionNameSource,
}

/// Denotes the source of a region that is named by a `RegionName`. For example, a free region that
/// was named by the user would get `NamedFreeRegion` and `'static` lifetime would get `Static`.
/// This helps to print the right kinds of diagnostics.
#[derive(Debug, Clone)]
crate enum RegionNameSource {
    /// A bound (not free) region that was substituted at the def site (not an HRTB).
    NamedEarlyBoundRegion(Span),
    /// A free region that the user has a name (`'a`) for.
    NamedFreeRegion(Span),
    /// The `'static` region.
    Static,
    /// The free region corresponding to the environment of a closure.
    SynthesizedFreeEnvRegion(Span, String),
    /// The region name corresponds to a region where the type annotation is completely missing
    /// from the code, e.g. in a closure arguments `|x| { ... }`, where `x` is a reference.
    CannotMatchHirTy(Span, String),
    /// The region name corresponds a reference that was found by traversing the type in the HIR.
    MatchedHirTy(Span),
    /// A region name from the generics list of a struct/enum/union.
    MatchedAdtAndSegment(Span),
    /// The region corresponding to a closure upvar.
    AnonRegionFromUpvar(Span, String),
    /// The region corresponding to the return type of a closure.
    AnonRegionFromOutput(Span, String, String),
    AnonRegionFromYieldTy(Span, String),
<<<<<<< HEAD
=======
}

/// Records region names that have been assigned before so that we can use the same ones in later
/// diagnostics.
#[derive(Debug, Clone)]
crate struct RegionErrorNamingCtx {
    /// Record the region names generated for each region in the given
    /// MIR def so that we can reuse them later in help/error messages.
    renctx: FxHashMap<RegionVid, RegionName>,

    /// The counter for generating new region names.
    counter: usize,
}

impl RegionErrorNamingCtx {
    crate fn new() -> Self {
        Self {
            counter: 1,
            renctx: FxHashMap::default(),
        }
    }

    crate fn get(&self, region: &RegionVid) -> Option<&RegionName> {
        self.renctx.get(region)
    }

    crate fn insert(&mut self, region: RegionVid, name: RegionName) {
        self.renctx.insert(region, name);
    }
>>>>>>> 8cd2c99a
}

impl RegionName {
    #[allow(dead_code)]
    crate fn was_named(&self) -> bool {
        match self.source {
            RegionNameSource::NamedEarlyBoundRegion(..) |
            RegionNameSource::NamedFreeRegion(..) |
            RegionNameSource::Static => true,
            RegionNameSource::SynthesizedFreeEnvRegion(..) |
            RegionNameSource::CannotMatchHirTy(..) |
            RegionNameSource::MatchedHirTy(..) |
            RegionNameSource::MatchedAdtAndSegment(..) |
            RegionNameSource::AnonRegionFromUpvar(..) |
            RegionNameSource::AnonRegionFromOutput(..) |
            RegionNameSource::AnonRegionFromYieldTy(..) => false,
        }
    }

    #[allow(dead_code)]
    crate fn was_synthesized(&self) -> bool {
        !self.was_named()
    }

    #[allow(dead_code)]
    crate fn name(&self) -> InternedString {
        self.name
    }

    crate fn highlight_region_name(&self, diag: &mut DiagnosticBuilder<'_>) {
        match &self.source {
            RegionNameSource::NamedFreeRegion(span)
            | RegionNameSource::NamedEarlyBoundRegion(span) => {
                diag.span_label(*span, format!("lifetime `{}` defined here", self));
            }
            RegionNameSource::SynthesizedFreeEnvRegion(span, note) => {
                diag.span_label(
                    *span,
                    format!("lifetime `{}` represents this closure's body", self),
                );
                diag.note(&note);
            }
            RegionNameSource::CannotMatchHirTy(span, type_name) => {
                diag.span_label(*span, format!("has type `{}`", type_name));
            }
            RegionNameSource::MatchedHirTy(span) => {
                diag.span_label(
                    *span,
                    format!("let's call the lifetime of this reference `{}`", self),
                );
            }
            RegionNameSource::MatchedAdtAndSegment(span) => {
                diag.span_label(*span, format!("let's call this `{}`", self));
            }
            RegionNameSource::AnonRegionFromUpvar(span, upvar_name) => {
                diag.span_label(
                    *span,
                    format!(
                        "lifetime `{}` appears in the type of `{}`",
                        self, upvar_name
                    ),
                );
            }
            RegionNameSource::AnonRegionFromOutput(span, mir_description, type_name) => {
                diag.span_label(
                    *span,
                    format!("return type{} is {}", mir_description, type_name),
                );
            },
            RegionNameSource::AnonRegionFromYieldTy(span, type_name) => {
                diag.span_label(
                    *span,
                    format!("yield type is {}", type_name),
                );
            }
            RegionNameSource::Static => {},
        }
    }
}

impl Display for RegionName {
    fn fmt(&self, f: &mut fmt::Formatter<'_>) -> fmt::Result {
        write!(f, "{}", self.name)
    }
}

impl<'tcx> RegionInferenceContext<'tcx> {
    /// Maps from an internal MIR region vid to something that we can
    /// report to the user. In some cases, the region vids will map
    /// directly to lifetimes that the user has a name for (e.g.,
    /// `'static`). But frequently they will not, in which case we
    /// have to find some way to identify the lifetime to the user. To
    /// that end, this function takes a "diagnostic" so that it can
    /// create auxiliary notes as needed.
    ///
    /// Example (function arguments):
    ///
    /// Suppose we are trying to give a name to the lifetime of the
    /// reference `x`:
    ///
    /// ```
    /// fn foo(x: &u32) { .. }
    /// ```
    ///
    /// This function would create a label like this:
    ///
    /// ```
    ///  | fn foo(x: &u32) { .. }
    ///           ------- fully elaborated type of `x` is `&'1 u32`
    /// ```
    ///
    /// and then return the name `'1` for us to use.
    crate fn give_region_a_name(
        &self,
<<<<<<< HEAD
        infcx: &InferCtxt<'_, 'tcx>,
        body: &Body<'tcx>,
        upvars: &[Upvar],
        mir_def_id: DefId,
=======
        errctx: &ErrorReportingCtx<'_, '_, 'tcx>,
        renctx: &mut RegionErrorNamingCtx,
>>>>>>> 8cd2c99a
        fr: RegionVid,
    ) -> Option<RegionName> {
        let ErrorReportingCtx {
            infcx, body, mir_def_id, upvars, ..
        } = errctx;

        debug!("give_region_a_name(fr={:?}, counter={:?})", fr, renctx.counter);

        assert!(self.universal_regions.is_universal_region(fr));

        if let Some(value) = renctx.get(&fr) {
            return Some(value.clone());
        }

        let value = self
            .give_name_from_error_region(infcx.tcx, *mir_def_id, fr, renctx)
            .or_else(|| {
                self.give_name_if_anonymous_region_appears_in_arguments(
<<<<<<< HEAD
                    infcx, body, mir_def_id, fr, counter,
=======
                    infcx, body, *mir_def_id, fr, renctx,
>>>>>>> 8cd2c99a
                )
            })
            .or_else(|| {
                self.give_name_if_anonymous_region_appears_in_upvars(
<<<<<<< HEAD
                    infcx.tcx, upvars, fr, counter,
=======
                    infcx.tcx, upvars, fr, renctx
>>>>>>> 8cd2c99a
                )
            })
            .or_else(|| {
                self.give_name_if_anonymous_region_appears_in_output(
<<<<<<< HEAD
                    infcx, body, mir_def_id, fr, counter,
=======
                    infcx, body, *mir_def_id, fr, renctx,
>>>>>>> 8cd2c99a
                )
            })
            .or_else(|| {
                self.give_name_if_anonymous_region_appears_in_yield_ty(
<<<<<<< HEAD
                    infcx, body, mir_def_id, fr, counter,
=======
                    infcx, body, *mir_def_id, fr, renctx,
>>>>>>> 8cd2c99a
                )
            });

        if let Some(ref value) = value {
            renctx.insert(fr, value.clone());
        }

        debug!("give_region_a_name: gave name {:?}", value);
        value
    }

    /// Checks for the case where `fr` maps to something that the
    /// *user* has a name for. In that case, we'll be able to map
    /// `fr` to a `Region<'tcx>`, and that region will be one of
    /// named variants.
    fn give_name_from_error_region(
        &self,
        tcx: TyCtxt<'tcx>,
        mir_def_id: DefId,
        fr: RegionVid,
        renctx: &mut RegionErrorNamingCtx,
    ) -> Option<RegionName> {
        let error_region = self.to_error_region(fr)?;

        debug!("give_region_a_name: error_region = {:?}", error_region);
        match error_region {
            ty::ReEarlyBound(ebr) => {
                if ebr.has_name() {
                    let span = self.get_named_span(tcx, error_region, ebr.name);
                    Some(RegionName {
                        name: ebr.name,
                        source: RegionNameSource::NamedEarlyBoundRegion(span),
                    })
                } else {
                    None
                }
            }

            ty::ReStatic => Some(RegionName {
                name: kw::StaticLifetime.as_interned_str(),
                source: RegionNameSource::Static
            }),

            ty::ReFree(free_region) => match free_region.bound_region {
                ty::BoundRegion::BrNamed(_, name) => {
                    let span = self.get_named_span(tcx, error_region, name);
                    Some(RegionName {
                        name,
                        source: RegionNameSource::NamedFreeRegion(span),
                    })
                }

                ty::BoundRegion::BrEnv => {
<<<<<<< HEAD
                    let mir_hir_id = tcx.hir()
                                        .as_local_hir_id(mir_def_id)
                                        .expect("non-local mir");
=======
                    let mir_hir_id = tcx.hir().as_local_hir_id(mir_def_id).expect("non-local mir");
>>>>>>> 8cd2c99a
                    let def_ty = self.universal_regions.defining_ty;

                    if let DefiningTy::Closure(def_id, substs) = def_ty {
                        let args_span = if let hir::ExprKind::Closure(_, _, _, span, _) =
                            tcx.hir().expect_expr(mir_hir_id).node
                        {
                            span
                        } else {
                            bug!("Closure is not defined by a closure expr");
                        };
                        let region_name = self.synthesize_region_name(renctx);

                        let closure_kind_ty = substs.closure_kind_ty(def_id, tcx);
                        let note = match closure_kind_ty.to_opt_closure_kind() {
                            Some(ty::ClosureKind::Fn) => {
                                "closure implements `Fn`, so references to captured variables \
                                 can't escape the closure"
                            }
                            Some(ty::ClosureKind::FnMut) => {
                                "closure implements `FnMut`, so references to captured variables \
                                 can't escape the closure"
                            }
                            Some(ty::ClosureKind::FnOnce) => {
                                bug!("BrEnv in a `FnOnce` closure");
                            }
                            None => bug!("Closure kind not inferred in borrow check"),
                        };

                        Some(RegionName {
                            name: region_name,
                            source: RegionNameSource::SynthesizedFreeEnvRegion(
                                args_span,
                                note.to_string(),
                            ),
                        })
                    } else {
                        // Can't have BrEnv in functions, constants or generators.
                        bug!("BrEnv outside of closure.");
                    }
                }

                ty::BoundRegion::BrAnon(_) => None,
            },

            ty::ReLateBound(..)
            | ty::ReScope(..)
            | ty::ReVar(..)
            | ty::RePlaceholder(..)
            | ty::ReEmpty
            | ty::ReErased
            | ty::ReClosureBound(..) => None,
        }
    }

    /// Gets a span of a named region to provide context for error messages that
    /// mention that span, for example:
    ///
    /// ```
    ///  |
    ///  | fn two_regions<'a, 'b, T>(cell: Cell<&'a ()>, t: T)
    ///  |                --  -- lifetime `'b` defined here
    ///  |                |
    ///  |                lifetime `'a` defined here
    ///  |
    ///  |     with_signature(cell, t, |cell, t| require(cell, t));
    ///  |     ^^^^^^^^^^^^^^^^^^^^^^^^^^^^^^^^^^^^^^^^^^^^^^^^^^^ argument requires that `'b` must
    ///  |                                                         outlive `'a`
    /// ```
    fn get_named_span(
        &self,
        tcx: TyCtxt<'tcx>,
        error_region: &RegionKind,
        name: InternedString,
    ) -> Span {
        let scope = error_region.free_region_binding_scope(tcx);
        let node = tcx.hir().as_local_hir_id(scope).unwrap_or(hir::DUMMY_HIR_ID);

        let span = tcx.sess.source_map().def_span(tcx.hir().span(node));
        if let Some(param) = tcx.hir()
            .get_generics(scope)
            .and_then(|generics| generics.get_named(name))
        {
            param.span
        } else {
            span
        }
    }

    /// Finds an argument that contains `fr` and label it with a fully
    /// elaborated type, returning something like `'1`. Result looks
    /// like:
    ///
    /// ```
    ///  | fn foo(x: &u32) { .. }
    ///           ------- fully elaborated type of `x` is `&'1 u32`
    /// ```
    fn give_name_if_anonymous_region_appears_in_arguments(
        &self,
        infcx: &InferCtxt<'_, 'tcx>,
        body: &Body<'tcx>,
        mir_def_id: DefId,
        fr: RegionVid,
        renctx: &mut RegionErrorNamingCtx,
    ) -> Option<RegionName> {
        let implicit_inputs = self.universal_regions.defining_ty.implicit_inputs();
        let argument_index = self.get_argument_index_for_region(infcx.tcx, fr)?;

        let arg_ty =
            self.universal_regions.unnormalized_input_tys[implicit_inputs + argument_index];
        if let Some(region_name) = self.give_name_if_we_can_match_hir_ty_from_argument(
            infcx,
            body,
            mir_def_id,
            fr,
            arg_ty,
            argument_index,
            renctx,
        ) {
            return Some(region_name);
        }

<<<<<<< HEAD
        self.give_name_if_we_cannot_match_hir_ty(infcx, body, fr, arg_ty, counter)
=======
        self.give_name_if_we_cannot_match_hir_ty(infcx, body, fr, arg_ty, renctx)
>>>>>>> 8cd2c99a
    }

    fn give_name_if_we_can_match_hir_ty_from_argument(
        &self,
        infcx: &InferCtxt<'_, 'tcx>,
        body: &Body<'tcx>,
        mir_def_id: DefId,
        needle_fr: RegionVid,
        argument_ty: Ty<'tcx>,
        argument_index: usize,
        renctx: &mut RegionErrorNamingCtx,
    ) -> Option<RegionName> {
        let mir_hir_id = infcx.tcx.hir().as_local_hir_id(mir_def_id)?;
        let fn_decl = infcx.tcx.hir().fn_decl_by_hir_id(mir_hir_id)?;
        let argument_hir_ty: &hir::Ty = &fn_decl.inputs[argument_index];
        match argument_hir_ty.node {
            // This indicates a variable with no type annotation, like
            // `|x|`... in that case, we can't highlight the type but
            // must highlight the variable.
            hir::TyKind::Infer => self.give_name_if_we_cannot_match_hir_ty(
                infcx,
                body,
                needle_fr,
                argument_ty,
                renctx,
            ),

            _ => self.give_name_if_we_can_match_hir_ty(
                infcx.tcx,
                needle_fr,
                argument_ty,
                argument_hir_ty,
                renctx,
            ),
        }
    }

    /// Attempts to highlight the specific part of a type in an argument
    /// that has no type annotation.
    /// For example, we might produce an annotation like this:
    ///
    /// ```
    ///  |     foo(|a, b| b)
    ///  |          -  -
    ///  |          |  |
    ///  |          |  has type `&'1 u32`
    ///  |          has type `&'2 u32`
    /// ```
    fn give_name_if_we_cannot_match_hir_ty(
        &self,
        infcx: &InferCtxt<'_, 'tcx>,
        body: &Body<'tcx>,
        needle_fr: RegionVid,
        argument_ty: Ty<'tcx>,
        renctx: &mut RegionErrorNamingCtx,
    ) -> Option<RegionName> {
        let counter = renctx.counter;
        let mut highlight = RegionHighlightMode::default();
        highlight.highlighting_region_vid(needle_fr, counter);
        let type_name = infcx.extract_type_name(&argument_ty, Some(highlight)).0;

        debug!(
            "give_name_if_we_cannot_match_hir_ty: type_name={:?} needle_fr={:?}",
            type_name, needle_fr
        );
        let assigned_region_name = if type_name.find(&format!("'{}", counter)).is_some() {
            // Only add a label if we can confirm that a region was labelled.
            let argument_index = self.get_argument_index_for_region(infcx.tcx, needle_fr)?;
            let (_, span) = self.get_argument_name_and_span_for_region(body, argument_index);

            Some(RegionName {
                // This counter value will already have been used, so this function will increment
                // it so the next value will be used next and return the region name that would
                // have been used.
                name: self.synthesize_region_name(renctx),
                source: RegionNameSource::CannotMatchHirTy(span, type_name),
            })
        } else {
            None
        };

        assigned_region_name
    }

    /// Attempts to highlight the specific part of a type annotation
    /// that contains the anonymous reference we want to give a name
    /// to. For example, we might produce an annotation like this:
    ///
    /// ```
    ///  | fn a<T>(items: &[T]) -> Box<dyn Iterator<Item = &T>> {
    ///  |                - let's call the lifetime of this reference `'1`
    /// ```
    ///
    /// the way this works is that we match up `argument_ty`, which is
    /// a `Ty<'tcx>` (the internal form of the type) with
    /// `argument_hir_ty`, a `hir::Ty` (the syntax of the type
    /// annotation). We are descending through the types stepwise,
    /// looking in to find the region `needle_fr` in the internal
    /// type. Once we find that, we can use the span of the `hir::Ty`
    /// to add the highlight.
    ///
    /// This is a somewhat imperfect process, so along the way we also
    /// keep track of the **closest** type we've found. If we fail to
    /// find the exact `&` or `'_` to highlight, then we may fall back
    /// to highlighting that closest type instead.
    fn give_name_if_we_can_match_hir_ty(
        &self,
        tcx: TyCtxt<'tcx>,
        needle_fr: RegionVid,
        argument_ty: Ty<'tcx>,
        argument_hir_ty: &hir::Ty,
        renctx: &mut RegionErrorNamingCtx,
    ) -> Option<RegionName> {
        let search_stack: &mut Vec<(Ty<'tcx>, &hir::Ty)> =
            &mut vec![(argument_ty, argument_hir_ty)];

        while let Some((ty, hir_ty)) = search_stack.pop() {
            match (&ty.sty, &hir_ty.node) {
                // Check if the `argument_ty` is `&'X ..` where `'X`
                // is the region we are looking for -- if so, and we have a `&T`
                // on the RHS, then we want to highlight the `&` like so:
                //
                //     &
                //     - let's call the lifetime of this reference `'1`
                (
                    ty::Ref(region, referent_ty, _),
                    hir::TyKind::Rptr(_lifetime, referent_hir_ty),
                ) => {
                    if region.to_region_vid() == needle_fr {
                        let region_name = self.synthesize_region_name(renctx);

                        // Just grab the first character, the `&`.
                        let source_map = tcx.sess.source_map();
                        let ampersand_span = source_map.start_point(hir_ty.span);

                        return Some(RegionName {
                            name: region_name,
                            source: RegionNameSource::MatchedHirTy(ampersand_span),
                        });
                    }

                    // Otherwise, let's descend into the referent types.
                    search_stack.push((referent_ty, &referent_hir_ty.ty));
                }

                // Match up something like `Foo<'1>`
                (
                    ty::Adt(_adt_def, substs),
                    hir::TyKind::Path(hir::QPath::Resolved(None, path)),
                ) => {
                    match path.res {
                        // Type parameters of the type alias have no reason to
                        // be the same as those of the ADT.
                        // FIXME: We should be able to do something similar to
                        // match_adt_and_segment in this case.
                        Res::Def(DefKind::TyAlias, _) => (),
                        _ => if let Some(last_segment) = path.segments.last() {
                            if let Some(name) = self.match_adt_and_segment(
                                substs,
                                needle_fr,
                                last_segment,
                                renctx,
                                search_stack,
                            ) {
                                return Some(name);
                            }
                        }
                    }
                }

                // The following cases don't have lifetimes, so we
                // just worry about trying to match up the rustc type
                // with the HIR types:
                (ty::Tuple(elem_tys), hir::TyKind::Tup(elem_hir_tys)) => {
                    search_stack.extend(elem_tys.iter().map(|k| k.expect_ty()).zip(elem_hir_tys));
                }

                (ty::Slice(elem_ty), hir::TyKind::Slice(elem_hir_ty))
                | (ty::Array(elem_ty, _), hir::TyKind::Array(elem_hir_ty, _)) => {
                    search_stack.push((elem_ty, elem_hir_ty));
                }

                (ty::RawPtr(mut_ty), hir::TyKind::Ptr(mut_hir_ty)) => {
                    search_stack.push((mut_ty.ty, &mut_hir_ty.ty));
                }

                _ => {
                    // FIXME there are other cases that we could trace
                }
            }
        }

        return None;
    }

    /// We've found an enum/struct/union type with the substitutions
    /// `substs` and -- in the HIR -- a path type with the final
    /// segment `last_segment`. Try to find a `'_` to highlight in
    /// the generic args (or, if not, to produce new zipped pairs of
    /// types+hir to search through).
    fn match_adt_and_segment<'hir>(
        &self,
        substs: SubstsRef<'tcx>,
        needle_fr: RegionVid,
        last_segment: &'hir hir::PathSegment,
        renctx: &mut RegionErrorNamingCtx,
        search_stack: &mut Vec<(Ty<'tcx>, &'hir hir::Ty)>,
    ) -> Option<RegionName> {
        // Did the user give explicit arguments? (e.g., `Foo<..>`)
        let args = last_segment.args.as_ref()?;
        let lifetime =
            self.try_match_adt_and_generic_args(substs, needle_fr, args, search_stack)?;
        match lifetime.name {
            hir::LifetimeName::Param(_)
            | hir::LifetimeName::Error
            | hir::LifetimeName::Static
            | hir::LifetimeName::Underscore => {
                let region_name = self.synthesize_region_name(renctx);
                let ampersand_span = lifetime.span;
                Some(RegionName {
                    name: region_name,
                    source: RegionNameSource::MatchedAdtAndSegment(ampersand_span),
                })
            }

            hir::LifetimeName::ImplicitObjectLifetimeDefault
            | hir::LifetimeName::Implicit => {
                // In this case, the user left off the lifetime; so
                // they wrote something like:
                //
                // ```
                // x: Foo<T>
                // ```
                //
                // where the fully elaborated form is `Foo<'_, '1,
                // T>`. We don't consider this a match; instead we let
                // the "fully elaborated" type fallback above handle
                // it.
                None
            }
        }
    }

    /// We've found an enum/struct/union type with the substitutions
    /// `substs` and -- in the HIR -- a path with the generic
    /// arguments `args`. If `needle_fr` appears in the args, return
    /// the `hir::Lifetime` that corresponds to it. If not, push onto
    /// `search_stack` the types+hir to search through.
    fn try_match_adt_and_generic_args<'hir>(
        &self,
        substs: SubstsRef<'tcx>,
        needle_fr: RegionVid,
        args: &'hir hir::GenericArgs,
        search_stack: &mut Vec<(Ty<'tcx>, &'hir hir::Ty)>,
    ) -> Option<&'hir hir::Lifetime> {
        for (kind, hir_arg) in substs.iter().zip(&args.args) {
            match (kind.unpack(), hir_arg) {
                (UnpackedKind::Lifetime(r), hir::GenericArg::Lifetime(lt)) => {
                    if r.to_region_vid() == needle_fr {
                        return Some(lt);
                    }
                }

                (UnpackedKind::Type(ty), hir::GenericArg::Type(hir_ty)) => {
                    search_stack.push((ty, hir_ty));
                }

                (UnpackedKind::Const(_ct), hir::GenericArg::Const(_hir_ct)) => {
                    // Lifetimes cannot be found in consts, so we don't need
                    // to search anything here.
                }

                (UnpackedKind::Lifetime(_), _)
                | (UnpackedKind::Type(_), _)
                | (UnpackedKind::Const(_), _) => {
                    // I *think* that HIR lowering should ensure this
                    // doesn't happen, even in erroneous
                    // programs. Else we should use delay-span-bug.
                    span_bug!(
                        hir_arg.span(),
                        "unmatched subst and hir arg: found {:?} vs {:?}",
                        kind,
                        hir_arg,
                    );
                }
            }
        }

        None
    }

    /// Finds a closure upvar that contains `fr` and label it with a
    /// fully elaborated type, returning something like `'1`. Result
    /// looks like:
    ///
    /// ```
    ///  | let x = Some(&22);
    ///        - fully elaborated type of `x` is `Option<&'1 u32>`
    /// ```
    fn give_name_if_anonymous_region_appears_in_upvars(
        &self,
        tcx: TyCtxt<'tcx>,
        upvars: &[Upvar],
        fr: RegionVid,
        renctx: &mut RegionErrorNamingCtx,
    ) -> Option<RegionName> {
        let upvar_index = self.get_upvar_index_for_region(tcx, fr)?;
        let (upvar_name, upvar_span) =
            self.get_upvar_name_and_span_for_region(tcx, upvars, upvar_index);
<<<<<<< HEAD
        let region_name = self.synthesize_region_name(counter);
=======
        let region_name = self.synthesize_region_name(renctx);
>>>>>>> 8cd2c99a

        Some(RegionName {
            name: region_name,
            source: RegionNameSource::AnonRegionFromUpvar(upvar_span, upvar_name.to_string()),
        })
    }

    /// Checks for arguments appearing in the (closure) return type. It
    /// must be a closure since, in a free fn, such an argument would
    /// have to either also appear in an argument (if using elision)
    /// or be early bound (named, not in argument).
    fn give_name_if_anonymous_region_appears_in_output(
        &self,
        infcx: &InferCtxt<'_, 'tcx>,
        body: &Body<'tcx>,
        mir_def_id: DefId,
        fr: RegionVid,
        renctx: &mut RegionErrorNamingCtx,
    ) -> Option<RegionName> {
        let tcx = infcx.tcx;

        let return_ty = self.universal_regions.unnormalized_output_ty;
        debug!(
            "give_name_if_anonymous_region_appears_in_output: return_ty = {:?}",
            return_ty
        );
        if !tcx.any_free_region_meets(&return_ty, |r| r.to_region_vid() == fr) {
            return None;
        }

        let mut highlight = RegionHighlightMode::default();
        highlight.highlighting_region_vid(fr, renctx.counter);
        let type_name = infcx.extract_type_name(&return_ty, Some(highlight)).0;

        let mir_hir_id = tcx.hir().as_local_hir_id(mir_def_id).expect("non-local mir");

        let (return_span, mir_description) = match tcx.hir().get(mir_hir_id) {
            hir::Node::Expr(hir::Expr {
                node: hir::ExprKind::Closure(_, return_ty, _, span, gen_move),
                ..
            }) => (
                match return_ty.output {
                    hir::FunctionRetTy::DefaultReturn(_) => tcx.sess.source_map().end_point(*span),
                    hir::FunctionRetTy::Return(_) => return_ty.output.span(),
                },
                if gen_move.is_some() {
                    " of generator"
                } else {
                    " of closure"
                },
            ),
            hir::Node::ImplItem(hir::ImplItem {
                node: hir::ImplItemKind::Method(method_sig, _),
                ..
            }) => (method_sig.decl.output.span(), ""),
            _ => (body.span, ""),
        };

        Some(RegionName {
            // This counter value will already have been used, so this function will increment it
            // so the next value will be used next and return the region name that would have been
            // used.
            name: self.synthesize_region_name(renctx),
            source: RegionNameSource::AnonRegionFromOutput(
                return_span,
                mir_description.to_string(),
                type_name,
            ),
        })
    }

    fn give_name_if_anonymous_region_appears_in_yield_ty(
        &self,
        infcx: &InferCtxt<'_, 'tcx>,
        body: &Body<'tcx>,
        mir_def_id: DefId,
        fr: RegionVid,
        renctx: &mut RegionErrorNamingCtx,
    ) -> Option<RegionName> {
        // Note: generators from `async fn` yield `()`, so we don't have to
        // worry about them here.
        let yield_ty = self.universal_regions.yield_ty?;
        debug!(
            "give_name_if_anonymous_region_appears_in_yield_ty: yield_ty = {:?}",
            yield_ty,
        );

        let tcx = infcx.tcx;

        if !tcx.any_free_region_meets(&yield_ty, |r| r.to_region_vid() == fr) {
            return None;
        }

        let mut highlight = RegionHighlightMode::default();
        highlight.highlighting_region_vid(fr, renctx.counter);
        let type_name = infcx.extract_type_name(&yield_ty, Some(highlight)).0;

        let mir_hir_id = tcx.hir().as_local_hir_id(mir_def_id).expect("non-local mir");

        let yield_span = match tcx.hir().get(mir_hir_id) {
            hir::Node::Expr(hir::Expr {
                node: hir::ExprKind::Closure(_, _, _, span, _),
                ..
            }) => (
                tcx.sess.source_map().end_point(*span)
            ),
            _ => body.span,
        };

        debug!(
            "give_name_if_anonymous_region_appears_in_yield_ty: \
             type_name = {:?}, yield_span = {:?}",
            yield_span,
            type_name,
        );

        Some(RegionName {
            name: self.synthesize_region_name(renctx),
            source: RegionNameSource::AnonRegionFromYieldTy(yield_span, type_name),
        })
    }

<<<<<<< HEAD
    fn give_name_if_anonymous_region_appears_in_yield_ty(
        &self,
        infcx: &InferCtxt<'_, 'tcx>,
        body: &Body<'tcx>,
        mir_def_id: DefId,
        fr: RegionVid,
        counter: &mut usize,
    ) -> Option<RegionName> {
        // Note: generators from `async fn` yield `()`, so we don't have to
        // worry about them here.
        let yield_ty = self.universal_regions.yield_ty?;
        debug!(
            "give_name_if_anonymous_region_appears_in_yield_ty: yield_ty = {:?}",
            yield_ty,
        );

        let tcx = infcx.tcx;

        if !tcx.any_free_region_meets(&yield_ty, |r| r.to_region_vid() == fr) {
            return None;
        }

        let mut highlight = RegionHighlightMode::default();
        highlight.highlighting_region_vid(fr, *counter);
        let type_name = infcx.extract_type_name(&yield_ty, Some(highlight));

        let mir_hir_id = tcx.hir().as_local_hir_id(mir_def_id).expect("non-local mir");

        let yield_span = match tcx.hir().get(mir_hir_id) {
            hir::Node::Expr(hir::Expr {
                node: hir::ExprKind::Closure(_, _, _, span, _),
                ..
            }) => (
                tcx.sess.source_map().end_point(*span)
            ),
            _ => body.span,
        };

        debug!(
            "give_name_if_anonymous_region_appears_in_yield_ty: \
             type_name = {:?}, yield_span = {:?}",
            yield_span,
            type_name,
        );

        Some(RegionName {
            name: self.synthesize_region_name(counter),
            source: RegionNameSource::AnonRegionFromYieldTy(yield_span, type_name),
        })
    }

    /// Creates a synthetic region named `'1`, incrementing the
    /// counter.
    fn synthesize_region_name(&self, counter: &mut usize) -> InternedString {
        let c = *counter;
        *counter += 1;
=======
    /// Creates a synthetic region named `'1`, incrementing the counter.
    fn synthesize_region_name(&self, renctx: &mut RegionErrorNamingCtx) -> InternedString {
        let c = renctx.counter;
        renctx.counter += 1;
>>>>>>> 8cd2c99a

        InternedString::intern(&format!("'{:?}", c))
    }
}<|MERGE_RESOLUTION|>--- conflicted
+++ resolved
@@ -17,13 +17,8 @@
 use rustc::ty::print::RegionHighlightMode;
 use rustc_errors::DiagnosticBuilder;
 use syntax::symbol::kw;
-<<<<<<< HEAD
-use syntax_pos::Span;
-use syntax_pos::symbol::InternedString;
-=======
 use rustc_data_structures::fx::FxHashMap;
 use syntax_pos::{Span, symbol::InternedString};
->>>>>>> 8cd2c99a
 
 /// A name for a particular region used in emitting diagnostics. This name could be a generated
 /// name like `'1`, a name used by the user like `'a`, or a name like `'static`.
@@ -60,8 +55,6 @@
     /// The region corresponding to the return type of a closure.
     AnonRegionFromOutput(Span, String, String),
     AnonRegionFromYieldTy(Span, String),
-<<<<<<< HEAD
-=======
 }
 
 /// Records region names that have been assigned before so that we can use the same ones in later
@@ -91,7 +84,6 @@
     crate fn insert(&mut self, region: RegionVid, name: RegionName) {
         self.renctx.insert(region, name);
     }
->>>>>>> 8cd2c99a
 }
 
 impl RegionName {
@@ -206,15 +198,8 @@
     /// and then return the name `'1` for us to use.
     crate fn give_region_a_name(
         &self,
-<<<<<<< HEAD
-        infcx: &InferCtxt<'_, 'tcx>,
-        body: &Body<'tcx>,
-        upvars: &[Upvar],
-        mir_def_id: DefId,
-=======
         errctx: &ErrorReportingCtx<'_, '_, 'tcx>,
         renctx: &mut RegionErrorNamingCtx,
->>>>>>> 8cd2c99a
         fr: RegionVid,
     ) -> Option<RegionName> {
         let ErrorReportingCtx {
@@ -233,38 +218,22 @@
             .give_name_from_error_region(infcx.tcx, *mir_def_id, fr, renctx)
             .or_else(|| {
                 self.give_name_if_anonymous_region_appears_in_arguments(
-<<<<<<< HEAD
-                    infcx, body, mir_def_id, fr, counter,
-=======
                     infcx, body, *mir_def_id, fr, renctx,
->>>>>>> 8cd2c99a
                 )
             })
             .or_else(|| {
                 self.give_name_if_anonymous_region_appears_in_upvars(
-<<<<<<< HEAD
-                    infcx.tcx, upvars, fr, counter,
-=======
                     infcx.tcx, upvars, fr, renctx
->>>>>>> 8cd2c99a
                 )
             })
             .or_else(|| {
                 self.give_name_if_anonymous_region_appears_in_output(
-<<<<<<< HEAD
-                    infcx, body, mir_def_id, fr, counter,
-=======
                     infcx, body, *mir_def_id, fr, renctx,
->>>>>>> 8cd2c99a
                 )
             })
             .or_else(|| {
                 self.give_name_if_anonymous_region_appears_in_yield_ty(
-<<<<<<< HEAD
-                    infcx, body, mir_def_id, fr, counter,
-=======
                     infcx, body, *mir_def_id, fr, renctx,
->>>>>>> 8cd2c99a
                 )
             });
 
@@ -318,13 +287,7 @@
                 }
 
                 ty::BoundRegion::BrEnv => {
-<<<<<<< HEAD
-                    let mir_hir_id = tcx.hir()
-                                        .as_local_hir_id(mir_def_id)
-                                        .expect("non-local mir");
-=======
                     let mir_hir_id = tcx.hir().as_local_hir_id(mir_def_id).expect("non-local mir");
->>>>>>> 8cd2c99a
                     let def_ty = self.universal_regions.defining_ty;
 
                     if let DefiningTy::Closure(def_id, substs) = def_ty {
@@ -446,11 +409,7 @@
             return Some(region_name);
         }
 
-<<<<<<< HEAD
-        self.give_name_if_we_cannot_match_hir_ty(infcx, body, fr, arg_ty, counter)
-=======
         self.give_name_if_we_cannot_match_hir_ty(infcx, body, fr, arg_ty, renctx)
->>>>>>> 8cd2c99a
     }
 
     fn give_name_if_we_can_match_hir_ty_from_argument(
@@ -760,11 +719,7 @@
         let upvar_index = self.get_upvar_index_for_region(tcx, fr)?;
         let (upvar_name, upvar_span) =
             self.get_upvar_name_and_span_for_region(tcx, upvars, upvar_index);
-<<<<<<< HEAD
-        let region_name = self.synthesize_region_name(counter);
-=======
         let region_name = self.synthesize_region_name(renctx);
->>>>>>> 8cd2c99a
 
         Some(RegionName {
             name: region_name,
@@ -887,69 +842,10 @@
         })
     }
 
-<<<<<<< HEAD
-    fn give_name_if_anonymous_region_appears_in_yield_ty(
-        &self,
-        infcx: &InferCtxt<'_, 'tcx>,
-        body: &Body<'tcx>,
-        mir_def_id: DefId,
-        fr: RegionVid,
-        counter: &mut usize,
-    ) -> Option<RegionName> {
-        // Note: generators from `async fn` yield `()`, so we don't have to
-        // worry about them here.
-        let yield_ty = self.universal_regions.yield_ty?;
-        debug!(
-            "give_name_if_anonymous_region_appears_in_yield_ty: yield_ty = {:?}",
-            yield_ty,
-        );
-
-        let tcx = infcx.tcx;
-
-        if !tcx.any_free_region_meets(&yield_ty, |r| r.to_region_vid() == fr) {
-            return None;
-        }
-
-        let mut highlight = RegionHighlightMode::default();
-        highlight.highlighting_region_vid(fr, *counter);
-        let type_name = infcx.extract_type_name(&yield_ty, Some(highlight));
-
-        let mir_hir_id = tcx.hir().as_local_hir_id(mir_def_id).expect("non-local mir");
-
-        let yield_span = match tcx.hir().get(mir_hir_id) {
-            hir::Node::Expr(hir::Expr {
-                node: hir::ExprKind::Closure(_, _, _, span, _),
-                ..
-            }) => (
-                tcx.sess.source_map().end_point(*span)
-            ),
-            _ => body.span,
-        };
-
-        debug!(
-            "give_name_if_anonymous_region_appears_in_yield_ty: \
-             type_name = {:?}, yield_span = {:?}",
-            yield_span,
-            type_name,
-        );
-
-        Some(RegionName {
-            name: self.synthesize_region_name(counter),
-            source: RegionNameSource::AnonRegionFromYieldTy(yield_span, type_name),
-        })
-    }
-
-    /// Creates a synthetic region named `'1`, incrementing the
-    /// counter.
-    fn synthesize_region_name(&self, counter: &mut usize) -> InternedString {
-        let c = *counter;
-        *counter += 1;
-=======
     /// Creates a synthetic region named `'1`, incrementing the counter.
     fn synthesize_region_name(&self, renctx: &mut RegionErrorNamingCtx) -> InternedString {
         let c = renctx.counter;
         renctx.counter += 1;
->>>>>>> 8cd2c99a
 
         InternedString::intern(&format!("'{:?}", c))
     }
