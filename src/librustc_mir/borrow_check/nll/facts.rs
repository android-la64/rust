use crate::borrow_check::location::{LocationIndex, LocationTable};
use crate::dataflow::indexes::{BorrowIndex, MovePathIndex};
use polonius_engine::AllFacts as PoloniusAllFacts;
use polonius_engine::Atom;
use rustc::mir::Local;
use rustc::ty::{RegionVid, TyCtxt};
use rustc_data_structures::indexed_vec::Idx;
use std::error::Error;
use std::fmt::Debug;
use std::fs::{self, File};
use std::io::Write;
use std::path::Path;

<<<<<<< HEAD
crate type AllFacts = PoloniusAllFacts<RegionVid, BorrowIndex, LocationIndex, Local>;
=======
crate type AllFacts = PoloniusAllFacts<RegionVid, BorrowIndex, LocationIndex, Local, MovePathIndex>;
>>>>>>> 8cd2c99a

crate trait AllFactsExt {
    /// Returns `true` if there is a need to gather `AllFacts` given the
    /// current `-Z` flags.
    fn enabled(tcx: TyCtxt<'_>) -> bool;

    fn write_to_dir(
        &self,
        dir: impl AsRef<Path>,
        location_table: &LocationTable,
    ) -> Result<(), Box<dyn Error>>;
}

impl AllFactsExt for AllFacts {
    /// Return
    fn enabled(tcx: TyCtxt<'_>) -> bool {
        tcx.sess.opts.debugging_opts.nll_facts || tcx.sess.opts.debugging_opts.polonius
    }

    fn write_to_dir(
        &self,
        dir: impl AsRef<Path>,
        location_table: &LocationTable,
    ) -> Result<(), Box<dyn Error>> {
        let dir: &Path = dir.as_ref();
        fs::create_dir_all(dir)?;
        let wr = FactWriter { location_table, dir };
        macro_rules! write_facts_to_path {
            ($wr:ident . write_facts_to_path($this:ident . [
                $($field:ident,)*
            ])) => {
                $(
                    $wr.write_facts_to_path(
                        &$this.$field,
                        &format!("{}.facts", stringify!($field))
                    )?;
                )*
            }
        }
        write_facts_to_path! {
            wr.write_facts_to_path(self.[
                borrow_region,
                universal_region,
                cfg_edge,
                killed,
                outlives,
                invalidates,
                var_used,
                var_defined,
                var_drop_used,
                var_uses_region,
                var_drops_region,
<<<<<<< HEAD
                var_initialized_on_exit,
=======
                child,
                path_belongs_to_var,
                initialized_at,
                moved_out_at,
                path_accessed_at,
>>>>>>> 8cd2c99a
            ])
        }
        Ok(())
    }
}

impl Atom for BorrowIndex {
    fn index(self) -> usize {
        Idx::index(self)
    }
}

impl Atom for LocationIndex {
<<<<<<< HEAD
=======
    fn index(self) -> usize {
        Idx::index(self)
    }
}

impl Atom for MovePathIndex {
>>>>>>> 8cd2c99a
    fn index(self) -> usize {
        Idx::index(self)
    }
}

struct FactWriter<'w> {
    location_table: &'w LocationTable,
    dir: &'w Path,
}

impl<'w> FactWriter<'w> {
    fn write_facts_to_path<T>(&self, rows: &[T], file_name: &str) -> Result<(), Box<dyn Error>>
    where
        T: FactRow,
    {
        let file = &self.dir.join(file_name);
        let mut file = File::create(file)?;
        for row in rows {
            row.write(&mut file, self.location_table)?;
        }
        Ok(())
    }
}

trait FactRow {
    fn write(&self, out: &mut File, location_table: &LocationTable) -> Result<(), Box<dyn Error>>;
}

impl FactRow for RegionVid {
    fn write(&self, out: &mut File, location_table: &LocationTable) -> Result<(), Box<dyn Error>> {
        write_row(out, location_table, &[self])
    }
}

impl<A, B> FactRow for (A, B)
where
    A: FactCell,
    B: FactCell,
{
    fn write(&self, out: &mut File, location_table: &LocationTable) -> Result<(), Box<dyn Error>> {
        write_row(out, location_table, &[&self.0, &self.1])
    }
}

impl<A, B, C> FactRow for (A, B, C)
where
    A: FactCell,
    B: FactCell,
    C: FactCell,
{
    fn write(&self, out: &mut File, location_table: &LocationTable) -> Result<(), Box<dyn Error>> {
        write_row(out, location_table, &[&self.0, &self.1, &self.2])
    }
}

impl<A, B, C, D> FactRow for (A, B, C, D)
where
    A: FactCell,
    B: FactCell,
    C: FactCell,
    D: FactCell,
{
    fn write(&self, out: &mut File, location_table: &LocationTable) -> Result<(), Box<dyn Error>> {
        write_row(out, location_table, &[&self.0, &self.1, &self.2, &self.3])
    }
}

fn write_row(
    out: &mut dyn Write,
    location_table: &LocationTable,
    columns: &[&dyn FactCell],
) -> Result<(), Box<dyn Error>> {
    for (index, c) in columns.iter().enumerate() {
        let tail = if index == columns.len() - 1 { "\n" } else { "\t" };
        write!(out, "{:?}{}", c.to_string(location_table), tail)?;
    }
    Ok(())
}

trait FactCell {
    fn to_string(&self, location_table: &LocationTable) -> String;
}

impl<A: Debug> FactCell for A {
    default fn to_string(&self, _location_table: &LocationTable) -> String {
        format!("{:?}", self)
    }
}

impl FactCell for LocationIndex {
    fn to_string(&self, location_table: &LocationTable) -> String {
        format!("{:?}", location_table.to_location(*self))
    }
}<|MERGE_RESOLUTION|>--- conflicted
+++ resolved
@@ -11,11 +11,7 @@
 use std::io::Write;
 use std::path::Path;
 
-<<<<<<< HEAD
-crate type AllFacts = PoloniusAllFacts<RegionVid, BorrowIndex, LocationIndex, Local>;
-=======
 crate type AllFacts = PoloniusAllFacts<RegionVid, BorrowIndex, LocationIndex, Local, MovePathIndex>;
->>>>>>> 8cd2c99a
 
 crate trait AllFactsExt {
     /// Returns `true` if there is a need to gather `AllFacts` given the
@@ -68,15 +64,11 @@
                 var_drop_used,
                 var_uses_region,
                 var_drops_region,
-<<<<<<< HEAD
-                var_initialized_on_exit,
-=======
                 child,
                 path_belongs_to_var,
                 initialized_at,
                 moved_out_at,
                 path_accessed_at,
->>>>>>> 8cd2c99a
             ])
         }
         Ok(())
@@ -90,15 +82,12 @@
 }
 
 impl Atom for LocationIndex {
-<<<<<<< HEAD
-=======
     fn index(self) -> usize {
         Idx::index(self)
     }
 }
 
 impl Atom for MovePathIndex {
->>>>>>> 8cd2c99a
     fn index(self) -> usize {
         Idx::index(self)
     }
