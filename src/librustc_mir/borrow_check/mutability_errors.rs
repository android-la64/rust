--- conflicted
+++ resolved
@@ -1,13 +1,8 @@
-use core::unicode::property::Pattern_White_Space;
 use rustc::hir;
 use rustc::hir::Node;
 use rustc::mir::{self, BindingForm, ClearCrossCrate, Local, Location, Body};
 use rustc::mir::{
-<<<<<<< HEAD
-    Mutability, Place, PlaceRef, PlaceBase, Projection, ProjectionElem, Static, StaticKind
-=======
     Mutability, Place, PlaceRef, PlaceBase, ProjectionElem, Static, StaticKind
->>>>>>> 8cd2c99a
 };
 use rustc::ty::{self, Ty, TyCtxt};
 use rustc_data_structures::indexed_vec::Idx;
@@ -52,20 +47,12 @@
         match the_place_err {
             PlaceRef {
                 base: PlaceBase::Local(local),
-<<<<<<< HEAD
-                projection: None,
-=======
                 projection: [],
->>>>>>> 8cd2c99a
             } => {
                 item_msg = format!("`{}`", access_place_desc.unwrap());
                 if let Place {
                     base: PlaceBase::Local(_),
-<<<<<<< HEAD
-                    projection: None,
-=======
                     projection: box [],
->>>>>>> 8cd2c99a
                 } = access_place {
                     reason = ", as it is not declared as mutable".to_string();
                 } else {
@@ -78,21 +65,10 @@
 
             PlaceRef {
                 base: _,
-<<<<<<< HEAD
-                projection:
-                    Some(box Projection {
-                        base,
-                        elem: ProjectionElem::Field(upvar_index, _),
-                    }),
-            } => {
-                debug_assert!(is_closure_or_generator(
-                    Place::ty_from(&the_place_err.base, &base, self.body, self.infcx.tcx).ty
-=======
                 projection: [proj_base @ .., ProjectionElem::Field(upvar_index, _)],
             } => {
                 debug_assert!(is_closure_or_generator(
                     Place::ty_from(&the_place_err.base, proj_base, self.body, self.infcx.tcx).ty
->>>>>>> 8cd2c99a
                 ));
 
                 item_msg = format!("`{}`", access_place_desc.unwrap());
@@ -106,21 +82,10 @@
 
             PlaceRef {
                 base: _,
-<<<<<<< HEAD
-                projection:
-                    Some(box Projection {
-                        base,
-                        elem: ProjectionElem::Deref,
-                    }),
-            } => {
-                if the_place_err.base == &PlaceBase::Local(Local::new(1)) &&
-                    base.is_none() &&
-=======
                 projection: [proj_base @ .., ProjectionElem::Deref],
             } => {
                 if the_place_err.base == &PlaceBase::Local(Local::new(1)) &&
                     proj_base.is_empty() &&
->>>>>>> 8cd2c99a
                     !self.upvars.is_empty() {
                     item_msg = format!("`{}`", access_place_desc.unwrap());
                     debug_assert!(self.body.local_decls[Local::new(1)].ty.is_region_ptr());
@@ -141,11 +106,7 @@
                             ", as `Fn` closures cannot mutate their captured variables".to_string()
                         }
                 } else if {
-<<<<<<< HEAD
-                    if let (PlaceBase::Local(local), None) = (&the_place_err.base, base) {
-=======
                     if let (PlaceBase::Local(local), []) = (&the_place_err.base, proj_base) {
->>>>>>> 8cd2c99a
                         self.body.local_decls[*local].is_ref_for_guard()
                     } else {
                         false
@@ -156,11 +117,7 @@
                 } else {
                     let source = self.borrowed_content_source(PlaceRef {
                         base: the_place_err.base,
-<<<<<<< HEAD
-                        projection: base,
-=======
                         projection: proj_base,
->>>>>>> 8cd2c99a
                     });
                     let pointer_type = source.describe_for_immutable_place();
                     opt_source = Some(source);
@@ -183,32 +140,15 @@
             PlaceRef {
                 base:
                     PlaceBase::Static(box Static {
-<<<<<<< HEAD
-                        kind: StaticKind::Promoted(_),
-                        ..
-                    }),
-                projection: None,
-=======
                         kind: StaticKind::Promoted(..),
                         ..
                     }),
                 projection: [],
->>>>>>> 8cd2c99a
             } => unreachable!(),
 
             PlaceRef {
                 base:
                     PlaceBase::Static(box Static {
-<<<<<<< HEAD
-                        kind: StaticKind::Static(def_id),
-                        ..
-                    }),
-                projection: None,
-            } => {
-                if let Place {
-                    base: PlaceBase::Static(_),
-                    projection: None,
-=======
                         kind: StaticKind::Static,
                         def_id,
                         ..
@@ -218,7 +158,6 @@
                 if let Place {
                     base: PlaceBase::Static(_),
                     projection: box [],
->>>>>>> 8cd2c99a
                 } = access_place {
                     item_msg = format!("immutable static item `{}`", access_place_desc.unwrap());
                     reason = String::new();
@@ -231,35 +170,6 @@
 
             PlaceRef {
                 base: _,
-<<<<<<< HEAD
-                projection:
-                    Some(box Projection {
-                        base: _,
-                        elem: ProjectionElem::Index(_),
-                    }),
-            }
-            | PlaceRef {
-                base: _,
-                projection:
-                    Some(box Projection {
-                        base: _,
-                        elem: ProjectionElem::ConstantIndex { .. },
-                    }),
-            }
-            | PlaceRef {
-                base: _,
-                projection: Some(box Projection {
-                    base: _,
-                    elem: ProjectionElem::Subslice { .. },
-                }),
-            }
-            | PlaceRef {
-                base: _,
-                projection: Some(box Projection {
-                    base: _,
-                    elem: ProjectionElem::Downcast(..),
-                }),
-=======
                 projection: [.., ProjectionElem::Index(_)],
             }
             | PlaceRef {
@@ -273,7 +183,6 @@
             | PlaceRef {
                 base: _,
                 projection: [.., ProjectionElem::Downcast(..)],
->>>>>>> 8cd2c99a
             } => bug!("Unexpected immutable place."),
         }
 
@@ -331,34 +240,17 @@
             // after the field access).
             PlaceRef {
                 base,
-<<<<<<< HEAD
-                projection: Some(box Projection {
-                    base: Some(box Projection {
-                        base: Some(box Projection {
-                            base: base_proj,
-                            elem: ProjectionElem::Deref,
-                        }),
-                        elem: ProjectionElem::Field(field, _),
-                    }),
-                    elem: ProjectionElem::Deref,
-                }),
-=======
                 projection: [proj_base @ ..,
                              ProjectionElem::Deref,
                              ProjectionElem::Field(field, _),
                              ProjectionElem::Deref,
                 ],
->>>>>>> 8cd2c99a
             } => {
                 err.span_label(span, format!("cannot {ACT}", ACT = act));
 
                 if let Some((span, message)) = annotate_struct_field(
                     self.infcx.tcx,
-<<<<<<< HEAD
-                    Place::ty_from(&base, &base_proj, self.body, self.infcx.tcx).ty,
-=======
                     Place::ty_from(base, proj_base, self.body, self.infcx.tcx).ty,
->>>>>>> 8cd2c99a
                     field,
                 ) {
                     err.span_suggestion(
@@ -373,11 +265,7 @@
             // Suggest removing a `&mut` from the use of a mutable reference.
             PlaceRef {
                 base: PlaceBase::Local(local),
-<<<<<<< HEAD
-                projection: None,
-=======
                 projection: [],
->>>>>>> 8cd2c99a
             } if {
                 self.body.local_decls.get(*local).map(|local_decl| {
                     if let ClearCrossCrate::Set(
@@ -413,11 +301,7 @@
             // variable) mutations...
             PlaceRef {
                 base: PlaceBase::Local(local),
-<<<<<<< HEAD
-                projection: None,
-=======
                 projection: [],
->>>>>>> 8cd2c99a
             } if self.body.local_decls[*local].can_be_made_mutable() => {
                 // ... but it doesn't make sense to suggest it on
                 // variables that are `ref x`, `ref mut x`, `&self`,
@@ -438,20 +322,10 @@
             // Also suggest adding mut for upvars
             PlaceRef {
                 base,
-<<<<<<< HEAD
-                projection: Some(box Projection {
-                    base: proj_base,
-                    elem: ProjectionElem::Field(upvar_index, _),
-                }),
-            } => {
-                debug_assert!(is_closure_or_generator(
-                    Place::ty_from(&base, &proj_base, self.body, self.infcx.tcx).ty
-=======
                 projection: [proj_base @ .., ProjectionElem::Field(upvar_index, _)],
             } => {
                 debug_assert!(is_closure_or_generator(
                     Place::ty_from(base, proj_base, self.body, self.infcx.tcx).ty
->>>>>>> 8cd2c99a
                 ));
 
                 err.span_label(span, format!("cannot {ACT}", ACT = act));
@@ -481,11 +355,7 @@
             // a local variable, then just suggest the user remove it.
             PlaceRef {
                 base: PlaceBase::Local(_),
-<<<<<<< HEAD
-                projection: None,
-=======
                 projection: [],
->>>>>>> 8cd2c99a
             } if {
                     if let Ok(snippet) = self.infcx.tcx.sess.source_map().span_to_snippet(span) {
                         snippet.starts_with("&mut ")
@@ -500,14 +370,7 @@
 
             PlaceRef {
                 base: PlaceBase::Local(local),
-<<<<<<< HEAD
-                projection: Some(box Projection {
-                    base: None,
-                    elem: ProjectionElem::Deref,
-                }),
-=======
                 projection: [ProjectionElem::Deref],
->>>>>>> 8cd2c99a
             } if {
                 if let Some(ClearCrossCrate::Set(BindingForm::RefForGuard)) =
                     self.body.local_decls[*local].is_user_variable
@@ -531,14 +394,7 @@
             // arbitrary base for the projection?
             PlaceRef {
                 base: PlaceBase::Local(local),
-<<<<<<< HEAD
-                projection: Some(box Projection {
-                    base: None,
-                    elem: ProjectionElem::Deref,
-                }),
-=======
                 projection: [ProjectionElem::Deref],
->>>>>>> 8cd2c99a
             } if self.body.local_decls[*local].is_user_variable.is_some() =>
             {
                 let local_decl = &self.body.local_decls[*local];
@@ -618,14 +474,7 @@
 
             PlaceRef {
                 base,
-<<<<<<< HEAD
-                projection: Some(box Projection {
-                    base: None,
-                    elem: ProjectionElem::Deref,
-                }),
-=======
                 projection: [ProjectionElem::Deref],
->>>>>>> 8cd2c99a
             // FIXME document what is this 1 magic number about
             } if *base == PlaceBase::Local(Local::new(1)) &&
                   !self.upvars.is_empty() =>
@@ -639,14 +488,7 @@
 
             PlaceRef {
                 base: _,
-<<<<<<< HEAD
-                projection: Some(box Projection {
-                    base: _,
-                    elem: ProjectionElem::Deref,
-                }),
-=======
                 projection: [.., ProjectionElem::Deref],
->>>>>>> 8cd2c99a
             } => {
                 err.span_label(span, format!("cannot {ACT}", ACT = act));
 
@@ -827,17 +669,10 @@
 }
 
 /// If possible, suggest replacing `ref` with `ref mut`.
-<<<<<<< HEAD
-fn suggest_ref_mut(tcx: TyCtxt<'_>, binding_span: Span) -> Option<(String)> {
-    let hi_src = tcx.sess.source_map().span_to_snippet(binding_span).unwrap();
-    if hi_src.starts_with("ref")
-        && hi_src["ref".len()..].starts_with(Pattern_White_Space)
-=======
 fn suggest_ref_mut(tcx: TyCtxt<'_>, binding_span: Span) -> Option<String> {
     let hi_src = tcx.sess.source_map().span_to_snippet(binding_span).ok()?;
     if hi_src.starts_with("ref")
         && hi_src["ref".len()..].starts_with(rustc_lexer::is_whitespace)
->>>>>>> 8cd2c99a
     {
         let replacement = format!("ref mut{}", &hi_src["ref".len()..]);
         Some(replacement)
