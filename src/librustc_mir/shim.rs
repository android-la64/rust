use rustc::hir;
use rustc::hir::def_id::DefId;
use rustc::mir::*;
use rustc::ty::{self, Ty, TyCtxt};
use rustc::ty::layout::VariantIdx;
use rustc::ty::subst::{Subst, InternalSubsts};
use rustc::ty::query::Providers;

use rustc_data_structures::indexed_vec::{IndexVec, Idx};

use rustc_target::spec::abi::Abi;
use syntax_pos::{Span, sym};

use std::fmt;
use std::iter;

use crate::transform::{
    add_moves_for_packed_drops, add_call_guards,
    remove_noop_landing_pads, no_landing_pads, simplify, run_passes
};
use crate::util::elaborate_drops::{self, DropElaborator, DropStyle, DropFlagMode};
use crate::util::patch::MirPatch;
use crate::util::expand_aggregate;

pub fn provide(providers: &mut Providers<'_>) {
    providers.mir_shims = make_shim;
}

fn make_shim<'tcx>(tcx: TyCtxt<'tcx>, instance: ty::InstanceDef<'tcx>) -> &'tcx Body<'tcx> {
    debug!("make_shim({:?})", instance);

    let mut result = match instance {
        ty::InstanceDef::Item(..) =>
            bug!("item {:?} passed to make_shim", instance),
        ty::InstanceDef::VtableShim(def_id) => {
            build_call_shim(
                tcx,
                def_id,
                Adjustment::DerefMove,
                CallKind::Direct(def_id),
                None,
            )
        }
        ty::InstanceDef::FnPtrShim(def_id, ty) => {
            let trait_ = tcx.trait_of_item(def_id).unwrap();
            let adjustment = match tcx.lang_items().fn_trait_kind(trait_) {
                Some(ty::ClosureKind::FnOnce) => Adjustment::Identity,
                Some(ty::ClosureKind::FnMut) |
                Some(ty::ClosureKind::Fn) => Adjustment::Deref,
                None => bug!("fn pointer {:?} is not an fn", ty)
            };
            // HACK: we need the "real" argument types for the MIR,
            // but because our substs are (Self, Args), where Args
            // is a tuple, we must include the *concrete* argument
            // types in the MIR. They will be substituted again with
            // the param-substs, but because they are concrete, this
            // will not do any harm.
            let sig = tcx.erase_late_bound_regions(&ty.fn_sig(tcx));
            let arg_tys = sig.inputs();

            build_call_shim(
                tcx,
                def_id,
                adjustment,
                CallKind::Indirect,
                Some(arg_tys)
            )
        }
        ty::InstanceDef::Virtual(def_id, _) => {
            // We are generating a call back to our def-id, which the
            // codegen backend knows to turn to an actual virtual call.
            build_call_shim(
                tcx,
                def_id,
                Adjustment::Identity,
                CallKind::Direct(def_id),
                None
            )
        }
        ty::InstanceDef::ClosureOnceShim { call_once } => {
            let fn_mut = tcx.lang_items().fn_mut_trait().unwrap();
            let call_mut = tcx.global_tcx()
                .associated_items(fn_mut)
                .find(|it| it.kind == ty::AssocKind::Method)
                .unwrap().def_id;

            build_call_shim(
                tcx,
                call_once,
                Adjustment::RefMut,
                CallKind::Direct(call_mut),
                None
            )
        }
        ty::InstanceDef::DropGlue(def_id, ty) => {
            build_drop_shim(tcx, def_id, ty)
        }
        ty::InstanceDef::CloneShim(def_id, ty) => {
            let name = tcx.item_name(def_id);
            if name == sym::clone {
                build_clone_shim(tcx, def_id, ty)
            } else if name == sym::clone_from {
                debug!("make_shim({:?}: using default trait implementation", instance);
                return tcx.optimized_mir(def_id);
            } else {
                bug!("builtin clone shim {:?} not supported", instance)
            }
        }
        ty::InstanceDef::Intrinsic(_) => {
            bug!("creating shims from intrinsics ({:?}) is unsupported", instance)
        }
    };
    debug!("make_shim({:?}) = untransformed {:?}", instance, result);

    run_passes(tcx, &mut result, instance, None, MirPhase::Const, &[
        &add_moves_for_packed_drops::AddMovesForPackedDrops,
        &no_landing_pads::NoLandingPads,
        &remove_noop_landing_pads::RemoveNoopLandingPads,
        &simplify::SimplifyCfg::new("make_shim"),
        &add_call_guards::CriticalCallEdges,
    ]);

    debug!("make_shim({:?}) = {:?}", instance, result);

    tcx.arena.alloc(result)
}

#[derive(Copy, Clone, Debug, PartialEq)]
enum Adjustment {
    Identity,
    Deref,
    DerefMove,
    RefMut,
}

#[derive(Copy, Clone, Debug, PartialEq)]
enum CallKind {
    Indirect,
    Direct(DefId),
}

fn temp_decl(mutability: Mutability, ty: Ty<'_>, span: Span) -> LocalDecl<'_> {
    let source_info = SourceInfo { scope: OUTERMOST_SOURCE_SCOPE, span };
    LocalDecl {
        mutability,
        ty,
        user_ty: UserTypeProjections::none(),
        name: None,
        source_info,
        visibility_scope: source_info.scope,
        internal: false,
        is_user_variable: None,
        is_block_tail: None,
    }
}

fn local_decls_for_sig<'tcx>(sig: &ty::FnSig<'tcx>, span: Span)
    -> IndexVec<Local, LocalDecl<'tcx>>
{
    iter::once(temp_decl(Mutability::Mut, sig.output(), span))
        .chain(sig.inputs().iter().map(
            |ity| temp_decl(Mutability::Not, ity, span)))
        .collect()
}

fn build_drop_shim<'tcx>(tcx: TyCtxt<'tcx>, def_id: DefId, ty: Option<Ty<'tcx>>) -> Body<'tcx> {
    debug!("build_drop_shim(def_id={:?}, ty={:?})", def_id, ty);

    // Check if this is a generator, if so, return the drop glue for it
    if let Some(&ty::TyS { sty: ty::Generator(gen_def_id, substs, _), .. }) = ty {
        let body = &**tcx.optimized_mir(gen_def_id).generator_drop.as_ref().unwrap();
        return body.subst(tcx, substs.substs);
    }

    let substs = if let Some(ty) = ty {
        tcx.intern_substs(&[ty.into()])
    } else {
        InternalSubsts::identity_for_item(tcx, def_id)
    };
    let sig = tcx.fn_sig(def_id).subst(tcx, substs);
    let sig = tcx.erase_late_bound_regions(&sig);
    let span = tcx.def_span(def_id);

    let source_info = SourceInfo { span, scope: OUTERMOST_SOURCE_SCOPE };

    let return_block = BasicBlock::new(1);
    let mut blocks = IndexVec::with_capacity(2);
    let block = |blocks: &mut IndexVec<_, _>, kind| {
        blocks.push(BasicBlockData {
            statements: vec![],
            terminator: Some(Terminator { source_info, kind }),
            is_cleanup: false
        })
    };
    block(&mut blocks, TerminatorKind::Goto { target: return_block });
    block(&mut blocks, TerminatorKind::Return);

    let mut body = Body::new(
        blocks,
        IndexVec::from_elem_n(
            SourceScopeData { span: span, parent_scope: None }, 1
        ),
        ClearCrossCrate::Clear,
        None,
        local_decls_for_sig(&sig, span),
        IndexVec::new(),
        sig.inputs().len(),
        vec![],
        span,
        vec![],
    );

    if let Some(..) = ty {
        // The first argument (index 0), but add 1 for the return value.
        let dropee_ptr = Place::from(Local::new(1+0));
        if tcx.sess.opts.debugging_opts.mir_emit_retag {
            // Function arguments should be retagged, and we make this one raw.
            body.basic_blocks_mut()[START_BLOCK].statements.insert(0, Statement {
                source_info,
                kind: StatementKind::Retag(RetagKind::Raw, box(dropee_ptr.clone())),
            });
        }
        let patch = {
            let param_env = tcx.param_env(def_id).with_reveal_all();
            let mut elaborator = DropShimElaborator {
                body: &body,
                patch: MirPatch::new(&body),
                tcx,
                param_env
            };
            let dropee = dropee_ptr.deref();
            let resume_block = elaborator.patch.resume_block();
            elaborate_drops::elaborate_drop(
                &mut elaborator,
                source_info,
                &dropee,
                (),
                return_block,
                elaborate_drops::Unwind::To(resume_block),
                START_BLOCK
            );
            elaborator.patch
        };
        patch.apply(&mut body);
    }

    body
}

pub struct DropShimElaborator<'a, 'tcx> {
    pub body: &'a Body<'tcx>,
    pub patch: MirPatch<'tcx>,
    pub tcx: TyCtxt<'tcx>,
    pub param_env: ty::ParamEnv<'tcx>,
}

impl<'a, 'tcx> fmt::Debug for DropShimElaborator<'a, 'tcx> {
    fn fmt(&self, _f: &mut fmt::Formatter<'_>) -> Result<(), fmt::Error> {
        Ok(())
    }
}

impl<'a, 'tcx> DropElaborator<'a, 'tcx> for DropShimElaborator<'a, 'tcx> {
    type Path = ();

    fn patch(&mut self) -> &mut MirPatch<'tcx> { &mut self.patch }
    fn body(&self) -> &'a Body<'tcx> { self.body }
    fn tcx(&self) -> TyCtxt<'tcx> {
        self.tcx
        }
    fn param_env(&self) -> ty::ParamEnv<'tcx> { self.param_env }

    fn drop_style(&self, _path: Self::Path, mode: DropFlagMode) -> DropStyle {
        if let DropFlagMode::Shallow = mode {
            DropStyle::Static
        } else {
            DropStyle::Open
        }
    }

    fn get_drop_flag(&mut self, _path: Self::Path) -> Option<Operand<'tcx>> {
        None
    }

    fn clear_drop_flag(&mut self, _location: Location, _path: Self::Path, _mode: DropFlagMode) {
    }

    fn field_subpath(&self, _path: Self::Path, _field: Field) -> Option<Self::Path> {
        None
    }
    fn deref_subpath(&self, _path: Self::Path) -> Option<Self::Path> {
        None
    }
    fn downcast_subpath(&self, _path: Self::Path, _variant: VariantIdx) -> Option<Self::Path> {
        Some(())
    }
    fn array_subpath(&self, _path: Self::Path, _index: u32, _size: u32) -> Option<Self::Path> {
        None
    }
}

/// Builds a `Clone::clone` shim for `self_ty`. Here, `def_id` is `Clone::clone`.
fn build_clone_shim<'tcx>(tcx: TyCtxt<'tcx>, def_id: DefId, self_ty: Ty<'tcx>) -> Body<'tcx> {
    debug!("build_clone_shim(def_id={:?})", def_id);

    let param_env = tcx.param_env(def_id);

    let mut builder = CloneShimBuilder::new(tcx, def_id, self_ty);
    let is_copy = self_ty.is_copy_modulo_regions(tcx, param_env, builder.span);

<<<<<<< HEAD
    let dest = Place::RETURN_PLACE;
=======
    let dest = Place::return_place();
>>>>>>> 8cd2c99a
    let src = Place::from(Local::new(1+0)).deref();

    match self_ty.sty {
        _ if is_copy => builder.copy_shim(),
        ty::Array(ty, len) => {
            let len = len.eval_usize(tcx, param_env);
            builder.array_shim(dest, src, ty, len)
        }
        ty::Closure(def_id, substs) => {
            builder.tuple_like_shim(
                dest, src,
                substs.upvar_tys(def_id, tcx)
            )
        }
        ty::Tuple(..) => builder.tuple_like_shim(dest, src, self_ty.tuple_fields()),
        _ => {
            bug!("clone shim for `{:?}` which is not `Copy` and is not an aggregate", self_ty)
        }
    };

    builder.into_mir()
}

struct CloneShimBuilder<'tcx> {
    tcx: TyCtxt<'tcx>,
    def_id: DefId,
    local_decls: IndexVec<Local, LocalDecl<'tcx>>,
    blocks: IndexVec<BasicBlock, BasicBlockData<'tcx>>,
    span: Span,
    sig: ty::FnSig<'tcx>,
}

impl CloneShimBuilder<'tcx> {
    fn new(tcx: TyCtxt<'tcx>, def_id: DefId, self_ty: Ty<'tcx>) -> Self {
        // we must subst the self_ty because it's
        // otherwise going to be TySelf and we can't index
        // or access fields of a Place of type TySelf.
        let substs = tcx.mk_substs_trait(self_ty, &[]);
        let sig = tcx.fn_sig(def_id).subst(tcx, substs);
        let sig = tcx.erase_late_bound_regions(&sig);
        let span = tcx.def_span(def_id);

        CloneShimBuilder {
            tcx,
            def_id,
            local_decls: local_decls_for_sig(&sig, span),
            blocks: IndexVec::new(),
            span,
            sig,
        }
    }

    fn into_mir(self) -> Body<'tcx> {
        Body::new(
            self.blocks,
            IndexVec::from_elem_n(
                SourceScopeData { span: self.span, parent_scope: None }, 1
            ),
            ClearCrossCrate::Clear,
            None,
            self.local_decls,
            IndexVec::new(),
            self.sig.inputs().len(),
            vec![],
            self.span,
            vec![],
        )
    }

    fn source_info(&self) -> SourceInfo {
        SourceInfo { span: self.span, scope: OUTERMOST_SOURCE_SCOPE }
    }

    fn block(
        &mut self,
        statements: Vec<Statement<'tcx>>,
        kind: TerminatorKind<'tcx>,
        is_cleanup: bool
    ) -> BasicBlock {
        let source_info = self.source_info();
        self.blocks.push(BasicBlockData {
            statements,
            terminator: Some(Terminator { source_info, kind }),
            is_cleanup,
        })
    }

    /// Gives the index of an upcoming BasicBlock, with an offset.
    /// offset=0 will give you the index of the next BasicBlock,
    /// offset=1 will give the index of the next-to-next block,
    /// offset=-1 will give you the index of the last-created block
    fn block_index_offset(&mut self, offset: usize) -> BasicBlock {
        BasicBlock::new(self.blocks.len() + offset)
    }

    fn make_statement(&self, kind: StatementKind<'tcx>) -> Statement<'tcx> {
        Statement {
            source_info: self.source_info(),
            kind,
        }
    }

    fn copy_shim(&mut self) {
        let rcvr = Place::from(Local::new(1+0)).deref();
        let ret_statement = self.make_statement(
            StatementKind::Assign(
                box(
                    Place::return_place(),
                    Rvalue::Use(Operand::Copy(rcvr))
                )
            )
        );
        self.block(vec![ret_statement], TerminatorKind::Return, false);
    }

    fn make_place(&mut self, mutability: Mutability, ty: Ty<'tcx>) -> Place<'tcx> {
        let span = self.span;
        Place::from(self.local_decls.push(temp_decl(mutability, ty, span)))
    }

    fn make_clone_call(
        &mut self,
        dest: Place<'tcx>,
        src: Place<'tcx>,
        ty: Ty<'tcx>,
        next: BasicBlock,
        cleanup: BasicBlock
    ) {
        let tcx = self.tcx;

        let substs = tcx.mk_substs_trait(ty, &[]);

        // `func == Clone::clone(&ty) -> ty`
        let func_ty = tcx.mk_fn_def(self.def_id, substs);
        let func = Operand::Constant(box Constant {
            span: self.span,
            user_ty: None,
            literal: ty::Const::zero_sized(tcx, func_ty),
        });

        let ref_loc = self.make_place(
            Mutability::Not,
            tcx.mk_ref(tcx.lifetimes.re_erased, ty::TypeAndMut {
                ty,
                mutbl: hir::Mutability::MutImmutable,
            })
        );

        // `let ref_loc: &ty = &src;`
        let statement = self.make_statement(
            StatementKind::Assign(
<<<<<<< HEAD
                ref_loc.clone(),
                box Rvalue::Ref(tcx.lifetimes.re_erased, BorrowKind::Shared, src)
=======
                box(
                    ref_loc.clone(),
                    Rvalue::Ref(tcx.lifetimes.re_erased, BorrowKind::Shared, src)
                )
>>>>>>> 8cd2c99a
            )
        );

        // `let loc = Clone::clone(ref_loc);`
        self.block(vec![statement], TerminatorKind::Call {
            func,
            args: vec![Operand::Move(ref_loc)],
            destination: Some((dest, next)),
            cleanup: Some(cleanup),
            from_hir_call: true,
        }, false);
    }

    fn loop_header(
        &mut self,
        beg: Place<'tcx>,
        end: Place<'tcx>,
        loop_body: BasicBlock,
        loop_end: BasicBlock,
        is_cleanup: bool
    ) {
        let tcx = self.tcx;

        let cond = self.make_place(Mutability::Mut, tcx.types.bool);
        let compute_cond = self.make_statement(
            StatementKind::Assign(
                box(
                    cond.clone(),
                    Rvalue::BinaryOp(BinOp::Ne, Operand::Copy(end), Operand::Copy(beg))
                )
            )
        );

        // `if end != beg { goto loop_body; } else { goto loop_end; }`
        self.block(
            vec![compute_cond],
            TerminatorKind::if_(tcx, Operand::Move(cond), loop_body, loop_end),
            is_cleanup
        );
    }

    fn make_usize(&self, value: u64) -> Box<Constant<'tcx>> {
        box Constant {
            span: self.span,
            user_ty: None,
            literal: ty::Const::from_usize(self.tcx, value),
        }
    }

    fn array_shim(&mut self, dest: Place<'tcx>, src: Place<'tcx>, ty: Ty<'tcx>, len: u64) {
        let tcx = self.tcx;
        let span = self.span;

        let beg = self.local_decls.push(temp_decl(Mutability::Mut, tcx.types.usize, span));
        let end = self.make_place(Mutability::Not, tcx.types.usize);

        // BB #0
        // `let mut beg = 0;`
        // `let end = len;`
        // `goto #1;`
        let inits = vec![
            self.make_statement(
                StatementKind::Assign(
<<<<<<< HEAD
                    Place::from(beg),
                    box Rvalue::Use(Operand::Constant(self.make_usize(0)))
=======
                    box(
                        Place::from(beg),
                        Rvalue::Use(Operand::Constant(self.make_usize(0)))
                    )
>>>>>>> 8cd2c99a
                )
            ),
            self.make_statement(
                StatementKind::Assign(
                    box(
                        end.clone(),
                        Rvalue::Use(Operand::Constant(self.make_usize(len)))
                    )
                )
            )
        ];
        self.block(inits, TerminatorKind::Goto { target: BasicBlock::new(1) }, false);

        // BB #1: loop {
        //     BB #2;
        //     BB #3;
        // }
        // BB #4;
        self.loop_header(Place::from(beg),
                         end,
                         BasicBlock::new(2),
                         BasicBlock::new(4),
                         false);

        // BB #2
        // `dest[i] = Clone::clone(src[beg])`;
        // Goto #3 if ok, #5 if unwinding happens.
        let dest_field = dest.clone().index(beg);
        let src_field = src.index(beg);
        self.make_clone_call(dest_field, src_field, ty, BasicBlock::new(3),
                             BasicBlock::new(5));

        // BB #3
        // `beg = beg + 1;`
        // `goto #1`;
        let statements = vec![
            self.make_statement(
                StatementKind::Assign(
<<<<<<< HEAD
                    Place::from(beg),
                    box Rvalue::BinaryOp(
                        BinOp::Add,
                        Operand::Copy(Place::from(beg)),
                        Operand::Constant(self.make_usize(1))
=======
                    box(
                        Place::from(beg),
                        Rvalue::BinaryOp(
                            BinOp::Add,
                            Operand::Copy(Place::from(beg)),
                            Operand::Constant(self.make_usize(1))
                        )
>>>>>>> 8cd2c99a
                    )
                )
            )
        ];
        self.block(statements, TerminatorKind::Goto { target: BasicBlock::new(1) }, false);

        // BB #4
        // `return dest;`
        self.block(vec![], TerminatorKind::Return, false);

        // BB #5 (cleanup)
        // `let end = beg;`
        // `let mut beg = 0;`
        // goto #6;
        let end = beg;
        let beg = self.local_decls.push(temp_decl(Mutability::Mut, tcx.types.usize, span));
        let init = self.make_statement(
            StatementKind::Assign(
<<<<<<< HEAD
                Place::from(beg),
                box Rvalue::Use(Operand::Constant(self.make_usize(0)))
=======
                box(
                    Place::from(beg),
                    Rvalue::Use(Operand::Constant(self.make_usize(0)))
                )
>>>>>>> 8cd2c99a
            )
        );
        self.block(vec![init], TerminatorKind::Goto { target: BasicBlock::new(6) }, true);

        // BB #6 (cleanup): loop {
        //     BB #7;
        //     BB #8;
        // }
        // BB #9;
        self.loop_header(Place::from(beg), Place::from(end),
                         BasicBlock::new(7), BasicBlock::new(9), true);

        // BB #7 (cleanup)
        // `drop(dest[beg])`;
        self.block(vec![], TerminatorKind::Drop {
            location: dest.index(beg),
            target: BasicBlock::new(8),
            unwind: None,
        }, true);

        // BB #8 (cleanup)
        // `beg = beg + 1;`
        // `goto #6;`
        let statement = self.make_statement(
            StatementKind::Assign(
<<<<<<< HEAD
                Place::from(beg),
                box Rvalue::BinaryOp(
                    BinOp::Add,
                    Operand::Copy(Place::from(beg)),
                    Operand::Constant(self.make_usize(1))
=======
                box(
                    Place::from(beg),
                    Rvalue::BinaryOp(
                        BinOp::Add,
                        Operand::Copy(Place::from(beg)),
                        Operand::Constant(self.make_usize(1))
                    )
>>>>>>> 8cd2c99a
                )
            )
        );
        self.block(vec![statement], TerminatorKind::Goto { target: BasicBlock::new(6) }, true);

        // BB #9 (resume)
        self.block(vec![], TerminatorKind::Resume, true);
    }

    fn tuple_like_shim<I>(&mut self, dest: Place<'tcx>,
                          src: Place<'tcx>, tys: I)
            where I: Iterator<Item = Ty<'tcx>> {
        let mut previous_field = None;
        for (i, ity) in tys.enumerate() {
            let field = Field::new(i);
            let src_field = src.clone().field(field, ity);

            let dest_field = dest.clone().field(field, ity);

            // #(2i + 1) is the cleanup block for the previous clone operation
            let cleanup_block = self.block_index_offset(1);
            // #(2i + 2) is the next cloning block
            // (or the Return terminator if this is the last block)
            let next_block = self.block_index_offset(2);

            // BB #(2i)
            // `dest.i = Clone::clone(&src.i);`
            // Goto #(2i + 2) if ok, #(2i + 1) if unwinding happens.
            self.make_clone_call(
                dest_field.clone(),
                src_field,
                ity,
                next_block,
                cleanup_block,
            );

            // BB #(2i + 1) (cleanup)
            if let Some((previous_field, previous_cleanup)) = previous_field.take() {
                // Drop previous field and goto previous cleanup block.
                self.block(vec![], TerminatorKind::Drop {
                    location: previous_field,
                    target: previous_cleanup,
                    unwind: None,
                }, true);
            } else {
                // Nothing to drop, just resume.
                self.block(vec![], TerminatorKind::Resume, true);
            }

            previous_field = Some((dest_field, cleanup_block));
        }

        self.block(vec![], TerminatorKind::Return, false);
    }
}

/// Builds a "call" shim for `def_id`. The shim calls the
/// function specified by `call_kind`, first adjusting its first
/// argument according to `rcvr_adjustment`.
///
/// If `untuple_args` is a vec of types, the second argument of the
/// function will be untupled as these types.
fn build_call_shim<'tcx>(
    tcx: TyCtxt<'tcx>,
    def_id: DefId,
    rcvr_adjustment: Adjustment,
    call_kind: CallKind,
    untuple_args: Option<&[Ty<'tcx>]>,
) -> Body<'tcx> {
    debug!("build_call_shim(def_id={:?}, rcvr_adjustment={:?}, \
            call_kind={:?}, untuple_args={:?})",
           def_id, rcvr_adjustment, call_kind, untuple_args);

    let sig = tcx.fn_sig(def_id);
    let sig = tcx.erase_late_bound_regions(&sig);
    let span = tcx.def_span(def_id);

    debug!("build_call_shim: sig={:?}", sig);

    let mut local_decls = local_decls_for_sig(&sig, span);
    let source_info = SourceInfo { span, scope: OUTERMOST_SOURCE_SCOPE };

    let rcvr_arg = Local::new(1+0);
    let rcvr_l = Place::from(rcvr_arg);
    let mut statements = vec![];

    let rcvr = match rcvr_adjustment {
        Adjustment::Identity => Operand::Move(rcvr_l),
        Adjustment::Deref => Operand::Copy(rcvr_l.deref()),
        Adjustment::DerefMove => {
            // fn(Self, ...) -> fn(*mut Self, ...)
            let arg_ty = local_decls[rcvr_arg].ty;
            debug_assert!(tcx.generics_of(def_id).has_self && arg_ty == tcx.types.self_param);
            local_decls[rcvr_arg].ty = tcx.mk_mut_ptr(arg_ty);

            Operand::Move(rcvr_l.deref())
        }
        Adjustment::RefMut => {
            // let rcvr = &mut rcvr;
            let ref_rcvr = local_decls.push(temp_decl(
                Mutability::Not,
                tcx.mk_ref(tcx.lifetimes.re_erased, ty::TypeAndMut {
                    ty: sig.inputs()[0],
                    mutbl: hir::Mutability::MutMutable
                }),
                span
            ));
            let borrow_kind = BorrowKind::Mut {
                allow_two_phase_borrow: false,
            };
            statements.push(Statement {
                source_info,
                kind: StatementKind::Assign(
<<<<<<< HEAD
                    Place::from(ref_rcvr),
                    box Rvalue::Ref(tcx.lifetimes.re_erased, borrow_kind, rcvr_l)
=======
                    box(
                        Place::from(ref_rcvr),
                        Rvalue::Ref(tcx.lifetimes.re_erased, borrow_kind, rcvr_l)
                    )
>>>>>>> 8cd2c99a
                )
            });
            Operand::Move(Place::from(ref_rcvr))
        }
    };

    let (callee, mut args) = match call_kind {
        CallKind::Indirect => (rcvr, vec![]),
        CallKind::Direct(def_id) => {
            let ty = tcx.type_of(def_id);
            (Operand::Constant(box Constant {
                span,
                user_ty: None,
                literal: ty::Const::zero_sized(tcx, ty),
             }),
             vec![rcvr])
        }
    };

    if let Some(untuple_args) = untuple_args {
        args.extend(untuple_args.iter().enumerate().map(|(i, ity)| {
            let arg_place = Place::from(Local::new(1+1));
            Operand::Move(arg_place.field(Field::new(i), *ity))
        }));
    } else {
        args.extend((1..sig.inputs().len()).map(|i| {
            Operand::Move(Place::from(Local::new(1+i)))
        }));
    }

    let n_blocks = if let Adjustment::RefMut = rcvr_adjustment { 5 } else { 2 };
    let mut blocks = IndexVec::with_capacity(n_blocks);
    let block = |blocks: &mut IndexVec<_, _>, statements, kind, is_cleanup| {
        blocks.push(BasicBlockData {
            statements,
            terminator: Some(Terminator { source_info, kind }),
            is_cleanup
        })
    };

    // BB #0
    block(&mut blocks, statements, TerminatorKind::Call {
        func: callee,
        args,
        destination: Some((Place::return_place(),
                           BasicBlock::new(1))),
        cleanup: if let Adjustment::RefMut = rcvr_adjustment {
            Some(BasicBlock::new(3))
        } else {
            None
        },
        from_hir_call: true,
    }, false);

    if let Adjustment::RefMut = rcvr_adjustment {
        // BB #1 - drop for Self
        block(&mut blocks, vec![], TerminatorKind::Drop {
            location: Place::from(rcvr_arg),
            target: BasicBlock::new(2),
            unwind: None
        }, false);
    }
    // BB #1/#2 - return
    block(&mut blocks, vec![], TerminatorKind::Return, false);
    if let Adjustment::RefMut = rcvr_adjustment {
        // BB #3 - drop if closure panics
        block(&mut blocks, vec![], TerminatorKind::Drop {
            location: Place::from(rcvr_arg),
            target: BasicBlock::new(4),
            unwind: None
        }, true);

        // BB #4 - resume
        block(&mut blocks, vec![], TerminatorKind::Resume, true);
    }

    let mut body = Body::new(
        blocks,
        IndexVec::from_elem_n(
            SourceScopeData { span: span, parent_scope: None }, 1
        ),
        ClearCrossCrate::Clear,
        None,
        local_decls,
        IndexVec::new(),
        sig.inputs().len(),
        vec![],
        span,
        vec![],
    );
    if let Abi::RustCall = sig.abi {
        body.spread_arg = Some(Local::new(sig.inputs().len()));
    }
    body
}

pub fn build_adt_ctor(tcx: TyCtxt<'_>, ctor_id: DefId) -> &Body<'_> {
    debug_assert!(tcx.is_constructor(ctor_id));

    let span = tcx.hir().span_if_local(ctor_id)
        .unwrap_or_else(|| bug!("no span for ctor {:?}", ctor_id));

    let param_env = tcx.param_env(ctor_id);

    // Normalize the sig.
    let sig = tcx.fn_sig(ctor_id)
        .no_bound_vars()
        .expect("LBR in ADT constructor signature");
    let sig = tcx.normalize_erasing_regions(param_env, sig);

    let (adt_def, substs) = match sig.output().sty {
        ty::Adt(adt_def, substs) => (adt_def, substs),
        _ => bug!("unexpected type for ADT ctor {:?}", sig.output())
    };

    debug!("build_ctor: ctor_id={:?} sig={:?}", ctor_id, sig);

    let local_decls = local_decls_for_sig(&sig, span);

    let source_info = SourceInfo {
        span,
        scope: OUTERMOST_SOURCE_SCOPE
    };

    let variant_index = if adt_def.is_enum() {
        adt_def.variant_index_with_ctor_id(ctor_id)
    } else {
        VariantIdx::new(0)
    };

    // Generate the following MIR:
    //
    // (return as Variant).field0 = arg0;
    // (return as Variant).field1 = arg1;
    //
    // return;
    debug!("build_ctor: variant_index={:?}", variant_index);

    let statements = expand_aggregate(
<<<<<<< HEAD
        Place::RETURN_PLACE,
=======
        Place::return_place(),
>>>>>>> 8cd2c99a
        adt_def
            .variants[variant_index]
            .fields
            .iter()
            .enumerate()
            .map(|(idx, field_def)| (
                Operand::Move(Place::from(Local::new(idx + 1))),
                field_def.ty(tcx, substs),
            )),
        AggregateKind::Adt(adt_def, variant_index, substs, None, None),
        source_info,
    ).collect();

    let start_block = BasicBlockData {
        statements,
        terminator: Some(Terminator {
            source_info,
            kind: TerminatorKind::Return,
        }),
        is_cleanup: false
    };

    let body = Body::new(
        IndexVec::from_elem_n(start_block, 1),
        IndexVec::from_elem_n(
            SourceScopeData { span: span, parent_scope: None }, 1
        ),
        ClearCrossCrate::Clear,
        None,
        local_decls,
        IndexVec::new(),
        sig.inputs().len(),
        vec![],
        span,
        vec![],
    );

    crate::util::dump_mir(
        tcx,
        None,
        "mir_map",
        &0,
        crate::transform::MirSource::item(ctor_id),
        &body,
        |_, _| Ok(()),
    );

    tcx.arena.alloc(body)
}<|MERGE_RESOLUTION|>--- conflicted
+++ resolved
@@ -308,11 +308,7 @@
     let mut builder = CloneShimBuilder::new(tcx, def_id, self_ty);
     let is_copy = self_ty.is_copy_modulo_regions(tcx, param_env, builder.span);
 
-<<<<<<< HEAD
-    let dest = Place::RETURN_PLACE;
-=======
     let dest = Place::return_place();
->>>>>>> 8cd2c99a
     let src = Place::from(Local::new(1+0)).deref();
 
     match self_ty.sty {
@@ -464,15 +460,10 @@
         // `let ref_loc: &ty = &src;`
         let statement = self.make_statement(
             StatementKind::Assign(
-<<<<<<< HEAD
-                ref_loc.clone(),
-                box Rvalue::Ref(tcx.lifetimes.re_erased, BorrowKind::Shared, src)
-=======
                 box(
                     ref_loc.clone(),
                     Rvalue::Ref(tcx.lifetimes.re_erased, BorrowKind::Shared, src)
                 )
->>>>>>> 8cd2c99a
             )
         );
 
@@ -536,15 +527,10 @@
         let inits = vec![
             self.make_statement(
                 StatementKind::Assign(
-<<<<<<< HEAD
-                    Place::from(beg),
-                    box Rvalue::Use(Operand::Constant(self.make_usize(0)))
-=======
                     box(
                         Place::from(beg),
                         Rvalue::Use(Operand::Constant(self.make_usize(0)))
                     )
->>>>>>> 8cd2c99a
                 )
             ),
             self.make_statement(
@@ -583,13 +569,6 @@
         let statements = vec![
             self.make_statement(
                 StatementKind::Assign(
-<<<<<<< HEAD
-                    Place::from(beg),
-                    box Rvalue::BinaryOp(
-                        BinOp::Add,
-                        Operand::Copy(Place::from(beg)),
-                        Operand::Constant(self.make_usize(1))
-=======
                     box(
                         Place::from(beg),
                         Rvalue::BinaryOp(
@@ -597,7 +576,6 @@
                             Operand::Copy(Place::from(beg)),
                             Operand::Constant(self.make_usize(1))
                         )
->>>>>>> 8cd2c99a
                     )
                 )
             )
@@ -616,15 +594,10 @@
         let beg = self.local_decls.push(temp_decl(Mutability::Mut, tcx.types.usize, span));
         let init = self.make_statement(
             StatementKind::Assign(
-<<<<<<< HEAD
-                Place::from(beg),
-                box Rvalue::Use(Operand::Constant(self.make_usize(0)))
-=======
                 box(
                     Place::from(beg),
                     Rvalue::Use(Operand::Constant(self.make_usize(0)))
                 )
->>>>>>> 8cd2c99a
             )
         );
         self.block(vec![init], TerminatorKind::Goto { target: BasicBlock::new(6) }, true);
@@ -650,13 +623,6 @@
         // `goto #6;`
         let statement = self.make_statement(
             StatementKind::Assign(
-<<<<<<< HEAD
-                Place::from(beg),
-                box Rvalue::BinaryOp(
-                    BinOp::Add,
-                    Operand::Copy(Place::from(beg)),
-                    Operand::Constant(self.make_usize(1))
-=======
                 box(
                     Place::from(beg),
                     Rvalue::BinaryOp(
@@ -664,7 +630,6 @@
                         Operand::Copy(Place::from(beg)),
                         Operand::Constant(self.make_usize(1))
                     )
->>>>>>> 8cd2c99a
                 )
             )
         );
@@ -778,15 +743,10 @@
             statements.push(Statement {
                 source_info,
                 kind: StatementKind::Assign(
-<<<<<<< HEAD
-                    Place::from(ref_rcvr),
-                    box Rvalue::Ref(tcx.lifetimes.re_erased, borrow_kind, rcvr_l)
-=======
                     box(
                         Place::from(ref_rcvr),
                         Rvalue::Ref(tcx.lifetimes.re_erased, borrow_kind, rcvr_l)
                     )
->>>>>>> 8cd2c99a
                 )
             });
             Operand::Move(Place::from(ref_rcvr))
@@ -926,11 +886,7 @@
     debug!("build_ctor: variant_index={:?}", variant_index);
 
     let statements = expand_aggregate(
-<<<<<<< HEAD
-        Place::RETURN_PLACE,
-=======
         Place::return_place(),
->>>>>>> 8cd2c99a
         adt_def
             .variants[variant_index]
             .fields
