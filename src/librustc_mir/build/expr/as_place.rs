--- conflicted
+++ resolved
@@ -126,16 +126,10 @@
             ExprKind::StaticRef { id } => block.and(Place {
                 base: PlaceBase::Static(Box::new(Static {
                     ty: expr.ty,
-<<<<<<< HEAD
-                    kind: StaticKind::Static(id),
-                })),
-                projection: None,
-=======
                     kind: StaticKind::Static,
                     def_id: id,
                 })),
                 projection: box [],
->>>>>>> 8cd2c99a
             }),
 
             ExprKind::PlaceTypeAscription { source, user_ty } => {
@@ -182,14 +176,10 @@
                         Statement {
                             source_info,
                             kind: StatementKind::AscribeUserType(
-<<<<<<< HEAD
-                                Place::from(temp.clone()),
-=======
                                 box(
                                     Place::from(temp.clone()),
                                     UserTypeProjection { base: annotation_index, projs: vec![], },
                                 ),
->>>>>>> 8cd2c99a
                                 Variance::Invariant,
                             ),
                         },
