//! Miscellaneous builder routines that are not specific to building any particular
//! kind of thing.

use crate::build::Builder;

use rustc::ty::{self, Ty};

use rustc::mir::*;
use syntax_pos::{Span, DUMMY_SP};

impl<'a, 'tcx> Builder<'a, 'tcx> {
    /// Adds a new temporary value of type `ty` storing the result of
    /// evaluating `expr`.
    ///
    /// N.B., **No cleanup is scheduled for this temporary.** You should
    /// call `schedule_drop` once the temporary is initialized.
    pub fn temp(&mut self, ty: Ty<'tcx>, span: Span) -> Place<'tcx> {
        let temp = self.local_decls.push(LocalDecl::new_temp(ty, span));
        let place = Place::from(temp);
        debug!("temp: created temp {:?} with type {:?}",
               place, self.local_decls[temp].ty);
        place
    }

    /// Convenience function for creating a literal operand, one
    /// without any user type annotation.
    pub fn literal_operand(&mut self,
                           span: Span,
<<<<<<< HEAD
                           ty: Ty<'tcx>,
=======
>>>>>>> 8cd2c99a
                           literal: &'tcx ty::Const<'tcx>)
                           -> Operand<'tcx> {
        let constant = box Constant {
            span,
            user_ty: None,
            literal,
        };
        Operand::Constant(constant)
    }

    pub fn unit_rvalue(&mut self) -> Rvalue<'tcx> {
        Rvalue::Aggregate(box AggregateKind::Tuple, vec![])
    }

    // Returns a zero literal operand for the appropriate type, works for
    // bool, char and integers.
    pub fn zero_literal(&mut self, span: Span, ty: Ty<'tcx>) -> Operand<'tcx> {
        let literal = ty::Const::from_bits(self.hir.tcx(), 0, ty::ParamEnv::empty().and(ty));

        self.literal_operand(span, literal)
    }

    pub fn push_usize(&mut self,
                      block: BasicBlock,
                      source_info: SourceInfo,
                      value: u64)
                      -> Place<'tcx> {
        let usize_ty = self.hir.usize_ty();
        let temp = self.temp(usize_ty, source_info.span);
        self.cfg.push_assign_constant(
            block, source_info, &temp,
            Constant {
                span: source_info.span,
                user_ty: None,
                literal: self.hir.usize_literal(value),
            });
        temp
    }

    pub fn consume_by_copy_or_move(&self, place: Place<'tcx>) -> Operand<'tcx> {
        let tcx = self.hir.tcx();
        let ty = place.ty(&self.local_decls, tcx).ty;
        if !self.hir.type_is_copy_modulo_regions(ty, DUMMY_SP) {
            Operand::Move(place)
        } else {
            Operand::Copy(place)
        }
    }
}<|MERGE_RESOLUTION|>--- conflicted
+++ resolved
@@ -26,10 +26,6 @@
     /// without any user type annotation.
     pub fn literal_operand(&mut self,
                            span: Span,
-<<<<<<< HEAD
-                           ty: Ty<'tcx>,
-=======
->>>>>>> 8cd2c99a
                            literal: &'tcx ty::Const<'tcx>)
                            -> Operand<'tcx> {
         let constant = box Constant {
