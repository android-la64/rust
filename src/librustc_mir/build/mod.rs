use crate::build;
use crate::build::scope::DropKind;
use crate::hair::cx::Cx;
use crate::hair::{LintLevel, BindingMode, PatternKind};
use crate::transform::MirSource;
use crate::util as mir_util;
use rustc::hir;
use rustc::hir::Node;
use rustc::hir::def_id::DefId;
use rustc::middle::region;
use rustc::mir::*;
use rustc::ty::{self, Ty, TyCtxt};
use rustc::util::nodemap::HirIdMap;
use rustc_target::spec::PanicStrategy;
use rustc_data_structures::indexed_vec::{IndexVec, Idx};
use std::u32;
use rustc_target::spec::abi::Abi;
use syntax::attr::{self, UnwindAttr};
use syntax::symbol::kw;
use syntax_pos::Span;

use super::lints;

/// Construct the MIR for a given `DefId`.
pub fn mir_build(tcx: TyCtxt<'_>, def_id: DefId) -> Body<'_> {
    let id = tcx.hir().as_local_hir_id(def_id).unwrap();

    // Figure out what primary body this item has.
    let (body_id, return_ty_span) = match tcx.hir().get(id) {
        Node::Expr(hir::Expr { node: hir::ExprKind::Closure(_, decl, body_id, _, _), .. })
        | Node::Item(hir::Item { node: hir::ItemKind::Fn(decl, _, _, body_id), .. })
        | Node::ImplItem(
            hir::ImplItem {
                node: hir::ImplItemKind::Method(hir::MethodSig { decl, .. }, body_id),
                ..
            }
        )
        | Node::TraitItem(
            hir::TraitItem {
                node: hir::TraitItemKind::Method(
                    hir::MethodSig { decl, .. },
                    hir::TraitMethod::Provided(body_id),
                ),
                ..
            }
        ) => {
            (*body_id, decl.output.span())
        }
        Node::Item(hir::Item { node: hir::ItemKind::Static(ty, _, body_id), .. })
        | Node::Item(hir::Item { node: hir::ItemKind::Const(ty, body_id), .. })
        | Node::ImplItem(hir::ImplItem { node: hir::ImplItemKind::Const(ty, body_id), .. })
        | Node::TraitItem(
            hir::TraitItem { node: hir::TraitItemKind::Const(ty, Some(body_id)), .. }
        ) => {
            (*body_id, ty.span)
        }
        Node::AnonConst(hir::AnonConst { body, hir_id, .. }) => {
            (*body, tcx.hir().span(*hir_id))
        }

        _ => span_bug!(tcx.hir().span(id), "can't build MIR for {:?}", def_id),
    };

    tcx.infer_ctxt().enter(|infcx| {
        let cx = Cx::new(&infcx, id);
        let body = if cx.tables().tainted_by_errors {
            build::construct_error(cx, body_id)
        } else if cx.body_owner_kind.is_fn_or_closure() {
            // fetch the fully liberated fn signature (that is, all bound
            // types/lifetimes replaced)
            let fn_sig = cx.tables().liberated_fn_sigs()[id].clone();
            let fn_def_id = tcx.hir().local_def_id(id);

            let ty = tcx.type_of(fn_def_id);
            let mut abi = fn_sig.abi;
            let implicit_argument = match ty.sty {
                ty::Closure(..) => {
                    // HACK(eddyb) Avoid having RustCall on closures,
                    // as it adds unnecessary (and wrong) auto-tupling.
                    abi = Abi::Rust;
                    Some(ArgInfo(liberated_closure_env_ty(tcx, id, body_id), None, None, None))
                }
                ty::Generator(..) => {
                    let gen_ty = tcx.body_tables(body_id).node_type(id);
                    Some(ArgInfo(gen_ty, None, None, None))
                }
                _ => None,
            };

            let safety = match fn_sig.unsafety {
                hir::Unsafety::Normal => Safety::Safe,
                hir::Unsafety::Unsafe => Safety::FnUnsafe,
            };

            let body = tcx.hir().body(body_id);
            let explicit_arguments =
                body.params
                    .iter()
                    .enumerate()
                    .map(|(index, arg)| {
                        let owner_id = tcx.hir().body_owner(body_id);
                        let opt_ty_info;
                        let self_arg;
                        if let Some(ref fn_decl) = tcx.hir().fn_decl_by_hir_id(owner_id) {
                            let ty_hir_id = fn_decl.inputs[index].hir_id;
                            let ty_span = tcx.hir().span(ty_hir_id);
                            opt_ty_info = Some(ty_span);
                            self_arg = if index == 0 && fn_decl.implicit_self.has_implicit_self() {
                                match fn_decl.implicit_self {
                                    hir::ImplicitSelfKind::Imm => Some(ImplicitSelfKind::Imm),
                                    hir::ImplicitSelfKind::Mut => Some(ImplicitSelfKind::Mut),
                                    hir::ImplicitSelfKind::ImmRef => Some(ImplicitSelfKind::ImmRef),
                                    hir::ImplicitSelfKind::MutRef => Some(ImplicitSelfKind::MutRef),
                                    _ => None,
                                }
                            } else {
                                None
                            };
                        } else {
                            opt_ty_info = None;
                            self_arg = None;
                        }

                        ArgInfo(fn_sig.inputs()[index], opt_ty_info, Some(&arg), self_arg)
                    });

            let arguments = implicit_argument.into_iter().chain(explicit_arguments);

            let (yield_ty, return_ty) = if body.generator_kind.is_some() {
                let gen_sig = match ty.sty {
                    ty::Generator(gen_def_id, gen_substs, ..) =>
                        gen_substs.sig(gen_def_id, tcx),
                    _ =>
                        span_bug!(tcx.hir().span(id),
                                  "generator w/o generator type: {:?}", ty),
                };
                (Some(gen_sig.yield_ty), gen_sig.return_ty)
            } else {
                (None, fn_sig.output())
            };

            build::construct_fn(cx, id, arguments, safety, abi,
                                return_ty, yield_ty, return_ty_span, body)
        } else {
            // Get the revealed type of this const. This is *not* the adjusted
            // type of its body, which may be a subtype of this type. For
            // example:
            //
            // fn foo(_: &()) {}
            // static X: fn(&'static ()) = foo;
            //
            // The adjusted type of the body of X is `for<'a> fn(&'a ())` which
            // is not the same as the type of X. We need the type of the return
            // place to be the type of the constant because NLL typeck will
            // equate them.

            let return_ty = cx.tables().node_type(id);

            build::construct_const(cx, body_id, return_ty, return_ty_span)
        };

        mir_util::dump_mir(tcx, None, "mir_map", &0,
                           MirSource::item(def_id), &body, |_, _| Ok(()) );

        lints::check(tcx, &body, def_id);

        body
    })
}

///////////////////////////////////////////////////////////////////////////
// BuildMir -- walks a crate, looking for fn items and methods to build MIR from

fn liberated_closure_env_ty(
    tcx: TyCtxt<'_>,
    closure_expr_id: hir::HirId,
    body_id: hir::BodyId,
) -> Ty<'_> {
    let closure_ty = tcx.body_tables(body_id).node_type(closure_expr_id);

    let (closure_def_id, closure_substs) = match closure_ty.sty {
        ty::Closure(closure_def_id, closure_substs) => (closure_def_id, closure_substs),
        _ => bug!("closure expr does not have closure type: {:?}", closure_ty)
    };

    let closure_env_ty = tcx.closure_env_ty(closure_def_id, closure_substs).unwrap();
    tcx.liberate_late_bound_regions(closure_def_id, &closure_env_ty)
}

#[derive(Debug, PartialEq, Eq)]
pub enum BlockFrame {
    /// Evaluation is currently within a statement.
    ///
    /// Examples include:
    /// 1. `EXPR;`
    /// 2. `let _ = EXPR;`
    /// 3. `let x = EXPR;`
    Statement {
        /// If true, then statement discards result from evaluating
        /// the expression (such as examples 1 and 2 above).
        ignores_expr_result: bool
    },

    /// Evaluation is currently within the tail expression of a block.
    ///
    /// Example: `{ STMT_1; STMT_2; EXPR }`
    TailExpr {
        /// If true, then the surrounding context of the block ignores
        /// the result of evaluating the block's tail expression.
        ///
        /// Example: `let _ = { STMT_1; EXPR };`
        tail_result_is_ignored: bool
    },

    /// Generic mark meaning that the block occurred as a subexpression
    /// where the result might be used.
    ///
    /// Examples: `foo(EXPR)`, `match EXPR { ... }`
    SubExpr,
}

impl BlockFrame {
    fn is_tail_expr(&self) -> bool {
        match *self {
            BlockFrame::TailExpr { .. } => true,

            BlockFrame::Statement { .. } |
            BlockFrame::SubExpr => false,
        }
    }
    fn is_statement(&self) -> bool {
        match *self {
            BlockFrame::Statement { .. } => true,

            BlockFrame::TailExpr { .. } |
            BlockFrame::SubExpr => false,
        }
    }
 }

#[derive(Debug)]
struct BlockContext(Vec<BlockFrame>);

struct Builder<'a, 'tcx> {
    hir: Cx<'a, 'tcx>,
    cfg: CFG<'tcx>,

    fn_span: Span,
    arg_count: usize,
    is_generator: bool,

    /// The current set of scopes, updated as we traverse;
    /// see the `scope` module for more details.
    scopes: scope::Scopes<'tcx>,

    /// The block-context: each time we build the code within an hair::Block,
    /// we push a frame here tracking whether we are building a statement or
    /// if we are pushing the tail expression of the block. This is used to
    /// embed information in generated temps about whether they were created
    /// for a block tail expression or not.
    ///
    /// It would be great if we could fold this into `self.scopes`
    /// somehow, but right now I think that is very tightly tied to
    /// the code generation in ways that we cannot (or should not)
    /// start just throwing new entries onto that vector in order to
    /// distinguish the context of EXPR1 from the context of EXPR2 in
    /// `{ STMTS; EXPR1 } + EXPR2`.
    block_context: BlockContext,

    /// The current unsafe block in scope, even if it is hidden by
    /// a `PushUnsafeBlock`.
    unpushed_unsafe: Safety,

    /// The number of `push_unsafe_block` levels in scope.
    push_unsafe_count: usize,

    /// The vector of all scopes that we have created thus far;
    /// we track this for debuginfo later.
    source_scopes: IndexVec<SourceScope, SourceScopeData>,
    source_scope_local_data: IndexVec<SourceScope, SourceScopeLocalData>,
    source_scope: SourceScope,

    /// The guard-context: each time we build the guard expression for
    /// a match arm, we push onto this stack, and then pop when we
    /// finish building it.
    guard_context: Vec<GuardFrame>,

    /// Maps `HirId`s of variable bindings to the `Local`s created for them.
    /// (A match binding can have two locals; the 2nd is for the arm's guard.)
    var_indices: HirIdMap<LocalsForNode>,
    local_decls: IndexVec<Local, LocalDecl<'tcx>>,
    canonical_user_type_annotations: ty::CanonicalUserTypeAnnotations<'tcx>,
    __upvar_debuginfo_codegen_only_do_not_use: Vec<UpvarDebuginfo>,
    upvar_mutbls: Vec<Mutability>,
    unit_temp: Option<Place<'tcx>>,

    /// Cached block with the `RESUME` terminator; this is created
    /// when first set of cleanups are built.
    cached_resume_block: Option<BasicBlock>,
    /// Cached block with the `RETURN` terminator.
    cached_return_block: Option<BasicBlock>,
    /// Cached block with the `UNREACHABLE` terminator.
    cached_unreachable_block: Option<BasicBlock>,
}

impl<'a, 'tcx> Builder<'a, 'tcx> {
    fn is_bound_var_in_guard(&self, id: hir::HirId) -> bool {
        self.guard_context.iter().any(|frame| frame.locals.iter().any(|local| local.id == id))
    }

    fn var_local_id(&self, id: hir::HirId, for_guard: ForGuard) -> Local {
        self.var_indices[&id].local_id(for_guard)
    }
}

impl BlockContext {
    fn new() -> Self { BlockContext(vec![]) }
    fn push(&mut self, bf: BlockFrame) { self.0.push(bf); }
    fn pop(&mut self) -> Option<BlockFrame> { self.0.pop() }

    /// Traverses the frames on the `BlockContext`, searching for either
    /// the first block-tail expression frame with no intervening
    /// statement frame.
    ///
    /// Notably, this skips over `SubExpr` frames; this method is
    /// meant to be used in the context of understanding the
    /// relationship of a temp (created within some complicated
    /// expression) with its containing expression, and whether the
    /// value of that *containing expression* (not the temp!) is
    /// ignored.
    fn currently_in_block_tail(&self) -> Option<BlockTailInfo> {
        for bf in self.0.iter().rev() {
            match bf {
                BlockFrame::SubExpr => continue,
                BlockFrame::Statement { .. } => break,
                &BlockFrame::TailExpr { tail_result_is_ignored } =>
                    return Some(BlockTailInfo { tail_result_is_ignored })
            }
        }

        return None;
    }

    /// Looks at the topmost frame on the BlockContext and reports
    /// whether its one that would discard a block tail result.
    ///
    /// Unlike `currently_within_ignored_tail_expression`, this does
    /// *not* skip over `SubExpr` frames: here, we want to know
    /// whether the block result itself is discarded.
    fn currently_ignores_tail_results(&self) -> bool {
        match self.0.last() {
            // no context: conservatively assume result is read
            None => false,

            // sub-expression: block result feeds into some computation
            Some(BlockFrame::SubExpr) => false,

            // otherwise: use accumulated is_ignored state.
            Some(BlockFrame::TailExpr { tail_result_is_ignored: ignored }) |
            Some(BlockFrame::Statement { ignores_expr_result: ignored }) => *ignored,
        }
    }
}

#[derive(Debug)]
enum LocalsForNode {
    /// In the usual case, a `HirId` for an identifier maps to at most
    /// one `Local` declaration.
    One(Local),

    /// The exceptional case is identifiers in a match arm's pattern
    /// that are referenced in a guard of that match arm. For these,
    /// we have `2` Locals.
    ///
    /// * `for_arm_body` is the Local used in the arm body (which is
    ///   just like the `One` case above),
    ///
    /// * `ref_for_guard` is the Local used in the arm's guard (which
    ///   is a reference to a temp that is an alias of
    ///   `for_arm_body`).
    ForGuard { ref_for_guard: Local, for_arm_body: Local },
}

#[derive(Debug)]
struct GuardFrameLocal {
    id: hir::HirId,
}

impl GuardFrameLocal {
    fn new(id: hir::HirId, _binding_mode: BindingMode) -> Self {
        GuardFrameLocal {
            id: id,
        }
    }
}

#[derive(Debug)]
struct GuardFrame {
    /// These are the id's of names that are bound by patterns of the
    /// arm of *this* guard.
    ///
    /// (Frames higher up the stack will have the id's bound in arms
    /// further out, such as in a case like:
    ///
    /// match E1 {
    ///      P1(id1) if (... (match E2 { P2(id2) if ... => B2 })) => B1,
    /// }
    ///
    /// here, when building for FIXME.
    locals: Vec<GuardFrameLocal>,
}

/// `ForGuard` indicates whether we are talking about:
///   1. The variable for use outside of guard expressions, or
///   2. The temp that holds reference to (1.), which is actually what the
///      guard expressions see.
#[derive(Copy, Clone, Debug, PartialEq, Eq)]
enum ForGuard {
    RefWithinGuard,
    OutsideGuard,
}

impl LocalsForNode {
    fn local_id(&self, for_guard: ForGuard) -> Local {
        match (self, for_guard) {
            (&LocalsForNode::One(local_id), ForGuard::OutsideGuard) |
            (&LocalsForNode::ForGuard { ref_for_guard: local_id, .. }, ForGuard::RefWithinGuard) |
            (&LocalsForNode::ForGuard { for_arm_body: local_id, .. }, ForGuard::OutsideGuard) =>
                local_id,

            (&LocalsForNode::One(_), ForGuard::RefWithinGuard) =>
                bug!("anything with one local should never be within a guard."),
        }
    }
}

struct CFG<'tcx> {
    basic_blocks: IndexVec<BasicBlock, BasicBlockData<'tcx>>,
}

newtype_index! {
    pub struct ScopeId { .. }
}

///////////////////////////////////////////////////////////////////////////
/// The `BlockAnd` "monad" packages up the new basic block along with a
/// produced value (sometimes just unit, of course). The `unpack!`
/// macro (and methods below) makes working with `BlockAnd` much more
/// convenient.

#[must_use = "if you don't use one of these results, you're leaving a dangling edge"]
struct BlockAnd<T>(BasicBlock, T);

trait BlockAndExtension {
    fn and<T>(self, v: T) -> BlockAnd<T>;
    fn unit(self) -> BlockAnd<()>;
}

impl BlockAndExtension for BasicBlock {
    fn and<T>(self, v: T) -> BlockAnd<T> {
        BlockAnd(self, v)
    }

    fn unit(self) -> BlockAnd<()> {
        BlockAnd(self, ())
    }
}

/// Update a block pointer and return the value.
/// Use it like `let x = unpack!(block = self.foo(block, foo))`.
macro_rules! unpack {
    ($x:ident = $c:expr) => {
        {
            let BlockAnd(b, v) = $c;
            $x = b;
            v
        }
    };

    ($c:expr) => {
        {
            let BlockAnd(b, ()) = $c;
            b
        }
    };
}

fn should_abort_on_panic(tcx: TyCtxt<'_>, fn_def_id: DefId, abi: Abi) -> bool {
    // Not callable from C, so we can safely unwind through these
    if abi == Abi::Rust || abi == Abi::RustCall { return false; }

    // Validate `#[unwind]` syntax regardless of platform-specific panic strategy
    let attrs = &tcx.get_attrs(fn_def_id);
    let unwind_attr = attr::find_unwind_attr(Some(tcx.sess.diagnostic()), attrs);

    // We never unwind, so it's not relevant to stop an unwind
    if tcx.sess.panic_strategy() != PanicStrategy::Unwind { return false; }

    // We cannot add landing pads, so don't add one
    if tcx.sess.no_landing_pads() { return false; }

    // This is a special case: some functions have a C abi but are meant to
    // unwind anyway. Don't stop them.
    match unwind_attr {
        None => false, // FIXME(#58794)
        Some(UnwindAttr::Allowed) => false,
        Some(UnwindAttr::Aborts) => true,
    }
}

///////////////////////////////////////////////////////////////////////////
/// the main entry point for building MIR for a function

<<<<<<< HEAD
struct ArgInfo<'tcx>(Ty<'tcx>, Option<Span>, Option<&'tcx hir::Arg>, Option<ImplicitSelfKind>);
=======
struct ArgInfo<'tcx>(Ty<'tcx>, Option<Span>, Option<&'tcx hir::Param>, Option<ImplicitSelfKind>);
>>>>>>> 8cd2c99a

fn construct_fn<'a, 'tcx, A>(
    hir: Cx<'a, 'tcx>,
    fn_id: hir::HirId,
    arguments: A,
    safety: Safety,
    abi: Abi,
    return_ty: Ty<'tcx>,
    yield_ty: Option<Ty<'tcx>>,
    return_ty_span: Span,
    body: &'tcx hir::Body,
) -> Body<'tcx>
where
    A: Iterator<Item=ArgInfo<'tcx>>
{
    let arguments: Vec<_> = arguments.collect();

    let tcx = hir.tcx();
    let tcx_hir = tcx.hir();
    let span = tcx_hir.span(fn_id);

    let hir_tables = hir.tables();
    let fn_def_id = tcx_hir.local_def_id(fn_id);

    // Gather the upvars of a closure, if any.
    let mut upvar_mutbls = vec![];
    // In analyze_closure() in upvar.rs we gathered a list of upvars used by a
    // closure and we stored in a map called upvar_list in TypeckTables indexed
    // with the closure's DefId. Here, we run through that vec of UpvarIds for
    // the given closure and use the necessary information to create UpvarDecl.
    let upvar_debuginfo: Vec<_> = hir_tables
        .upvar_list
        .get(&fn_def_id)
        .into_iter()
        .flatten()
        .map(|(&var_hir_id, &upvar_id)| {
            let capture = hir_tables.upvar_capture(upvar_id);
            let by_ref = match capture {
                ty::UpvarCapture::ByValue => false,
                ty::UpvarCapture::ByRef(..) => true,
            };
            let mut debuginfo = UpvarDebuginfo {
                debug_name: kw::Invalid,
                by_ref,
            };
            let mut mutability = Mutability::Not;
            if let Some(Node::Binding(pat)) = tcx_hir.find(var_hir_id) {
                if let hir::PatKind::Binding(_, _, ident, _) = pat.node {
                    debuginfo.debug_name = ident.name;
                    if let Some(&bm) = hir.tables.pat_binding_modes().get(pat.hir_id) {
                        if bm == ty::BindByValue(hir::MutMutable) {
                            mutability = Mutability::Mut;
                        } else {
                            mutability = Mutability::Not;
                        }
                    } else {
                        tcx.sess.delay_span_bug(pat.span, "missing binding mode");
                    }
                }
            }
            upvar_mutbls.push(mutability);
            debuginfo
        })
        .collect();

    let mut builder = Builder::new(hir,
        span,
        arguments.len(),
        safety,
        return_ty,
        return_ty_span,
        upvar_debuginfo,
        upvar_mutbls,
        body.generator_kind.is_some());

    let call_site_scope = region::Scope {
        id: body.value.hir_id.local_id,
        data: region::ScopeData::CallSite
    };
    let arg_scope = region::Scope {
        id: body.value.hir_id.local_id,
        data: region::ScopeData::Arguments
    };
    let mut block = START_BLOCK;
    let source_info = builder.source_info(span);
    let call_site_s = (call_site_scope, source_info);
    unpack!(block = builder.in_scope(call_site_s, LintLevel::Inherited, |builder| {
        if should_abort_on_panic(tcx, fn_def_id, abi) {
            builder.schedule_abort();
        }

        let arg_scope_s = (arg_scope, source_info);
        // `return_block` is called when we evaluate a `return` expression, so
        // we just use `START_BLOCK` here.
        unpack!(block = builder.in_breakable_scope(
            None,
            START_BLOCK,
<<<<<<< HEAD
            Place::RETURN_PLACE,
=======
            Place::return_place(),
>>>>>>> 8cd2c99a
            |builder| {
                builder.in_scope(arg_scope_s, LintLevel::Inherited, |builder| {
                    builder.args_and_body(block, &arguments, arg_scope, &body.value)
                })
            },
        ));
        // Attribute epilogue to function's closing brace
        let fn_end = span.shrink_to_hi();
        let source_info = builder.source_info(fn_end);
        let return_block = builder.return_block();
        builder.cfg.terminate(block, source_info,
                              TerminatorKind::Goto { target: return_block });
        builder.cfg.terminate(return_block, source_info,
                              TerminatorKind::Return);
        // Attribute any unreachable codepaths to the function's closing brace
        if let Some(unreachable_block) = builder.cached_unreachable_block {
            builder.cfg.terminate(unreachable_block, source_info,
                                  TerminatorKind::Unreachable);
        }
        return_block.unit()
    }));
    assert_eq!(block, builder.return_block());

    let mut spread_arg = None;
    if abi == Abi::RustCall {
        // RustCall pseudo-ABI untuples the last argument.
        spread_arg = Some(Local::new(arguments.len()));
    }
    info!("fn_id {:?} has attrs {:?}", fn_def_id,
          tcx.get_attrs(fn_def_id));

    let mut body = builder.finish(yield_ty);
    body.spread_arg = spread_arg;
    body
}

fn construct_const<'a, 'tcx>(
    hir: Cx<'a, 'tcx>,
    body_id: hir::BodyId,
    const_ty: Ty<'tcx>,
    const_ty_span: Span,
) -> Body<'tcx> {
    let tcx = hir.tcx();
    let owner_id = tcx.hir().body_owner(body_id);
    let span = tcx.hir().span(owner_id);
    let mut builder = Builder::new(
        hir,
        span,
        0,
        Safety::Safe,
        const_ty,
        const_ty_span,
        vec![],
        vec![],
        false,
    );

    let mut block = START_BLOCK;
    let ast_expr = &tcx.hir().body(body_id).value;
    let expr = builder.hir.mirror(ast_expr);
    unpack!(block = builder.into_expr(&Place::return_place(), block, expr));

    let source_info = builder.source_info(span);
    builder.cfg.terminate(block, source_info, TerminatorKind::Return);

    // Constants can't `return` so a return block should not be created.
    assert_eq!(builder.cached_return_block, None);

    // Constants may be match expressions in which case an unreachable block may
    // be created, so terminate it properly.
    if let Some(unreachable_block) = builder.cached_unreachable_block {
        builder.cfg.terminate(unreachable_block, source_info,
                              TerminatorKind::Unreachable);
    }

    builder.finish(None)
}

fn construct_error<'a, 'tcx>(
    hir: Cx<'a, 'tcx>,
    body_id: hir::BodyId
) -> Body<'tcx> {
    let owner_id = hir.tcx().hir().body_owner(body_id);
    let span = hir.tcx().hir().span(owner_id);
    let ty = hir.tcx().types.err;
    let mut builder = Builder::new(hir, span, 0, Safety::Safe, ty, span, vec![], vec![], false);
    let source_info = builder.source_info(span);
    builder.cfg.terminate(START_BLOCK, source_info, TerminatorKind::Unreachable);
    builder.finish(None)
}

impl<'a, 'tcx> Builder<'a, 'tcx> {
    fn new(hir: Cx<'a, 'tcx>,
           span: Span,
           arg_count: usize,
           safety: Safety,
           return_ty: Ty<'tcx>,
           return_span: Span,
           __upvar_debuginfo_codegen_only_do_not_use: Vec<UpvarDebuginfo>,
           upvar_mutbls: Vec<Mutability>,
           is_generator: bool)
           -> Builder<'a, 'tcx> {
        let lint_level = LintLevel::Explicit(hir.root_lint_level);
        let mut builder = Builder {
            hir,
            cfg: CFG { basic_blocks: IndexVec::new() },
            fn_span: span,
            arg_count,
            is_generator,
            scopes: Default::default(),
            block_context: BlockContext::new(),
            source_scopes: IndexVec::new(),
            source_scope: OUTERMOST_SOURCE_SCOPE,
            source_scope_local_data: IndexVec::new(),
            guard_context: vec![],
            push_unsafe_count: 0,
            unpushed_unsafe: safety,
            local_decls: IndexVec::from_elem_n(
                LocalDecl::new_return_place(return_ty, return_span),
                1,
            ),
            canonical_user_type_annotations: IndexVec::new(),
            __upvar_debuginfo_codegen_only_do_not_use,
            upvar_mutbls,
            var_indices: Default::default(),
            unit_temp: None,
            cached_resume_block: None,
            cached_return_block: None,
            cached_unreachable_block: None,
        };

        assert_eq!(builder.cfg.start_new_block(), START_BLOCK);
        assert_eq!(
            builder.new_source_scope(span, lint_level, Some(safety)),
            OUTERMOST_SOURCE_SCOPE);
        builder.source_scopes[OUTERMOST_SOURCE_SCOPE].parent_scope = None;

        builder
    }

    fn finish(self,
              yield_ty: Option<Ty<'tcx>>)
              -> Body<'tcx> {
        for (index, block) in self.cfg.basic_blocks.iter().enumerate() {
            if block.terminator.is_none() {
                span_bug!(self.fn_span, "no terminator on block {:?}", index);
            }
        }

        Body::new(
            self.cfg.basic_blocks,
            self.source_scopes,
            ClearCrossCrate::Set(self.source_scope_local_data),
            yield_ty,
            self.local_decls,
            self.canonical_user_type_annotations,
            self.arg_count,
            self.__upvar_debuginfo_codegen_only_do_not_use,
            self.fn_span,
            self.hir.control_flow_destroyed(),
        )
    }

    fn args_and_body(&mut self,
                     mut block: BasicBlock,
                     arguments: &[ArgInfo<'tcx>],
                     argument_scope: region::Scope,
                     ast_body: &'tcx hir::Expr)
                     -> BlockAnd<()>
    {
        // Allocate locals for the function arguments
        for &ArgInfo(ty, _, arg_opt, _) in arguments.iter() {
            // If this is a simple binding pattern, give the local a name for
            // debuginfo and so that error reporting knows that this is a user
            // variable. For any other pattern the pattern introduces new
            // variables which will be named instead.
            let (name, span) = if let Some(arg) = arg_opt {
                (arg.pat.simple_ident().map(|ident| ident.name), arg.pat.span)
            } else {
                (None, self.fn_span)
            };

            let source_info = SourceInfo { scope: OUTERMOST_SOURCE_SCOPE, span, };
            self.local_decls.push(LocalDecl {
                mutability: Mutability::Mut,
                ty,
                user_ty: UserTypeProjections::none(),
                source_info,
                visibility_scope: source_info.scope,
                name,
                internal: false,
                is_user_variable: None,
                is_block_tail: None,
            });
        }

        let mut scope = None;
        // Bind the argument patterns
        for (index, arg_info) in arguments.iter().enumerate() {
            // Function arguments always get the first Local indices after the return place
            let local = Local::new(index + 1);
            let place = Place::from(local);
            let &ArgInfo(ty, opt_ty_info, arg_opt, ref self_binding) = arg_info;

            // Make sure we drop (parts of) the argument even when not matched on.
            self.schedule_drop(
                arg_opt.as_ref().map_or(ast_body.span, |arg| arg.pat.span),
                argument_scope, local, ty, DropKind::Value,
            );

            if let Some(arg) = arg_opt {
                let pattern = self.hir.pattern_from_hir(&arg.pat);
                let original_source_scope = self.source_scope;
                let span = pattern.span;
                self.set_correct_source_scope_for_arg(arg.hir_id, original_source_scope, span);
                match *pattern.kind {
                    // Don't introduce extra copies for simple bindings
                    PatternKind::Binding {
                        mutability,
                        var,
                        mode: BindingMode::ByValue,
                        subpattern: None,
                        ..
                    } => {
                        self.local_decls[local].mutability = mutability;
                        self.local_decls[local].source_info.scope = self.source_scope;
                        self.local_decls[local].is_user_variable =
                            if let Some(kind) = self_binding {
                                Some(ClearCrossCrate::Set(BindingForm::ImplicitSelf(*kind)))
                            } else {
                                let binding_mode = ty::BindingMode::BindByValue(mutability.into());
                                Some(ClearCrossCrate::Set(BindingForm::Var(VarBindingForm {
                                    binding_mode,
                                    opt_ty_info,
                                    opt_match_place: Some((Some(place.clone()), span)),
                                    pat_span: span,
                                })))
                            };
                        self.var_indices.insert(var, LocalsForNode::One(local));
                    }
                    _ => {
                        scope = self.declare_bindings(
                            scope,
                            ast_body.span,
                            &pattern,
                            matches::ArmHasGuard(false),
                            Some((Some(&place), span)),
                        );
                        unpack!(block = self.place_into_pattern(block, pattern, &place, false));
                    }
                }
                self.source_scope = original_source_scope;
            }
        }

        // Enter the argument pattern bindings source scope, if it exists.
        if let Some(source_scope) = scope {
            self.source_scope = source_scope;
        }

        let body = self.hir.mirror(ast_body);
        self.into(&Place::return_place(), block, body)
    }

    fn set_correct_source_scope_for_arg(
        &mut self,
        arg_hir_id: hir::HirId,
        original_source_scope: SourceScope,
        pattern_span: Span
    ) {
        let tcx = self.hir.tcx();
        let current_root = tcx.maybe_lint_level_root_bounded(
            arg_hir_id,
            self.hir.root_lint_level
        );
        let parent_root = tcx.maybe_lint_level_root_bounded(
            self.source_scope_local_data[original_source_scope].lint_root,
            self.hir.root_lint_level,
        );
        if current_root != parent_root {
            self.source_scope = self.new_source_scope(
                pattern_span,
                LintLevel::Explicit(current_root),
                None
            );
        }
    }

    fn set_correct_source_scope_for_arg(
        &mut self,
        arg_hir_id: hir::HirId,
        original_source_scope: SourceScope,
        pattern_span: Span
    ) {
        let tcx = self.hir.tcx();
        let current_root = tcx.maybe_lint_level_root_bounded(
            arg_hir_id,
            self.hir.root_lint_level
        );
        let parent_root = tcx.maybe_lint_level_root_bounded(
            self.source_scope_local_data[original_source_scope].lint_root,
            self.hir.root_lint_level,
        );
        if current_root != parent_root {
            self.source_scope = self.new_source_scope(
                pattern_span,
                LintLevel::Explicit(current_root),
                None
            );
        }
    }

    fn get_unit_temp(&mut self) -> Place<'tcx> {
        match self.unit_temp {
            Some(ref tmp) => tmp.clone(),
            None => {
                let ty = self.hir.unit_ty();
                let fn_span = self.fn_span;
                let tmp = self.temp(ty, fn_span);
                self.unit_temp = Some(tmp.clone());
                tmp
            }
        }
    }

    fn return_block(&mut self) -> BasicBlock {
        match self.cached_return_block {
            Some(rb) => rb,
            None => {
                let rb = self.cfg.start_new_block();
                self.cached_return_block = Some(rb);
                rb
            }
        }
    }
}

///////////////////////////////////////////////////////////////////////////
// Builder methods are broken up into modules, depending on what kind
// of thing is being lowered. Note that they use the `unpack` macro
// above extensively.

mod block;
mod cfg;
mod expr;
mod into;
mod matches;
mod misc;
mod scope;<|MERGE_RESOLUTION|>--- conflicted
+++ resolved
@@ -511,11 +511,7 @@
 ///////////////////////////////////////////////////////////////////////////
 /// the main entry point for building MIR for a function
 
-<<<<<<< HEAD
-struct ArgInfo<'tcx>(Ty<'tcx>, Option<Span>, Option<&'tcx hir::Arg>, Option<ImplicitSelfKind>);
-=======
 struct ArgInfo<'tcx>(Ty<'tcx>, Option<Span>, Option<&'tcx hir::Param>, Option<ImplicitSelfKind>);
->>>>>>> 8cd2c99a
 
 fn construct_fn<'a, 'tcx, A>(
     hir: Cx<'a, 'tcx>,
@@ -613,11 +609,7 @@
         unpack!(block = builder.in_breakable_scope(
             None,
             START_BLOCK,
-<<<<<<< HEAD
-            Place::RETURN_PLACE,
-=======
             Place::return_place(),
->>>>>>> 8cd2c99a
             |builder| {
                 builder.in_scope(arg_scope_s, LintLevel::Inherited, |builder| {
                     builder.args_and_body(block, &arguments, arg_scope, &body.value)
@@ -906,30 +898,6 @@
         }
     }
 
-    fn set_correct_source_scope_for_arg(
-        &mut self,
-        arg_hir_id: hir::HirId,
-        original_source_scope: SourceScope,
-        pattern_span: Span
-    ) {
-        let tcx = self.hir.tcx();
-        let current_root = tcx.maybe_lint_level_root_bounded(
-            arg_hir_id,
-            self.hir.root_lint_level
-        );
-        let parent_root = tcx.maybe_lint_level_root_bounded(
-            self.source_scope_local_data[original_source_scope].lint_root,
-            self.hir.root_lint_level,
-        );
-        if current_root != parent_root {
-            self.source_scope = self.new_source_scope(
-                pattern_span,
-                LintLevel::Explicit(current_root),
-                None
-            );
-        }
-    }
-
     fn get_unit_temp(&mut self) -> Place<'tcx> {
         match self.unit_temp {
             Some(ref tmp) => tmp.clone(),
