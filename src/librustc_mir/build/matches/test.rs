// Testing candidates
//
// After candidates have been simplified, the only match pairs that
// remain are those that require some sort of test. The functions here
// identify what tests are needed, perform the tests, and then filter
// the candidates based on the result.

use crate::build::Builder;
use crate::build::matches::{Candidate, MatchPair, Test, TestKind};
use crate::hair::*;
use crate::hair::pattern::compare_const_vals;
use rustc_data_structures::bit_set::BitSet;
use rustc_data_structures::fx::FxHashMap;
use rustc::ty::{self, Ty, adjustment::{PointerCast}};
use rustc::ty::util::IntTypeExt;
use rustc::ty::layout::VariantIdx;
use rustc::mir::*;
use rustc::hir::RangeEnd;
use syntax_pos::symbol::sym;

use std::cmp::Ordering;

impl<'a, 'tcx> Builder<'a, 'tcx> {
    /// Identifies what test is needed to decide if `match_pair` is applicable.
    ///
    /// It is a bug to call this with a simplifiable pattern.
    pub fn test<'pat>(&mut self, match_pair: &MatchPair<'pat, 'tcx>) -> Test<'tcx> {
        match *match_pair.pattern.kind {
            PatternKind::Variant { ref adt_def, substs: _, variant_index: _, subpatterns: _ } => {
                Test {
                    span: match_pair.pattern.span,
                    kind: TestKind::Switch {
                        adt_def: adt_def.clone(),
                        variants: BitSet::new_empty(adt_def.variants.len()),
                    },
                }
            }

            PatternKind::Constant { .. } if is_switch_ty(match_pair.pattern.ty) => {
                // For integers, we use a `SwitchInt` match, which allows
                // us to handle more cases.
                Test {
                    span: match_pair.pattern.span,
                    kind: TestKind::SwitchInt {
                        switch_ty: match_pair.pattern.ty,

                        // these maps are empty to start; cases are
                        // added below in add_cases_to_switch
                        options: vec![],
                        indices: Default::default(),
                    }
                }
            }

            PatternKind::Constant { value } => {
                Test {
                    span: match_pair.pattern.span,
                    kind: TestKind::Eq {
                        value,
                        ty: match_pair.pattern.ty.clone()
                    }
                }
            }

            PatternKind::Range(range) => {
                assert_eq!(range.lo.ty, match_pair.pattern.ty);
                assert_eq!(range.hi.ty, match_pair.pattern.ty);
                Test {
                    span: match_pair.pattern.span,
                    kind: TestKind::Range(range),
                }
            }

            PatternKind::Slice { ref prefix, ref slice, ref suffix } => {
                let len = prefix.len() + suffix.len();
                let op = if slice.is_some() {
                    BinOp::Ge
                } else {
                    BinOp::Eq
                };
                Test {
                    span: match_pair.pattern.span,
                    kind: TestKind::Len { len: len as u64, op: op },
                }
            }

            PatternKind::AscribeUserType { .. } |
            PatternKind::Array { .. } |
            PatternKind::Wild |
            PatternKind::Or { .. } |
            PatternKind::Binding { .. } |
            PatternKind::Leaf { .. } |
            PatternKind::Deref { .. } => {
                self.error_simplifyable(match_pair)
            }
        }
    }

    pub fn add_cases_to_switch<'pat>(&mut self,
                                     test_place: &Place<'tcx>,
                                     candidate: &Candidate<'pat, 'tcx>,
                                     switch_ty: Ty<'tcx>,
                                     options: &mut Vec<u128>,
                                     indices: &mut FxHashMap<&'tcx ty::Const<'tcx>, usize>)
                                     -> bool
    {
        let match_pair = match candidate.match_pairs.iter().find(|mp| mp.place == *test_place) {
            Some(match_pair) => match_pair,
            _ => { return false; }
        };

        match *match_pair.pattern.kind {
            PatternKind::Constant { value } => {
                indices.entry(value)
                       .or_insert_with(|| {
                           options.push(value.eval_bits(
                               self.hir.tcx(), self.hir.param_env, switch_ty,
                           ));
                           options.len() - 1
                       });
                true
            }
            PatternKind::Variant { .. } => {
                panic!("you should have called add_variants_to_switch instead!");
            }
            PatternKind::Range(range) => {
                // Check that none of the switch values are in the range.
                self.values_not_contained_in_range(range, indices)
                    .unwrap_or(false)
            }
            PatternKind::Slice { .. } |
            PatternKind::Array { .. } |
            PatternKind::Wild |
            PatternKind::Or { .. } |
            PatternKind::Binding { .. } |
            PatternKind::AscribeUserType { .. } |
            PatternKind::Leaf { .. } |
            PatternKind::Deref { .. } => {
                // don't know how to add these patterns to a switch
                false
            }
        }
    }

    pub fn add_variants_to_switch<'pat>(&mut self,
                                        test_place: &Place<'tcx>,
                                        candidate: &Candidate<'pat, 'tcx>,
                                        variants: &mut BitSet<VariantIdx>)
                                        -> bool
    {
        let match_pair = match candidate.match_pairs.iter().find(|mp| mp.place == *test_place) {
            Some(match_pair) => match_pair,
            _ => { return false; }
        };

        match *match_pair.pattern.kind {
            PatternKind::Variant { adt_def: _ , variant_index,  .. } => {
                // We have a pattern testing for variant `variant_index`
                // set the corresponding index to true
                variants.insert(variant_index);
                true
            }
            _ => {
                // don't know how to add these patterns to a switch
                false
            }
        }
    }

    pub fn perform_test(
        &mut self,
        block: BasicBlock,
        place: &Place<'tcx>,
        test: &Test<'tcx>,
        make_target_blocks: impl FnOnce(&mut Self) -> Vec<BasicBlock>,
    ) {
        debug!("perform_test({:?}, {:?}: {:?}, {:?})",
               block,
               place,
               place.ty(&self.local_decls, self.hir.tcx()),
               test);

        let source_info = self.source_info(test.span);
        match test.kind {
            TestKind::Switch { adt_def, ref variants } => {
                let target_blocks = make_target_blocks(self);
                // Variants is a BitVec of indexes into adt_def.variants.
                let num_enum_variants = adt_def.variants.len();
                let used_variants = variants.count();
                debug_assert_eq!(target_blocks.len(), num_enum_variants + 1);
                let otherwise_block = *target_blocks.last().unwrap();
                let mut targets = Vec::with_capacity(used_variants + 1);
                let mut values = Vec::with_capacity(used_variants);
                let tcx = self.hir.tcx();
                for (idx, discr) in adt_def.discriminants(tcx) {
                    if variants.contains(idx) {
                        debug_assert_ne!(
                            target_blocks[idx.index()],
                            otherwise_block,
                            "no canididates for tested discriminant: {:?}",
                            discr,
                        );
                        values.push(discr.val);
                        targets.push(target_blocks[idx.index()]);
                    } else {
                        debug_assert_eq!(
                            target_blocks[idx.index()],
                            otherwise_block,
                            "found canididates for untested discriminant: {:?}",
                            discr,
                        );
                    }
                }
                targets.push(otherwise_block);
                debug!("num_enum_variants: {}, tested variants: {:?}, variants: {:?}",
                       num_enum_variants, values, variants);
                let discr_ty = adt_def.repr.discr_type().to_ty(tcx);
                let discr = self.temp(discr_ty, test.span);
                self.cfg.push_assign(block, source_info, &discr,
                                     Rvalue::Discriminant(place.clone()));
                assert_eq!(values.len() + 1, targets.len());
                self.cfg.terminate(block, source_info, TerminatorKind::SwitchInt {
                    discr: Operand::Move(discr),
                    switch_ty: discr_ty,
                    values: From::from(values),
                    targets,
                });
            }

            TestKind::SwitchInt { switch_ty, ref options, indices: _ } => {
                let target_blocks = make_target_blocks(self);
                let terminator = if switch_ty.sty == ty::Bool {
                    assert!(options.len() > 0 && options.len() <= 2);
                    if let [first_bb, second_bb] = *target_blocks {
                        let (true_bb, false_bb) = match options[0] {
                            1 => (first_bb, second_bb),
                            0 => (second_bb, first_bb),
                            v => span_bug!(test.span, "expected boolean value but got {:?}", v)
                        };
                        TerminatorKind::if_(
                            self.hir.tcx(),
                            Operand::Copy(place.clone()),
                            true_bb,
                            false_bb,
                        )
                    } else {
                        bug!("`TestKind::SwitchInt` on `bool` should have two targets")
                    }
                } else {
                    // The switch may be inexhaustive so we have a catch all block
                    debug_assert_eq!(options.len() + 1, target_blocks.len());
                    TerminatorKind::SwitchInt {
                        discr: Operand::Copy(place.clone()),
                        switch_ty,
                        values: options.clone().into(),
                        targets: target_blocks,
                    }
                };
                self.cfg.terminate(block, source_info, terminator);
            }

            TestKind::Eq { value, ty } => {
                if !ty.is_scalar() {
                    // Use `PartialEq::eq` instead of `BinOp::Eq`
                    // (the binop can only handle primitives)
                    self.non_scalar_compare(
                        block,
                        make_target_blocks,
                        source_info,
                        value,
                        place,
                        ty,
                    );
                } else {
                    if let [success, fail] = *make_target_blocks(self) {
<<<<<<< HEAD
                        let val = Operand::Copy(place.clone());
                        let expect = self.literal_operand(test.span, ty, value);
=======
                        assert_eq!(value.ty, ty);
                        let expect = self.literal_operand(test.span, value);
                        let val = Operand::Copy(place.clone());
>>>>>>> 8cd2c99a
                        self.compare(block, success, fail, source_info, BinOp::Eq, expect, val);
                    } else {
                        bug!("`TestKind::Eq` should have two target blocks");
                    }
                }
            }

<<<<<<< HEAD
            TestKind::Range(PatternRange { ref lo, ref hi, ty, ref end }) => {
=======
            TestKind::Range(PatternRange { ref lo, ref hi, ref end }) => {
>>>>>>> 8cd2c99a
                let lower_bound_success = self.cfg.start_new_block();
                let target_blocks = make_target_blocks(self);

                // Test `val` by computing `lo <= val && val <= hi`, using primitive comparisons.
<<<<<<< HEAD
                let lo = self.literal_operand(test.span, ty, lo);
                let hi = self.literal_operand(test.span, ty, hi);
=======
                let lo = self.literal_operand(test.span, lo);
                let hi = self.literal_operand(test.span, hi);
>>>>>>> 8cd2c99a
                let val = Operand::Copy(place.clone());

                if let [success, fail] = *target_blocks {
                    self.compare(
                        block,
                        lower_bound_success,
                        fail,
                        source_info,
                        BinOp::Le,
                        lo,
                        val.clone(),
                    );
                    let op = match *end {
                        RangeEnd::Included => BinOp::Le,
                        RangeEnd::Excluded => BinOp::Lt,
                    };
                    self.compare(lower_bound_success, success, fail, source_info, op, val, hi);
                } else {
                    bug!("`TestKind::Range` should have two target blocks");
                }
            }

            TestKind::Len { len, op } => {
                let target_blocks = make_target_blocks(self);

                let usize_ty = self.hir.usize_ty();
                let actual = self.temp(usize_ty, test.span);

                // actual = len(place)
                self.cfg.push_assign(block, source_info,
                                     &actual, Rvalue::Len(place.clone()));

                // expected = <N>
                let expected = self.push_usize(block, source_info, len);

                if let [true_bb, false_bb] = *target_blocks {
                    // result = actual == expected OR result = actual < expected
                    // branch based on result
                    self.compare(
                        block,
                        true_bb,
                        false_bb,
                        source_info,
                        op,
                        Operand::Move(actual),
                        Operand::Move(expected),
                    );
                } else {
                    bug!("`TestKind::Len` should have two target blocks");
                }
            }
        }
    }

    /// Compare using the provided built-in comparison operator
    fn compare(
        &mut self,
        block: BasicBlock,
        success_block: BasicBlock,
        fail_block: BasicBlock,
        source_info: SourceInfo,
        op: BinOp,
        left: Operand<'tcx>,
        right: Operand<'tcx>,
    ) {
        let bool_ty = self.hir.bool_ty();
        let result = self.temp(bool_ty, source_info.span);

        // result = op(left, right)
        self.cfg.push_assign(
            block,
            source_info,
            &result,
            Rvalue::BinaryOp(op, left, right),
        );

        // branch based on result
        self.cfg.terminate(
            block,
            source_info,
            TerminatorKind::if_(
                self.hir.tcx(),
                Operand::Move(result),
                success_block,
                fail_block,
            ),
        );
    }

    /// Compare two `&T` values using `<T as std::compare::PartialEq>::eq`
    fn non_scalar_compare(
        &mut self,
        block: BasicBlock,
        make_target_blocks: impl FnOnce(&mut Self) -> Vec<BasicBlock>,
        source_info: SourceInfo,
        value: &'tcx ty::Const<'tcx>,
        place: &Place<'tcx>,
        mut ty: Ty<'tcx>,
    ) {
        use rustc::middle::lang_items::EqTraitLangItem;

<<<<<<< HEAD
        let mut expect = self.literal_operand(source_info.span, value.ty, value);
=======
        let mut expect = self.literal_operand(source_info.span, value);
>>>>>>> 8cd2c99a
        let mut val = Operand::Copy(place.clone());

        // If we're using `b"..."` as a pattern, we need to insert an
        // unsizing coercion, as the byte string has the type `&[u8; N]`.
        //
        // We want to do this even when the scrutinee is a reference to an
        // array, so we can call `<[u8]>::eq` rather than having to find an
        // `<[u8; N]>::eq`.
        let unsize = |ty: Ty<'tcx>| match ty.sty {
            ty::Ref(region, rty, _) => match rty.sty {
                ty::Array(inner_ty, n) => Some((region, inner_ty, n)),
                _ => None,
            },
            _ => None,
        };
        let opt_ref_ty = unsize(ty);
        let opt_ref_test_ty = unsize(value.ty);
        match (opt_ref_ty, opt_ref_test_ty) {
            // nothing to do, neither is an array
            (None, None) => {},
            (Some((region, elem_ty, _)), _) |
            (None, Some((region, elem_ty, _))) => {
                let tcx = self.hir.tcx();
                // make both a slice
                ty = tcx.mk_imm_ref(region, tcx.mk_slice(elem_ty));
                if opt_ref_ty.is_some() {
                    let temp = self.temp(ty, source_info.span);
                    self.cfg.push_assign(
                        block, source_info, &temp, Rvalue::Cast(
                            CastKind::Pointer(PointerCast::Unsize), val, ty
                        )
                    );
                    val = Operand::Move(temp);
                }
                if opt_ref_test_ty.is_some() {
                    let slice = self.temp(ty, source_info.span);
                    self.cfg.push_assign(
                        block, source_info, &slice, Rvalue::Cast(
                            CastKind::Pointer(PointerCast::Unsize), expect, ty
                        )
                    );
                    expect = Operand::Move(slice);
                }
            },
        }

        let deref_ty = match ty.sty {
            ty::Ref(_, deref_ty, _) => deref_ty,
            _ => bug!("non_scalar_compare called on non-reference type: {}", ty),
        };

<<<<<<< HEAD
        let eq_def_id = self.hir.tcx().require_lang_item(EqTraitLangItem);
        let (mty, method) = self.hir.trait_method(eq_def_id, sym::eq, deref_ty, &[deref_ty.into()]);
=======
        let eq_def_id = self.hir.tcx().require_lang_item(EqTraitLangItem, None);
        let method = self.hir.trait_method(eq_def_id, sym::eq, deref_ty, &[deref_ty.into()]);
>>>>>>> 8cd2c99a

        let bool_ty = self.hir.bool_ty();
        let eq_result = self.temp(bool_ty, source_info.span);
        let eq_block = self.cfg.start_new_block();
        let cleanup = self.diverge_cleanup();
        self.cfg.terminate(block, source_info, TerminatorKind::Call {
            func: Operand::Constant(box Constant {
                span: source_info.span,
<<<<<<< HEAD
                ty: mty,
=======
>>>>>>> 8cd2c99a

                // FIXME(#54571): This constant comes from user input (a
                // constant in a pattern).  Are there forms where users can add
                // type annotations here?  For example, an associated constant?
                // Need to experiment.
                user_ty: None,

                literal: method,
            }),
            args: vec![val, expect],
            destination: Some((eq_result.clone(), eq_block)),
            cleanup: Some(cleanup),
            from_hir_call: false,
        });

        if let [success_block, fail_block] = *make_target_blocks(self) {
            // check the result
            self.cfg.terminate(
                eq_block,
                source_info,
                TerminatorKind::if_(
                    self.hir.tcx(),
                    Operand::Move(eq_result),
                    success_block,
                    fail_block,
                ),
            );
        } else {
            bug!("`TestKind::Eq` should have two target blocks")
        }
    }

    /// Given that we are performing `test` against `test_place`, this job
    /// sorts out what the status of `candidate` will be after the test. See
    /// `test_candidates` for the usage of this function. The returned index is
    /// the index that this candiate should be placed in the
    /// `target_candidates` vec. The candidate may be modified to update its
    /// `match_pairs`.
    ///
    /// So, for example, if this candidate is `x @ Some(P0)` and the `Test` is
    /// a variant test, then we would modify the candidate to be `(x as
    /// Option).0 @ P0` and return the index corresponding to the variant
    /// `Some`.
    ///
    /// However, in some cases, the test may just not be relevant to candidate.
    /// For example, suppose we are testing whether `foo.x == 22`, but in one
    /// match arm we have `Foo { x: _, ... }`... in that case, the test for
    /// what value `x` has has no particular relevance to this candidate. In
    /// such cases, this function just returns None without doing anything.
    /// This is used by the overall `match_candidates` algorithm to structure
    /// the match as a whole. See `match_candidates` for more details.
    ///
    /// FIXME(#29623). In some cases, we have some tricky choices to make.  for
    /// example, if we are testing that `x == 22`, but the candidate is `x @
    /// 13..55`, what should we do? In the event that the test is true, we know
    /// that the candidate applies, but in the event of false, we don't know
    /// that it *doesn't* apply. For now, we return false, indicate that the
    /// test does not apply to this candidate, but it might be we can get
    /// tighter match code if we do something a bit different.
    pub fn sort_candidate<'pat>(
        &mut self,
        test_place: &Place<'tcx>,
        test: &Test<'tcx>,
        candidate: &mut Candidate<'pat, 'tcx>,
    ) -> Option<usize> {
        // Find the match_pair for this place (if any). At present,
        // afaik, there can be at most one. (In the future, if we
        // adopted a more general `@` operator, there might be more
        // than one, but it'd be very unusual to have two sides that
        // both require tests; you'd expect one side to be simplified
        // away.)
        let (match_pair_index, match_pair) = candidate.match_pairs
            .iter()
            .enumerate()
            .find(|&(_, mp)| mp.place == *test_place)?;

        match (&test.kind, &*match_pair.pattern.kind) {
            // If we are performing a variant switch, then this
            // informs variant patterns, but nothing else.
            (&TestKind::Switch { adt_def: tested_adt_def, .. },
             &PatternKind::Variant { adt_def, variant_index, ref subpatterns, .. }) => {
                assert_eq!(adt_def, tested_adt_def);
                self.candidate_after_variant_switch(match_pair_index,
                                                    adt_def,
                                                    variant_index,
                                                    subpatterns,
                                                    candidate);
                Some(variant_index.as_usize())
            }

            (&TestKind::Switch { .. }, _) => None,

            // If we are performing a switch over integers, then this informs integer
            // equality, but nothing else.
            //
            // FIXME(#29623) we could use PatternKind::Range to rule
            // things out here, in some cases.
            (&TestKind::SwitchInt { switch_ty: _, options: _, ref indices },
             &PatternKind::Constant { ref value })
            if is_switch_ty(match_pair.pattern.ty) => {
                let index = indices[value];
                self.candidate_without_match_pair(match_pair_index, candidate);
                Some(index)
            }

            (&TestKind::SwitchInt { switch_ty: _, ref options, ref indices },
             &PatternKind::Range(range)) => {
                let not_contained = self
                    .values_not_contained_in_range(range, indices)
                    .unwrap_or(false);

                if not_contained {
                    // No switch values are contained in the pattern range,
                    // so the pattern can be matched only if this test fails.
                    let otherwise = options.len();
                    Some(otherwise)
                } else {
                    None
                }
            }

            (&TestKind::SwitchInt { .. }, _) => None,

            (&TestKind::Len { len: test_len, op: BinOp::Eq },
             &PatternKind::Slice { ref prefix, ref slice, ref suffix }) => {
                let pat_len = (prefix.len() + suffix.len()) as u64;
                match (test_len.cmp(&pat_len), slice) {
                    (Ordering::Equal, &None) => {
                        // on true, min_len = len = $actual_length,
                        // on false, len != $actual_length
                        self.candidate_after_slice_test(match_pair_index,
                                                        candidate,
                                                        prefix,
                                                        slice.as_ref(),
                                                        suffix);
                        Some(0)
                    }
                    (Ordering::Less, _) => {
                        // test_len < pat_len. If $actual_len = test_len,
                        // then $actual_len < pat_len and we don't have
                        // enough elements.
                        Some(1)
                    }
                    (Ordering::Equal, &Some(_)) | (Ordering::Greater, &Some(_)) => {
                        // This can match both if $actual_len = test_len >= pat_len,
                        // and if $actual_len > test_len. We can't advance.
                        None
                    }
                    (Ordering::Greater, &None) => {
                        // test_len != pat_len, so if $actual_len = test_len, then
                        // $actual_len != pat_len.
                        Some(1)
                    }
                }
            }

            (&TestKind::Len { len: test_len, op: BinOp::Ge },
             &PatternKind::Slice { ref prefix, ref slice, ref suffix }) => {
                // the test is `$actual_len >= test_len`
                let pat_len = (prefix.len() + suffix.len()) as u64;
                match (test_len.cmp(&pat_len), slice) {
                    (Ordering::Equal, &Some(_))  => {
                        // $actual_len >= test_len = pat_len,
                        // so we can match.
                        self.candidate_after_slice_test(match_pair_index,
                                                        candidate,
                                                        prefix,
                                                        slice.as_ref(),
                                                        suffix);
                        Some(0)
                    }
                    (Ordering::Less, _) | (Ordering::Equal, &None) => {
                        // test_len <= pat_len. If $actual_len < test_len,
                        // then it is also < pat_len, so the test passing is
                        // necessary (but insufficient).
                        Some(0)
                    }
                    (Ordering::Greater, &None) => {
                        // test_len > pat_len. If $actual_len >= test_len > pat_len,
                        // then we know we won't have a match.
                        Some(1)
                    }
                    (Ordering::Greater, &Some(_)) => {
                        // test_len < pat_len, and is therefore less
                        // strict. This can still go both ways.
                        None
                    }
                }
            }

            (&TestKind::Range(test),
             &PatternKind::Range(pat)) => {
                if test == pat {
                    self.candidate_without_match_pair(
                        match_pair_index,
                        candidate,
                    );
                    return Some(0);
                }

                let no_overlap = (|| {
                    use std::cmp::Ordering::*;
                    use rustc::hir::RangeEnd::*;

                    let tcx = self.hir.tcx();

<<<<<<< HEAD
                    let lo = compare_const_vals(tcx, test.lo, pat.hi, self.hir.param_env, test.ty)?;
                    let hi = compare_const_vals(tcx, test.hi, pat.lo, self.hir.param_env, test.ty)?;
=======
                    let test_ty = test.lo.ty;
                    let lo = compare_const_vals(tcx, test.lo, pat.hi, self.hir.param_env, test_ty)?;
                    let hi = compare_const_vals(tcx, test.hi, pat.lo, self.hir.param_env, test_ty)?;
>>>>>>> 8cd2c99a

                    match (test.end, pat.end, lo, hi) {
                        // pat < test
                        (_, _, Greater, _) |
                        (_, Excluded, Equal, _) |
                        // pat > test
                        (_, _, _, Less) |
                        (Excluded, _, _, Equal) => Some(true),
                        _ => Some(false),
                    }
                })();

                if no_overlap == Some(true) {
                    // Testing range does not overlap with pattern range,
                    // so the pattern can be matched only if this test fails.
                    Some(1)
                } else {
                    None
                }
            }

            (&TestKind::Range(range), &PatternKind::Constant { value }) => {
                if self.const_range_contains(range, value) == Some(false) {
                    // `value` is not contained in the testing range,
                    // so `value` can be matched only if this test fails.
                    Some(1)
                } else {
                    None
                }
            }

            (&TestKind::Range { .. }, _) => None,

            (&TestKind::Eq { .. }, _) |
            (&TestKind::Len { .. }, _) => {
                // These are all binary tests.
                //
                // FIXME(#29623) we can be more clever here
                let pattern_test = self.test(&match_pair);
                if pattern_test.kind == test.kind {
                    self.candidate_without_match_pair(match_pair_index, candidate);
                    Some(0)
                } else {
                    None
                }
            }
        }
    }

    fn candidate_without_match_pair(
        &mut self,
        match_pair_index: usize,
        candidate: &mut Candidate<'_, 'tcx>,
    ) {
        candidate.match_pairs.remove(match_pair_index);
    }

    fn candidate_after_slice_test<'pat>(&mut self,
                                        match_pair_index: usize,
                                        candidate: &mut Candidate<'pat, 'tcx>,
                                        prefix: &'pat [Pattern<'tcx>],
                                        opt_slice: Option<&'pat Pattern<'tcx>>,
                                        suffix: &'pat [Pattern<'tcx>]) {
        let removed_place = candidate.match_pairs.remove(match_pair_index).place;
        self.prefix_slice_suffix(
            &mut candidate.match_pairs,
            &removed_place,
            prefix,
            opt_slice,
            suffix);
    }

    fn candidate_after_variant_switch<'pat>(
        &mut self,
        match_pair_index: usize,
        adt_def: &'tcx ty::AdtDef,
        variant_index: VariantIdx,
        subpatterns: &'pat [FieldPattern<'tcx>],
        candidate: &mut Candidate<'pat, 'tcx>,
    ) {
        let match_pair = candidate.match_pairs.remove(match_pair_index);

        // So, if we have a match-pattern like `x @ Enum::Variant(P1, P2)`,
        // we want to create a set of derived match-patterns like
        // `(x as Variant).0 @ P1` and `(x as Variant).1 @ P1`.
        let elem = ProjectionElem::Downcast(
            Some(adt_def.variants[variant_index].ident.name), variant_index);
        let downcast_place = match_pair.place.elem(elem); // `(x as Variant)`
        let consequent_match_pairs =
            subpatterns.iter()
                       .map(|subpattern| {
                           // e.g., `(x as Variant).0`
                           let place = downcast_place.clone().field(subpattern.field,
                                                                      subpattern.pattern.ty);
                           // e.g., `(x as Variant).0 @ P1`
                           MatchPair::new(place, &subpattern.pattern)
                       });

        candidate.match_pairs.extend(consequent_match_pairs);
    }

    fn error_simplifyable<'pat>(&mut self, match_pair: &MatchPair<'pat, 'tcx>) -> ! {
        span_bug!(match_pair.pattern.span,
                  "simplifyable pattern found: {:?}",
                  match_pair.pattern)
    }

    fn const_range_contains(
        &self,
        range: PatternRange<'tcx>,
        value: &'tcx ty::Const<'tcx>,
    ) -> Option<bool> {
        use std::cmp::Ordering::*;

        let tcx = self.hir.tcx();

<<<<<<< HEAD
        let a = compare_const_vals(tcx, range.lo, value, self.hir.param_env, range.ty)?;
        let b = compare_const_vals(tcx, value, range.hi, self.hir.param_env, range.ty)?;
=======
        let a = compare_const_vals(tcx, range.lo, value, self.hir.param_env, range.lo.ty)?;
        let b = compare_const_vals(tcx, value, range.hi, self.hir.param_env, range.lo.ty)?;
>>>>>>> 8cd2c99a

        match (b, range.end) {
            (Less, _) |
            (Equal, RangeEnd::Included) if a != Greater => Some(true),
            _ => Some(false),
        }
    }

    fn values_not_contained_in_range(
        &self,
        range: PatternRange<'tcx>,
        indices: &FxHashMap<&'tcx ty::Const<'tcx>, usize>,
    ) -> Option<bool> {
        for &val in indices.keys() {
            if self.const_range_contains(range, val)? {
                return Some(false);
            }
        }

        Some(true)
    }
}

impl Test<'_> {
    pub(super) fn targets(&self) -> usize {
        match self.kind {
            TestKind::Eq { .. } | TestKind::Range(_) | TestKind::Len { .. } => {
                2
            }
            TestKind::Switch { adt_def, .. } => {
                // While the switch that we generate doesn't test for all
                // variants, we have a target for each variant and the
                // otherwise case, and we make sure that all of the cases not
                // specified have the same block.
                adt_def.variants.len() + 1
            }
            TestKind::SwitchInt { switch_ty, ref options, .. } => {
                if switch_ty.is_bool() {
                    // `bool` is special cased in `perform_test` to always
                    // branch to two blocks.
                    2
                } else {
                    options.len() + 1
                }
            }
        }
    }
}

fn is_switch_ty(ty: Ty<'_>) -> bool {
    ty.is_integral() || ty.is_char() || ty.is_bool()
}<|MERGE_RESOLUTION|>--- conflicted
+++ resolved
@@ -273,14 +273,9 @@
                     );
                 } else {
                     if let [success, fail] = *make_target_blocks(self) {
-<<<<<<< HEAD
-                        let val = Operand::Copy(place.clone());
-                        let expect = self.literal_operand(test.span, ty, value);
-=======
                         assert_eq!(value.ty, ty);
                         let expect = self.literal_operand(test.span, value);
                         let val = Operand::Copy(place.clone());
->>>>>>> 8cd2c99a
                         self.compare(block, success, fail, source_info, BinOp::Eq, expect, val);
                     } else {
                         bug!("`TestKind::Eq` should have two target blocks");
@@ -288,22 +283,13 @@
                 }
             }
 
-<<<<<<< HEAD
-            TestKind::Range(PatternRange { ref lo, ref hi, ty, ref end }) => {
-=======
             TestKind::Range(PatternRange { ref lo, ref hi, ref end }) => {
->>>>>>> 8cd2c99a
                 let lower_bound_success = self.cfg.start_new_block();
                 let target_blocks = make_target_blocks(self);
 
                 // Test `val` by computing `lo <= val && val <= hi`, using primitive comparisons.
-<<<<<<< HEAD
-                let lo = self.literal_operand(test.span, ty, lo);
-                let hi = self.literal_operand(test.span, ty, hi);
-=======
                 let lo = self.literal_operand(test.span, lo);
                 let hi = self.literal_operand(test.span, hi);
->>>>>>> 8cd2c99a
                 let val = Operand::Copy(place.clone());
 
                 if let [success, fail] = *target_blocks {
@@ -405,11 +391,7 @@
     ) {
         use rustc::middle::lang_items::EqTraitLangItem;
 
-<<<<<<< HEAD
-        let mut expect = self.literal_operand(source_info.span, value.ty, value);
-=======
         let mut expect = self.literal_operand(source_info.span, value);
->>>>>>> 8cd2c99a
         let mut val = Operand::Copy(place.clone());
 
         // If we're using `b"..."` as a pattern, we need to insert an
@@ -461,13 +443,8 @@
             _ => bug!("non_scalar_compare called on non-reference type: {}", ty),
         };
 
-<<<<<<< HEAD
-        let eq_def_id = self.hir.tcx().require_lang_item(EqTraitLangItem);
-        let (mty, method) = self.hir.trait_method(eq_def_id, sym::eq, deref_ty, &[deref_ty.into()]);
-=======
         let eq_def_id = self.hir.tcx().require_lang_item(EqTraitLangItem, None);
         let method = self.hir.trait_method(eq_def_id, sym::eq, deref_ty, &[deref_ty.into()]);
->>>>>>> 8cd2c99a
 
         let bool_ty = self.hir.bool_ty();
         let eq_result = self.temp(bool_ty, source_info.span);
@@ -476,10 +453,6 @@
         self.cfg.terminate(block, source_info, TerminatorKind::Call {
             func: Operand::Constant(box Constant {
                 span: source_info.span,
-<<<<<<< HEAD
-                ty: mty,
-=======
->>>>>>> 8cd2c99a
 
                 // FIXME(#54571): This constant comes from user input (a
                 // constant in a pattern).  Are there forms where users can add
@@ -686,14 +659,9 @@
 
                     let tcx = self.hir.tcx();
 
-<<<<<<< HEAD
-                    let lo = compare_const_vals(tcx, test.lo, pat.hi, self.hir.param_env, test.ty)?;
-                    let hi = compare_const_vals(tcx, test.hi, pat.lo, self.hir.param_env, test.ty)?;
-=======
                     let test_ty = test.lo.ty;
                     let lo = compare_const_vals(tcx, test.lo, pat.hi, self.hir.param_env, test_ty)?;
                     let hi = compare_const_vals(tcx, test.hi, pat.lo, self.hir.param_env, test_ty)?;
->>>>>>> 8cd2c99a
 
                     match (test.end, pat.end, lo, hi) {
                         // pat < test
@@ -810,13 +778,8 @@
 
         let tcx = self.hir.tcx();
 
-<<<<<<< HEAD
-        let a = compare_const_vals(tcx, range.lo, value, self.hir.param_env, range.ty)?;
-        let b = compare_const_vals(tcx, value, range.hi, self.hir.param_env, range.ty)?;
-=======
         let a = compare_const_vals(tcx, range.lo, value, self.hir.param_env, range.lo.ty)?;
         let b = compare_const_vals(tcx, value, range.hi, self.hir.param_env, range.lo.ty)?;
->>>>>>> 8cd2c99a
 
         match (b, range.end) {
             (Less, _) |
