--- conflicted
+++ resolved
@@ -11,11 +11,7 @@
 use rustc::hir::def_id::DefId;
 use rustc::mir::interpret::{ConstEvalErr, ErrorHandled, ScalarMaybeUndef};
 use rustc::mir;
-<<<<<<< HEAD
-use rustc::ty::{self, TyCtxt};
-=======
 use rustc::ty::{self, Ty, TyCtxt, subst::Subst};
->>>>>>> 8cd2c99a
 use rustc::ty::layout::{self, LayoutOf, VariantIdx};
 use rustc::traits::Reveal;
 use rustc_data_structures::fx::FxHashMap;
@@ -52,20 +48,6 @@
 ) -> CompileTimeEvalContext<'mir, 'tcx> {
     debug!("mk_eval_cx: {:?}", param_env);
     InterpCx::new(tcx.at(span), param_env, CompileTimeInterpreter::new(), Default::default())
-<<<<<<< HEAD
-}
-
-pub(crate) fn eval_promoted<'mir, 'tcx>(
-    tcx: TyCtxt<'tcx>,
-    cid: GlobalId<'tcx>,
-    body: &'mir mir::Body<'tcx>,
-    param_env: ty::ParamEnv<'tcx>,
-) -> InterpResult<'tcx, MPlaceTy<'tcx>> {
-    let span = tcx.def_span(cid.instance.def_id());
-    let mut ecx = mk_eval_cx(tcx, span, param_env);
-    eval_body_using_ecx(&mut ecx, cid, body, param_env)
-=======
->>>>>>> 8cd2c99a
 }
 
 fn op_to_const<'tcx>(
@@ -153,14 +135,8 @@
     ecx: &mut CompileTimeEvalContext<'mir, 'tcx>,
     cid: GlobalId<'tcx>,
     body: &'mir mir::Body<'tcx>,
-<<<<<<< HEAD
-    param_env: ty::ParamEnv<'tcx>,
-) -> InterpResult<'tcx, MPlaceTy<'tcx>> {
-    debug!("eval_body_using_ecx: {:?}, {:?}", cid, param_env);
-=======
 ) -> InterpResult<'tcx, MPlaceTy<'tcx>> {
     debug!("eval_body_using_ecx: {:?}, {:?}", cid, ecx.param_env);
->>>>>>> 8cd2c99a
     let tcx = ecx.tcx.tcx;
     let layout = ecx.layout_of(body.return_ty().subst(tcx, cid.instance.substs))?;
     assert!(!layout.is_unsized());
@@ -186,10 +162,6 @@
         ecx,
         cid.instance.def_id(),
         ret,
-<<<<<<< HEAD
-        param_env,
-=======
->>>>>>> 8cd2c99a
     )?;
 
     debug!("eval_body_using_ecx done: {:?}", *ret);
@@ -376,11 +348,7 @@
             }
         }
         // This is a const fn. Call it.
-<<<<<<< HEAD
-        Ok(Some(match ecx.load_mir(instance.def) {
-=======
         Ok(Some(match ecx.load_mir(instance.def, None) {
->>>>>>> 8cd2c99a
             Ok(body) => body,
             Err(err) => {
                 if let err_unsup!(NoMirFor(ref path)) = err.kind {
@@ -434,11 +402,7 @@
         _bin_op: mir::BinOp,
         _left: ImmTy<'tcx>,
         _right: ImmTy<'tcx>,
-<<<<<<< HEAD
-    ) -> InterpResult<'tcx, (Scalar, bool)> {
-=======
     ) -> InterpResult<'tcx, (Scalar, bool, Ty<'tcx>)> {
->>>>>>> 8cd2c99a
         Err(
             ConstEvalError::NeedsRfc("pointer arithmetic or comparison".to_string()).into(),
         )
@@ -554,12 +518,9 @@
     ecx.read_discriminant(op).unwrap().1
 }
 
-<<<<<<< HEAD
-=======
 /// Turn an interpreter error into something to report to the user.
 /// As a side-effect, if RUSTC_CTFE_BACKTRACE is set, this prints the backtrace.
 /// Should be called only if the error is actually going to to be reported!
->>>>>>> 8cd2c99a
 pub fn error_to_const_error<'mir, 'tcx>(
     ecx: &InterpCx<'mir, 'tcx, CompileTimeInterpreter<'mir, 'tcx>>,
     mut error: InterpErrorInfo<'tcx>,
@@ -569,15 +530,12 @@
     ConstEvalErr { error: error.kind, stacktrace, span: ecx.tcx.span }
 }
 
-<<<<<<< HEAD
-=======
 pub fn note_on_undefined_behavior_error() -> &'static str {
     "The rules on what exactly is undefined behavior aren't clear, \
      so this check might be overzealous. Please open an issue on the rustc \
      repository if you believe it should not be considered undefined behavior."
 }
 
->>>>>>> 8cd2c99a
 fn validate_and_turn_into_const<'tcx>(
     tcx: TyCtxt<'tcx>,
     constant: RawConst<'tcx>,
@@ -714,21 +672,9 @@
         Default::default()
     );
 
-<<<<<<< HEAD
-    let res = ecx.load_mir(cid.instance.def);
-    res.map(|body| {
-        if let Some(index) = cid.promoted {
-            &body.promoted[index]
-        } else {
-            body
-        }
-    }).and_then(
-        |body| eval_body_using_ecx(&mut ecx, cid, body, key.param_env)
-=======
     let res = ecx.load_mir(cid.instance.def, cid.promoted);
     res.and_then(
         |body| eval_body_using_ecx(&mut ecx, cid, body)
->>>>>>> 8cd2c99a
     ).and_then(|place| {
         Ok(RawConst {
             alloc_id: place.ptr.assert_ptr().alloc_id,
