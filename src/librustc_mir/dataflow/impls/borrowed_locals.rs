pub use super::*;

use rustc::mir::*;
use rustc::mir::visit::Visitor;
use crate::dataflow::{BitDenotation, GenKillSet};

/// This calculates if any part of a MIR local could have previously been borrowed.
/// This means that once a local has been borrowed, its bit will be set
/// from that point and onwards, until we see a StorageDead statement for the local,
/// at which points there is no memory associated with the local, so it cannot be borrowed.
/// This is used to compute which locals are live during a yield expression for
/// immovable generators.
#[derive(Copy, Clone)]
pub struct HaveBeenBorrowedLocals<'a, 'tcx> {
    body: &'a Body<'tcx>,
}

impl<'a, 'tcx> HaveBeenBorrowedLocals<'a, 'tcx> {
    pub fn new(body: &'a Body<'tcx>)
               -> Self {
        HaveBeenBorrowedLocals { body }
    }

    pub fn body(&self) -> &Body<'tcx> {
        self.body
    }
}

impl<'a, 'tcx> BitDenotation<'tcx> for HaveBeenBorrowedLocals<'a, 'tcx> {
    type Idx = Local;
    fn name() -> &'static str { "has_been_borrowed_locals" }
    fn bits_per_block(&self) -> usize {
        self.body.local_decls.len()
    }

    fn start_block_effect(&self, _on_entry: &mut BitSet<Local>) {
        // Nothing is borrowed on function entry
    }

    fn statement_effect(&self,
                        trans: &mut GenKillSet<Local>,
                        loc: Location) {
        let stmt = &self.body[loc.block].statements[loc.statement_index];

        BorrowedLocalsVisitor {
            trans,
        }.visit_statement(stmt, loc);

        // StorageDead invalidates all borrows and raw pointers to a local
        match stmt.kind {
            StatementKind::StorageDead(l) => trans.kill(l),
            _ => (),
        }
    }

    fn terminator_effect(&self,
                         trans: &mut GenKillSet<Local>,
                         loc: Location) {
        let terminator = self.body[loc.block].terminator();
        BorrowedLocalsVisitor {
            trans,
        }.visit_terminator(terminator, loc);
        match &terminator.kind {
            // Drop terminators borrows the location
            TerminatorKind::Drop { location, .. } |
            TerminatorKind::DropAndReplace { location, .. } => {
                if let Some(local) = find_local(location) {
                    trans.gen(local);
                }
            }
            _ => (),
        }
    }

    fn propagate_call_return(
        &self,
        _in_out: &mut BitSet<Local>,
        _call_bb: mir::BasicBlock,
        _dest_bb: mir::BasicBlock,
        _dest_place: &mir::Place<'tcx>,
    ) {
        // Nothing to do when a call returns successfully
    }
}

impl<'a, 'tcx> BottomValue for HaveBeenBorrowedLocals<'a, 'tcx> {
    // bottom = unborrowed
    const BOTTOM_VALUE: bool = false;
<<<<<<< HEAD
}

struct BorrowedLocalsVisitor<'gk> {
    trans: &'gk mut GenKillSet<Local>,
}

fn find_local(place: &Place<'_>) -> Option<Local> {
    place.iterate(|place_base, place_projection| {
        for proj in place_projection {
            if proj.elem == ProjectionElem::Deref {
                return None;
            }
        }

        if let PlaceBase::Local(local) = place_base {
            Some(*local)
        } else {
            None
        }
    })
=======
}

struct BorrowedLocalsVisitor<'gk> {
    trans: &'gk mut GenKillSet<Local>,
}

fn find_local(place: &Place<'_>) -> Option<Local> {
    match place.base {
        PlaceBase::Local(local) if !place.is_indirect() => Some(local),
        _ => None,
    }
>>>>>>> 8cd2c99a
}

impl<'tcx> Visitor<'tcx> for BorrowedLocalsVisitor<'_> {
    fn visit_rvalue(&mut self,
                    rvalue: &Rvalue<'tcx>,
                    location: Location) {
        if let Rvalue::Ref(_, _, ref place) = *rvalue {
            if let Some(local) = find_local(place) {
                self.trans.gen(local);
            }
        }

        self.super_rvalue(rvalue, location)
    }
}<|MERGE_RESOLUTION|>--- conflicted
+++ resolved
@@ -86,28 +86,6 @@
 impl<'a, 'tcx> BottomValue for HaveBeenBorrowedLocals<'a, 'tcx> {
     // bottom = unborrowed
     const BOTTOM_VALUE: bool = false;
-<<<<<<< HEAD
-}
-
-struct BorrowedLocalsVisitor<'gk> {
-    trans: &'gk mut GenKillSet<Local>,
-}
-
-fn find_local(place: &Place<'_>) -> Option<Local> {
-    place.iterate(|place_base, place_projection| {
-        for proj in place_projection {
-            if proj.elem == ProjectionElem::Deref {
-                return None;
-            }
-        }
-
-        if let PlaceBase::Local(local) = place_base {
-            Some(*local)
-        } else {
-            None
-        }
-    })
-=======
 }
 
 struct BorrowedLocalsVisitor<'gk> {
@@ -119,7 +97,6 @@
         PlaceBase::Local(local) if !place.is_indirect() => Some(local),
         _ => None,
     }
->>>>>>> 8cd2c99a
 }
 
 impl<'tcx> Visitor<'tcx> for BorrowedLocalsVisitor<'_> {
