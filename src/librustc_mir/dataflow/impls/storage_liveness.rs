--- conflicted
+++ resolved
@@ -119,13 +119,8 @@
         match stmt.kind {
             StatementKind::StorageLive(l) => sets.gen(l),
             StatementKind::StorageDead(l) => sets.kill(l),
-<<<<<<< HEAD
-            StatementKind::Assign(ref place, _)
-            | StatementKind::SetDiscriminant { ref place, .. } => {
-=======
             StatementKind::Assign(box(ref place, _))
             | StatementKind::SetDiscriminant { box ref place, .. } => {
->>>>>>> 8cd2c99a
                 if let PlaceBase::Local(local) = place.base {
                     sets.gen(local);
                 }
