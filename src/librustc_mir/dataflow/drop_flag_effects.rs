use rustc::mir::{self, Body, Location};
use rustc::ty::{self, TyCtxt};
use crate::util::elaborate_drops::DropFlagState;

use super::{MoveDataParamEnv};
use super::indexes::MovePathIndex;
use super::move_paths::{MoveData, LookupResult, InitKind};

pub fn move_path_children_matching<'tcx, F>(move_data: &MoveData<'tcx>,
                                        path: MovePathIndex,
                                        mut cond: F)
                                        -> Option<MovePathIndex>
<<<<<<< HEAD
    where F: FnMut(&mir::Projection<'tcx>) -> bool
{
    let mut next_child = move_data.move_paths[path].first_child;
    while let Some(child_index) = next_child {
        match move_data.move_paths[child_index].place.projection {
            Some(ref proj) => {
                if cond(proj) {
                    return Some(child_index)
                }
=======
    where F: FnMut(&mir::PlaceElem<'tcx>) -> bool
{
    let mut next_child = move_data.move_paths[path].first_child;
    while let Some(child_index) = next_child {
        let move_path_children = &move_data.move_paths[child_index];
        if let Some(elem) = move_path_children.place.projection.last() {
            if cond(elem) {
                return Some(child_index)
>>>>>>> 8cd2c99a
            }
        }
        next_child = move_path_children.next_sibling;
    }

    None
}

/// When enumerating the child fragments of a path, don't recurse into
/// paths (1.) past arrays, slices, and pointers, nor (2.) into a type
/// that implements `Drop`.
///
/// Places behind references or arrays are not tracked by elaboration
/// and are always assumed to be initialized when accessible. As
/// references and indexes can be reseated, trying to track them can
/// only lead to trouble.
///
/// Places behind ADT's with a Drop impl are not tracked by
/// elaboration since they can never have a drop-flag state that
/// differs from that of the parent with the Drop impl.
///
/// In both cases, the contents can only be accessed if and only if
/// their parents are initialized. This implies for example that there
/// is no need to maintain separate drop flags to track such state.
//
// FIXME: we have to do something for moving slice patterns.
fn place_contents_drop_state_cannot_differ<'tcx>(
    tcx: TyCtxt<'tcx>,
    body: &Body<'tcx>,
    place: &mir::Place<'tcx>,
) -> bool {
    let ty = place.ty(body, tcx).ty;
    match ty.sty {
        ty::Array(..) => {
            debug!("place_contents_drop_state_cannot_differ place: {:?} ty: {:?} => false",
                   place, ty);
            false
        }
        ty::Slice(..) | ty::Ref(..) | ty::RawPtr(..) => {
            debug!("place_contents_drop_state_cannot_differ place: {:?} ty: {:?} refd => true",
                   place, ty);
            true
        }
        ty::Adt(def, _) if (def.has_dtor(tcx) && !def.is_box()) || def.is_union() => {
            debug!("place_contents_drop_state_cannot_differ place: {:?} ty: {:?} Drop => true",
                   place, ty);
            true
        }
        _ => {
            false
        }
    }
}

pub(crate) fn on_lookup_result_bits<'tcx, F>(
    tcx: TyCtxt<'tcx>,
    body: &Body<'tcx>,
    move_data: &MoveData<'tcx>,
    lookup_result: LookupResult,
    each_child: F,
) where
    F: FnMut(MovePathIndex),
{
    match lookup_result {
        LookupResult::Parent(..) => {
            // access to untracked value - do not touch children
        }
        LookupResult::Exact(e) => {
            on_all_children_bits(tcx, body, move_data, e, each_child)
        }
    }
}

pub(crate) fn on_all_children_bits<'tcx, F>(
    tcx: TyCtxt<'tcx>,
    body: &Body<'tcx>,
    move_data: &MoveData<'tcx>,
    move_path_index: MovePathIndex,
    mut each_child: F,
) where
    F: FnMut(MovePathIndex),
{
    fn is_terminal_path<'tcx>(
        tcx: TyCtxt<'tcx>,
        body: &Body<'tcx>,
        move_data: &MoveData<'tcx>,
        path: MovePathIndex,
    ) -> bool {
        place_contents_drop_state_cannot_differ(
            tcx, body, &move_data.move_paths[path].place)
    }

    fn on_all_children_bits<'tcx, F>(
        tcx: TyCtxt<'tcx>,
        body: &Body<'tcx>,
        move_data: &MoveData<'tcx>,
        move_path_index: MovePathIndex,
        each_child: &mut F,
    ) where
        F: FnMut(MovePathIndex),
    {
        each_child(move_path_index);

        if is_terminal_path(tcx, body, move_data, move_path_index) {
            return
        }

        let mut next_child_index = move_data.move_paths[move_path_index].first_child;
        while let Some(child_index) = next_child_index {
            on_all_children_bits(tcx, body, move_data, child_index, each_child);
            next_child_index = move_data.move_paths[child_index].next_sibling;
        }
    }
    on_all_children_bits(tcx, body, move_data, move_path_index, &mut each_child);
}

pub(crate) fn on_all_drop_children_bits<'tcx, F>(
    tcx: TyCtxt<'tcx>,
    body: &Body<'tcx>,
    ctxt: &MoveDataParamEnv<'tcx>,
    path: MovePathIndex,
    mut each_child: F,
) where
    F: FnMut(MovePathIndex),
{
    on_all_children_bits(tcx, body, &ctxt.move_data, path, |child| {
        let place = &ctxt.move_data.move_paths[path].place;
        let ty = place.ty(body, tcx).ty;
        debug!("on_all_drop_children_bits({:?}, {:?} : {:?})", path, place, ty);

        let gcx = tcx.global_tcx();
        let erased_ty = tcx.erase_regions(&ty);
        if erased_ty.needs_drop(gcx, ctxt.param_env) {
            each_child(child);
        } else {
            debug!("on_all_drop_children_bits - skipping")
        }
    })
}

pub(crate) fn drop_flag_effects_for_function_entry<'tcx, F>(
    tcx: TyCtxt<'tcx>,
    body: &Body<'tcx>,
    ctxt: &MoveDataParamEnv<'tcx>,
    mut callback: F,
) where
    F: FnMut(MovePathIndex, DropFlagState),
{
    let move_data = &ctxt.move_data;
    for arg in body.args_iter() {
        let place = mir::Place::from(arg);
        let lookup_result = move_data.rev_lookup.find(place.as_ref());
        on_lookup_result_bits(tcx, body, move_data,
                              lookup_result,
                              |mpi| callback(mpi, DropFlagState::Present));
    }
}

pub(crate) fn drop_flag_effects_for_location<'tcx, F>(
    tcx: TyCtxt<'tcx>,
    body: &Body<'tcx>,
    ctxt: &MoveDataParamEnv<'tcx>,
    loc: Location,
    mut callback: F,
) where
    F: FnMut(MovePathIndex, DropFlagState),
{
    let move_data = &ctxt.move_data;
    debug!("drop_flag_effects_for_location({:?})", loc);

    // first, move out of the RHS
    for mi in &move_data.loc_map[loc] {
        let path = mi.move_path_index(move_data);
        debug!("moving out of path {:?}", move_data.move_paths[path]);

        on_all_children_bits(tcx, body, move_data,
                             path,
                             |mpi| callback(mpi, DropFlagState::Absent))
    }

    debug!("drop_flag_effects: assignment for location({:?})", loc);

    for_location_inits(
        tcx,
        body,
        move_data,
        loc,
        |mpi| callback(mpi, DropFlagState::Present)
    );
}

pub(crate) fn for_location_inits<'tcx, F>(
    tcx: TyCtxt<'tcx>,
    body: &Body<'tcx>,
    move_data: &MoveData<'tcx>,
    loc: Location,
    mut callback: F,
) where
    F: FnMut(MovePathIndex),
{
    for ii in &move_data.init_loc_map[loc] {
        let init = move_data.inits[*ii];
        match init.kind {
            InitKind::Deep => {
                let path = init.path;

                on_all_children_bits(tcx, body, move_data,
                                    path,
                                    &mut callback)
            },
            InitKind::Shallow => {
                let mpi = init.path;
                callback(mpi);
            }
            InitKind::NonPanicPathOnly => (),
        }
    }
}<|MERGE_RESOLUTION|>--- conflicted
+++ resolved
@@ -10,17 +10,6 @@
                                         path: MovePathIndex,
                                         mut cond: F)
                                         -> Option<MovePathIndex>
-<<<<<<< HEAD
-    where F: FnMut(&mir::Projection<'tcx>) -> bool
-{
-    let mut next_child = move_data.move_paths[path].first_child;
-    while let Some(child_index) = next_child {
-        match move_data.move_paths[child_index].place.projection {
-            Some(ref proj) => {
-                if cond(proj) {
-                    return Some(child_index)
-                }
-=======
     where F: FnMut(&mir::PlaceElem<'tcx>) -> bool
 {
     let mut next_child = move_data.move_paths[path].first_child;
@@ -29,7 +18,6 @@
         if let Some(elem) = move_path_children.place.projection.last() {
             if cond(elem) {
                 return Some(child_index)
->>>>>>> 8cd2c99a
             }
         }
         next_child = move_path_children.next_sibling;
