--- conflicted
+++ resolved
@@ -5,14 +5,6 @@
 use super::{Pattern, PatternContext, PatternError, PatternKind};
 
 use rustc::middle::borrowck::SignalledError;
-<<<<<<< HEAD
-use rustc::middle::expr_use_visitor::{ConsumeMode, Delegate, ExprUseVisitor};
-use rustc::middle::expr_use_visitor::{LoanCause, MutateMode};
-use rustc::middle::expr_use_visitor as euv;
-use rustc::middle::mem_categorization::cmt_;
-use rustc::middle::region;
-=======
->>>>>>> 8cd2c99a
 use rustc::session::Session;
 use rustc::ty::{self, Ty, TyCtxt};
 use rustc::ty::subst::{InternalSubsts, SubstsRef};
@@ -39,7 +31,6 @@
 
     let mut visitor = MatchVisitor {
         tcx,
-        body_owner: def_id,
         tables: tcx.body_tables(body_id),
         param_env: tcx.param_env(def_id),
         identity_substs: InternalSubsts::identity_for_item(tcx, def_id),
@@ -55,17 +46,9 @@
 
 struct MatchVisitor<'a, 'tcx> {
     tcx: TyCtxt<'tcx>,
-<<<<<<< HEAD
-    body_owner: DefId,
     tables: &'a ty::TypeckTables<'tcx>,
     param_env: ty::ParamEnv<'tcx>,
     identity_substs: SubstsRef<'tcx>,
-    region_scope_tree: &'a region::ScopeTree,
-=======
-    tables: &'a ty::TypeckTables<'tcx>,
-    param_env: ty::ParamEnv<'tcx>,
-    identity_substs: SubstsRef<'tcx>,
->>>>>>> 8cd2c99a
     signalled_error: SignalledError,
 }
 
@@ -138,11 +121,7 @@
     }
 }
 
-<<<<<<< HEAD
-impl<'a, 'tcx> MatchVisitor<'a, 'tcx> {
-=======
 impl<'tcx> MatchVisitor<'_, 'tcx> {
->>>>>>> 8cd2c99a
     fn check_patterns(&mut self, has_guard: bool, pats: &[P<Pat>]) {
         check_legality_of_move_bindings(self, has_guard, pats);
         for pat in pats {
@@ -162,16 +141,8 @@
 
             // Second, if there is a guard on each arm, make sure it isn't
             // assigning or borrowing anything mutably.
-<<<<<<< HEAD
-            if let Some(ref guard) = arm.guard {
-                self.signalled_error = SignalledError::SawSomeError;
-                if !self.tcx.features().bind_by_move_pattern_guards {
-                    check_for_mutation_in_guard(self, &guard);
-                }
-=======
             if arm.guard.is_some() {
                 self.signalled_error = SignalledError::SawSomeError;
->>>>>>> 8cd2c99a
             }
 
             // Third, perform some lints.
@@ -309,16 +280,6 @@
                     if path.segments.len() == 1 && path.segments[0].args.is_none() => {
                     format!("interpreted as {} {} pattern, not new variable",
                             path.res.article(), path.res.descr())
-<<<<<<< HEAD
-                }
-                _ => format!("pattern `{}` not covered", pattern_string),
-            };
-            err.span_label(pat.span, label_msg);
-            if let ty::Adt(def, _) = pattern_ty.sty {
-                if let Some(sp) = self.tcx.hir().span_if_local(def.did){
-                    err.span_label(sp, format!("`{}` defined here", pattern_ty));
-=======
->>>>>>> 8cd2c99a
                 }
                 _ => pattern_not_convered_label(&witnesses, &joined_patterns),
             });
@@ -460,10 +421,6 @@
     }
 }
 
-<<<<<<< HEAD
-fn check_exhaustive<'p, 'a, 'tcx>(
-    cx: &mut MatchCheckCtxt<'a, 'tcx>,
-=======
 fn check_not_useful(
     cx: &mut MatchCheckCtxt<'_, 'tcx>,
     ty: Ty<'tcx>,
@@ -483,7 +440,6 @@
 
 fn check_exhaustive<'tcx>(
     cx: &mut MatchCheckCtxt<'_, 'tcx>,
->>>>>>> 8cd2c99a
     scrut_ty: Ty<'tcx>,
     sp: Span,
     matrix: &Matrix<'_, 'tcx>,
@@ -622,26 +578,10 @@
                              "cannot bind by-move with sub-bindings")
                 .span_label(p.span, "binds an already bound by-move value by moving it")
                 .emit();
-<<<<<<< HEAD
-        } else if has_guard {
-            if !cx.tcx.features().bind_by_move_pattern_guards {
-                let mut err = struct_span_err!(cx.tcx.sess, p.span, E0008,
-                                            "cannot bind by-move into a pattern guard");
-                err.span_label(p.span, "moves value into pattern guard");
-                if cx.tcx.sess.opts.unstable_features.is_nightly_build() {
-                    err.help("add `#![feature(bind_by_move_pattern_guards)]` to the \
-                            crate attributes to enable");
-                }
-                err.emit();
-            }
-        } else if let Some(_by_ref_span) = by_ref_span {
-            span_vec.push(p.span);
-=======
         } else if !has_guard {
             if let Some(_by_ref_span) = by_ref_span {
                 span_vec.push(p.span);
             }
->>>>>>> 8cd2c99a
         }
     };
 
@@ -683,70 +623,6 @@
     }
 }
 
-<<<<<<< HEAD
-/// Ensures that a pattern guard doesn't borrow by mutable reference or assign.
-//
-// FIXME: this should be done by borrowck.
-fn check_for_mutation_in_guard(cx: &MatchVisitor<'_, '_>, guard: &hir::Guard) {
-    let mut checker = MutationChecker {
-        cx,
-    };
-    match guard {
-        hir::Guard::If(expr) =>
-            ExprUseVisitor::new(&mut checker,
-                                cx.tcx,
-                                cx.body_owner,
-                                cx.param_env,
-                                cx.region_scope_tree,
-                                cx.tables,
-                                None).walk_expr(expr),
-    };
-}
-
-struct MutationChecker<'a, 'tcx> {
-    cx: &'a MatchVisitor<'a, 'tcx>,
-}
-
-impl<'a, 'tcx> Delegate<'tcx> for MutationChecker<'a, 'tcx> {
-    fn matched_pat(&mut self, _: &Pat, _: &cmt_<'_>, _: euv::MatchMode) {}
-    fn consume(&mut self, _: hir::HirId, _: Span, _: &cmt_<'_>, _: ConsumeMode) {}
-    fn consume_pat(&mut self, _: &Pat, _: &cmt_<'_>, _: ConsumeMode) {}
-    fn borrow(&mut self,
-              _: hir::HirId,
-              span: Span,
-              _: &cmt_<'_>,
-              _: ty::Region<'tcx>,
-              kind:ty:: BorrowKind,
-              _: LoanCause) {
-        match kind {
-            ty::MutBorrow => {
-                let mut err = struct_span_err!(self.cx.tcx.sess, span, E0301,
-                          "cannot mutably borrow in a pattern guard");
-                err.span_label(span, "borrowed mutably in pattern guard");
-                if self.cx.tcx.sess.opts.unstable_features.is_nightly_build() {
-                    err.help("add `#![feature(bind_by_move_pattern_guards)]` to the \
-                              crate attributes to enable");
-                }
-                err.emit();
-            }
-            ty::ImmBorrow | ty::UniqueImmBorrow => {}
-        }
-    }
-    fn decl_without_init(&mut self, _: hir::HirId, _: Span) {}
-    fn mutate(&mut self, _: hir::HirId, span: Span, _: &cmt_<'_>, mode: MutateMode) {
-        match mode {
-            MutateMode::JustWrite | MutateMode::WriteAndRead => {
-                struct_span_err!(self.cx.tcx.sess, span, E0302, "cannot assign in a pattern guard")
-                    .span_label(span, "assignment in pattern guard")
-                    .emit();
-            }
-            MutateMode::Init => {}
-        }
-    }
-}
-
-=======
->>>>>>> 8cd2c99a
 /// Forbids bindings in `@` patterns. This is necessary for memory safety,
 /// because of the way rvalues are handled in the borrow check. (See issue
 /// #14587.)
