--- conflicted
+++ resolved
@@ -187,10 +187,6 @@
 pub struct PatternRange<'tcx> {
     pub lo: &'tcx ty::Const<'tcx>,
     pub hi: &'tcx ty::Const<'tcx>,
-<<<<<<< HEAD
-    pub ty: Ty<'tcx>,
-=======
->>>>>>> 8cd2c99a
     pub end: RangeEnd,
 }
 
@@ -314,11 +310,7 @@
             PatternKind::Constant { value } => {
                 write!(f, "{}", value)
             }
-<<<<<<< HEAD
-            PatternKind::Range(PatternRange { lo, hi, ty: _, end }) => {
-=======
             PatternKind::Range(PatternRange { lo, hi, end }) => {
->>>>>>> 8cd2c99a
                 write!(f, "{}", lo)?;
                 match end {
                     RangeEnd::Included => write!(f, "..=")?,
@@ -681,15 +673,12 @@
                           .collect();
 
                 self.lower_variant_or_leaf(res, pat.hir_id, pat.span, ty, subpatterns)
-<<<<<<< HEAD
-=======
             }
 
             PatKind::Or(ref pats) => {
                 PatternKind::Or {
                     pats: pats.iter().map(|p| self.lower_pattern(p)).collect(),
                 }
->>>>>>> 8cd2c99a
             }
         };
 
@@ -1459,21 +1448,7 @@
             } => PatternKind::Constant {
                 value,
             },
-<<<<<<< HEAD
-            PatternKind::Range(PatternRange {
-                lo,
-                hi,
-                ty,
-                end,
-            }) => PatternKind::Range(PatternRange {
-                lo,
-                hi,
-                ty: ty.fold_with(folder),
-                end,
-            }),
-=======
             PatternKind::Range(range) => PatternKind::Range(range),
->>>>>>> 8cd2c99a
             PatternKind::Slice {
                 ref prefix,
                 ref slice,
