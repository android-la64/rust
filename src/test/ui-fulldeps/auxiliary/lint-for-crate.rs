// force-host

#![feature(plugin_registrar, rustc_private)]
#![feature(box_syntax)]

#[macro_use] extern crate rustc;
<<<<<<< HEAD
extern crate rustc_plugin;
=======
>>>>>>> 8cd2c99a
extern crate rustc_driver;
extern crate syntax;

use rustc::lint::{LateContext, LintContext, LintPass, LateLintPass, LateLintPassObject, LintArray};
use rustc_driver::plugin::Registry;
use rustc::hir;
use syntax::attr;
use syntax::symbol::Symbol;

declare_lint! {
    CRATE_NOT_OKAY,
    Warn,
    "crate not marked with #![crate_okay]"
}

declare_lint_pass!(Pass => [CRATE_NOT_OKAY]);

impl<'a, 'tcx> LateLintPass<'a, 'tcx> for Pass {
    fn check_crate(&mut self, cx: &LateContext, krate: &hir::Crate) {
        if !attr::contains_name(&krate.attrs, Symbol::intern("crate_okay")) {
            cx.span_lint(CRATE_NOT_OKAY, krate.span,
                         "crate is not marked with #![crate_okay]");
        }
    }
}

#[plugin_registrar]
pub fn plugin_registrar(reg: &mut Registry) {
    reg.register_late_lint_pass(box Pass);
}<|MERGE_RESOLUTION|>--- conflicted
+++ resolved
@@ -4,10 +4,6 @@
 #![feature(box_syntax)]
 
 #[macro_use] extern crate rustc;
-<<<<<<< HEAD
-extern crate rustc_plugin;
-=======
->>>>>>> 8cd2c99a
 extern crate rustc_driver;
 extern crate syntax;
 
