--- conflicted
+++ resolved
@@ -6,10 +6,6 @@
 // Load rustc as a plugin to get macros.
 #[macro_use]
 extern crate rustc;
-<<<<<<< HEAD
-extern crate rustc_plugin;
-=======
->>>>>>> 8cd2c99a
 extern crate rustc_driver;
 
 use rustc::hir;
