#![feature(plugin_registrar)]
#![feature(box_syntax, rustc_private)]

extern crate syntax;

// Load rustc as a plugin to get macros
#[macro_use]
extern crate rustc;
<<<<<<< HEAD
extern crate rustc_plugin;
extern crate rustc_driver;

use rustc::lint::{EarlyContext, EarlyLintPass, LintArray, LintContext, LintPass};
use rustc_plugin::Registry;
=======
extern crate rustc_driver;

use rustc::lint::{EarlyContext, EarlyLintPass, LintArray, LintContext, LintPass};
use rustc_driver::plugin::Registry;
>>>>>>> 8cd2c99a
use syntax::ast;
declare_tool_lint!(pub clippy::TEST_LINT, Warn, "Warn about stuff");
declare_tool_lint!(
    /// Some docs
    pub clippy::TEST_GROUP,
    Warn, "Warn about other stuff"
);

declare_tool_lint!(
    /// Some docs
    pub rustc::TEST_RUSTC_TOOL_LINT,
    Deny,
    "Deny internal stuff"
);

declare_lint_pass!(Pass => [TEST_LINT, TEST_GROUP, TEST_RUSTC_TOOL_LINT]);

impl EarlyLintPass for Pass {
    fn check_item(&mut self, cx: &EarlyContext, it: &ast::Item) {
        if it.ident.name.as_str() == "lintme" {
            cx.span_lint(TEST_LINT, it.span, "item is named 'lintme'");
        }
        if it.ident.name.as_str() == "lintmetoo" {
            cx.span_lint(TEST_GROUP, it.span, "item is named 'lintmetoo'");
        }
    }
}

#[plugin_registrar]
pub fn plugin_registrar(reg: &mut Registry) {
    reg.register_early_lint_pass(box Pass);
    reg.register_lint_group("clippy::group", Some("clippy_group"), vec![TEST_LINT, TEST_GROUP]);
}<|MERGE_RESOLUTION|>--- conflicted
+++ resolved
@@ -6,18 +6,10 @@
 // Load rustc as a plugin to get macros
 #[macro_use]
 extern crate rustc;
-<<<<<<< HEAD
-extern crate rustc_plugin;
-extern crate rustc_driver;
-
-use rustc::lint::{EarlyContext, EarlyLintPass, LintArray, LintContext, LintPass};
-use rustc_plugin::Registry;
-=======
 extern crate rustc_driver;
 
 use rustc::lint::{EarlyContext, EarlyLintPass, LintArray, LintContext, LintPass};
 use rustc_driver::plugin::Registry;
->>>>>>> 8cd2c99a
 use syntax::ast;
 declare_tool_lint!(pub clippy::TEST_LINT, Warn, "Warn about stuff");
 declare_tool_lint!(
