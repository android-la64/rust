// ignore-wasm32-bare compiled with panic=abort by default

#![feature(box_syntax)]

fn main() {
    let x = box S::new();
    drop(x);
}

struct S;

impl S {
    fn new() -> Self { S }
}

impl Drop for S {
    fn drop(&mut self) {
        println!("splat!");
    }
}

// END RUST SOURCE
// START rustc.main.ElaborateDrops.before.mir
//     let mut _0: ();
//     let _1: std::boxed::Box<S>;
//     let mut _2: std::boxed::Box<S>;
//     let _3: ();
//     let mut _4: std::boxed::Box<S>;
//     scope 1 {
//     }
//     bb0: {
//         StorageLive(_1);
//         StorageLive(_2);
//         _2 = Box(S);
//         (*_2) = const S::new() -> [return: bb2, unwind: bb3];
//     }
//
//     bb1 (cleanup): {
//         resume;
//     }
//
//     bb2: {
//         _1 = move _2;
//         drop(_2) -> bb4;
//     }
//
//     bb3 (cleanup): {
//         drop(_2) -> bb1;
//     }
//
//     bb4: {
//         StorageDead(_2);
//         StorageLive(_3);
//         StorageLive(_4);
//         _4 = move _1;
//         _3 = const std::mem::drop::<std::boxed::Box<S>>(move _4) -> [return: bb5, unwind: bb7];
//     }
//
//     bb5: {
//         StorageDead(_4);
//         StorageDead(_3);
//         _0 = ();
//         drop(_1) -> bb8;
//     }
//     bb6 (cleanup): {
//         drop(_1) -> bb1;
//     }
//     bb7 (cleanup): {
//         drop(_4) -> bb6;
//     }
//     bb8: {
<<<<<<< HEAD
//         StorageDead(_4);
//         StorageDead(_3);
//         _0 = ();
//         drop(_1) -> bb9;
//     }
//
//     bb9: {
=======
>>>>>>> 8cd2c99a
//         StorageDead(_1);
//         return;
//     }
// }
// END rustc.main.ElaborateDrops.before.mir<|MERGE_RESOLUTION|>--- conflicted
+++ resolved
@@ -69,16 +69,6 @@
 //         drop(_4) -> bb6;
 //     }
 //     bb8: {
-<<<<<<< HEAD
-//         StorageDead(_4);
-//         StorageDead(_3);
-//         _0 = ();
-//         drop(_1) -> bb9;
-//     }
-//
-//     bb9: {
-=======
->>>>>>> 8cd2c99a
 //         StorageDead(_1);
 //         return;
 //     }
