// ignore-wasm32-bare compiled with panic=abort by default
// ignore-tidy-linelength
// compile-flags: -Z mir-emit-retag -Z mir-opt-level=0 -Z span_free_formats

#![allow(unused)]

struct Test(i32);

impl Test {
    // Make sure we run the pass on a method, not just on bare functions.
    fn foo<'x>(&self, x: &'x mut i32) -> &'x mut i32 { x }
    fn foo_shr<'x>(&self, x: &'x i32) -> &'x i32 { x }
}

impl Drop for Test {
    fn drop(&mut self) {}
}

fn main() {
    let mut x = 0;
    {
        let v = Test(0).foo(&mut x); // just making sure we do not panic when there is a tuple struct ctor
        let w = { v }; // assignment
        let w = w; // reborrow
        // escape-to-raw (mut)
        let _w = w as *mut _;
    }

    // Also test closures
    let c: fn(&i32) -> &i32 = |x: &i32| -> &i32 { let _y = x; x };
    let _w = c(&x);

    // need to call `foo_shr` or it doesn't even get generated
    Test(0).foo_shr(&0);

    // escape-to-raw (shr)
    let _w = _w as *const _;
}

// END RUST SOURCE
// START rustc.{{impl}}-foo.EraseRegions.after.mir
//     bb0: {
//         Retag([fn entry] _1);
//         Retag([fn entry] _2);
//         ...
//         _0 = &mut (*_3);
//         Retag(_0);
//         ...
//         return;
//     }
// END rustc.{{impl}}-foo.EraseRegions.after.mir
// START rustc.{{impl}}-foo_shr.EraseRegions.after.mir
//     bb0: {
//         Retag([fn entry] _1);
//         Retag([fn entry] _2);
//         ...
//         _0 = _2;
//         Retag(_0);
//         ...
//         return;
//     }
// END rustc.{{impl}}-foo_shr.EraseRegions.after.mir
// START rustc.main.EraseRegions.after.mir
// fn main() -> () {
//     ...
//     bb0: {
//         ...
//         _3 = const Test::foo(move _4, move _6) -> [return: bb2, unwind: bb3];
//     }
//
//     ...
//
//     bb2: {
//         Retag(_3);
//         ...
//         _9 = move _3;
//         Retag(_9);
//         _8 = &mut (*_9);
//         Retag(_8);
//         StorageDead(_9);
//         StorageLive(_10);
//         _10 = move _8;
//         Retag(_10);
//         ...
//         _13 = &mut (*_10);
//         Retag(_13);
//         _12 = move _13 as *mut i32 (Misc);
//         Retag([raw] _12);
//         ...
<<<<<<< HEAD
//         _16 = move _17(move _18) -> bb2;
//     }
//
//     bb2: {
//         Retag(_16);
//         ...
//         _20 = const Test::foo_shr(move _21, move _23) -> bb3;
//     }
//
//     bb3: {
//         ...
//         return;
=======
//         _16 = move _17(move _18) -> bb5;
//     }
//
//     bb5: {
//         Retag(_16);
//         ...
//         _20 = const Test::foo_shr(move _21, move _23) -> [return: bb6, unwind: bb7];
>>>>>>> 8cd2c99a
//     }
//
//     ...
// }
// END rustc.main.EraseRegions.after.mir
// START rustc.main-{{closure}}.EraseRegions.after.mir
<<<<<<< HEAD
// fn main::{{closure}}#0(_1: &[closure@HirId { owner: DefIndex(20), local_id: 72 }], _2: &i32) -> &i32 {
=======
// fn main::{{closure}}#0(_1: &[closure@HirId { owner: DefIndex(22), local_id: 72 }], _2: &i32) -> &i32 {
>>>>>>> 8cd2c99a
//     ...
//     bb0: {
//         Retag([fn entry] _1);
//         Retag([fn entry] _2);
//         StorageLive(_3);
//         _3 = _2;
//         Retag(_3);
//         _0 = _2;
//         Retag(_0);
//         StorageDead(_3);
//         return;
//     }
// }
// END rustc.main-{{closure}}.EraseRegions.after.mir
// START rustc.ptr-real_drop_in_place.Test.SimplifyCfg-make_shim.after.mir
// fn  std::ptr::real_drop_in_place(_1: &mut Test) -> () {
//     ...
//     bb0: {
//         Retag([raw] _1);
//         _2 = &mut (*_1);
//         _3 = const <Test as std::ops::Drop>::drop(move _2) -> bb1;
//     }
//
//     bb1: {
//         return;
//     }
// }
// END rustc.ptr-real_drop_in_place.Test.SimplifyCfg-make_shim.after.mir<|MERGE_RESOLUTION|>--- conflicted
+++ resolved
@@ -87,20 +87,6 @@
 //         _12 = move _13 as *mut i32 (Misc);
 //         Retag([raw] _12);
 //         ...
-<<<<<<< HEAD
-//         _16 = move _17(move _18) -> bb2;
-//     }
-//
-//     bb2: {
-//         Retag(_16);
-//         ...
-//         _20 = const Test::foo_shr(move _21, move _23) -> bb3;
-//     }
-//
-//     bb3: {
-//         ...
-//         return;
-=======
 //         _16 = move _17(move _18) -> bb5;
 //     }
 //
@@ -108,18 +94,13 @@
 //         Retag(_16);
 //         ...
 //         _20 = const Test::foo_shr(move _21, move _23) -> [return: bb6, unwind: bb7];
->>>>>>> 8cd2c99a
 //     }
 //
 //     ...
 // }
 // END rustc.main.EraseRegions.after.mir
 // START rustc.main-{{closure}}.EraseRegions.after.mir
-<<<<<<< HEAD
-// fn main::{{closure}}#0(_1: &[closure@HirId { owner: DefIndex(20), local_id: 72 }], _2: &i32) -> &i32 {
-=======
 // fn main::{{closure}}#0(_1: &[closure@HirId { owner: DefIndex(22), local_id: 72 }], _2: &i32) -> &i32 {
->>>>>>> 8cd2c99a
 //     ...
 //     bb0: {
 //         Retag([fn entry] _1);
