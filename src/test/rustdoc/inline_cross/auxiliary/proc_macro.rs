// force-host
// no-prefer-dynamic
// compile-flags: --crate-type proc-macro

#![crate_type="proc-macro"]
#![crate_name="some_macros"]

extern crate proc_macro;

use proc_macro::TokenStream;

/// a proc-macro that swallows its input and does nothing.
#[proc_macro]
pub fn some_proc_macro(_input: TokenStream) -> TokenStream {
    TokenStream::new()
}

/// a proc-macro attribute that passes its item through verbatim.
#[proc_macro_attribute]
pub fn some_proc_attr(_attr: TokenStream, item: TokenStream) -> TokenStream {
    item
}

/// a derive attribute that adds nothing to its input.
#[proc_macro_derive(SomeDerive)]
pub fn some_derive(_item: TokenStream) -> TokenStream {
    TokenStream::new()
<<<<<<< HEAD
=======
}

/// Doc comment from the original crate
#[proc_macro]
pub fn reexported_macro(_input: TokenStream) -> TokenStream {
    TokenStream::new()
>>>>>>> 8cd2c99a
}<|MERGE_RESOLUTION|>--- conflicted
+++ resolved
@@ -25,13 +25,10 @@
 #[proc_macro_derive(SomeDerive)]
 pub fn some_derive(_item: TokenStream) -> TokenStream {
     TokenStream::new()
-<<<<<<< HEAD
-=======
 }
 
 /// Doc comment from the original crate
 #[proc_macro]
 pub fn reexported_macro(_input: TokenStream) -> TokenStream {
     TokenStream::new()
->>>>>>> 8cd2c99a
 }