--- conflicted
+++ resolved
@@ -13,11 +13,7 @@
     Void(Void), //~ WARN never used
 }
 
-<<<<<<< HEAD
-fn main() {}
-=======
 fn main() {
     let x = Foo::Bar(42);
     println!("{:?}", x);
-}
->>>>>>> 8cd2c99a
+}