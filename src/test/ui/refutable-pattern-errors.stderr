error[E0005]: refutable pattern in function argument: `(_, _)` not covered
  --> $DIR/refutable-pattern-errors.rs:3:9
   |
LL | fn func((1, (Some(1), 2..=3)): (isize, (Option<isize>, isize))) { }
   |         ^^^^^^^^^^^^^^^^^^^^^ pattern `(_, _)` not covered

<<<<<<< HEAD
error[E0005]: refutable pattern in local binding: `(std::i32::MIN..=0i32, _)` not covered
  --> $DIR/refutable-pattern-errors.rs:5:9
   |
LL |     let (1, (Some(1), 2..=3)) = (1, (None, 2));
   |         ^^^^^^^^^^^^^^^^^^^^^ pattern `(std::i32::MIN..=0i32, _)` not covered
=======
error[E0005]: refutable pattern in local binding: `(std::i32::MIN..=0i32, _)` and `(2i32..=std::i32::MAX, _)` not covered
  --> $DIR/refutable-pattern-errors.rs:7:9
   |
LL |     let (1, (Some(1), 2..=3)) = (1, (None, 2));
   |         ^^^^^^^^^^^^^^^^^^^^^ patterns `(std::i32::MIN..=0i32, _)` and `(2i32..=std::i32::MAX, _)` not covered
>>>>>>> 8cd2c99a

error: aborting due to 2 previous errors

For more information about this error, try `rustc --explain E0005`.<|MERGE_RESOLUTION|>--- conflicted
+++ resolved
@@ -4,19 +4,11 @@
 LL | fn func((1, (Some(1), 2..=3)): (isize, (Option<isize>, isize))) { }
    |         ^^^^^^^^^^^^^^^^^^^^^ pattern `(_, _)` not covered
 
-<<<<<<< HEAD
-error[E0005]: refutable pattern in local binding: `(std::i32::MIN..=0i32, _)` not covered
-  --> $DIR/refutable-pattern-errors.rs:5:9
-   |
-LL |     let (1, (Some(1), 2..=3)) = (1, (None, 2));
-   |         ^^^^^^^^^^^^^^^^^^^^^ pattern `(std::i32::MIN..=0i32, _)` not covered
-=======
 error[E0005]: refutable pattern in local binding: `(std::i32::MIN..=0i32, _)` and `(2i32..=std::i32::MAX, _)` not covered
   --> $DIR/refutable-pattern-errors.rs:7:9
    |
 LL |     let (1, (Some(1), 2..=3)) = (1, (None, 2));
    |         ^^^^^^^^^^^^^^^^^^^^^ patterns `(std::i32::MIN..=0i32, _)` and `(2i32..=std::i32::MAX, _)` not covered
->>>>>>> 8cd2c99a
 
 error: aborting due to 2 previous errors
 
