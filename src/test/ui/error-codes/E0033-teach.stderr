--- conflicted
+++ resolved
@@ -7,18 +7,11 @@
 error[E0038]: the trait `SomeTrait` cannot be made into an object
   --> $DIR/E0033-teach.rs:8:20
    |
-<<<<<<< HEAD
-LL |     let trait_obj: &dyn SomeTrait = SomeTrait;
-   |                    ^^^^^^^^^^^^^^ the trait `SomeTrait` cannot be made into an object
-   |
-   = note: method `foo` has no receiver
-=======
 LL |     fn foo();
    |        --- associated function `foo` has no `self` parameter
 ...
 LL |     let trait_obj: &dyn SomeTrait = SomeTrait;
    |                    ^^^^^^^^^^^^^^ the trait `SomeTrait` cannot be made into an object
->>>>>>> 8cd2c99a
 
 error[E0033]: type `&dyn SomeTrait` cannot be dereferenced
   --> $DIR/E0033-teach.rs:12:9
