error[E0038]: the trait `Trait` cannot be made into an object
  --> $DIR/E0038.rs:5:1
   |
<<<<<<< HEAD
LL | fn call_foo(x: Box<dyn Trait>) {
   | ^^^^^^^^^^^^^^^^^^^^^^^^^^^^^^ the trait `Trait` cannot be made into an object
   |
   = note: method `foo` references the `Self` type in its arguments or return type
=======
LL |     fn foo(&self) -> Self;
   |        --- method `foo` references the `Self` type in its parameters or return type
...
LL | fn call_foo(x: Box<dyn Trait>) {
   | ^^^^^^^^^^^^^^^^^^^^^^^^^^^^^^ the trait `Trait` cannot be made into an object
>>>>>>> 8cd2c99a

error: aborting due to previous error

For more information about this error, try `rustc --explain E0038`.<|MERGE_RESOLUTION|>--- conflicted
+++ resolved
@@ -1,18 +1,11 @@
 error[E0038]: the trait `Trait` cannot be made into an object
   --> $DIR/E0038.rs:5:1
    |
-<<<<<<< HEAD
-LL | fn call_foo(x: Box<dyn Trait>) {
-   | ^^^^^^^^^^^^^^^^^^^^^^^^^^^^^^ the trait `Trait` cannot be made into an object
-   |
-   = note: method `foo` references the `Self` type in its arguments or return type
-=======
 LL |     fn foo(&self) -> Self;
    |        --- method `foo` references the `Self` type in its parameters or return type
 ...
 LL | fn call_foo(x: Box<dyn Trait>) {
    | ^^^^^^^^^^^^^^^^^^^^^^^^^^^^^^ the trait `Trait` cannot be made into an object
->>>>>>> 8cd2c99a
 
 error: aborting due to previous error
 
