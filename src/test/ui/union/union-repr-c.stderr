--- conflicted
+++ resolved
@@ -10,10 +10,7 @@
 LL | #![deny(improper_ctypes)]
    |         ^^^^^^^^^^^^^^^
    = help: consider adding a `#[repr(C)]` or `#[repr(transparent)]` attribute to this union
-<<<<<<< HEAD
-=======
    = note: this union has unspecified layout
->>>>>>> 8cd2c99a
 note: type defined here
   --> $DIR/union-repr-c.rs:9:1
    |
