// aux-build:two_macros.rs

#![feature(macro_reexport)] //~ ERROR feature has been removed

<<<<<<< HEAD
#[macro_reexport(macro_one)] //~ ERROR cannot find attribute macro `macro_reexport` in this scope
=======
#[macro_reexport(macro_one)] //~ ERROR cannot find attribute `macro_reexport` in this scope
>>>>>>> 8cd2c99a
extern crate two_macros;

fn main() {}<|MERGE_RESOLUTION|>--- conflicted
+++ resolved
@@ -2,11 +2,7 @@
 
 #![feature(macro_reexport)] //~ ERROR feature has been removed
 
-<<<<<<< HEAD
-#[macro_reexport(macro_one)] //~ ERROR cannot find attribute macro `macro_reexport` in this scope
-=======
 #[macro_reexport(macro_one)] //~ ERROR cannot find attribute `macro_reexport` in this scope
->>>>>>> 8cd2c99a
 extern crate two_macros;
 
 fn main() {}