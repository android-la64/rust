--- conflicted
+++ resolved
@@ -5,8 +5,4 @@
    |     ^^^^^^^^^^^^^^^^^^^^^^^^^^
    |
    = note: expanding `println! { "Hello, World!" }`
-<<<<<<< HEAD
-   = note: to `{ $crate :: io :: _print (format_args_nl ! ("Hello, World!")) ; }`
-=======
    = note: to `{ $crate :: io :: _print ($crate :: format_args_nl ! ("Hello, World!")) ; }`
->>>>>>> 8cd2c99a
