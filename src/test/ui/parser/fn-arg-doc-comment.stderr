error: attributes cannot be applied to a function parameter's type
<<<<<<< HEAD
  --> $DIR/fn-arg-doc-comment.rs:16:12
=======
  --> $DIR/fn-arg-doc-comment.rs:12:12
>>>>>>> 8cd2c99a
   |
LL | fn bar(id: #[allow(dead_code)] i32) {}
   |            ^^^^^^^^^^^^^^^^^^^ attributes are not allowed here

error: documentation comments cannot be applied to function parameters
  --> $DIR/fn-arg-doc-comment.rs:2:5
   |
LL |     /// Comment
   |     ^^^^^^^^^^^ doc comments are not allowed here

error: documentation comments cannot be applied to function parameters
<<<<<<< HEAD
  --> $DIR/fn-arg-doc-comment.rs:8:5
=======
  --> $DIR/fn-arg-doc-comment.rs:6:5
>>>>>>> 8cd2c99a
   |
LL |     /// Other
   |     ^^^^^^^^^ doc comments are not allowed here

<<<<<<< HEAD
error[E0658]: attributes on function parameters are unstable
  --> $DIR/fn-arg-doc-comment.rs:2:5
   |
LL |     /// Comment
   |     ^^^^^^^^^^^
   |
   = note: for more information, see https://github.com/rust-lang/rust/issues/60406
   = help: add `#![feature(param_attrs)]` to the crate attributes to enable

error[E0658]: attributes on function parameters are unstable
  --> $DIR/fn-arg-doc-comment.rs:8:5
   |
LL |     /// Other
   |     ^^^^^^^^^
   |
   = note: for more information, see https://github.com/rust-lang/rust/issues/60406
   = help: add `#![feature(param_attrs)]` to the crate attributes to enable

=======
>>>>>>> 8cd2c99a
error[E0308]: mismatched types
  --> $DIR/fn-arg-doc-comment.rs:18:7
   |
LL |     f("", "");
   |       ^^ expected u8, found reference
   |
   = note: expected type `u8`
              found type `&'static str`

error[E0308]: mismatched types
  --> $DIR/fn-arg-doc-comment.rs:18:11
   |
LL |     f("", "");
   |           ^^ expected u8, found reference
   |
   = note: expected type `u8`
              found type `&'static str`

error[E0308]: mismatched types
<<<<<<< HEAD
  --> $DIR/fn-arg-doc-comment.rs:29:9
=======
  --> $DIR/fn-arg-doc-comment.rs:25:9
>>>>>>> 8cd2c99a
   |
LL |     bar("");
   |         ^^ expected i32, found reference
   |
   = note: expected type `i32`
              found type `&'static str`

error: aborting due to 6 previous errors

Some errors have detailed explanations: E0308, E0658.
For more information about an error, try `rustc --explain E0308`.<|MERGE_RESOLUTION|>--- conflicted
+++ resolved
@@ -1,9 +1,5 @@
 error: attributes cannot be applied to a function parameter's type
-<<<<<<< HEAD
-  --> $DIR/fn-arg-doc-comment.rs:16:12
-=======
   --> $DIR/fn-arg-doc-comment.rs:12:12
->>>>>>> 8cd2c99a
    |
 LL | fn bar(id: #[allow(dead_code)] i32) {}
    |            ^^^^^^^^^^^^^^^^^^^ attributes are not allowed here
@@ -15,36 +11,11 @@
    |     ^^^^^^^^^^^ doc comments are not allowed here
 
 error: documentation comments cannot be applied to function parameters
-<<<<<<< HEAD
-  --> $DIR/fn-arg-doc-comment.rs:8:5
-=======
   --> $DIR/fn-arg-doc-comment.rs:6:5
->>>>>>> 8cd2c99a
    |
 LL |     /// Other
    |     ^^^^^^^^^ doc comments are not allowed here
 
-<<<<<<< HEAD
-error[E0658]: attributes on function parameters are unstable
-  --> $DIR/fn-arg-doc-comment.rs:2:5
-   |
-LL |     /// Comment
-   |     ^^^^^^^^^^^
-   |
-   = note: for more information, see https://github.com/rust-lang/rust/issues/60406
-   = help: add `#![feature(param_attrs)]` to the crate attributes to enable
-
-error[E0658]: attributes on function parameters are unstable
-  --> $DIR/fn-arg-doc-comment.rs:8:5
-   |
-LL |     /// Other
-   |     ^^^^^^^^^
-   |
-   = note: for more information, see https://github.com/rust-lang/rust/issues/60406
-   = help: add `#![feature(param_attrs)]` to the crate attributes to enable
-
-=======
->>>>>>> 8cd2c99a
 error[E0308]: mismatched types
   --> $DIR/fn-arg-doc-comment.rs:18:7
    |
@@ -64,11 +35,7 @@
               found type `&'static str`
 
 error[E0308]: mismatched types
-<<<<<<< HEAD
-  --> $DIR/fn-arg-doc-comment.rs:29:9
-=======
   --> $DIR/fn-arg-doc-comment.rs:25:9
->>>>>>> 8cd2c99a
    |
 LL |     bar("");
    |         ^^ expected i32, found reference
@@ -78,5 +45,4 @@
 
 error: aborting due to 6 previous errors
 
-Some errors have detailed explanations: E0308, E0658.
-For more information about an error, try `rustc --explain E0308`.+For more information about this error, try `rustc --explain E0308`.