error: expected one of `:`, `@`, or `|`, found `bar`
  --> $DIR/inverted-parameters.rs:4:24
   |
LL |     fn foo(&self, &str bar) {}
   |                   -----^^^
   |                   |    |
   |                   |    expected one of `:`, `@`, or `|` here
   |                   help: declare the type after the parameter binding: `<identifier>: <type>`

error: expected one of `:`, `@`, or `|`, found `quux`
  --> $DIR/inverted-parameters.rs:10:10
   |
LL | fn baz(S quux, xyzzy: i32) {}
   |        --^^^^
   |        | |
   |        | expected one of `:`, `@`, or `|` here
   |        help: declare the type after the parameter binding: `<identifier>: <type>`

error: expected one of `:`, `@`, or `|`, found `a`
  --> $DIR/inverted-parameters.rs:15:12
   |
LL | fn one(i32 a b) {}
   |            ^ expected one of `:`, `@`, or `|` here

error: expected one of `:` or `|`, found `(`
  --> $DIR/inverted-parameters.rs:18:23
   |
LL | fn pattern((i32, i32) (a, b)) {}
   |                       ^ expected one of `:` or `|` here

error: expected one of `:`, `@`, or `|`, found `)`
  --> $DIR/inverted-parameters.rs:21:12
   |
LL | fn fizz(i32) {}
<<<<<<< HEAD
   |            ^ expected one of `:` or `@` here
=======
   |            ^ expected one of `:`, `@`, or `|` here
>>>>>>> 8cd2c99a
   |
   = note: anonymous parameters are removed in the 2018 edition (see RFC 1685)
help: if this was a parameter name, give it a type
   |
LL | fn fizz(i32: TypeName) {}
   |         ^^^^^^^^^^^^^
help: if this is a type, explicitly ignore the parameter name
   |
LL | fn fizz(_: i32) {}
   |         ^^^^^^

<<<<<<< HEAD
error: expected one of `:` or `@`, found `S`
=======
error: expected one of `:`, `@`, or `|`, found `S`
>>>>>>> 8cd2c99a
  --> $DIR/inverted-parameters.rs:26:23
   |
LL | fn missing_colon(quux S) {}
   |                  -----^
   |                  |    |
   |                  |    expected one of `:`, `@`, or `|` here
   |                  help: declare the type after the parameter binding: `<identifier>: <type>`

error: aborting due to 6 previous errors
<|MERGE_RESOLUTION|>--- conflicted
+++ resolved
@@ -32,11 +32,7 @@
   --> $DIR/inverted-parameters.rs:21:12
    |
 LL | fn fizz(i32) {}
-<<<<<<< HEAD
-   |            ^ expected one of `:` or `@` here
-=======
    |            ^ expected one of `:`, `@`, or `|` here
->>>>>>> 8cd2c99a
    |
    = note: anonymous parameters are removed in the 2018 edition (see RFC 1685)
 help: if this was a parameter name, give it a type
@@ -48,11 +44,7 @@
 LL | fn fizz(_: i32) {}
    |         ^^^^^^
 
-<<<<<<< HEAD
-error: expected one of `:` or `@`, found `S`
-=======
 error: expected one of `:`, `@`, or `|`, found `S`
->>>>>>> 8cd2c99a
   --> $DIR/inverted-parameters.rs:26:23
    |
 LL | fn missing_colon(quux S) {}
