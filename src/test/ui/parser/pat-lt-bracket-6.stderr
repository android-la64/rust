<<<<<<< HEAD
error: expected one of `)`, `,`, or `@`, found `[`
=======
error: expected one of `)`, `,`, `@`, or `|`, found `[`
>>>>>>> 8cd2c99a
  --> $DIR/pat-lt-bracket-6.rs:5:19
   |
LL |     let Test(&desc[..]) = x;
   |                   ^ expected one of `)`, `,`, `@`, or `|` here

error[E0658]: subslice patterns are unstable
  --> $DIR/pat-lt-bracket-6.rs:5:20
   |
LL |     let Test(&desc[..]) = x;
   |                    ^^
   |
   = note: for more information, see https://github.com/rust-lang/rust/issues/62254
   = help: add `#![feature(slice_patterns)]` to the crate attributes to enable

error[E0308]: mismatched types
<<<<<<< HEAD
  --> $DIR/pat-lt-bracket-6.rs:9:30
=======
  --> $DIR/pat-lt-bracket-6.rs:10:30
>>>>>>> 8cd2c99a
   |
LL | const RECOVERY_WITNESS: () = 0;
   |                              ^ expected (), found integer
   |
   = note: expected type `()`
              found type `{integer}`

error: aborting due to 3 previous errors

Some errors have detailed explanations: E0308, E0658.
For more information about an error, try `rustc --explain E0308`.<|MERGE_RESOLUTION|>--- conflicted
+++ resolved
@@ -1,8 +1,4 @@
-<<<<<<< HEAD
-error: expected one of `)`, `,`, or `@`, found `[`
-=======
 error: expected one of `)`, `,`, `@`, or `|`, found `[`
->>>>>>> 8cd2c99a
   --> $DIR/pat-lt-bracket-6.rs:5:19
    |
 LL |     let Test(&desc[..]) = x;
@@ -18,11 +14,7 @@
    = help: add `#![feature(slice_patterns)]` to the crate attributes to enable
 
 error[E0308]: mismatched types
-<<<<<<< HEAD
-  --> $DIR/pat-lt-bracket-6.rs:9:30
-=======
   --> $DIR/pat-lt-bracket-6.rs:10:30
->>>>>>> 8cd2c99a
    |
 LL | const RECOVERY_WITNESS: () = 0;
    |                              ^ expected (), found integer
