<<<<<<< HEAD
error: cannot find derive macro `Send` in this scope
  --> $DIR/deriving-bounds.rs:1:10
   |
LL | #[derive(Send)]
   |          ^^^^
   |
note: unsafe traits like `Send` should be implemented explicitly
  --> $DIR/deriving-bounds.rs:1:10
=======
error: cannot find derive macro `Sync` in this scope
  --> $DIR/deriving-bounds.rs:5:10
>>>>>>> 8cd2c99a
   |
LL | #[derive(Sync)]
   |          ^^^^
<<<<<<< HEAD

error: cannot find derive macro `Sync` in this scope
  --> $DIR/deriving-bounds.rs:5:10
   |
LL | #[derive(Sync)]
   |          ^^^^
=======
>>>>>>> 8cd2c99a
   |
note: unsafe traits like `Sync` should be implemented explicitly
  --> $DIR/deriving-bounds.rs:5:10
   |
LL | #[derive(Sync)]
   |          ^^^^

error: cannot find derive macro `Send` in this scope
  --> $DIR/deriving-bounds.rs:1:10
   |
LL | #[derive(Send)]
   |          ^^^^
   |
note: unsafe traits like `Send` should be implemented explicitly
  --> $DIR/deriving-bounds.rs:1:10
   |
LL | #[derive(Send)]
   |          ^^^^

error: aborting due to 2 previous errors
<|MERGE_RESOLUTION|>--- conflicted
+++ resolved
@@ -1,28 +1,8 @@
-<<<<<<< HEAD
-error: cannot find derive macro `Send` in this scope
-  --> $DIR/deriving-bounds.rs:1:10
-   |
-LL | #[derive(Send)]
-   |          ^^^^
-   |
-note: unsafe traits like `Send` should be implemented explicitly
-  --> $DIR/deriving-bounds.rs:1:10
-=======
-error: cannot find derive macro `Sync` in this scope
-  --> $DIR/deriving-bounds.rs:5:10
->>>>>>> 8cd2c99a
-   |
-LL | #[derive(Sync)]
-   |          ^^^^
-<<<<<<< HEAD
-
 error: cannot find derive macro `Sync` in this scope
   --> $DIR/deriving-bounds.rs:5:10
    |
 LL | #[derive(Sync)]
    |          ^^^^
-=======
->>>>>>> 8cd2c99a
    |
 note: unsafe traits like `Sync` should be implemented explicitly
   --> $DIR/deriving-bounds.rs:5:10
