// ignore-tidy-linelength
// revisions: legacy v0
//[legacy]compile-flags: -Z symbol-mangling-version=legacy
    //[v0]compile-flags: -Z symbol-mangling-version=v0

#![feature(optin_builtin_traits, rustc_attrs)]
#![allow(dead_code)]

mod foo {
    pub struct Foo { x: u32 }

    impl Foo {
        #[rustc_symbol_name]
        //[legacy]~^ ERROR symbol-name(_ZN5impl13foo3Foo3bar
        //[legacy]~| ERROR demangling(impl1::foo::Foo::bar
        //[legacy]~| ERROR demangling-alt(impl1::foo::Foo::bar)
         //[v0]~^^^^ ERROR symbol-name(_RNvMNtCs4fqI2P2rA04_5impl13fooNtB2_3Foo3bar)
            //[v0]~| ERROR demangling(<impl1[317d481089b8c8fe]::foo::Foo>::bar)
            //[v0]~| ERROR demangling-alt(<impl1::foo::Foo>::bar)
        #[rustc_def_path]
        //[legacy]~^ ERROR def-path(foo::Foo::bar)
           //[v0]~^^ ERROR def-path(foo::Foo::bar)
        fn bar() { }
    }
}

mod bar {
    use foo::Foo;

    impl Foo {
        #[rustc_symbol_name]
        //[legacy]~^ ERROR symbol-name(_ZN5impl13bar33_$LT$impl$u20$impl1..foo..Foo$GT$3baz
        //[legacy]~| ERROR demangling(impl1::bar::<impl impl1::foo::Foo>::baz
        //[legacy]~| ERROR demangling-alt(impl1::bar::<impl impl1::foo::Foo>::baz)
         //[v0]~^^^^ ERROR symbol-name(_RNvMNtCs4fqI2P2rA04_5impl13barNtNtB4_3foo3Foo3baz)
            //[v0]~| ERROR demangling(<impl1[317d481089b8c8fe]::foo::Foo>::baz)
            //[v0]~| ERROR demangling-alt(<impl1::foo::Foo>::baz)
        #[rustc_def_path]
        //[legacy]~^ ERROR def-path(bar::<impl foo::Foo>::baz)
           //[v0]~^^ ERROR def-path(bar::<impl foo::Foo>::baz)
        fn baz() { }
    }
}

trait Foo {
    type Assoc;
}

auto trait AutoTrait {}

fn main() {
    // Test closure mangling, and disambiguators.
    || {};
    || {
        trait Bar {
            fn method(&self) {}
        }

        // Test type mangling, by putting them in an `impl` header.
        // FIXME(eddyb) test C varargs when `core::ffi::VaListImpl` stops leaking into the signature
        // (which is a problem because `core` has an unpredictable hash) - see also #44930.
        impl Bar for [&'_ (dyn Foo<Assoc = extern fn(&u8, /*...*/)> + AutoTrait); 3] {
            #[rustc_symbol_name]
            //[legacy]~^ ERROR symbol-name(_ZN198_$LT$$u5b$$RF$dyn$u20$impl1..Foo$u2b$Assoc$u20$$u3d$$u20$extern$u20$$u22$C$u22$$u20$fn$LP$$RF$u8$RP$$u2b$impl1..AutoTrait$u3b$$u20$_$u5d$$u20$as$u20$impl1..main..$u7b$$u7b$closure$u7d$$u7d$..Bar$GT$6method
            //[legacy]~| ERROR demangling(<[&dyn impl1::Foo+Assoc = extern "C" fn(&u8)+impl1::AutoTrait; _] as impl1::main::{{closure}}::Bar>::method
            //[legacy]~| ERROR demangling-alt(<[&dyn impl1::Foo+Assoc = extern "C" fn(&u8)+impl1::AutoTrait; _] as impl1::main::{{closure}}::Bar>::method)
<<<<<<< HEAD
             //[v0]~^^^^ ERROR symbol-name(_RNvXNCNvCs4fqI2P2rA04_5impl14mains_0ARDNtB6_3Foop5AssocFG0_KCRL0_hEuNtB6_9AutoTraitEL_j3_NtB2_3Bar6method)
                //[v0]~| ERROR demangling(<[&dyn impl1[317d481089b8c8fe]::Foo<Assoc = for<'a, 'b> extern "C" fn(&'b u8)> + impl1[317d481089b8c8fe]::AutoTrait; 3: usize] as impl1[317d481089b8c8fe]::main::{closure#1}::Bar>::method)
                //[v0]~| ERROR demangling-alt(<[&dyn impl1::Foo<Assoc = for<'a, 'b> extern "C" fn(&'b u8)> + impl1::AutoTrait; 3] as impl1::main::{closure#1}::Bar>::method)
=======
             //[v0]~^^^^ ERROR symbol-name(_RNvXNCNvCs4fqI2P2rA04_5impl14mains_0ARDNtB6_3Foop5AssocFG_KCRL0_hEuNtB6_9AutoTraitEL_j3_NtB2_3Bar6method)
                //[v0]~| ERROR demangling(<[&dyn impl1[317d481089b8c8fe]::Foo<Assoc = for<'a> extern "C" fn(&'a u8)> + impl1[317d481089b8c8fe]::AutoTrait; 3: usize] as impl1[317d481089b8c8fe]::main::{closure#1}::Bar>::method)
                //[v0]~| ERROR demangling-alt(<[&dyn impl1::Foo<Assoc = for<'a> extern "C" fn(&'a u8)> + impl1::AutoTrait; 3] as impl1::main::{closure#1}::Bar>::method)
>>>>>>> 8cd2c99a
            #[rustc_def_path]
            //[legacy]~^ ERROR def-path(<[&dyn Foo<Assoc = for<'r> extern "C" fn(&'r u8)> + AutoTrait; _] as main::{{closure}}#1::Bar>::method)
               //[v0]~^^ ERROR def-path(<[&dyn Foo<Assoc = for<'r> extern "C" fn(&'r u8)> + AutoTrait; _] as main::{{closure}}#1::Bar>::method)
            fn method(&self) {}
        }
    };
}<|MERGE_RESOLUTION|>--- conflicted
+++ resolved
@@ -64,15 +64,9 @@
             //[legacy]~^ ERROR symbol-name(_ZN198_$LT$$u5b$$RF$dyn$u20$impl1..Foo$u2b$Assoc$u20$$u3d$$u20$extern$u20$$u22$C$u22$$u20$fn$LP$$RF$u8$RP$$u2b$impl1..AutoTrait$u3b$$u20$_$u5d$$u20$as$u20$impl1..main..$u7b$$u7b$closure$u7d$$u7d$..Bar$GT$6method
             //[legacy]~| ERROR demangling(<[&dyn impl1::Foo+Assoc = extern "C" fn(&u8)+impl1::AutoTrait; _] as impl1::main::{{closure}}::Bar>::method
             //[legacy]~| ERROR demangling-alt(<[&dyn impl1::Foo+Assoc = extern "C" fn(&u8)+impl1::AutoTrait; _] as impl1::main::{{closure}}::Bar>::method)
-<<<<<<< HEAD
-             //[v0]~^^^^ ERROR symbol-name(_RNvXNCNvCs4fqI2P2rA04_5impl14mains_0ARDNtB6_3Foop5AssocFG0_KCRL0_hEuNtB6_9AutoTraitEL_j3_NtB2_3Bar6method)
-                //[v0]~| ERROR demangling(<[&dyn impl1[317d481089b8c8fe]::Foo<Assoc = for<'a, 'b> extern "C" fn(&'b u8)> + impl1[317d481089b8c8fe]::AutoTrait; 3: usize] as impl1[317d481089b8c8fe]::main::{closure#1}::Bar>::method)
-                //[v0]~| ERROR demangling-alt(<[&dyn impl1::Foo<Assoc = for<'a, 'b> extern "C" fn(&'b u8)> + impl1::AutoTrait; 3] as impl1::main::{closure#1}::Bar>::method)
-=======
              //[v0]~^^^^ ERROR symbol-name(_RNvXNCNvCs4fqI2P2rA04_5impl14mains_0ARDNtB6_3Foop5AssocFG_KCRL0_hEuNtB6_9AutoTraitEL_j3_NtB2_3Bar6method)
                 //[v0]~| ERROR demangling(<[&dyn impl1[317d481089b8c8fe]::Foo<Assoc = for<'a> extern "C" fn(&'a u8)> + impl1[317d481089b8c8fe]::AutoTrait; 3: usize] as impl1[317d481089b8c8fe]::main::{closure#1}::Bar>::method)
                 //[v0]~| ERROR demangling-alt(<[&dyn impl1::Foo<Assoc = for<'a> extern "C" fn(&'a u8)> + impl1::AutoTrait; 3] as impl1::main::{closure#1}::Bar>::method)
->>>>>>> 8cd2c99a
             #[rustc_def_path]
             //[legacy]~^ ERROR def-path(<[&dyn Foo<Assoc = for<'r> extern "C" fn(&'r u8)> + AutoTrait; _] as main::{{closure}}#1::Bar>::method)
                //[v0]~^^ ERROR def-path(<[&dyn Foo<Assoc = for<'r> extern "C" fn(&'r u8)> + AutoTrait; _] as main::{{closure}}#1::Bar>::method)
