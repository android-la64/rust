--- conflicted
+++ resolved
@@ -2,11 +2,7 @@
   --> $DIR/anon-params-denied-2018.rs:6:15
    |
 LL |     fn foo(i32);
-<<<<<<< HEAD
-   |               ^ expected one of `:` or `@` here
-=======
    |               ^ expected one of `:`, `@`, or `|` here
->>>>>>> 8cd2c99a
    |
    = note: anonymous parameters are removed in the 2018 edition (see RFC 1685)
 help: if this was a parameter name, give it a type
@@ -22,11 +18,7 @@
   --> $DIR/anon-params-denied-2018.rs:8:36
    |
 LL |     fn bar_with_default_impl(String, String) {}
-<<<<<<< HEAD
-   |                                    ^ expected one of `:` or `@` here
-=======
    |                                    ^ expected one of `:`, `@`, or `|` here
->>>>>>> 8cd2c99a
    |
    = note: anonymous parameters are removed in the 2018 edition (see RFC 1685)
 help: if this was a parameter name, give it a type
@@ -38,19 +30,11 @@
 LL |     fn bar_with_default_impl(_: String, String) {}
    |                              ^^^^^^^^^
 
-<<<<<<< HEAD
-error: expected one of `:` or `@`, found `)`
-  --> $DIR/anon-params-denied-2018.rs:8:44
-   |
-LL |     fn bar_with_default_impl(String, String) {}
-   |                                            ^ expected one of `:` or `@` here
-=======
 error: expected one of `:`, `@`, or `|`, found `)`
   --> $DIR/anon-params-denied-2018.rs:8:44
    |
 LL |     fn bar_with_default_impl(String, String) {}
    |                                            ^ expected one of `:`, `@`, or `|` here
->>>>>>> 8cd2c99a
    |
    = note: anonymous parameters are removed in the 2018 edition (see RFC 1685)
 help: if this was a parameter name, give it a type
@@ -62,19 +46,11 @@
 LL |     fn bar_with_default_impl(String, _: String) {}
    |                                      ^^^^^^^^^
 
-<<<<<<< HEAD
-error: expected one of `:` or `@`, found `,`
-  --> $DIR/anon-params-denied-2018.rs:13:22
-   |
-LL |     fn baz(a:usize, b, c: usize) -> usize {
-   |                      ^ expected one of `:` or `@` here
-=======
 error: expected one of `:`, `@`, or `|`, found `,`
   --> $DIR/anon-params-denied-2018.rs:13:22
    |
 LL |     fn baz(a:usize, b, c: usize) -> usize {
    |                      ^ expected one of `:`, `@`, or `|` here
->>>>>>> 8cd2c99a
    |
    = note: anonymous parameters are removed in the 2018 edition (see RFC 1685)
 help: if this was a parameter name, give it a type
