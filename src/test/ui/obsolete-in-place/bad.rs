// Check that `<-` and `in` syntax gets a hard error.

fn foo() {
    let (x, y) = (0, 0);
<<<<<<< HEAD
    x <- y; //~ ERROR expected one of
=======
    x <- y; //~ ERROR unexpected token: `<-`
>>>>>>> 8cd2c99a
}

fn main() {
    let (foo, bar) = (0, 0);
    in(foo) { bar }; //~ ERROR expected expression, found keyword `in`
}<|MERGE_RESOLUTION|>--- conflicted
+++ resolved
@@ -2,11 +2,7 @@
 
 fn foo() {
     let (x, y) = (0, 0);
-<<<<<<< HEAD
-    x <- y; //~ ERROR expected one of
-=======
     x <- y; //~ ERROR unexpected token: `<-`
->>>>>>> 8cd2c99a
 }
 
 fn main() {
