--- conflicted
+++ resolved
@@ -115,18 +115,9 @@
    |     ^^ -------------- found signature of `fn((), ()) -> _`
    |     |
    |     expected signature of `for<'r> fn(&'r (), std::boxed::Box<(dyn for<'s> std::ops::Fn(&'s ()) + 'static)>) -> _`
-<<<<<<< HEAD
-   |
-note: required by `g1`
-  --> $DIR/anonymous-higher-ranked-lifetime.rs:34:1
-   |
-LL | fn g1<F>(_: F) where F: Fn(&(), Box<dyn Fn(&())>) {}
-   | ^^^^^^^^^^^^^^^^^^^^^^^^^^^^^^^^^^^^^^^^^^^^^^^^^
-=======
 ...
 LL | fn g1<F>(_: F) where F: Fn(&(), Box<dyn Fn(&())>) {}
    |    --                   ------------------------- required by this bound in `g1`
->>>>>>> 8cd2c99a
 
 error[E0631]: type mismatch in closure arguments
   --> $DIR/anonymous-higher-ranked-lifetime.rs:12:5
@@ -135,18 +126,9 @@
    |     ^^ -------------- found signature of `fn((), ()) -> _`
    |     |
    |     expected signature of `fn(&(), std::boxed::Box<(dyn for<'r> std::ops::Fn(&'r ()) + 'static)>) -> _`
-<<<<<<< HEAD
-   |
-note: required by `g1`
-  --> $DIR/anonymous-higher-ranked-lifetime.rs:34:1
-   |
-LL | fn g1<F>(_: F) where F: Fn(&(), Box<dyn Fn(&())>) {}
-   | ^^^^^^^^^^^^^^^^^^^^^^^^^^^^^^^^^^^^^^^^^^^^^^^^^
-=======
 ...
 LL | fn g1<F>(_: F) where F: Fn(&(), Box<dyn Fn(&())>) {}
    |    --                   ------------------------- required by this bound in `g1`
->>>>>>> 8cd2c99a
 
 error[E0631]: type mismatch in closure arguments
   --> $DIR/anonymous-higher-ranked-lifetime.rs:14:5
@@ -177,18 +159,9 @@
    |     ^^ -------------- found signature of `fn((), ()) -> _`
    |     |
    |     expected signature of `for<'s> fn(&'s (), std::boxed::Box<(dyn for<'r> std::ops::Fn(&'r ()) + 'static)>) -> _`
-<<<<<<< HEAD
-   |
-note: required by `g3`
-  --> $DIR/anonymous-higher-ranked-lifetime.rs:36:1
-   |
-LL | fn g3<F>(_: F) where F: for<'s> Fn(&'s (), Box<dyn Fn(&())>) {}
-   | ^^^^^^^^^^^^^^^^^^^^^^^^^^^^^^^^^^^^^^^^^^^^^^^^^^^^^^^^^^^^
-=======
 ...
 LL | fn g3<F>(_: F) where F: for<'s> Fn(&'s (), Box<dyn Fn(&())>) {}
    |    --                   ------------------------------------ required by this bound in `g3`
->>>>>>> 8cd2c99a
 
 error[E0631]: type mismatch in closure arguments
   --> $DIR/anonymous-higher-ranked-lifetime.rs:16:5
@@ -197,18 +170,9 @@
    |     ^^ -------------- found signature of `fn((), ()) -> _`
    |     |
    |     expected signature of `fn(&'s (), std::boxed::Box<(dyn for<'r> std::ops::Fn(&'r ()) + 'static)>) -> _`
-<<<<<<< HEAD
-   |
-note: required by `g3`
-  --> $DIR/anonymous-higher-ranked-lifetime.rs:36:1
-   |
-LL | fn g3<F>(_: F) where F: for<'s> Fn(&'s (), Box<dyn Fn(&())>) {}
-   | ^^^^^^^^^^^^^^^^^^^^^^^^^^^^^^^^^^^^^^^^^^^^^^^^^^^^^^^^^^^^
-=======
 ...
 LL | fn g3<F>(_: F) where F: for<'s> Fn(&'s (), Box<dyn Fn(&())>) {}
    |    --                           ---------------------------- required by this bound in `g3`
->>>>>>> 8cd2c99a
 
 error[E0631]: type mismatch in closure arguments
   --> $DIR/anonymous-higher-ranked-lifetime.rs:18:5
@@ -239,18 +203,9 @@
    |     ^^ ---------------------------- found signature of `fn((), (), (), ()) -> _`
    |     |
    |     expected signature of `for<'r, 's> fn(&'r (), std::boxed::Box<(dyn for<'t0> std::ops::Fn(&'t0 ()) + 'static)>, &'s (), for<'t0, 't1> fn(&'t0 (), &'t1 ())) -> _`
-<<<<<<< HEAD
-   |
-note: required by `h1`
-  --> $DIR/anonymous-higher-ranked-lifetime.rs:40:1
-   |
-LL | fn h1<F>(_: F) where F: Fn(&(), Box<dyn Fn(&())>, &(), fn(&(), &())) {}
-   | ^^^^^^^^^^^^^^^^^^^^^^^^^^^^^^^^^^^^^^^^^^^^^^^^^^^^^^^^^^^^^^^^^^^^
-=======
 ...
 LL | fn h1<F>(_: F) where F: Fn(&(), Box<dyn Fn(&())>, &(), fn(&(), &())) {}
    |    --                   -------------------------------------------- required by this bound in `h1`
->>>>>>> 8cd2c99a
 
 error[E0631]: type mismatch in closure arguments
   --> $DIR/anonymous-higher-ranked-lifetime.rs:20:5
@@ -259,18 +214,9 @@
    |     ^^ ---------------------------- found signature of `fn((), (), (), ()) -> _`
    |     |
    |     expected signature of `fn(&(), std::boxed::Box<(dyn for<'r> std::ops::Fn(&'r ()) + 'static)>, &(), for<'r, 's> fn(&'r (), &'s ())) -> _`
-<<<<<<< HEAD
-   |
-note: required by `h1`
-  --> $DIR/anonymous-higher-ranked-lifetime.rs:40:1
-   |
-LL | fn h1<F>(_: F) where F: Fn(&(), Box<dyn Fn(&())>, &(), fn(&(), &())) {}
-   | ^^^^^^^^^^^^^^^^^^^^^^^^^^^^^^^^^^^^^^^^^^^^^^^^^^^^^^^^^^^^^^^^^^^^
-=======
 ...
 LL | fn h1<F>(_: F) where F: Fn(&(), Box<dyn Fn(&())>, &(), fn(&(), &())) {}
    |    --                   -------------------------------------------- required by this bound in `h1`
->>>>>>> 8cd2c99a
 
 error[E0631]: type mismatch in closure arguments
   --> $DIR/anonymous-higher-ranked-lifetime.rs:22:5
@@ -279,18 +225,9 @@
    |     ^^ ---------------------------- found signature of `fn((), (), (), ()) -> _`
    |     |
    |     expected signature of `for<'r, 't0> fn(&'r (), std::boxed::Box<(dyn for<'s> std::ops::Fn(&'s ()) + 'static)>, &'t0 (), for<'s, 't1> fn(&'s (), &'t1 ())) -> _`
-<<<<<<< HEAD
-   |
-note: required by `h2`
-  --> $DIR/anonymous-higher-ranked-lifetime.rs:41:1
-   |
-LL | fn h2<F>(_: F) where F: for<'t0> Fn(&(), Box<dyn Fn(&())>, &'t0 (), fn(&(), &())) {}
-   | ^^^^^^^^^^^^^^^^^^^^^^^^^^^^^^^^^^^^^^^^^^^^^^^^^^^^^^^^^^^^^^^^^^^^^^^^^^^^^^^^^
-=======
 ...
 LL | fn h2<F>(_: F) where F: for<'t0> Fn(&(), Box<dyn Fn(&())>, &'t0 (), fn(&(), &())) {}
    |    --                   --------------------------------------------------------- required by this bound in `h2`
->>>>>>> 8cd2c99a
 
 error[E0631]: type mismatch in closure arguments
   --> $DIR/anonymous-higher-ranked-lifetime.rs:22:5
@@ -299,17 +236,8 @@
    |     ^^ ---------------------------- found signature of `fn((), (), (), ()) -> _`
    |     |
    |     expected signature of `fn(&(), std::boxed::Box<(dyn for<'r> std::ops::Fn(&'r ()) + 'static)>, &'t0 (), for<'r, 's> fn(&'r (), &'s ())) -> _`
-<<<<<<< HEAD
-   |
-note: required by `h2`
-  --> $DIR/anonymous-higher-ranked-lifetime.rs:41:1
-   |
-LL | fn h2<F>(_: F) where F: for<'t0> Fn(&(), Box<dyn Fn(&())>, &'t0 (), fn(&(), &())) {}
-   | ^^^^^^^^^^^^^^^^^^^^^^^^^^^^^^^^^^^^^^^^^^^^^^^^^^^^^^^^^^^^^^^^^^^^^^^^^^^^^^^^^
-=======
 ...
 LL | fn h2<F>(_: F) where F: for<'t0> Fn(&(), Box<dyn Fn(&())>, &'t0 (), fn(&(), &())) {}
    |    --                            ------------------------------------------------ required by this bound in `h2`
->>>>>>> 8cd2c99a
 
 error: aborting due to 22 previous errors
