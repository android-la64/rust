error[E0495]: cannot infer an appropriate lifetime due to conflicting requirements
  --> $DIR/regions-nested-fns.rs:5:18
   |
LL |     let mut ay = &y;
   |                  ^^
   |
note: first, the lifetime cannot outlive the anonymous lifetime #2 defined on the body at 7:58...
  --> $DIR/regions-nested-fns.rs:7:58
   |
LL |       ignore::<Box<dyn for<'z> FnMut(&'z isize)>>(Box::new(|z| {
   |  __________________________________________________________^
LL | |         ay = x;
LL | |         ay = &y;
LL | |         ay = z;
LL | |     }));
   | |_____^
note: ...so that reference does not outlive borrowed content
  --> $DIR/regions-nested-fns.rs:10:14
   |
LL |         ay = z;
   |              ^
note: but, the lifetime must be valid for the anonymous lifetime #2 defined on the body at 13:72...
  --> $DIR/regions-nested-fns.rs:13:72
   |
LL |       ignore::< Box<dyn for<'z> FnMut(&'z isize) -> &'z isize>>(Box::new(|z| {
   |  ________________________________________________________________________^
LL | |         if false { return x; }
LL | |         if false { return ay; }
LL | |         return z;
LL | |     }));
   | |_____^
   = note: ...so that the types are compatible:
           expected &isize
              found &isize

error[E0312]: lifetime of reference outlives lifetime of borrowed content...
  --> $DIR/regions-nested-fns.rs:14:27
   |
LL |         if false { return x; }
   |                           ^
   |
note: ...the reference is valid for the anonymous lifetime #2 defined on the body at 13:72...
  --> $DIR/regions-nested-fns.rs:13:72
   |
LL |       ignore::< Box<dyn for<'z> FnMut(&'z isize) -> &'z isize>>(Box::new(|z| {
   |  ________________________________________________________________________^
LL | |         if false { return x; }
LL | |         if false { return ay; }
LL | |         return z;
LL | |     }));
   | |_____^
note: ...but the borrowed content is only valid for the lifetime 'x as defined on the function body at 3:11
  --> $DIR/regions-nested-fns.rs:3:11
   |
LL | fn nested<'x>(x: &'x isize) {
   |           ^^

error: aborting due to 2 previous errors
<<<<<<< HEAD
=======

For more information about this error, try `rustc --explain E0312`.
>>>>>>> 8cd2c99a
<|MERGE_RESOLUTION|>--- conflicted
+++ resolved
@@ -56,8 +56,5 @@
    |           ^^
 
 error: aborting due to 2 previous errors
-<<<<<<< HEAD
-=======
 
-For more information about this error, try `rustc --explain E0312`.
->>>>>>> 8cd2c99a
+For more information about this error, try `rustc --explain E0312`.