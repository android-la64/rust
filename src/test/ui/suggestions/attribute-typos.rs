<<<<<<< HEAD
#[deprcated] //~ ERROR cannot find attribute macro `deprcated` in this scope
fn foo() {}

#[tests] //~ ERROR cannot find attribute macro `tests` in this scope
fn bar() {}

#[rustc_err]
//~^ ERROR cannot find attribute macro `rustc_err` in this scope
=======
#[deprcated] //~ ERROR cannot find attribute `deprcated` in this scope
fn foo() {}

#[tests] //~ ERROR cannot find attribute `tests` in this scope
fn bar() {}

#[rustc_err]
//~^ ERROR cannot find attribute `rustc_err` in this scope
>>>>>>> 8cd2c99a
//~| ERROR attributes starting with `rustc` are reserved for use by the `rustc` compiler

fn main() {}<|MERGE_RESOLUTION|>--- conflicted
+++ resolved
@@ -1,13 +1,3 @@
-<<<<<<< HEAD
-#[deprcated] //~ ERROR cannot find attribute macro `deprcated` in this scope
-fn foo() {}
-
-#[tests] //~ ERROR cannot find attribute macro `tests` in this scope
-fn bar() {}
-
-#[rustc_err]
-//~^ ERROR cannot find attribute macro `rustc_err` in this scope
-=======
 #[deprcated] //~ ERROR cannot find attribute `deprcated` in this scope
 fn foo() {}
 
@@ -16,7 +6,6 @@
 
 #[rustc_err]
 //~^ ERROR cannot find attribute `rustc_err` in this scope
->>>>>>> 8cd2c99a
 //~| ERROR attributes starting with `rustc` are reserved for use by the `rustc` compiler
 
 fn main() {}