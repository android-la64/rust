--- conflicted
+++ resolved
@@ -1,34 +1,20 @@
 error[E0038]: the trait `Bar` cannot be made into an object
   --> $DIR/object-safety-mentions-Self.rs:17:1
    |
-<<<<<<< HEAD
-LL | fn make_bar<T:Bar>(t: &T) -> &dyn Bar {
-   | ^^^^^^^^^^^^^^^^^^^^^^^^^^^^^^^^^^^^^ the trait `Bar` cannot be made into an object
-   |
-   = note: method `bar` references the `Self` type in its arguments or return type
-=======
 LL |     fn bar(&self, x: &Self);
    |        --- method `bar` references the `Self` type in its parameters or return type
 ...
 LL | fn make_bar<T:Bar>(t: &T) -> &dyn Bar {
    | ^^^^^^^^^^^^^^^^^^^^^^^^^^^^^^^^^^^^^ the trait `Bar` cannot be made into an object
->>>>>>> 8cd2c99a
 
 error[E0038]: the trait `Baz` cannot be made into an object
   --> $DIR/object-safety-mentions-Self.rs:22:1
    |
-<<<<<<< HEAD
-LL | fn make_baz<T:Baz>(t: &T) -> &dyn Baz {
-   | ^^^^^^^^^^^^^^^^^^^^^^^^^^^^^^^^^^^^^ the trait `Baz` cannot be made into an object
-   |
-   = note: method `bar` references the `Self` type in its arguments or return type
-=======
 LL |     fn bar(&self) -> Self;
    |        --- method `bar` references the `Self` type in its parameters or return type
 ...
 LL | fn make_baz<T:Baz>(t: &T) -> &dyn Baz {
    | ^^^^^^^^^^^^^^^^^^^^^^^^^^^^^^^^^^^^^ the trait `Baz` cannot be made into an object
->>>>>>> 8cd2c99a
 
 error: aborting due to 2 previous errors
 
