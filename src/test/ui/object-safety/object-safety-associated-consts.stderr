--- conflicted
+++ resolved
@@ -1,18 +1,11 @@
 error[E0038]: the trait `Bar` cannot be made into an object
   --> $DIR/object-safety-associated-consts.rs:9:1
    |
-<<<<<<< HEAD
-LL | fn make_bar<T:Bar>(t: &T) -> &dyn Bar {
-   | ^^^^^^^^^^^^^^^^^^^^^^^^^^^^^^^^^^^^^ the trait `Bar` cannot be made into an object
-   |
-   = note: the trait cannot contain associated consts like `X`
-=======
 LL |     const X: usize;
    |           - the trait cannot contain associated consts like `X`
 ...
 LL | fn make_bar<T:Bar>(t: &T) -> &dyn Bar {
    | ^^^^^^^^^^^^^^^^^^^^^^^^^^^^^^^^^^^^^ the trait `Bar` cannot be made into an object
->>>>>>> 8cd2c99a
 
 error: aborting due to previous error
 
