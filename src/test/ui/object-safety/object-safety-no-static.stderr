--- conflicted
+++ resolved
@@ -1,18 +1,11 @@
 error[E0038]: the trait `Foo` cannot be made into an object
   --> $DIR/object-safety-no-static.rs:8:1
    |
-<<<<<<< HEAD
-LL | fn foo_implicit<T:Foo+'static>(b: Box<T>) -> Box<dyn Foo + 'static> {
-   | ^^^^^^^^^^^^^^^^^^^^^^^^^^^^^^^^^^^^^^^^^^^^^^^^^^^^^^^^^^^^^^^^^^^ the trait `Foo` cannot be made into an object
-   |
-   = note: method `foo` has no receiver
-=======
 LL |     fn foo();
    |        --- associated function `foo` has no `self` parameter
 ...
 LL | fn foo_implicit<T:Foo+'static>(b: Box<T>) -> Box<dyn Foo + 'static> {
    | ^^^^^^^^^^^^^^^^^^^^^^^^^^^^^^^^^^^^^^^^^^^^^^^^^^^^^^^^^^^^^^^^^^^ the trait `Foo` cannot be made into an object
->>>>>>> 8cd2c99a
 
 error: aborting due to previous error
 
