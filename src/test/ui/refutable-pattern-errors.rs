--- conflicted
+++ resolved
@@ -5,9 +5,5 @@
 
 fn main() {
     let (1, (Some(1), 2..=3)) = (1, (None, 2));
-<<<<<<< HEAD
-    //~^ ERROR refutable pattern in local binding: `(std::i32::MIN..=0i32, _)` not covered
-=======
     //~^ ERROR refutable pattern in local binding: `(std::i32::MIN..=0i32, _)` and `(2i32..=std::i32::MAX, _)` not covered
->>>>>>> 8cd2c99a
 }