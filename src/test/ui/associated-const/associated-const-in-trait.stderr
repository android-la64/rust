error[E0038]: the trait `Trait` cannot be made into an object
  --> $DIR/associated-const-in-trait.rs:9:6
   |
<<<<<<< HEAD
LL | impl dyn Trait {
   |      ^^^^^^^^^ the trait `Trait` cannot be made into an object
   |
   = note: the trait cannot contain associated consts like `N`
=======
LL |     const N: usize;
   |           - the trait cannot contain associated consts like `N`
...
LL | impl dyn Trait {
   |      ^^^^^^^^^ the trait `Trait` cannot be made into an object
>>>>>>> 8cd2c99a

error: aborting due to previous error

For more information about this error, try `rustc --explain E0038`.<|MERGE_RESOLUTION|>--- conflicted
+++ resolved
@@ -1,18 +1,11 @@
 error[E0038]: the trait `Trait` cannot be made into an object
   --> $DIR/associated-const-in-trait.rs:9:6
    |
-<<<<<<< HEAD
-LL | impl dyn Trait {
-   |      ^^^^^^^^^ the trait `Trait` cannot be made into an object
-   |
-   = note: the trait cannot contain associated consts like `N`
-=======
 LL |     const N: usize;
    |           - the trait cannot contain associated consts like `N`
 ...
 LL | impl dyn Trait {
    |      ^^^^^^^^^ the trait `Trait` cannot be made into an object
->>>>>>> 8cd2c99a
 
 error: aborting due to previous error
 
