--- conflicted
+++ resolved
@@ -8,11 +8,7 @@
   --> $DIR/issue-34264.rs:1:27
    |
 LL | fn foo(Option<i32>, String) {}
-<<<<<<< HEAD
-   |                           ^ expected one of `:` or `@` here
-=======
    |                           ^ expected one of `:`, `@`, or `|` here
->>>>>>> 8cd2c99a
    |
    = note: anonymous parameters are removed in the 2018 edition (see RFC 1685)
 help: if this was a parameter name, give it a type
@@ -28,11 +24,7 @@
   --> $DIR/issue-34264.rs:3:9
    |
 LL | fn bar(x, y: usize) {}
-<<<<<<< HEAD
-   |         ^ expected one of `:` or `@` here
-=======
    |         ^ expected one of `:`, `@`, or `|` here
->>>>>>> 8cd2c99a
    |
    = note: anonymous parameters are removed in the 2018 edition (see RFC 1685)
 help: if this was a parameter name, give it a type
