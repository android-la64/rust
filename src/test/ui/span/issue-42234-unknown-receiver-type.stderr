--- conflicted
+++ resolved
@@ -1,9 +1,5 @@
 error[E0282]: type annotations needed for `std::option::Option<_>`
-<<<<<<< HEAD
-  --> $DIR/issue-42234-unknown-receiver-type.rs:7:5
-=======
   --> $DIR/issue-42234-unknown-receiver-type.rs:7:7
->>>>>>> 8cd2c99a
    |
 LL |     let x: Option<_> = None;
    |         - consider giving `x` the explicit type `std::option::Option<_>`, where the type parameter `T` is specified
