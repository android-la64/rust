error[E0594]: cannot assign to `x.0`, as `x` is not declared as mutable
  --> $DIR/reassignment_immutable_fields_twice.rs:7:5
   |
LL |     let x: (u32, u32);
   |         - help: consider changing this to be mutable: `mut x`
LL |     x = (22, 44);
LL |     x.0 = 1;
   |     ^^^^^^^ cannot assign

<<<<<<< HEAD
error[E0381]: assign to part of possibly uninitialized variable: `x`
  --> $DIR/reassignment_immutable_fields_twice.rs:12:5
   |
LL |     x.0 = 1;
   |     ^^^^^^^ use of possibly uninitialized `x`
=======
error[E0381]: assign to part of possibly-uninitialized variable: `x`
  --> $DIR/reassignment_immutable_fields_twice.rs:12:5
   |
LL |     x.0 = 1;
   |     ^^^^^^^ use of possibly-uninitialized `x`
>>>>>>> 8cd2c99a

error: aborting due to 2 previous errors

For more information about this error, try `rustc --explain E0381`.<|MERGE_RESOLUTION|>--- conflicted
+++ resolved
@@ -7,19 +7,11 @@
 LL |     x.0 = 1;
    |     ^^^^^^^ cannot assign
 
-<<<<<<< HEAD
-error[E0381]: assign to part of possibly uninitialized variable: `x`
-  --> $DIR/reassignment_immutable_fields_twice.rs:12:5
-   |
-LL |     x.0 = 1;
-   |     ^^^^^^^ use of possibly uninitialized `x`
-=======
 error[E0381]: assign to part of possibly-uninitialized variable: `x`
   --> $DIR/reassignment_immutable_fields_twice.rs:12:5
    |
 LL |     x.0 = 1;
    |     ^^^^^^^ use of possibly-uninitialized `x`
->>>>>>> 8cd2c99a
 
 error: aborting due to 2 previous errors
 
