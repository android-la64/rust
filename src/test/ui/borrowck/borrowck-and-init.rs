--- conflicted
+++ resolved
@@ -2,9 +2,5 @@
     let i: isize;
 
     println!("{}", false && { i = 5; true });
-<<<<<<< HEAD
-    println!("{}", i); //~ ERROR borrow of possibly uninitialized variable: `i`
-=======
     println!("{}", i); //~ ERROR borrow of possibly-uninitialized variable: `i`
->>>>>>> 8cd2c99a
 }