<<<<<<< HEAD
error[E0381]: borrow of possibly uninitialized variable: `i`
=======
error[E0381]: borrow of possibly-uninitialized variable: `i`
>>>>>>> 8cd2c99a
  --> $DIR/borrowck-and-init.rs:5:20
   |
LL |     println!("{}", i);
   |                    ^ use of possibly-uninitialized `i`

error: aborting due to previous error

For more information about this error, try `rustc --explain E0381`.<|MERGE_RESOLUTION|>--- conflicted
+++ resolved
@@ -1,8 +1,4 @@
-<<<<<<< HEAD
-error[E0381]: borrow of possibly uninitialized variable: `i`
-=======
 error[E0381]: borrow of possibly-uninitialized variable: `i`
->>>>>>> 8cd2c99a
   --> $DIR/borrowck-and-init.rs:5:20
    |
 LL |     println!("{}", i);
