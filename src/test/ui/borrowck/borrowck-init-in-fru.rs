--- conflicted
+++ resolved
@@ -7,10 +7,6 @@
 fn main() {
     let mut origin: Point;
     origin = Point { x: 10, ..origin };
-<<<<<<< HEAD
-    //~^ ERROR use of possibly uninitialized variable: `origin` [E0381]
-=======
     //~^ ERROR use of possibly-uninitialized variable: `origin` [E0381]
->>>>>>> 8cd2c99a
     origin.clone();
 }