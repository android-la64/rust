--- conflicted
+++ resolved
@@ -1,29 +1,14 @@
-<<<<<<< HEAD
-warning[E0502]: cannot borrow `*block.current` as immutable because it is also borrowed as mutable
-  --> $DIR/borrowck-migrate-to-nll.rs:28:21
-=======
 error[E0502]: cannot borrow `*block.current` as immutable because it is also borrowed as mutable
   --> $DIR/borrowck-migrate-to-nll.rs:29:21
->>>>>>> 8cd2c99a
    |
 LL |     let x = &mut block;
    |             ---------- mutable borrow occurs here
 LL |     let p: &'a u8 = &*block.current;
    |                     ^^^^^^^^^^^^^^^ immutable borrow occurs here
-<<<<<<< HEAD
-LL |     // (use `x` and `p` so enabling NLL doesn't assign overly short lifetimes)
-LL |     drop(x);
-   |          - mutable borrow later used here
-   |
-   = warning: this error has been downgraded to a warning for backwards compatibility with previous releases
-   = warning: this represents potential undefined behavior in your code and this warning will become a hard error in the future
-   = note: for more information, try `rustc --explain E0729`
-=======
 ...
 LL |     drop(x);
    |          - mutable borrow later used here
 
 error: aborting due to previous error
 
-For more information about this error, try `rustc --explain E0502`.
->>>>>>> 8cd2c99a
+For more information about this error, try `rustc --explain E0502`.