fn test(cond: bool) {
    let v;
    while cond {
        v = 3;
        break;
    }
<<<<<<< HEAD
    println!("{}", v); //~ ERROR borrow of possibly uninitialized variable: `v`
=======
    println!("{}", v); //~ ERROR borrow of possibly-uninitialized variable: `v`
>>>>>>> 8cd2c99a
}

fn main() {
    test(true);
}<|MERGE_RESOLUTION|>--- conflicted
+++ resolved
@@ -4,11 +4,7 @@
         v = 3;
         break;
     }
-<<<<<<< HEAD
-    println!("{}", v); //~ ERROR borrow of possibly uninitialized variable: `v`
-=======
     println!("{}", v); //~ ERROR borrow of possibly-uninitialized variable: `v`
->>>>>>> 8cd2c99a
 }
 
 fn main() {
