error[E0510]: cannot assign `x` in match guard
  --> $DIR/borrowck-mutate-in-guard.rs:10:25
   |
LL |     match x {
   |           - value is immutable in match guard
LL |         Enum::A(_) if { x = Enum::B(false); false } => 1,
   |                         ^^^^^^^^^^^^^^^^^^ cannot assign

<<<<<<< HEAD
error[E0301]: cannot mutably borrow in a pattern guard
  --> $DIR/borrowck-mutate-in-guard.rs:13:38
=======
error[E0510]: cannot mutably borrow `x` in match guard
  --> $DIR/borrowck-mutate-in-guard.rs:12:33
>>>>>>> 8cd2c99a
   |
LL |     match x {
   |           - value is immutable in match guard
...
LL |         Enum::A(_) if { let y = &mut x; *y = Enum::B(false); false } => 1,
<<<<<<< HEAD
   |                                      ^ borrowed mutably in pattern guard
   |
   = help: add `#![feature(bind_by_move_pattern_guards)]` to the crate attributes to enable

error[E0302]: cannot assign in a pattern guard
  --> $DIR/borrowck-mutate-in-guard.rs:13:41
   |
LL |         Enum::A(_) if { let y = &mut x; *y = Enum::B(false); false } => 1,
   |                                         ^^^^^^^^^^^^^^^^^^^ assignment in pattern guard

error[E0510]: cannot assign `x` in match guard
  --> $DIR/borrowck-mutate-in-guard.rs:10:25
   |
LL |     match x {
   |           - value is immutable in match guard
LL |         Enum::A(_) if { x = Enum::B(false); false } => 1,
   |                         ^^^^^^^^^^^^^^^^^^ cannot assign

error[E0510]: cannot mutably borrow `x` in match guard
  --> $DIR/borrowck-mutate-in-guard.rs:13:33
   |
LL |     match x {
   |           - value is immutable in match guard
...
LL |         Enum::A(_) if { let y = &mut x; *y = Enum::B(false); false } => 1,
   |                                 ^^^^^^ cannot mutably borrow

error: aborting due to 5 previous errors

Some errors have detailed explanations: E0301, E0302, E0510.
For more information about an error, try `rustc --explain E0301`.
=======
   |                                 ^^^^^^ cannot mutably borrow

error: aborting due to 2 previous errors

For more information about this error, try `rustc --explain E0510`.
>>>>>>> 8cd2c99a
<|MERGE_RESOLUTION|>--- conflicted
+++ resolved
@@ -1,34 +1,3 @@
-error[E0510]: cannot assign `x` in match guard
-  --> $DIR/borrowck-mutate-in-guard.rs:10:25
-   |
-LL |     match x {
-   |           - value is immutable in match guard
-LL |         Enum::A(_) if { x = Enum::B(false); false } => 1,
-   |                         ^^^^^^^^^^^^^^^^^^ cannot assign
-
-<<<<<<< HEAD
-error[E0301]: cannot mutably borrow in a pattern guard
-  --> $DIR/borrowck-mutate-in-guard.rs:13:38
-=======
-error[E0510]: cannot mutably borrow `x` in match guard
-  --> $DIR/borrowck-mutate-in-guard.rs:12:33
->>>>>>> 8cd2c99a
-   |
-LL |     match x {
-   |           - value is immutable in match guard
-...
-LL |         Enum::A(_) if { let y = &mut x; *y = Enum::B(false); false } => 1,
-<<<<<<< HEAD
-   |                                      ^ borrowed mutably in pattern guard
-   |
-   = help: add `#![feature(bind_by_move_pattern_guards)]` to the crate attributes to enable
-
-error[E0302]: cannot assign in a pattern guard
-  --> $DIR/borrowck-mutate-in-guard.rs:13:41
-   |
-LL |         Enum::A(_) if { let y = &mut x; *y = Enum::B(false); false } => 1,
-   |                                         ^^^^^^^^^^^^^^^^^^^ assignment in pattern guard
-
 error[E0510]: cannot assign `x` in match guard
   --> $DIR/borrowck-mutate-in-guard.rs:10:25
    |
@@ -38,7 +7,7 @@
    |                         ^^^^^^^^^^^^^^^^^^ cannot assign
 
 error[E0510]: cannot mutably borrow `x` in match guard
-  --> $DIR/borrowck-mutate-in-guard.rs:13:33
+  --> $DIR/borrowck-mutate-in-guard.rs:12:33
    |
 LL |     match x {
    |           - value is immutable in match guard
@@ -46,14 +15,6 @@
 LL |         Enum::A(_) if { let y = &mut x; *y = Enum::B(false); false } => 1,
    |                                 ^^^^^^ cannot mutably borrow
 
-error: aborting due to 5 previous errors
-
-Some errors have detailed explanations: E0301, E0302, E0510.
-For more information about an error, try `rustc --explain E0301`.
-=======
-   |                                 ^^^^^^ cannot mutably borrow
-
 error: aborting due to 2 previous errors
 
-For more information about this error, try `rustc --explain E0510`.
->>>>>>> 8cd2c99a
+For more information about this error, try `rustc --explain E0510`.