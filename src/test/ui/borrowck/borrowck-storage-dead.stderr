--- conflicted
+++ resolved
@@ -1,8 +1,4 @@
-<<<<<<< HEAD
-error[E0381]: use of possibly uninitialized variable: `x`
-=======
 error[E0381]: use of possibly-uninitialized variable: `x`
->>>>>>> 8cd2c99a
   --> $DIR/borrowck-storage-dead.rs:16:17
    |
 LL |         let _ = x + 1;
