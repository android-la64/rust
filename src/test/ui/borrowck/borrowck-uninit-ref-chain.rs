--- conflicted
+++ resolved
@@ -15,35 +15,19 @@
 
 
     let mut a: S<i32, i32>;
-<<<<<<< HEAD
-    a.x = 0;            //~ ERROR assign to part of possibly uninitialized variable: `a` [E0381]
-    let _b = &a.x;
-
-    let mut a: S<&&i32, &&i32>;
-    a.x = &&0;          //~ ERROR assign to part of possibly uninitialized variable: `a` [E0381]
-=======
     a.x = 0;            //~ ERROR assign to part of possibly-uninitialized variable: `a` [E0381]
     let _b = &a.x;
 
     let mut a: S<&&i32, &&i32>;
     a.x = &&0;          //~ ERROR assign to part of possibly-uninitialized variable: `a` [E0381]
->>>>>>> 8cd2c99a
     let _b = &**a.x;
 
 
     let mut a: S<i32, i32>;
-<<<<<<< HEAD
-    a.x = 0;            //~ ERROR assign to part of possibly uninitialized variable: `a` [E0381]
-    let _b = &a.y;
-
-    let mut a: S<&&i32, &&i32>;
-    a.x = &&0;          //~ assign to part of possibly uninitialized variable: `a` [E0381]
-=======
     a.x = 0;            //~ ERROR assign to part of possibly-uninitialized variable: `a` [E0381]
     let _b = &a.y;
 
     let mut a: S<&&i32, &&i32>;
     a.x = &&0;          //~ assign to part of possibly-uninitialized variable: `a` [E0381]
->>>>>>> 8cd2c99a
     let _b = &**a.y;
 }