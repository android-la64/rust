--- conflicted
+++ resolved
@@ -57,11 +57,7 @@
     fn indirect_is_not_init() {
         let x: i32;
         unsafe {
-<<<<<<< HEAD
-            asm!("nop" : "=*r"(x)); //~ ERROR use of possibly uninitialized variable
-=======
             asm!("nop" : "=*r"(x)); //~ ERROR use of possibly-uninitialized variable
->>>>>>> 8cd2c99a
         }
     }
 
