#![warn(unused)]
#[derive(Debug)]
struct S(i32);

type Tuple = (S, i32);
struct Tpair(S, i32);
struct Spair { x: S, y: i32 }

fn main() {
    {
        let mut t: Tuple;
        t.0 = S(1);
<<<<<<< HEAD
        //~^ ERROR assign to part of possibly uninitialized variable: `t` [E0381]
=======
        //~^ ERROR assign to part of possibly-uninitialized variable: `t` [E0381]
>>>>>>> 8cd2c99a
        t.1 = 2;
        println!("{:?} {:?}", t.0, t.1);
    }

    {
        let mut u: Tpair;
        u.0 = S(1);
<<<<<<< HEAD
        //~^ ERROR assign to part of possibly uninitialized variable: `u` [E0381]
=======
        //~^ ERROR assign to part of possibly-uninitialized variable: `u` [E0381]
>>>>>>> 8cd2c99a
        u.1 = 2;
        println!("{:?} {:?}", u.0, u.1);
    }

    {
        let mut v: Spair;
        v.x = S(1);
<<<<<<< HEAD
        //~^ ERROR assign to part of possibly uninitialized variable: `v` [E0381]
=======
        //~^ ERROR assign to part of possibly-uninitialized variable: `v` [E0381]
>>>>>>> 8cd2c99a
        v.y = 2;
        println!("{:?} {:?}", v.x, v.y);
    }
}<|MERGE_RESOLUTION|>--- conflicted
+++ resolved
@@ -10,11 +10,7 @@
     {
         let mut t: Tuple;
         t.0 = S(1);
-<<<<<<< HEAD
-        //~^ ERROR assign to part of possibly uninitialized variable: `t` [E0381]
-=======
         //~^ ERROR assign to part of possibly-uninitialized variable: `t` [E0381]
->>>>>>> 8cd2c99a
         t.1 = 2;
         println!("{:?} {:?}", t.0, t.1);
     }
@@ -22,11 +18,7 @@
     {
         let mut u: Tpair;
         u.0 = S(1);
-<<<<<<< HEAD
-        //~^ ERROR assign to part of possibly uninitialized variable: `u` [E0381]
-=======
         //~^ ERROR assign to part of possibly-uninitialized variable: `u` [E0381]
->>>>>>> 8cd2c99a
         u.1 = 2;
         println!("{:?} {:?}", u.0, u.1);
     }
@@ -34,11 +26,7 @@
     {
         let mut v: Spair;
         v.x = S(1);
-<<<<<<< HEAD
-        //~^ ERROR assign to part of possibly uninitialized variable: `v` [E0381]
-=======
         //~^ ERROR assign to part of possibly-uninitialized variable: `v` [E0381]
->>>>>>> 8cd2c99a
         v.y = 2;
         println!("{:?} {:?}", v.x, v.y);
     }
