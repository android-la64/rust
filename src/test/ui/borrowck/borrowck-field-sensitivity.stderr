error[E0382]: use of moved value: `x.b`
  --> $DIR/borrowck-field-sensitivity.rs:8:10
   |
LL |     drop(x.b);
   |          --- value moved here
LL |     drop(*x.b);
   |          ^^^^ value used here after move
   |
   = note: move occurs because `x.b` has type `std::boxed::Box<isize>`, which does not implement the `Copy` trait

error[E0382]: use of moved value: `x.b`
  --> $DIR/borrowck-field-sensitivity.rs:14:10
   |
LL |     let y = A { a: 3, .. x };
   |             ---------------- value moved here
LL |     drop(*x.b);
   |          ^^^^ value used here after move
   |
   = note: move occurs because `x.b` has type `std::boxed::Box<isize>`, which does not implement the `Copy` trait

error[E0382]: borrow of moved value: `x.b`
  --> $DIR/borrowck-field-sensitivity.rs:20:13
   |
LL |     drop(x.b);
   |          --- value moved here
LL |     let p = &x.b;
   |             ^^^^ value borrowed here after move
   |
   = note: move occurs because `x.b` has type `std::boxed::Box<isize>`, which does not implement the `Copy` trait

error[E0382]: borrow of moved value: `x.b`
  --> $DIR/borrowck-field-sensitivity.rs:27:13
   |
LL |     let _y = A { a: 3, .. x };
   |              ---------------- value moved here
LL |     let p = &x.b;
   |             ^^^^ value borrowed here after move
   |
   = note: move occurs because `x.b` has type `std::boxed::Box<isize>`, which does not implement the `Copy` trait

error[E0505]: cannot move out of `x.b` because it is borrowed
  --> $DIR/borrowck-field-sensitivity.rs:34:10
   |
LL |     let p = &x.b;
   |             ---- borrow of `x.b` occurs here
LL |     drop(x.b);
   |          ^^^ move out of `x.b` occurs here
LL |     drop(**p);
   |          --- borrow later used here

error[E0505]: cannot move out of `x.b` because it is borrowed
  --> $DIR/borrowck-field-sensitivity.rs:41:14
   |
LL |     let p = &x.b;
   |             ---- borrow of `x.b` occurs here
LL |     let _y = A { a: 3, .. x };
   |              ^^^^^^^^^^^^^^^^ move out of `x.b` occurs here
LL |     drop(**p);
   |          --- borrow later used here

error[E0499]: cannot borrow `x.a` as mutable more than once at a time
  --> $DIR/borrowck-field-sensitivity.rs:48:13
   |
LL |     let p = &mut x.a;
   |             -------- first mutable borrow occurs here
LL |     let q = &mut x.a;
   |             ^^^^^^^^ second mutable borrow occurs here
LL |     drop(*p);
   |          -- first borrow later used here

error[E0382]: use of moved value: `x.b`
  --> $DIR/borrowck-field-sensitivity.rs:56:10
   |
LL |     drop(x.b);
   |          --- value moved here
LL |     drop(x.b);
   |          ^^^ value used here after move
   |
   = note: move occurs because `x.b` has type `std::boxed::Box<isize>`, which does not implement the `Copy` trait

error[E0382]: use of moved value: `x.b`
  --> $DIR/borrowck-field-sensitivity.rs:62:10
   |
LL |     let _y = A { a: 3, .. x };
   |              ---------------- value moved here
LL |     drop(x.b);
   |          ^^^ value used here after move
   |
   = note: move occurs because `x.b` has type `std::boxed::Box<isize>`, which does not implement the `Copy` trait

error[E0382]: use of moved value: `x.b`
  --> $DIR/borrowck-field-sensitivity.rs:68:14
   |
LL |     drop(x.b);
   |          --- value moved here
LL |     let _z = A { a: 3, .. x };
   |              ^^^^^^^^^^^^^^^^ value used here after move
   |
   = note: move occurs because `x.b` has type `std::boxed::Box<isize>`, which does not implement the `Copy` trait

error[E0382]: use of moved value: `x.b`
  --> $DIR/borrowck-field-sensitivity.rs:74:14
   |
LL |     let _y = A { a: 3, .. x };
   |              ---------------- value moved here
LL |     let _z = A { a: 4, .. x };
   |              ^^^^^^^^^^^^^^^^ value used here after move
   |
   = note: move occurs because `x.b` has type `std::boxed::Box<isize>`, which does not implement the `Copy` trait

<<<<<<< HEAD
error[E0381]: assign to part of possibly uninitialized variable: `x`
  --> $DIR/borrowck-field-sensitivity.rs:81:5
   |
LL |     x.a = 1;
   |     ^^^^^^^ use of possibly uninitialized `x`

error[E0381]: assign to part of possibly uninitialized variable: `x`
  --> $DIR/borrowck-field-sensitivity.rs:87:5
   |
LL |     x.a = 1;
   |     ^^^^^^^ use of possibly uninitialized `x`

error[E0381]: assign to part of possibly uninitialized variable: `x`
  --> $DIR/borrowck-field-sensitivity.rs:94:5
   |
LL |     x.b = box 1;
   |     ^^^ use of possibly uninitialized `x`
=======
error[E0381]: assign to part of possibly-uninitialized variable: `x`
  --> $DIR/borrowck-field-sensitivity.rs:81:5
   |
LL |     x.a = 1;
   |     ^^^^^^^ use of possibly-uninitialized `x`

error[E0381]: assign to part of possibly-uninitialized variable: `x`
  --> $DIR/borrowck-field-sensitivity.rs:87:5
   |
LL |     x.a = 1;
   |     ^^^^^^^ use of possibly-uninitialized `x`

error[E0381]: assign to part of possibly-uninitialized variable: `x`
  --> $DIR/borrowck-field-sensitivity.rs:94:5
   |
LL |     x.b = box 1;
   |     ^^^ use of possibly-uninitialized `x`
>>>>>>> 8cd2c99a

error: aborting due to 14 previous errors

Some errors have detailed explanations: E0381, E0382, E0499, E0505.
For more information about an error, try `rustc --explain E0381`.<|MERGE_RESOLUTION|>--- conflicted
+++ resolved
@@ -108,25 +108,6 @@
    |
    = note: move occurs because `x.b` has type `std::boxed::Box<isize>`, which does not implement the `Copy` trait
 
-<<<<<<< HEAD
-error[E0381]: assign to part of possibly uninitialized variable: `x`
-  --> $DIR/borrowck-field-sensitivity.rs:81:5
-   |
-LL |     x.a = 1;
-   |     ^^^^^^^ use of possibly uninitialized `x`
-
-error[E0381]: assign to part of possibly uninitialized variable: `x`
-  --> $DIR/borrowck-field-sensitivity.rs:87:5
-   |
-LL |     x.a = 1;
-   |     ^^^^^^^ use of possibly uninitialized `x`
-
-error[E0381]: assign to part of possibly uninitialized variable: `x`
-  --> $DIR/borrowck-field-sensitivity.rs:94:5
-   |
-LL |     x.b = box 1;
-   |     ^^^ use of possibly uninitialized `x`
-=======
 error[E0381]: assign to part of possibly-uninitialized variable: `x`
   --> $DIR/borrowck-field-sensitivity.rs:81:5
    |
@@ -144,7 +125,6 @@
    |
 LL |     x.b = box 1;
    |     ^^^ use of possibly-uninitialized `x`
->>>>>>> 8cd2c99a
 
 error: aborting due to 14 previous errors
 
