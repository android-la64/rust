--- conflicted
+++ resolved
@@ -1,11 +1,7 @@
 fn force<F>(f: F) where F: FnOnce() { f(); }
 fn main() {
     let x: isize;
-<<<<<<< HEAD
-    force(|| {  //~ ERROR borrow of possibly uninitialized variable: `x`
-=======
     force(|| {  //~ ERROR borrow of possibly-uninitialized variable: `x`
->>>>>>> 8cd2c99a
         println!("{}", x);
     });
 }