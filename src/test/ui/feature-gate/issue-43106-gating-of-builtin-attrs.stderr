--- conflicted
+++ resolved
@@ -186,8 +186,6 @@
    |
    = help: consider an outer attribute, `#[macro_use]` mod ...
 
-<<<<<<< HEAD
-=======
 warning: use of deprecated attribute `crate_id`: no longer used.
   --> $DIR/issue-43106-gating-of-builtin-attrs.rs:87:1
    |
@@ -202,7 +200,6 @@
 LL | #![no_start]
    | ^^^^^^^^^^^^ help: remove this attribute
 
->>>>>>> 8cd2c99a
 warning: the feature `rust1` has been stable since 1.0.0 and no longer requires an attribute to enable
   --> $DIR/issue-43106-gating-of-builtin-attrs.rs:90:12
    |
