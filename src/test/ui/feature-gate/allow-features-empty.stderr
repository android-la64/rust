--- conflicted
+++ resolved
@@ -11,19 +11,11 @@
    |            ^^^^^^^^^^
 
 error[E0725]: the feature `unknown_stdlib_feature` is not in the list of allowed features
-<<<<<<< HEAD
-  --> $DIR/allow-features-empty.rs:10:12
-=======
   --> $DIR/allow-features-empty.rs:8:12
->>>>>>> 8cd2c99a
    |
 LL | #![feature(unknown_stdlib_feature)]
    |            ^^^^^^^^^^^^^^^^^^^^^^
 
-<<<<<<< HEAD
-error: aborting due to 4 previous errors
-=======
 error: aborting due to 3 previous errors
->>>>>>> 8cd2c99a
 
 For more information about this error, try `rustc --explain E0725`.