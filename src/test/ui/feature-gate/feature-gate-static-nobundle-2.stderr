--- conflicted
+++ resolved
@@ -1,8 +1,4 @@
-<<<<<<< HEAD
-error[E0658]: kind="static-nobundle" is feature gated
-=======
 error[E0658]: kind="static-nobundle" is unstable
->>>>>>> 8cd2c99a
    |
    = note: for more information, see https://github.com/rust-lang/rust/issues/37403
    = help: add `#![feature(static_nobundle)]` to the crate attributes to enable
