struct R<'a> {
    r: &'a R<'a>,
}

fn foo(res: Result<u32, &R>) -> u32 {
    let Ok(x) = res;
    //~^ ERROR refutable pattern
    x
<<<<<<< HEAD
    //~^ ERROR use of possibly uninitialized variable: `x`
=======
    //~^ ERROR use of possibly-uninitialized variable: `x`
>>>>>>> 8cd2c99a
}

fn main() {
    foo(Ok(23));
}<|MERGE_RESOLUTION|>--- conflicted
+++ resolved
@@ -6,11 +6,7 @@
     let Ok(x) = res;
     //~^ ERROR refutable pattern
     x
-<<<<<<< HEAD
-    //~^ ERROR use of possibly uninitialized variable: `x`
-=======
     //~^ ERROR use of possibly-uninitialized variable: `x`
->>>>>>> 8cd2c99a
 }
 
 fn main() {
