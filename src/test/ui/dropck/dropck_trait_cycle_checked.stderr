--- conflicted
+++ resolved
@@ -2,11 +2,7 @@
   --> $DIR/dropck_trait_cycle_checked.rs:111:13
    |
 LL |     let (o1, o2, o3): (Box<dyn Obj>, Box<dyn Obj>, Box<dyn Obj>) = (O::new(), O::new(), O::new());
-<<<<<<< HEAD
-   |                                                                               -------- cast requires that `o2` is borrowed for `'static`
-=======
    |                                                                     -------- cast requires that `o2` is borrowed for `'static`
->>>>>>> 8cd2c99a
 LL |     o1.set0(&o2);
    |             ^^^ borrowed value does not live long enough
 ...
@@ -17,11 +13,7 @@
   --> $DIR/dropck_trait_cycle_checked.rs:112:13
    |
 LL |     let (o1, o2, o3): (Box<dyn Obj>, Box<dyn Obj>, Box<dyn Obj>) = (O::new(), O::new(), O::new());
-<<<<<<< HEAD
-   |                                                                                         -------- cast requires that `o3` is borrowed for `'static`
-=======
    |                                                                     -------- cast requires that `o3` is borrowed for `'static`
->>>>>>> 8cd2c99a
 LL |     o1.set0(&o2);
 LL |     o1.set1(&o3);
    |             ^^^ borrowed value does not live long enough
@@ -45,11 +37,7 @@
   --> $DIR/dropck_trait_cycle_checked.rs:114:13
    |
 LL |     let (o1, o2, o3): (Box<dyn Obj>, Box<dyn Obj>, Box<dyn Obj>) = (O::new(), O::new(), O::new());
-<<<<<<< HEAD
-   |                                                                                         -------- cast requires that `o3` is borrowed for `'static`
-=======
    |                                                                               -------- cast requires that `o3` is borrowed for `'static`
->>>>>>> 8cd2c99a
 ...
 LL |     o2.set1(&o3);
    |             ^^^ borrowed value does not live long enough
@@ -61,11 +49,7 @@
   --> $DIR/dropck_trait_cycle_checked.rs:115:13
    |
 LL |     let (o1, o2, o3): (Box<dyn Obj>, Box<dyn Obj>, Box<dyn Obj>) = (O::new(), O::new(), O::new());
-<<<<<<< HEAD
-   |                                                                     -------- cast requires that `o1` is borrowed for `'static`
-=======
    |                                                                                         -------- cast requires that `o1` is borrowed for `'static`
->>>>>>> 8cd2c99a
 ...
 LL |     o3.set0(&o1);
    |             ^^^ borrowed value does not live long enough
@@ -77,11 +61,7 @@
   --> $DIR/dropck_trait_cycle_checked.rs:116:13
    |
 LL |     let (o1, o2, o3): (Box<dyn Obj>, Box<dyn Obj>, Box<dyn Obj>) = (O::new(), O::new(), O::new());
-<<<<<<< HEAD
-   |                                                                               -------- cast requires that `o2` is borrowed for `'static`
-=======
    |                                                                                         -------- cast requires that `o2` is borrowed for `'static`
->>>>>>> 8cd2c99a
 ...
 LL |     o3.set1(&o2);
    |             ^^^ borrowed value does not live long enough
