error[E0277]: `MyNotSync` cannot be shared between threads safely
<<<<<<< HEAD
  --> $DIR/typeck-default-trait-impl-negation-sync.rs:33:5
=======
  --> $DIR/typeck-default-trait-impl-negation-sync.rs:33:15
>>>>>>> 8cd2c99a
   |
LL | fn is_sync<T: Sync>() {}
   |    -------    ---- required by this bound in `is_sync`
...
LL |     is_sync::<MyNotSync>();
   |               ^^^^^^^^^ `MyNotSync` cannot be shared between threads safely
   |
   = help: the trait `std::marker::Sync` is not implemented for `MyNotSync`
<<<<<<< HEAD
note: required by `is_sync`
  --> $DIR/typeck-default-trait-impl-negation-sync.rs:29:1
   |
LL | fn is_sync<T: Sync>() {}
   | ^^^^^^^^^^^^^^^^^^^^^
=======
>>>>>>> 8cd2c99a

error[E0277]: `std::cell::UnsafeCell<u8>` cannot be shared between threads safely
  --> $DIR/typeck-default-trait-impl-negation-sync.rs:36:5
   |
LL | fn is_sync<T: Sync>() {}
   |    -------    ---- required by this bound in `is_sync`
...
LL |     is_sync::<MyTypeWUnsafe>();
   |     ^^^^^^^^^^^^^^^^^^^^^^^^ `std::cell::UnsafeCell<u8>` cannot be shared between threads safely
   |
   = help: within `MyTypeWUnsafe`, the trait `std::marker::Sync` is not implemented for `std::cell::UnsafeCell<u8>`
   = note: required because it appears within the type `MyTypeWUnsafe`
<<<<<<< HEAD
note: required by `is_sync`
  --> $DIR/typeck-default-trait-impl-negation-sync.rs:29:1
   |
LL | fn is_sync<T: Sync>() {}
   | ^^^^^^^^^^^^^^^^^^^^^
=======
>>>>>>> 8cd2c99a

error[E0277]: `Managed` cannot be shared between threads safely
  --> $DIR/typeck-default-trait-impl-negation-sync.rs:39:5
   |
LL | fn is_sync<T: Sync>() {}
   |    -------    ---- required by this bound in `is_sync`
...
LL |     is_sync::<MyTypeManaged>();
   |     ^^^^^^^^^^^^^^^^^^^^^^^^ `Managed` cannot be shared between threads safely
   |
   = help: within `MyTypeManaged`, the trait `std::marker::Sync` is not implemented for `Managed`
   = note: required because it appears within the type `MyTypeManaged`
<<<<<<< HEAD
note: required by `is_sync`
  --> $DIR/typeck-default-trait-impl-negation-sync.rs:29:1
   |
LL | fn is_sync<T: Sync>() {}
   | ^^^^^^^^^^^^^^^^^^^^^
=======
>>>>>>> 8cd2c99a

error: aborting due to 3 previous errors

For more information about this error, try `rustc --explain E0277`.<|MERGE_RESOLUTION|>--- conflicted
+++ resolved
@@ -1,9 +1,5 @@
 error[E0277]: `MyNotSync` cannot be shared between threads safely
-<<<<<<< HEAD
-  --> $DIR/typeck-default-trait-impl-negation-sync.rs:33:5
-=======
   --> $DIR/typeck-default-trait-impl-negation-sync.rs:33:15
->>>>>>> 8cd2c99a
    |
 LL | fn is_sync<T: Sync>() {}
    |    -------    ---- required by this bound in `is_sync`
@@ -12,14 +8,6 @@
    |               ^^^^^^^^^ `MyNotSync` cannot be shared between threads safely
    |
    = help: the trait `std::marker::Sync` is not implemented for `MyNotSync`
-<<<<<<< HEAD
-note: required by `is_sync`
-  --> $DIR/typeck-default-trait-impl-negation-sync.rs:29:1
-   |
-LL | fn is_sync<T: Sync>() {}
-   | ^^^^^^^^^^^^^^^^^^^^^
-=======
->>>>>>> 8cd2c99a
 
 error[E0277]: `std::cell::UnsafeCell<u8>` cannot be shared between threads safely
   --> $DIR/typeck-default-trait-impl-negation-sync.rs:36:5
@@ -32,14 +20,6 @@
    |
    = help: within `MyTypeWUnsafe`, the trait `std::marker::Sync` is not implemented for `std::cell::UnsafeCell<u8>`
    = note: required because it appears within the type `MyTypeWUnsafe`
-<<<<<<< HEAD
-note: required by `is_sync`
-  --> $DIR/typeck-default-trait-impl-negation-sync.rs:29:1
-   |
-LL | fn is_sync<T: Sync>() {}
-   | ^^^^^^^^^^^^^^^^^^^^^
-=======
->>>>>>> 8cd2c99a
 
 error[E0277]: `Managed` cannot be shared between threads safely
   --> $DIR/typeck-default-trait-impl-negation-sync.rs:39:5
@@ -52,14 +32,6 @@
    |
    = help: within `MyTypeManaged`, the trait `std::marker::Sync` is not implemented for `Managed`
    = note: required because it appears within the type `MyTypeManaged`
-<<<<<<< HEAD
-note: required by `is_sync`
-  --> $DIR/typeck-default-trait-impl-negation-sync.rs:29:1
-   |
-LL | fn is_sync<T: Sync>() {}
-   | ^^^^^^^^^^^^^^^^^^^^^
-=======
->>>>>>> 8cd2c99a
 
 error: aborting due to 3 previous errors
 
