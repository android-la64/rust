--- conflicted
+++ resolved
@@ -4,11 +4,7 @@
 LL |     fn foo(self: isize, x: isize) -> isize {
    |                  ^^^^^
    |
-<<<<<<< HEAD
-   = note: type must be `Self` or a type that dereferences to it
-=======
    = note: type of `self` must be `Self` or a type that dereferences to it
->>>>>>> 8cd2c99a
    = help: consider changing to `self`, `&self`, `&mut self`, `self: Box<Self>`, `self: Rc<Self>`, `self: Arc<Self>`, or `self: Pin<P>` (where P is one of the previous types except `Self`)
 
 error[E0307]: invalid `self` parameter type: Bar<isize>
@@ -17,11 +13,7 @@
 LL |     fn foo(self: Bar<isize>, x: isize) -> isize {
    |                  ^^^^^^^^^^
    |
-<<<<<<< HEAD
-   = note: type must be `Self` or a type that dereferences to it
-=======
    = note: type of `self` must be `Self` or a type that dereferences to it
->>>>>>> 8cd2c99a
    = help: consider changing to `self`, `&self`, `&mut self`, `self: Box<Self>`, `self: Rc<Self>`, `self: Arc<Self>`, or `self: Pin<P>` (where P is one of the previous types except `Self`)
 
 error[E0307]: invalid `self` parameter type: &Bar<usize>
@@ -30,11 +22,7 @@
 LL |     fn bar(self: &Bar<usize>, x: isize) -> isize {
    |                  ^^^^^^^^^^^
    |
-<<<<<<< HEAD
-   = note: type must be `Self` or a type that dereferences to it
-=======
    = note: type of `self` must be `Self` or a type that dereferences to it
->>>>>>> 8cd2c99a
    = help: consider changing to `self`, `&self`, `&mut self`, `self: Box<Self>`, `self: Rc<Self>`, `self: Arc<Self>`, or `self: Pin<P>` (where P is one of the previous types except `Self`)
 
 error[E0308]: mismatched `self` parameter type
@@ -115,9 +103,5 @@
 
 error: aborting due to 7 previous errors
 
-<<<<<<< HEAD
-For more information about this error, try `rustc --explain E0308`.
-=======
 Some errors have detailed explanations: E0307, E0308.
-For more information about an error, try `rustc --explain E0307`.
->>>>>>> 8cd2c99a
+For more information about an error, try `rustc --explain E0307`.