--- conflicted
+++ resolved
@@ -33,10 +33,6 @@
    |
    = note: import resolution is stuck, try simplifying macro imports
 
-<<<<<<< HEAD
-error: aborting due to 4 previous errors
-=======
 error: aborting due to 5 previous errors
->>>>>>> 8cd2c99a
 
 For more information about this error, try `rustc --explain E0432`.