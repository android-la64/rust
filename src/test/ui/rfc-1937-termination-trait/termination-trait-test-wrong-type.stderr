--- conflicted
+++ resolved
@@ -1,9 +1,5 @@
 error[E0277]: `main` has invalid return type `std::result::Result<f32, std::num::ParseFloatError>`
-<<<<<<< HEAD
-  --> $DIR/termination-trait-test-wrong-type.rs:6:1
-=======
   --> $DIR/termination-trait-test-wrong-type.rs:8:1
->>>>>>> 8cd2c99a
    |
 LL | / fn can_parse_zero_as_f32() -> Result<f32, ParseFloatError> {
 LL | |     "0".parse()
@@ -12,15 +8,10 @@
    | 
   ::: $SRC_DIR/libtest/lib.rs:LL:COL
    |
-<<<<<<< HEAD
-   = help: the trait `std::process::Termination` is not implemented for `std::result::Result<f32, std::num::ParseFloatError>`
-   = note: required by `test::assert_test_result`
-=======
 LL |   pub fn assert_test_result<T: Termination>(result: T) {
    |                                ----------- required by this bound in `test::assert_test_result`
    |
    = help: the trait `std::process::Termination` is not implemented for `std::result::Result<f32, std::num::ParseFloatError>`
->>>>>>> 8cd2c99a
 
 error: aborting due to previous error
 
