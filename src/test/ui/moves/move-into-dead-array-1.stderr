--- conflicted
+++ resolved
@@ -2,11 +2,7 @@
   --> $DIR/move-into-dead-array-1.rs:14:5
    |
 LL |     a[i] = d();
-<<<<<<< HEAD
-   |     ^^^^ use of possibly uninitialized `a`
-=======
    |     ^^^^ use of possibly-uninitialized `a`
->>>>>>> 8cd2c99a
 
 error: aborting due to previous error
 
