--- conflicted
+++ resolved
@@ -1,8 +1,4 @@
-<<<<<<< HEAD
-error[E0658]: `#[optimize]` attribute is an unstable feature
-=======
 error[E0658]: the `#[optimize]` attribute is an experimental feature
->>>>>>> 8cd2c99a
   --> $DIR/feature-gate-optimize_attribute.rs:7:1
    |
 LL | #[optimize(size)]
@@ -11,11 +7,7 @@
    = note: for more information, see https://github.com/rust-lang/rust/issues/54882
    = help: add `#![feature(optimize_attribute)]` to the crate attributes to enable
 
-<<<<<<< HEAD
-error[E0658]: `#[optimize]` attribute is an unstable feature
-=======
 error[E0658]: the `#[optimize]` attribute is an experimental feature
->>>>>>> 8cd2c99a
   --> $DIR/feature-gate-optimize_attribute.rs:10:1
    |
 LL | #[optimize(speed)]
@@ -24,11 +16,7 @@
    = note: for more information, see https://github.com/rust-lang/rust/issues/54882
    = help: add `#![feature(optimize_attribute)]` to the crate attributes to enable
 
-<<<<<<< HEAD
-error[E0658]: `#[optimize]` attribute is an unstable feature
-=======
 error[E0658]: the `#[optimize]` attribute is an experimental feature
->>>>>>> 8cd2c99a
   --> $DIR/feature-gate-optimize_attribute.rs:13:1
    |
 LL | #[optimize(banana)]
@@ -37,11 +25,7 @@
    = note: for more information, see https://github.com/rust-lang/rust/issues/54882
    = help: add `#![feature(optimize_attribute)]` to the crate attributes to enable
 
-<<<<<<< HEAD
-error[E0658]: `#[optimize]` attribute is an unstable feature
-=======
 error[E0658]: the `#[optimize]` attribute is an experimental feature
->>>>>>> 8cd2c99a
   --> $DIR/feature-gate-optimize_attribute.rs:4:1
    |
 LL | #[optimize(size)]
@@ -50,11 +34,7 @@
    = note: for more information, see https://github.com/rust-lang/rust/issues/54882
    = help: add `#![feature(optimize_attribute)]` to the crate attributes to enable
 
-<<<<<<< HEAD
-error[E0658]: `#[optimize]` attribute is an unstable feature
-=======
 error[E0658]: the `#[optimize]` attribute is an experimental feature
->>>>>>> 8cd2c99a
   --> $DIR/feature-gate-optimize_attribute.rs:2:1
    |
 LL | #![optimize(speed)]
