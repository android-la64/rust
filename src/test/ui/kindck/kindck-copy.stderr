error[E0277]: the trait bound `&'static mut isize: std::marker::Copy` is not satisfied
  --> $DIR/kindck-copy.rs:27:19
   |
LL | fn assert_copy<T:Copy>() { }
   |    -----------   ---- required by this bound in `assert_copy`
...
LL |     assert_copy::<&'static mut isize>();
   |                   ^^^^^^^^^^^^^^^^^^ the trait `std::marker::Copy` is not implemented for `&'static mut isize`
   |
   = help: the following implementations were found:
             <isize as std::marker::Copy>

error[E0277]: the trait bound `&'a mut isize: std::marker::Copy` is not satisfied
  --> $DIR/kindck-copy.rs:28:19
   |
LL | fn assert_copy<T:Copy>() { }
   |    -----------   ---- required by this bound in `assert_copy`
...
LL |     assert_copy::<&'a mut isize>();
   |                   ^^^^^^^^^^^^^ the trait `std::marker::Copy` is not implemented for `&'a mut isize`
   |
   = help: the following implementations were found:
             <isize as std::marker::Copy>

error[E0277]: the trait bound `std::boxed::Box<isize>: std::marker::Copy` is not satisfied
  --> $DIR/kindck-copy.rs:31:19
   |
LL | fn assert_copy<T:Copy>() { }
   |    -----------   ---- required by this bound in `assert_copy`
...
LL |     assert_copy::<Box<isize>>();
   |                   ^^^^^^^^^^ the trait `std::marker::Copy` is not implemented for `std::boxed::Box<isize>`

error[E0277]: the trait bound `std::string::String: std::marker::Copy` is not satisfied
  --> $DIR/kindck-copy.rs:32:19
   |
LL | fn assert_copy<T:Copy>() { }
   |    -----------   ---- required by this bound in `assert_copy`
...
LL |     assert_copy::<String>();
   |                   ^^^^^^ the trait `std::marker::Copy` is not implemented for `std::string::String`

error[E0277]: the trait bound `std::vec::Vec<isize>: std::marker::Copy` is not satisfied
  --> $DIR/kindck-copy.rs:33:19
   |
LL | fn assert_copy<T:Copy>() { }
   |    -----------   ---- required by this bound in `assert_copy`
...
LL |     assert_copy::<Vec<isize> >();
   |                   ^^^^^^^^^^ the trait `std::marker::Copy` is not implemented for `std::vec::Vec<isize>`

error[E0277]: the trait bound `std::boxed::Box<&'a mut isize>: std::marker::Copy` is not satisfied
  --> $DIR/kindck-copy.rs:34:19
   |
LL | fn assert_copy<T:Copy>() { }
   |    -----------   ---- required by this bound in `assert_copy`
...
LL |     assert_copy::<Box<&'a mut isize>>();
   |                   ^^^^^^^^^^^^^^^^^^ the trait `std::marker::Copy` is not implemented for `std::boxed::Box<&'a mut isize>`

error[E0277]: the trait bound `std::boxed::Box<dyn Dummy>: std::marker::Copy` is not satisfied
  --> $DIR/kindck-copy.rs:42:5
   |
<<<<<<< HEAD
LL |     assert_copy::<Box<dyn Dummy>>();
   |     ^^^^^^^^^^^^^^^^^^^^^^^^^^^^^ the trait `std::marker::Copy` is not implemented for `std::boxed::Box<dyn Dummy>`
   |
note: required by `assert_copy`
  --> $DIR/kindck-copy.rs:5:1
   |
=======
>>>>>>> 8cd2c99a
LL | fn assert_copy<T:Copy>() { }
   |    -----------   ---- required by this bound in `assert_copy`
...
LL |     assert_copy::<Box<dyn Dummy>>();
   |     ^^^^^^^^^^^^^^^^^^^^^^^^^^^^^ the trait `std::marker::Copy` is not implemented for `std::boxed::Box<dyn Dummy>`

error[E0277]: the trait bound `std::boxed::Box<dyn Dummy + std::marker::Send>: std::marker::Copy` is not satisfied
  --> $DIR/kindck-copy.rs:43:5
   |
<<<<<<< HEAD
LL |     assert_copy::<Box<dyn Dummy + Send>>();
   |     ^^^^^^^^^^^^^^^^^^^^^^^^^^^^^^^^^^^^ the trait `std::marker::Copy` is not implemented for `std::boxed::Box<dyn Dummy + std::marker::Send>`
   |
note: required by `assert_copy`
  --> $DIR/kindck-copy.rs:5:1
   |
=======
>>>>>>> 8cd2c99a
LL | fn assert_copy<T:Copy>() { }
   |    -----------   ---- required by this bound in `assert_copy`
...
LL |     assert_copy::<Box<dyn Dummy + Send>>();
   |     ^^^^^^^^^^^^^^^^^^^^^^^^^^^^^^^^^^^^ the trait `std::marker::Copy` is not implemented for `std::boxed::Box<dyn Dummy + std::marker::Send>`

error[E0277]: the trait bound `&'a mut (dyn Dummy + std::marker::Send + 'a): std::marker::Copy` is not satisfied
<<<<<<< HEAD
  --> $DIR/kindck-copy.rs:46:5
   |
LL |     assert_copy::<&'a mut (dyn Dummy + Send)>();
   |     ^^^^^^^^^^^^^^^^^^^^^^^^^^^^^^^^^^^^^^^^^ the trait `std::marker::Copy` is not implemented for `&'a mut (dyn Dummy + std::marker::Send + 'a)`
   |
note: required by `assert_copy`
  --> $DIR/kindck-copy.rs:5:1
=======
  --> $DIR/kindck-copy.rs:46:19
>>>>>>> 8cd2c99a
   |
LL | fn assert_copy<T:Copy>() { }
   |    -----------   ---- required by this bound in `assert_copy`
...
LL |     assert_copy::<&'a mut (dyn Dummy + Send)>();
   |                   ^^^^^^^^^^^^^^^^^^^^^^^^^^ the trait `std::marker::Copy` is not implemented for `&'a mut (dyn Dummy + std::marker::Send + 'a)`

error[E0277]: the trait bound `MyNoncopyStruct: std::marker::Copy` is not satisfied
  --> $DIR/kindck-copy.rs:64:19
   |
LL | fn assert_copy<T:Copy>() { }
   |    -----------   ---- required by this bound in `assert_copy`
...
LL |     assert_copy::<MyNoncopyStruct>();
   |                   ^^^^^^^^^^^^^^^ the trait `std::marker::Copy` is not implemented for `MyNoncopyStruct`

error[E0277]: the trait bound `std::rc::Rc<isize>: std::marker::Copy` is not satisfied
  --> $DIR/kindck-copy.rs:67:19
   |
LL | fn assert_copy<T:Copy>() { }
   |    -----------   ---- required by this bound in `assert_copy`
...
LL |     assert_copy::<Rc<isize>>();
   |                   ^^^^^^^^^ the trait `std::marker::Copy` is not implemented for `std::rc::Rc<isize>`

error: aborting due to 11 previous errors

For more information about this error, try `rustc --explain E0277`.<|MERGE_RESOLUTION|>--- conflicted
+++ resolved
@@ -61,15 +61,6 @@
 error[E0277]: the trait bound `std::boxed::Box<dyn Dummy>: std::marker::Copy` is not satisfied
   --> $DIR/kindck-copy.rs:42:5
    |
-<<<<<<< HEAD
-LL |     assert_copy::<Box<dyn Dummy>>();
-   |     ^^^^^^^^^^^^^^^^^^^^^^^^^^^^^ the trait `std::marker::Copy` is not implemented for `std::boxed::Box<dyn Dummy>`
-   |
-note: required by `assert_copy`
-  --> $DIR/kindck-copy.rs:5:1
-   |
-=======
->>>>>>> 8cd2c99a
 LL | fn assert_copy<T:Copy>() { }
    |    -----------   ---- required by this bound in `assert_copy`
 ...
@@ -79,15 +70,6 @@
 error[E0277]: the trait bound `std::boxed::Box<dyn Dummy + std::marker::Send>: std::marker::Copy` is not satisfied
   --> $DIR/kindck-copy.rs:43:5
    |
-<<<<<<< HEAD
-LL |     assert_copy::<Box<dyn Dummy + Send>>();
-   |     ^^^^^^^^^^^^^^^^^^^^^^^^^^^^^^^^^^^^ the trait `std::marker::Copy` is not implemented for `std::boxed::Box<dyn Dummy + std::marker::Send>`
-   |
-note: required by `assert_copy`
-  --> $DIR/kindck-copy.rs:5:1
-   |
-=======
->>>>>>> 8cd2c99a
 LL | fn assert_copy<T:Copy>() { }
    |    -----------   ---- required by this bound in `assert_copy`
 ...
@@ -95,17 +77,7 @@
    |     ^^^^^^^^^^^^^^^^^^^^^^^^^^^^^^^^^^^^ the trait `std::marker::Copy` is not implemented for `std::boxed::Box<dyn Dummy + std::marker::Send>`
 
 error[E0277]: the trait bound `&'a mut (dyn Dummy + std::marker::Send + 'a): std::marker::Copy` is not satisfied
-<<<<<<< HEAD
-  --> $DIR/kindck-copy.rs:46:5
-   |
-LL |     assert_copy::<&'a mut (dyn Dummy + Send)>();
-   |     ^^^^^^^^^^^^^^^^^^^^^^^^^^^^^^^^^^^^^^^^^ the trait `std::marker::Copy` is not implemented for `&'a mut (dyn Dummy + std::marker::Send + 'a)`
-   |
-note: required by `assert_copy`
-  --> $DIR/kindck-copy.rs:5:1
-=======
   --> $DIR/kindck-copy.rs:46:19
->>>>>>> 8cd2c99a
    |
 LL | fn assert_copy<T:Copy>() { }
    |    -----------   ---- required by this bound in `assert_copy`
