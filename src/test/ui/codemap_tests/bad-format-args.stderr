--- conflicted
+++ resolved
@@ -16,10 +16,6 @@
   --> $DIR/bad-format-args.rs:4:19
    |
 LL |     format!("", 1 1);
-<<<<<<< HEAD
-   |                   ^ expected `,`
-=======
    |                   ^ expected one of `,`, `.`, `?`, or an operator here
->>>>>>> 8cd2c99a
 
 error: aborting due to 3 previous errors
