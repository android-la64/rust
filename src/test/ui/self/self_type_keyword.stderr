--- conflicted
+++ resolved
@@ -10,13 +10,8 @@
 LL |         ref Self => (),
    |             ^^^^ expected identifier, found keyword
 
-<<<<<<< HEAD
-error: expected identifier, found keyword `Self`
-  --> $DIR/self_type_keyword.rs:16:13
-=======
 error: `mut` must be followed by a named binding
   --> $DIR/self_type_keyword.rs:16:9
->>>>>>> 8cd2c99a
    |
 LL |         mut Self => (),
    |         ^^^^^^^^ help: remove the `mut` prefix: `Self`
@@ -24,51 +19,31 @@
    = note: `mut` may be followed by `variable` and `variable @ pattern`
 
 error: expected identifier, found keyword `Self`
-<<<<<<< HEAD
-  --> $DIR/self_type_keyword.rs:18:17
-=======
   --> $DIR/self_type_keyword.rs:19:17
->>>>>>> 8cd2c99a
    |
 LL |         ref mut Self => (),
    |                 ^^^^ expected identifier, found keyword
 
 error: expected identifier, found keyword `Self`
-<<<<<<< HEAD
-  --> $DIR/self_type_keyword.rs:22:15
-=======
   --> $DIR/self_type_keyword.rs:23:15
->>>>>>> 8cd2c99a
    |
 LL |         Foo { Self } => (),
    |               ^^^^ expected identifier, found keyword
 
 error: expected identifier, found keyword `Self`
-<<<<<<< HEAD
-  --> $DIR/self_type_keyword.rs:28:26
-=======
   --> $DIR/self_type_keyword.rs:29:26
->>>>>>> 8cd2c99a
    |
 LL |     extern crate core as Self;
    |                          ^^^^ expected identifier, found keyword
 
 error: expected identifier, found keyword `Self`
-<<<<<<< HEAD
-  --> $DIR/self_type_keyword.rs:33:32
-=======
   --> $DIR/self_type_keyword.rs:34:32
->>>>>>> 8cd2c99a
    |
 LL |     use std::option::Option as Self;
    |                                ^^^^ expected identifier, found keyword
 
 error: expected identifier, found keyword `Self`
-<<<<<<< HEAD
-  --> $DIR/self_type_keyword.rs:38:11
-=======
   --> $DIR/self_type_keyword.rs:39:11
->>>>>>> 8cd2c99a
    |
 LL |     trait Self {}
    |           ^^^^ expected identifier, found keyword
@@ -79,13 +54,8 @@
 LL | struct Bar<'Self>;
    |            ^^^^^
 
-<<<<<<< HEAD
-error: cannot find macro `Self!` in this scope
-  --> $DIR/self_type_keyword.rs:20:9
-=======
 error: cannot find macro `Self` in this scope
   --> $DIR/self_type_keyword.rs:21:9
->>>>>>> 8cd2c99a
    |
 LL |         Self!() => (),
    |         ^^^^
