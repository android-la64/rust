--- conflicted
+++ resolved
@@ -23,21 +23,12 @@
 //~^ ERROR cannot find
 struct Foo;
 
-<<<<<<< HEAD
-// Interpreted as a feature gated custom attribute
-#[attr_proc_macra] //~ ERROR cannot find attribute macro `attr_proc_macra` in this scope
-struct Bar;
-
-// Interpreted as a feature gated custom attribute
-#[FooWithLongNan] //~ ERROR cannot find attribute macro `FooWithLongNan` in this scope
-=======
 // Interpreted as an unstable custom attribute
 #[attr_proc_macra] //~ ERROR cannot find attribute `attr_proc_macra` in this scope
 struct Bar;
 
 // Interpreted as an unstable custom attribute
 #[FooWithLongNan] //~ ERROR cannot find attribute `FooWithLongNan` in this scope
->>>>>>> 8cd2c99a
 struct Asdf;
 
 #[derive(Dlone)]
