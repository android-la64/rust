<<<<<<< HEAD
error: cannot find attribute macro `C` in this scope
=======
error: cannot find attribute `C` in this scope
>>>>>>> 8cd2c99a
  --> $DIR/proc-macro-attributes.rs:7:3
   |
LL | #[C]
   |   ^ help: a derive helper attribute with a similar name exists: `B`

error[E0659]: `B` is ambiguous (derive helper attribute vs any other name)
  --> $DIR/proc-macro-attributes.rs:6:3
   |
LL | #[B]
   |   ^ ambiguous name
   |
note: `B` could refer to the derive helper attribute defined here
  --> $DIR/proc-macro-attributes.rs:11:10
   |
LL | #[derive(B)]
   |          ^
note: `B` could also refer to the derive macro imported here
  --> $DIR/proc-macro-attributes.rs:3:1
   |
LL | #[macro_use]
   | ^^^^^^^^^^^^

error[E0659]: `B` is ambiguous (derive helper attribute vs any other name)
  --> $DIR/proc-macro-attributes.rs:8:3
   |
LL | #[B(D)]
   |   ^ ambiguous name
   |
note: `B` could refer to the derive helper attribute defined here
  --> $DIR/proc-macro-attributes.rs:11:10
   |
LL | #[derive(B)]
   |          ^
note: `B` could also refer to the derive macro imported here
  --> $DIR/proc-macro-attributes.rs:3:1
   |
LL | #[macro_use]
   | ^^^^^^^^^^^^

error[E0659]: `B` is ambiguous (derive helper attribute vs any other name)
  --> $DIR/proc-macro-attributes.rs:9:3
   |
LL | #[B(E = "foo")]
   |   ^ ambiguous name
   |
note: `B` could refer to the derive helper attribute defined here
  --> $DIR/proc-macro-attributes.rs:11:10
   |
LL | #[derive(B)]
   |          ^
note: `B` could also refer to the derive macro imported here
  --> $DIR/proc-macro-attributes.rs:3:1
   |
LL | #[macro_use]
   | ^^^^^^^^^^^^

error[E0659]: `B` is ambiguous (derive helper attribute vs any other name)
  --> $DIR/proc-macro-attributes.rs:10:3
   |
LL | #[B(arbitrary tokens)]
   |   ^ ambiguous name
   |
note: `B` could refer to the derive helper attribute defined here
  --> $DIR/proc-macro-attributes.rs:11:10
   |
LL | #[derive(B)]
   |          ^
note: `B` could also refer to the derive macro imported here
  --> $DIR/proc-macro-attributes.rs:3:1
   |
LL | #[macro_use]
   | ^^^^^^^^^^^^

error: aborting due to 5 previous errors

For more information about this error, try `rustc --explain E0659`.<|MERGE_RESOLUTION|>--- conflicted
+++ resolved
@@ -1,8 +1,4 @@
-<<<<<<< HEAD
-error: cannot find attribute macro `C` in this scope
-=======
 error: cannot find attribute `C` in this scope
->>>>>>> 8cd2c99a
   --> $DIR/proc-macro-attributes.rs:7:3
    |
 LL | #[C]
