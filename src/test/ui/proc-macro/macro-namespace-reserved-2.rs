// force-host
// no-prefer-dynamic

#![crate_type = "proc-macro"]

extern crate proc_macro;
use proc_macro::*;

#[proc_macro]
pub fn my_macro(input: TokenStream) -> TokenStream {
    input
}

#[proc_macro_attribute]
pub fn my_macro_attr(input: TokenStream, _: TokenStream) -> TokenStream {
    input
}

#[proc_macro_derive(MyTrait)]
pub fn my_macro_derive(input: TokenStream) -> TokenStream {
    input
}

fn check_bang1() {
    my_macro!(); //~ ERROR can't use a procedural macro from the same crate that defines it
}
fn check_bang2() {
<<<<<<< HEAD
    my_macro_attr!(); //~ ERROR cannot find macro `my_macro_attr!` in this scope
=======
    my_macro_attr!(); //~ ERROR cannot find macro `my_macro_attr` in this scope
>>>>>>> 8cd2c99a
    crate::my_macro_attr!(); //~ ERROR can't use a procedural macro from the same crate that defines
                             //~| ERROR expected macro, found attribute macro `crate::my_macro_attr`
}
fn check_bang3() {
<<<<<<< HEAD
    MyTrait!(); //~ ERROR cannot find macro `MyTrait!` in this scope
=======
    MyTrait!(); //~ ERROR cannot find macro `MyTrait` in this scope
>>>>>>> 8cd2c99a
    crate::MyTrait!(); //~ ERROR can't use a procedural macro from the same crate that defines it
                       //~| ERROR expected macro, found derive macro `crate::MyTrait`
}

<<<<<<< HEAD
#[my_macro] //~ ERROR cannot find attribute macro `my_macro` in this scope
=======
#[my_macro] //~ ERROR cannot find attribute `my_macro` in this scope
>>>>>>> 8cd2c99a
#[crate::my_macro] //~ ERROR can't use a procedural macro from the same crate that defines it
                   //~| ERROR expected attribute, found macro `crate::my_macro`
fn check_attr1() {}
#[my_macro_attr] //~ ERROR can't use a procedural macro from the same crate that defines it
fn check_attr2() {}
#[MyTrait] //~ ERROR can't use a procedural macro from the same crate that defines it
           //~| ERROR expected attribute, found derive macro `MyTrait`
fn check_attr3() {}

#[derive(my_macro)] //~ ERROR cannot find derive macro `my_macro` in this scope
#[derive(crate::my_macro)] //~ ERROR can't use a procedural macro from the same crate that defines
                           //~| ERROR expected derive macro, found macro `crate::my_macro`
struct CheckDerive1;
#[derive(my_macro_attr)] //~ ERROR can't use a procedural macro from the same crate that defines it
                         //~| ERROR expected derive macro, found attribute macro `my_macro_attr`
struct CheckDerive2;
#[derive(MyTrait)] //~ ERROR can't use a procedural macro from the same crate that defines it
struct CheckDerive3;<|MERGE_RESOLUTION|>--- conflicted
+++ resolved
@@ -25,29 +25,17 @@
     my_macro!(); //~ ERROR can't use a procedural macro from the same crate that defines it
 }
 fn check_bang2() {
-<<<<<<< HEAD
-    my_macro_attr!(); //~ ERROR cannot find macro `my_macro_attr!` in this scope
-=======
     my_macro_attr!(); //~ ERROR cannot find macro `my_macro_attr` in this scope
->>>>>>> 8cd2c99a
     crate::my_macro_attr!(); //~ ERROR can't use a procedural macro from the same crate that defines
                              //~| ERROR expected macro, found attribute macro `crate::my_macro_attr`
 }
 fn check_bang3() {
-<<<<<<< HEAD
-    MyTrait!(); //~ ERROR cannot find macro `MyTrait!` in this scope
-=======
     MyTrait!(); //~ ERROR cannot find macro `MyTrait` in this scope
->>>>>>> 8cd2c99a
     crate::MyTrait!(); //~ ERROR can't use a procedural macro from the same crate that defines it
                        //~| ERROR expected macro, found derive macro `crate::MyTrait`
 }
 
-<<<<<<< HEAD
-#[my_macro] //~ ERROR cannot find attribute macro `my_macro` in this scope
-=======
 #[my_macro] //~ ERROR cannot find attribute `my_macro` in this scope
->>>>>>> 8cd2c99a
 #[crate::my_macro] //~ ERROR can't use a procedural macro from the same crate that defines it
                    //~| ERROR expected attribute, found macro `crate::my_macro`
 fn check_attr1() {}
