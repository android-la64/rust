--- conflicted
+++ resolved
@@ -19,12 +19,8 @@
         struct U;
 
         mod inner {
-<<<<<<< HEAD
-            #[empty_helper] //~ ERROR cannot find attribute macro `empty_helper` in this scope
-=======
             // FIXME No ambiguity, attributes in non-macro positions are not resolved properly
             #[empty_helper]
->>>>>>> 8cd2c99a
             struct V;
         }
 
