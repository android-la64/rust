//#![feature(non_exhaustive)]

<<<<<<< HEAD
#[non_exhaustive] //~ERROR non exhaustive is an experimental feature
=======
#[non_exhaustive] //~ERROR the `#[non_exhaustive]` attribute is an experimental feature
>>>>>>> 8cd2c99a
pub enum NonExhaustiveEnum {
    Unit,
    Tuple(u32),
    Struct { field: u32 }
}

fn main() { }<|MERGE_RESOLUTION|>--- conflicted
+++ resolved
@@ -1,10 +1,6 @@
 //#![feature(non_exhaustive)]
 
-<<<<<<< HEAD
-#[non_exhaustive] //~ERROR non exhaustive is an experimental feature
-=======
 #[non_exhaustive] //~ERROR the `#[non_exhaustive]` attribute is an experimental feature
->>>>>>> 8cd2c99a
 pub enum NonExhaustiveEnum {
     Unit,
     Tuple(u32),
