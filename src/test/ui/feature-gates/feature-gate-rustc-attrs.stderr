error[E0658]: attributes starting with `rustc` are reserved for use by the `rustc` compiler
  --> $DIR/feature-gate-rustc-attrs.rs:8:3
   |
LL | #[rustc::unknown]
   |   ^^^^^
   |
   = note: for more information, see https://github.com/rust-lang/rust/issues/29642
   = help: add `#![feature(rustc_attrs)]` to the crate attributes to enable

error: expected attribute, found macro `rustc::unknown`
  --> $DIR/feature-gate-rustc-attrs.rs:8:3
   |
LL | #[rustc::unknown]
   |   ^^^^^^^^^^^^^^ not an attribute

error[E0658]: attributes starting with `rustc` are reserved for use by the `rustc` compiler
  --> $DIR/feature-gate-rustc-attrs.rs:13:12
   |
LL | #[unknown::rustc]
   |            ^^^^^
   |
   = note: for more information, see https://github.com/rust-lang/rust/issues/29642
   = help: add `#![feature(rustc_attrs)]` to the crate attributes to enable

error: expected attribute, found macro `unknown::rustc`
  --> $DIR/feature-gate-rustc-attrs.rs:13:3
   |
LL | #[unknown::rustc]
   |   ^^^^^^^^^^^^^^ not an attribute

error[E0658]: attributes starting with `rustc` are reserved for use by the `rustc` compiler
  --> $DIR/feature-gate-rustc-attrs.rs:20:3
   |
LL | #[rustc_unknown]
   |   ^^^^^^^^^^^^^
   |
   = note: for more information, see https://github.com/rust-lang/rust/issues/29642
   = help: add `#![feature(rustc_attrs)]` to the crate attributes to enable

<<<<<<< HEAD
error: cannot find attribute macro `rustc_unknown` in this scope
=======
error: cannot find attribute `rustc_unknown` in this scope
>>>>>>> 8cd2c99a
  --> $DIR/feature-gate-rustc-attrs.rs:20:3
   |
LL | #[rustc_unknown]
   |   ^^^^^^^^^^^^^

<<<<<<< HEAD
error[E0658]: used by the test suite
=======
error[E0658]: the `#[rustc_dummy]` attribute is just used for rustc unit tests and will never be stable
>>>>>>> 8cd2c99a
  --> $DIR/feature-gate-rustc-attrs.rs:18:1
   |
LL | #[rustc_dummy]
   | ^^^^^^^^^^^^^^
   |
   = note: for more information, see https://github.com/rust-lang/rust/issues/29642
   = help: add `#![feature(rustc_attrs)]` to the crate attributes to enable

error: aborting due to 7 previous errors

For more information about this error, try `rustc --explain E0658`.<|MERGE_RESOLUTION|>--- conflicted
+++ resolved
@@ -37,21 +37,13 @@
    = note: for more information, see https://github.com/rust-lang/rust/issues/29642
    = help: add `#![feature(rustc_attrs)]` to the crate attributes to enable
 
-<<<<<<< HEAD
-error: cannot find attribute macro `rustc_unknown` in this scope
-=======
 error: cannot find attribute `rustc_unknown` in this scope
->>>>>>> 8cd2c99a
   --> $DIR/feature-gate-rustc-attrs.rs:20:3
    |
 LL | #[rustc_unknown]
    |   ^^^^^^^^^^^^^
 
-<<<<<<< HEAD
-error[E0658]: used by the test suite
-=======
 error[E0658]: the `#[rustc_dummy]` attribute is just used for rustc unit tests and will never be stable
->>>>>>> 8cd2c99a
   --> $DIR/feature-gate-rustc-attrs.rs:18:1
    |
 LL | #[rustc_dummy]
