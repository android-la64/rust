<<<<<<< HEAD
#[doc(alias = "foo")] //~ ERROR: `#[doc(alias = "...")]` is experimental
=======
#[doc(alias = "foo")] //~ ERROR: `#[doc(alias)]` is experimental
>>>>>>> 8cd2c99a
pub struct Foo;

fn main() {}<|MERGE_RESOLUTION|>--- conflicted
+++ resolved
@@ -1,8 +1,4 @@
-<<<<<<< HEAD
-#[doc(alias = "foo")] //~ ERROR: `#[doc(alias = "...")]` is experimental
-=======
 #[doc(alias = "foo")] //~ ERROR: `#[doc(alias)]` is experimental
->>>>>>> 8cd2c99a
 pub struct Foo;
 
 fn main() {}