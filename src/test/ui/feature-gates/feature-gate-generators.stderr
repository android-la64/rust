--- conflicted
+++ resolved
@@ -6,8 +6,6 @@
    |
    = note: for more information, see https://github.com/rust-lang/rust/issues/43122
    = help: add `#![feature(generators)]` to the crate attributes to enable
-<<<<<<< HEAD
-=======
 
 error[E0658]: yield syntax is experimental
   --> $DIR/feature-gate-generators.rs:8:5
@@ -26,7 +24,6 @@
    |
    = note: for more information, see https://github.com/rust-lang/rust/issues/43122
    = help: add `#![feature(generators)]` to the crate attributes to enable
->>>>>>> 8cd2c99a
 
 error[E0627]: yield statement outside of generator literal
   --> $DIR/feature-gate-generators.rs:2:5
