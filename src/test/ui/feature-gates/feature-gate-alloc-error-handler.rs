// compile-flags:-C panic=abort

#![no_std]
#![no_main]

use core::alloc::Layout;

<<<<<<< HEAD
#[alloc_error_handler] //~ ERROR `#[alloc_error_handler]` is an unstable feature
=======
#[alloc_error_handler] //~ ERROR the `#[alloc_error_handler]` attribute is an experimental feature
>>>>>>> 8cd2c99a
fn oom(info: Layout) -> ! {
    loop {}
}

#[panic_handler]
fn panic(_: &core::panic::PanicInfo) -> ! { loop {} }<|MERGE_RESOLUTION|>--- conflicted
+++ resolved
@@ -5,11 +5,7 @@
 
 use core::alloc::Layout;
 
-<<<<<<< HEAD
-#[alloc_error_handler] //~ ERROR `#[alloc_error_handler]` is an unstable feature
-=======
 #[alloc_error_handler] //~ ERROR the `#[alloc_error_handler]` attribute is an experimental feature
->>>>>>> 8cd2c99a
 fn oom(info: Layout) -> ! {
     loop {}
 }
