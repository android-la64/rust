--- conflicted
+++ resolved
@@ -8,11 +8,7 @@
     fn extern_fn();
 // CHECK-NOT: Function Attrs: nounwind
 // CHECK: declare void @unwinding_extern_fn
-<<<<<<< HEAD
-    #[unwind(allowed)] //~ ERROR `#[unwind]` is experimental
-=======
     #[unwind(allowed)] //~ ERROR the `#[unwind]` attribute is an experimental feature
->>>>>>> 8cd2c99a
     fn unwinding_extern_fn();
 }
 
