--- conflicted
+++ resolved
@@ -4,38 +4,6 @@
 // gate-test-custom_attribute
 
 struct StLt<#[lt_struct] 'a>(&'a u32);
-<<<<<<< HEAD
-//~^ ERROR the attribute `lt_struct` is currently unknown to the compiler
-struct StTy<#[ty_struct] I>(I);
-//~^ ERROR the attribute `ty_struct` is currently unknown to the compiler
-
-enum EnLt<#[lt_enum] 'b> { A(&'b u32), B }
-//~^ ERROR the attribute `lt_enum` is currently unknown to the compiler
-enum EnTy<#[ty_enum] J> { A(J), B }
-//~^ ERROR the attribute `ty_enum` is currently unknown to the compiler
-
-trait TrLt<#[lt_trait] 'c> { fn foo(&self, _: &'c [u32]) -> &'c u32; }
-//~^ ERROR the attribute `lt_trait` is currently unknown to the compiler
-trait TrTy<#[ty_trait] K> { fn foo(&self, _: K); }
-//~^ ERROR the attribute `ty_trait` is currently unknown to the compiler
-
-type TyLt<#[lt_type] 'd> = &'d u32;
-//~^ ERROR the attribute `lt_type` is currently unknown to the compiler
-type TyTy<#[ty_type] L> = (L, );
-//~^ ERROR the attribute `ty_type` is currently unknown to the compiler
-
-impl<#[lt_inherent] 'e> StLt<'e> { }
-//~^ ERROR the attribute `lt_inherent` is currently unknown to the compiler
-impl<#[ty_inherent] M> StTy<M> { }
-//~^ ERROR the attribute `ty_inherent` is currently unknown to the compiler
-
-impl<#[lt_impl_for] 'f> TrLt<'f> for StLt<'f> {
-    //~^ ERROR the attribute `lt_impl_for` is currently unknown to the compiler
-    fn foo(&self, _: &'f [u32]) -> &'f u32 { loop { } }
-}
-impl<#[ty_impl_for] N> TrTy<N> for StTy<N> {
-    //~^ ERROR the attribute `ty_impl_for` is currently unknown to the compiler
-=======
 //~^ ERROR cannot find attribute `lt_struct` in this scope
 struct StTy<#[ty_struct] I>(I);
 //~^ ERROR cannot find attribute `ty_struct` in this scope
@@ -66,22 +34,10 @@
 }
 impl<#[ty_impl_for] N> TrTy<N> for StTy<N> {
     //~^ ERROR cannot find attribute `ty_impl_for` in this scope
->>>>>>> 8cd2c99a
     fn foo(&self, _: N) { }
 }
 
 fn f_lt<#[lt_fn] 'g>(_: &'g [u32]) -> &'g u32 { loop { } }
-<<<<<<< HEAD
-//~^ ERROR the attribute `lt_fn` is currently unknown to the compiler
-fn f_ty<#[ty_fn] O>(_: O) { }
-//~^ ERROR the attribute `ty_fn` is currently unknown to the compiler
-
-impl<I> StTy<I> {
-    fn m_lt<#[lt_meth] 'h>(_: &'h [u32]) -> &'h u32 { loop { } }
-    //~^ ERROR the attribute `lt_meth` is currently unknown to the compiler
-    fn m_ty<#[ty_meth] P>(_: P) { }
-    //~^ ERROR the attribute `ty_meth` is currently unknown to the compiler
-=======
 //~^ ERROR cannot find attribute `lt_fn` in this scope
 fn f_ty<#[ty_fn] O>(_: O) { }
 //~^ ERROR cannot find attribute `ty_fn` in this scope
@@ -91,16 +47,11 @@
     //~^ ERROR cannot find attribute `lt_meth` in this scope
     fn m_ty<#[ty_meth] P>(_: P) { }
     //~^ ERROR cannot find attribute `ty_meth` in this scope
->>>>>>> 8cd2c99a
 }
 
 fn hof_lt<Q>(_: Q)
     where Q: for <#[lt_hof] 'i> Fn(&'i [u32]) -> &'i u32
-<<<<<<< HEAD
-    //~^ ERROR the attribute `lt_hof` is currently unknown to the compiler
-=======
     //~^ ERROR cannot find attribute `lt_hof` in this scope
->>>>>>> 8cd2c99a
 {
 }
 
