--- conflicted
+++ resolved
@@ -1,128 +1,76 @@
-<<<<<<< HEAD
-error: cannot find attribute macro `fake_attr` in this scope
-=======
 error: cannot find attribute `fake_attr` in this scope
->>>>>>> 8cd2c99a
   --> $DIR/feature-gate-custom_attribute.rs:3:3
    |
 LL | #[fake_attr]
    |   ^^^^^^^^^
 
-<<<<<<< HEAD
-error: cannot find attribute macro `fake_attr` in this scope
-=======
 error: cannot find attribute `fake_attr` in this scope
->>>>>>> 8cd2c99a
   --> $DIR/feature-gate-custom_attribute.rs:4:3
    |
 LL | #[fake_attr(100)]
    |   ^^^^^^^^^
 
-<<<<<<< HEAD
-error: cannot find attribute macro `fake_attr` in this scope
-=======
 error: cannot find attribute `fake_attr` in this scope
->>>>>>> 8cd2c99a
   --> $DIR/feature-gate-custom_attribute.rs:5:3
    |
 LL | #[fake_attr(1, 2, 3)]
    |   ^^^^^^^^^
 
-<<<<<<< HEAD
-error: cannot find attribute macro `fake_attr` in this scope
-=======
 error: cannot find attribute `fake_attr` in this scope
->>>>>>> 8cd2c99a
   --> $DIR/feature-gate-custom_attribute.rs:6:3
    |
 LL | #[fake_attr("hello")]
    |   ^^^^^^^^^
 
-<<<<<<< HEAD
-error: cannot find attribute macro `fake_attr` in this scope
-=======
 error: cannot find attribute `fake_attr` in this scope
->>>>>>> 8cd2c99a
   --> $DIR/feature-gate-custom_attribute.rs:7:3
    |
 LL | #[fake_attr(name = "hello")]
    |   ^^^^^^^^^
 
-<<<<<<< HEAD
-error: cannot find attribute macro `fake_attr` in this scope
-=======
 error: cannot find attribute `fake_attr` in this scope
->>>>>>> 8cd2c99a
   --> $DIR/feature-gate-custom_attribute.rs:8:3
    |
 LL | #[fake_attr(1, "hi", key = 12, true, false)]
    |   ^^^^^^^^^
 
-<<<<<<< HEAD
-error: cannot find attribute macro `fake_attr` in this scope
-=======
 error: cannot find attribute `fake_attr` in this scope
->>>>>>> 8cd2c99a
   --> $DIR/feature-gate-custom_attribute.rs:9:3
    |
 LL | #[fake_attr(key = "hello", val = 10)]
    |   ^^^^^^^^^
 
-<<<<<<< HEAD
-error: cannot find attribute macro `fake_attr` in this scope
-=======
 error: cannot find attribute `fake_attr` in this scope
->>>>>>> 8cd2c99a
   --> $DIR/feature-gate-custom_attribute.rs:10:3
    |
 LL | #[fake_attr(key("hello"), val(10))]
    |   ^^^^^^^^^
 
-<<<<<<< HEAD
-error: cannot find attribute macro `fake_attr` in this scope
-=======
 error: cannot find attribute `fake_attr` in this scope
->>>>>>> 8cd2c99a
   --> $DIR/feature-gate-custom_attribute.rs:11:3
    |
 LL | #[fake_attr(enabled = true, disabled = false)]
    |   ^^^^^^^^^
 
-<<<<<<< HEAD
-error: cannot find attribute macro `fake_attr` in this scope
-=======
 error: cannot find attribute `fake_attr` in this scope
->>>>>>> 8cd2c99a
   --> $DIR/feature-gate-custom_attribute.rs:12:3
    |
 LL | #[fake_attr(true)]
    |   ^^^^^^^^^
 
-<<<<<<< HEAD
-error: cannot find attribute macro `fake_attr` in this scope
-=======
 error: cannot find attribute `fake_attr` in this scope
->>>>>>> 8cd2c99a
   --> $DIR/feature-gate-custom_attribute.rs:13:3
    |
 LL | #[fake_attr(pi = 3.14159)]
    |   ^^^^^^^^^
 
-<<<<<<< HEAD
-error: cannot find attribute macro `fake_attr` in this scope
-=======
 error: cannot find attribute `fake_attr` in this scope
->>>>>>> 8cd2c99a
   --> $DIR/feature-gate-custom_attribute.rs:14:3
    |
 LL | #[fake_attr(b"hi")]
    |   ^^^^^^^^^
 
-<<<<<<< HEAD
-error: cannot find attribute macro `fake_doc` in this scope
-=======
 error: cannot find attribute `fake_doc` in this scope
->>>>>>> 8cd2c99a
   --> $DIR/feature-gate-custom_attribute.rs:15:3
    |
 LL | #[fake_doc(r"doc")]
