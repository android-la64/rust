--- conflicted
+++ resolved
@@ -1,8 +1,4 @@
-<<<<<<< HEAD
-error[E0658]: allow_fail attribute is currently unstable
-=======
 error[E0658]: the `#[allow_fail]` attribute is an experimental feature
->>>>>>> 8cd2c99a
   --> $DIR/feature-gate-allow_fail.rs:3:1
    |
 LL | #[allow_fail]
