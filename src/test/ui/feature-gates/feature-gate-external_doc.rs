--- conflicted
+++ resolved
@@ -1,6 +1,2 @@
-<<<<<<< HEAD
-#[doc(include="asdf.md")] //~ ERROR: `#[doc(include = "...")]` is experimental
-=======
 #[doc(include="asdf.md")] //~ ERROR: `#[doc(include)]` is experimental
->>>>>>> 8cd2c99a
 fn main() {}