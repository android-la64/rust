--- conflicted
+++ resolved
@@ -1,11 +1,7 @@
 use std::fmt::{Debug, Display};
 
 #[marker] trait ExplicitMarker {}
-<<<<<<< HEAD
-//~^ ERROR marker traits is an experimental feature
-=======
 //~^ ERROR the `#[marker]` attribute is an experimental feature
->>>>>>> 8cd2c99a
 
 impl<T: Display> ExplicitMarker for T {}
 impl<T: Debug> ExplicitMarker for T {}
