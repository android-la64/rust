error[E0658]: intrinsics are subject to change
  --> $DIR/feature-gate-abi.rs:12:1
   |
LL | extern "rust-intrinsic" fn f1() {}
   | ^^^^^^^^^^^^^^^^^^^^^^^^^^^^^^^^^^
   |
   = help: add `#![feature(intrinsics)]` to the crate attributes to enable

error[E0658]: platform intrinsics are experimental and possibly buggy
<<<<<<< HEAD
  --> $DIR/feature-gate-abi.rs:13:1
=======
  --> $DIR/feature-gate-abi.rs:14:1
>>>>>>> 8cd2c99a
   |
LL | extern "platform-intrinsic" fn f2() {}
   | ^^^^^^^^^^^^^^^^^^^^^^^^^^^^^^^^^^^^^^
   |
   = note: for more information, see https://github.com/rust-lang/rust/issues/27731
   = help: add `#![feature(platform_intrinsics)]` to the crate attributes to enable

error[E0658]: vectorcall is experimental and subject to change
  --> $DIR/feature-gate-abi.rs:16:1
   |
LL | extern "vectorcall" fn f3() {}
   | ^^^^^^^^^^^^^^^^^^^^^^^^^^^^^^
   |
   = help: add `#![feature(abi_vectorcall)]` to the crate attributes to enable

error[E0658]: rust-call ABI is subject to change
<<<<<<< HEAD
  --> $DIR/feature-gate-abi.rs:15:1
=======
  --> $DIR/feature-gate-abi.rs:17:1
>>>>>>> 8cd2c99a
   |
LL | extern "rust-call" fn f4() {}
   | ^^^^^^^^^^^^^^^^^^^^^^^^^^^^^
   |
   = note: for more information, see https://github.com/rust-lang/rust/issues/29625
   = help: add `#![feature(unboxed_closures)]` to the crate attributes to enable

error[E0658]: msp430-interrupt ABI is experimental and subject to change
<<<<<<< HEAD
  --> $DIR/feature-gate-abi.rs:16:1
=======
  --> $DIR/feature-gate-abi.rs:18:1
>>>>>>> 8cd2c99a
   |
LL | extern "msp430-interrupt" fn f5() {}
   | ^^^^^^^^^^^^^^^^^^^^^^^^^^^^^^^^^^^^
   |
   = note: for more information, see https://github.com/rust-lang/rust/issues/38487
   = help: add `#![feature(abi_msp430_interrupt)]` to the crate attributes to enable

error[E0658]: PTX ABIs are experimental and subject to change
<<<<<<< HEAD
  --> $DIR/feature-gate-abi.rs:17:1
=======
  --> $DIR/feature-gate-abi.rs:19:1
>>>>>>> 8cd2c99a
   |
LL | extern "ptx-kernel" fn f6() {}
   | ^^^^^^^^^^^^^^^^^^^^^^^^^^^^^^
   |
   = note: for more information, see https://github.com/rust-lang/rust/issues/38788
   = help: add `#![feature(abi_ptx)]` to the crate attributes to enable

error[E0658]: x86-interrupt ABI is experimental and subject to change
<<<<<<< HEAD
  --> $DIR/feature-gate-abi.rs:18:1
=======
  --> $DIR/feature-gate-abi.rs:20:1
>>>>>>> 8cd2c99a
   |
LL | extern "x86-interrupt" fn f7() {}
   | ^^^^^^^^^^^^^^^^^^^^^^^^^^^^^^^^^
   |
   = note: for more information, see https://github.com/rust-lang/rust/issues/40180
   = help: add `#![feature(abi_x86_interrupt)]` to the crate attributes to enable

error[E0658]: thiscall is experimental and subject to change
  --> $DIR/feature-gate-abi.rs:21:1
   |
LL | extern "thiscall" fn f8() {}
   | ^^^^^^^^^^^^^^^^^^^^^^^^^^^^
   |
   = help: add `#![feature(abi_thiscall)]` to the crate attributes to enable

error[E0658]: amdgpu-kernel ABI is experimental and subject to change
<<<<<<< HEAD
  --> $DIR/feature-gate-abi.rs:20:1
=======
  --> $DIR/feature-gate-abi.rs:22:1
>>>>>>> 8cd2c99a
   |
LL | extern "amdgpu-kernel" fn f9() {}
   | ^^^^^^^^^^^^^^^^^^^^^^^^^^^^^^^^^
   |
   = note: for more information, see https://github.com/rust-lang/rust/issues/51575
   = help: add `#![feature(abi_amdgpu_kernel)]` to the crate attributes to enable

error[E0658]: intrinsics are subject to change
  --> $DIR/feature-gate-abi.rs:26:5
   |
LL |     extern "rust-intrinsic" fn m1();
   |     ^^^^^^^^^^^^^^^^^^^^^^^^^^^^^^^^
   |
   = help: add `#![feature(intrinsics)]` to the crate attributes to enable

error[E0658]: platform intrinsics are experimental and possibly buggy
<<<<<<< HEAD
  --> $DIR/feature-gate-abi.rs:25:5
=======
  --> $DIR/feature-gate-abi.rs:28:5
>>>>>>> 8cd2c99a
   |
LL |     extern "platform-intrinsic" fn m2();
   |     ^^^^^^^^^^^^^^^^^^^^^^^^^^^^^^^^^^^^
   |
   = note: for more information, see https://github.com/rust-lang/rust/issues/27731
   = help: add `#![feature(platform_intrinsics)]` to the crate attributes to enable

error[E0658]: vectorcall is experimental and subject to change
  --> $DIR/feature-gate-abi.rs:30:5
   |
LL |     extern "vectorcall" fn m3();
   |     ^^^^^^^^^^^^^^^^^^^^^^^^^^^^
   |
   = help: add `#![feature(abi_vectorcall)]` to the crate attributes to enable

error[E0658]: rust-call ABI is subject to change
<<<<<<< HEAD
  --> $DIR/feature-gate-abi.rs:27:5
=======
  --> $DIR/feature-gate-abi.rs:31:5
>>>>>>> 8cd2c99a
   |
LL |     extern "rust-call" fn m4();
   |     ^^^^^^^^^^^^^^^^^^^^^^^^^^^
   |
   = note: for more information, see https://github.com/rust-lang/rust/issues/29625
   = help: add `#![feature(unboxed_closures)]` to the crate attributes to enable

error[E0658]: msp430-interrupt ABI is experimental and subject to change
<<<<<<< HEAD
  --> $DIR/feature-gate-abi.rs:28:5
=======
  --> $DIR/feature-gate-abi.rs:32:5
>>>>>>> 8cd2c99a
   |
LL |     extern "msp430-interrupt" fn m5();
   |     ^^^^^^^^^^^^^^^^^^^^^^^^^^^^^^^^^^
   |
   = note: for more information, see https://github.com/rust-lang/rust/issues/38487
   = help: add `#![feature(abi_msp430_interrupt)]` to the crate attributes to enable

error[E0658]: PTX ABIs are experimental and subject to change
<<<<<<< HEAD
  --> $DIR/feature-gate-abi.rs:29:5
=======
  --> $DIR/feature-gate-abi.rs:33:5
>>>>>>> 8cd2c99a
   |
LL |     extern "ptx-kernel" fn m6();
   |     ^^^^^^^^^^^^^^^^^^^^^^^^^^^^
   |
   = note: for more information, see https://github.com/rust-lang/rust/issues/38788
   = help: add `#![feature(abi_ptx)]` to the crate attributes to enable

error[E0658]: x86-interrupt ABI is experimental and subject to change
<<<<<<< HEAD
  --> $DIR/feature-gate-abi.rs:30:5
=======
  --> $DIR/feature-gate-abi.rs:34:5
>>>>>>> 8cd2c99a
   |
LL |     extern "x86-interrupt" fn m7();
   |     ^^^^^^^^^^^^^^^^^^^^^^^^^^^^^^^
   |
   = note: for more information, see https://github.com/rust-lang/rust/issues/40180
   = help: add `#![feature(abi_x86_interrupt)]` to the crate attributes to enable

error[E0658]: thiscall is experimental and subject to change
  --> $DIR/feature-gate-abi.rs:35:5
   |
LL |     extern "thiscall" fn m8();
   |     ^^^^^^^^^^^^^^^^^^^^^^^^^^
   |
   = help: add `#![feature(abi_thiscall)]` to the crate attributes to enable

error[E0658]: amdgpu-kernel ABI is experimental and subject to change
<<<<<<< HEAD
  --> $DIR/feature-gate-abi.rs:32:5
=======
  --> $DIR/feature-gate-abi.rs:36:5
>>>>>>> 8cd2c99a
   |
LL |     extern "amdgpu-kernel" fn m9();
   |     ^^^^^^^^^^^^^^^^^^^^^^^^^^^^^^^
   |
   = note: for more information, see https://github.com/rust-lang/rust/issues/51575
   = help: add `#![feature(abi_amdgpu_kernel)]` to the crate attributes to enable
<<<<<<< HEAD

error[E0658]: intrinsics are subject to change
  --> $DIR/feature-gate-abi.rs:34:5
   |
LL |     extern "rust-intrinsic" fn dm1() {}
   |     ^^^^^^^^^^^^^^^^^^^^^^^^^^^^^^^^^^^
   |
   = help: add `#![feature(intrinsics)]` to the crate attributes to enable

error[E0658]: platform intrinsics are experimental and possibly buggy
  --> $DIR/feature-gate-abi.rs:35:5
   |
LL |     extern "platform-intrinsic" fn dm2() {}
   |     ^^^^^^^^^^^^^^^^^^^^^^^^^^^^^^^^^^^^^^^
   |
   = note: for more information, see https://github.com/rust-lang/rust/issues/27731
   = help: add `#![feature(platform_intrinsics)]` to the crate attributes to enable
=======
>>>>>>> 8cd2c99a

error[E0658]: vectorcall is experimental and subject to change
  --> $DIR/feature-gate-abi.rs:38:5
   |
LL |     extern "vectorcall" fn dm3() {}
   |     ^^^^^^^^^^^^^^^^^^^^^^^^^^^^^^^
   |
   = help: add `#![feature(abi_vectorcall)]` to the crate attributes to enable

error[E0658]: rust-call ABI is subject to change
<<<<<<< HEAD
  --> $DIR/feature-gate-abi.rs:37:5
=======
  --> $DIR/feature-gate-abi.rs:39:5
>>>>>>> 8cd2c99a
   |
LL |     extern "rust-call" fn dm4() {}
   |     ^^^^^^^^^^^^^^^^^^^^^^^^^^^^^^
   |
   = note: for more information, see https://github.com/rust-lang/rust/issues/29625
   = help: add `#![feature(unboxed_closures)]` to the crate attributes to enable

error[E0658]: msp430-interrupt ABI is experimental and subject to change
<<<<<<< HEAD
  --> $DIR/feature-gate-abi.rs:38:5
=======
  --> $DIR/feature-gate-abi.rs:40:5
>>>>>>> 8cd2c99a
   |
LL |     extern "msp430-interrupt" fn dm5() {}
   |     ^^^^^^^^^^^^^^^^^^^^^^^^^^^^^^^^^^^^^
   |
   = note: for more information, see https://github.com/rust-lang/rust/issues/38487
   = help: add `#![feature(abi_msp430_interrupt)]` to the crate attributes to enable

error[E0658]: PTX ABIs are experimental and subject to change
<<<<<<< HEAD
  --> $DIR/feature-gate-abi.rs:39:5
=======
  --> $DIR/feature-gate-abi.rs:41:5
>>>>>>> 8cd2c99a
   |
LL |     extern "ptx-kernel" fn dm6() {}
   |     ^^^^^^^^^^^^^^^^^^^^^^^^^^^^^^^
   |
   = note: for more information, see https://github.com/rust-lang/rust/issues/38788
   = help: add `#![feature(abi_ptx)]` to the crate attributes to enable

error[E0658]: x86-interrupt ABI is experimental and subject to change
<<<<<<< HEAD
  --> $DIR/feature-gate-abi.rs:40:5
=======
  --> $DIR/feature-gate-abi.rs:42:5
>>>>>>> 8cd2c99a
   |
LL |     extern "x86-interrupt" fn dm7() {}
   |     ^^^^^^^^^^^^^^^^^^^^^^^^^^^^^^^^^^
   |
   = note: for more information, see https://github.com/rust-lang/rust/issues/40180
   = help: add `#![feature(abi_x86_interrupt)]` to the crate attributes to enable

error[E0658]: thiscall is experimental and subject to change
  --> $DIR/feature-gate-abi.rs:43:5
   |
LL |     extern "thiscall" fn dm8() {}
   |     ^^^^^^^^^^^^^^^^^^^^^^^^^^^^^
   |
   = help: add `#![feature(abi_thiscall)]` to the crate attributes to enable

error[E0658]: amdgpu-kernel ABI is experimental and subject to change
<<<<<<< HEAD
  --> $DIR/feature-gate-abi.rs:42:5
=======
  --> $DIR/feature-gate-abi.rs:44:5
>>>>>>> 8cd2c99a
   |
LL |     extern "amdgpu-kernel" fn dm9() {}
   |     ^^^^^^^^^^^^^^^^^^^^^^^^^^^^^^^^^^
   |
   = note: for more information, see https://github.com/rust-lang/rust/issues/51575
   = help: add `#![feature(abi_amdgpu_kernel)]` to the crate attributes to enable

error[E0658]: intrinsics are subject to change
  --> $DIR/feature-gate-abi.rs:51:5
   |
LL |     extern "rust-intrinsic" fn m1() {}
   |     ^^^^^^^^^^^^^^^^^^^^^^^^^^^^^^^^^^
   |
   = help: add `#![feature(intrinsics)]` to the crate attributes to enable

error[E0658]: platform intrinsics are experimental and possibly buggy
<<<<<<< HEAD
  --> $DIR/feature-gate-abi.rs:50:5
=======
  --> $DIR/feature-gate-abi.rs:53:5
>>>>>>> 8cd2c99a
   |
LL |     extern "platform-intrinsic" fn m2() {}
   |     ^^^^^^^^^^^^^^^^^^^^^^^^^^^^^^^^^^^^^^
   |
   = note: for more information, see https://github.com/rust-lang/rust/issues/27731
   = help: add `#![feature(platform_intrinsics)]` to the crate attributes to enable

error[E0658]: vectorcall is experimental and subject to change
  --> $DIR/feature-gate-abi.rs:55:5
   |
LL |     extern "vectorcall" fn m3() {}
   |     ^^^^^^^^^^^^^^^^^^^^^^^^^^^^^^
   |
   = help: add `#![feature(abi_vectorcall)]` to the crate attributes to enable

error[E0658]: rust-call ABI is subject to change
<<<<<<< HEAD
  --> $DIR/feature-gate-abi.rs:52:5
=======
  --> $DIR/feature-gate-abi.rs:56:5
>>>>>>> 8cd2c99a
   |
LL |     extern "rust-call" fn m4() {}
   |     ^^^^^^^^^^^^^^^^^^^^^^^^^^^^^
   |
   = note: for more information, see https://github.com/rust-lang/rust/issues/29625
   = help: add `#![feature(unboxed_closures)]` to the crate attributes to enable

error[E0658]: msp430-interrupt ABI is experimental and subject to change
<<<<<<< HEAD
  --> $DIR/feature-gate-abi.rs:53:5
=======
  --> $DIR/feature-gate-abi.rs:57:5
>>>>>>> 8cd2c99a
   |
LL |     extern "msp430-interrupt" fn m5() {}
   |     ^^^^^^^^^^^^^^^^^^^^^^^^^^^^^^^^^^^^
   |
   = note: for more information, see https://github.com/rust-lang/rust/issues/38487
   = help: add `#![feature(abi_msp430_interrupt)]` to the crate attributes to enable

error[E0658]: PTX ABIs are experimental and subject to change
<<<<<<< HEAD
  --> $DIR/feature-gate-abi.rs:54:5
=======
  --> $DIR/feature-gate-abi.rs:58:5
>>>>>>> 8cd2c99a
   |
LL |     extern "ptx-kernel" fn m6() {}
   |     ^^^^^^^^^^^^^^^^^^^^^^^^^^^^^^
   |
   = note: for more information, see https://github.com/rust-lang/rust/issues/38788
   = help: add `#![feature(abi_ptx)]` to the crate attributes to enable

error[E0658]: x86-interrupt ABI is experimental and subject to change
<<<<<<< HEAD
  --> $DIR/feature-gate-abi.rs:55:5
=======
  --> $DIR/feature-gate-abi.rs:59:5
>>>>>>> 8cd2c99a
   |
LL |     extern "x86-interrupt" fn m7() {}
   |     ^^^^^^^^^^^^^^^^^^^^^^^^^^^^^^^^^
   |
   = note: for more information, see https://github.com/rust-lang/rust/issues/40180
   = help: add `#![feature(abi_x86_interrupt)]` to the crate attributes to enable

error[E0658]: thiscall is experimental and subject to change
  --> $DIR/feature-gate-abi.rs:60:5
   |
LL |     extern "thiscall" fn m8() {}
   |     ^^^^^^^^^^^^^^^^^^^^^^^^^^^^
   |
   = help: add `#![feature(abi_thiscall)]` to the crate attributes to enable

error[E0658]: amdgpu-kernel ABI is experimental and subject to change
<<<<<<< HEAD
  --> $DIR/feature-gate-abi.rs:57:5
=======
  --> $DIR/feature-gate-abi.rs:61:5
>>>>>>> 8cd2c99a
   |
LL |     extern "amdgpu-kernel" fn m9() {}
   |     ^^^^^^^^^^^^^^^^^^^^^^^^^^^^^^^^^
   |
   = note: for more information, see https://github.com/rust-lang/rust/issues/51575
   = help: add `#![feature(abi_amdgpu_kernel)]` to the crate attributes to enable

error[E0658]: intrinsics are subject to change
  --> $DIR/feature-gate-abi.rs:66:5
   |
LL |     extern "rust-intrinsic" fn im1() {}
   |     ^^^^^^^^^^^^^^^^^^^^^^^^^^^^^^^^^^^
   |
   = help: add `#![feature(intrinsics)]` to the crate attributes to enable

error[E0658]: platform intrinsics are experimental and possibly buggy
<<<<<<< HEAD
  --> $DIR/feature-gate-abi.rs:63:5
=======
  --> $DIR/feature-gate-abi.rs:68:5
>>>>>>> 8cd2c99a
   |
LL |     extern "platform-intrinsic" fn im2() {}
   |     ^^^^^^^^^^^^^^^^^^^^^^^^^^^^^^^^^^^^^^^
   |
   = note: for more information, see https://github.com/rust-lang/rust/issues/27731
   = help: add `#![feature(platform_intrinsics)]` to the crate attributes to enable

error[E0658]: vectorcall is experimental and subject to change
  --> $DIR/feature-gate-abi.rs:70:5
   |
LL |     extern "vectorcall" fn im3() {}
   |     ^^^^^^^^^^^^^^^^^^^^^^^^^^^^^^^
   |
   = help: add `#![feature(abi_vectorcall)]` to the crate attributes to enable

error[E0658]: rust-call ABI is subject to change
<<<<<<< HEAD
  --> $DIR/feature-gate-abi.rs:65:5
=======
  --> $DIR/feature-gate-abi.rs:71:5
>>>>>>> 8cd2c99a
   |
LL |     extern "rust-call" fn im4() {}
   |     ^^^^^^^^^^^^^^^^^^^^^^^^^^^^^^
   |
   = note: for more information, see https://github.com/rust-lang/rust/issues/29625
   = help: add `#![feature(unboxed_closures)]` to the crate attributes to enable

error[E0658]: msp430-interrupt ABI is experimental and subject to change
<<<<<<< HEAD
  --> $DIR/feature-gate-abi.rs:66:5
=======
  --> $DIR/feature-gate-abi.rs:72:5
>>>>>>> 8cd2c99a
   |
LL |     extern "msp430-interrupt" fn im5() {}
   |     ^^^^^^^^^^^^^^^^^^^^^^^^^^^^^^^^^^^^^
   |
   = note: for more information, see https://github.com/rust-lang/rust/issues/38487
   = help: add `#![feature(abi_msp430_interrupt)]` to the crate attributes to enable

error[E0658]: PTX ABIs are experimental and subject to change
<<<<<<< HEAD
  --> $DIR/feature-gate-abi.rs:67:5
=======
  --> $DIR/feature-gate-abi.rs:73:5
>>>>>>> 8cd2c99a
   |
LL |     extern "ptx-kernel" fn im6() {}
   |     ^^^^^^^^^^^^^^^^^^^^^^^^^^^^^^^
   |
   = note: for more information, see https://github.com/rust-lang/rust/issues/38788
   = help: add `#![feature(abi_ptx)]` to the crate attributes to enable

error[E0658]: x86-interrupt ABI is experimental and subject to change
<<<<<<< HEAD
  --> $DIR/feature-gate-abi.rs:68:5
=======
  --> $DIR/feature-gate-abi.rs:74:5
>>>>>>> 8cd2c99a
   |
LL |     extern "x86-interrupt" fn im7() {}
   |     ^^^^^^^^^^^^^^^^^^^^^^^^^^^^^^^^^^
   |
   = note: for more information, see https://github.com/rust-lang/rust/issues/40180
   = help: add `#![feature(abi_x86_interrupt)]` to the crate attributes to enable

error[E0658]: thiscall is experimental and subject to change
  --> $DIR/feature-gate-abi.rs:75:5
   |
LL |     extern "thiscall" fn im8() {}
   |     ^^^^^^^^^^^^^^^^^^^^^^^^^^^^^
   |
   = help: add `#![feature(abi_thiscall)]` to the crate attributes to enable

error[E0658]: amdgpu-kernel ABI is experimental and subject to change
<<<<<<< HEAD
  --> $DIR/feature-gate-abi.rs:70:5
=======
  --> $DIR/feature-gate-abi.rs:76:5
>>>>>>> 8cd2c99a
   |
LL |     extern "amdgpu-kernel" fn im9() {}
   |     ^^^^^^^^^^^^^^^^^^^^^^^^^^^^^^^^^^
   |
   = note: for more information, see https://github.com/rust-lang/rust/issues/51575
   = help: add `#![feature(abi_amdgpu_kernel)]` to the crate attributes to enable

error[E0658]: intrinsics are subject to change
  --> $DIR/feature-gate-abi.rs:80:11
   |
LL | type A1 = extern "rust-intrinsic" fn();
   |           ^^^^^^^^^^^^^^^^^^^^^^^^^^^^
   |
   = help: add `#![feature(intrinsics)]` to the crate attributes to enable

error[E0658]: platform intrinsics are experimental and possibly buggy
<<<<<<< HEAD
  --> $DIR/feature-gate-abi.rs:75:11
=======
  --> $DIR/feature-gate-abi.rs:81:11
>>>>>>> 8cd2c99a
   |
LL | type A2 = extern "platform-intrinsic" fn();
   |           ^^^^^^^^^^^^^^^^^^^^^^^^^^^^^^^^
   |
   = note: for more information, see https://github.com/rust-lang/rust/issues/27731
   = help: add `#![feature(platform_intrinsics)]` to the crate attributes to enable

error[E0658]: vectorcall is experimental and subject to change
  --> $DIR/feature-gate-abi.rs:82:11
   |
LL | type A3 = extern "vectorcall" fn();
   |           ^^^^^^^^^^^^^^^^^^^^^^^^
   |
   = help: add `#![feature(abi_vectorcall)]` to the crate attributes to enable

error[E0658]: rust-call ABI is subject to change
<<<<<<< HEAD
  --> $DIR/feature-gate-abi.rs:77:11
=======
  --> $DIR/feature-gate-abi.rs:83:11
>>>>>>> 8cd2c99a
   |
LL | type A4 = extern "rust-call" fn();
   |           ^^^^^^^^^^^^^^^^^^^^^^^
   |
   = note: for more information, see https://github.com/rust-lang/rust/issues/29625
   = help: add `#![feature(unboxed_closures)]` to the crate attributes to enable

error[E0658]: msp430-interrupt ABI is experimental and subject to change
<<<<<<< HEAD
  --> $DIR/feature-gate-abi.rs:78:11
=======
  --> $DIR/feature-gate-abi.rs:84:11
>>>>>>> 8cd2c99a
   |
LL | type A5 = extern "msp430-interrupt" fn();
   |           ^^^^^^^^^^^^^^^^^^^^^^^^^^^^^^
   |
   = note: for more information, see https://github.com/rust-lang/rust/issues/38487
   = help: add `#![feature(abi_msp430_interrupt)]` to the crate attributes to enable

error[E0658]: PTX ABIs are experimental and subject to change
<<<<<<< HEAD
  --> $DIR/feature-gate-abi.rs:79:11
=======
  --> $DIR/feature-gate-abi.rs:85:11
>>>>>>> 8cd2c99a
   |
LL | type A6 = extern "ptx-kernel" fn ();
   |           ^^^^^^^^^^^^^^^^^^^^^^^^^
   |
   = note: for more information, see https://github.com/rust-lang/rust/issues/38788
   = help: add `#![feature(abi_ptx)]` to the crate attributes to enable

error[E0658]: x86-interrupt ABI is experimental and subject to change
<<<<<<< HEAD
  --> $DIR/feature-gate-abi.rs:80:11
=======
  --> $DIR/feature-gate-abi.rs:86:11
>>>>>>> 8cd2c99a
   |
LL | type A7 = extern "x86-interrupt" fn();
   |           ^^^^^^^^^^^^^^^^^^^^^^^^^^^
   |
   = note: for more information, see https://github.com/rust-lang/rust/issues/40180
   = help: add `#![feature(abi_x86_interrupt)]` to the crate attributes to enable

error[E0658]: thiscall is experimental and subject to change
  --> $DIR/feature-gate-abi.rs:87:11
   |
LL | type A8 = extern "thiscall" fn();
   |           ^^^^^^^^^^^^^^^^^^^^^^
   |
   = help: add `#![feature(abi_thiscall)]` to the crate attributes to enable

error[E0658]: amdgpu-kernel ABI is experimental and subject to change
<<<<<<< HEAD
  --> $DIR/feature-gate-abi.rs:82:11
=======
  --> $DIR/feature-gate-abi.rs:88:11
>>>>>>> 8cd2c99a
   |
LL | type A9 = extern "amdgpu-kernel" fn();
   |           ^^^^^^^^^^^^^^^^^^^^^^^^^^^
   |
   = note: for more information, see https://github.com/rust-lang/rust/issues/51575
   = help: add `#![feature(abi_amdgpu_kernel)]` to the crate attributes to enable

error[E0658]: intrinsics are subject to change
  --> $DIR/feature-gate-abi.rs:91:1
   |
LL | extern "rust-intrinsic" {}
   | ^^^^^^^^^^^^^^^^^^^^^^^^^^
   |
   = help: add `#![feature(intrinsics)]` to the crate attributes to enable

error[E0658]: platform intrinsics are experimental and possibly buggy
<<<<<<< HEAD
  --> $DIR/feature-gate-abi.rs:86:1
=======
  --> $DIR/feature-gate-abi.rs:92:1
>>>>>>> 8cd2c99a
   |
LL | extern "platform-intrinsic" {}
   | ^^^^^^^^^^^^^^^^^^^^^^^^^^^^^^
   |
   = note: for more information, see https://github.com/rust-lang/rust/issues/27731
   = help: add `#![feature(platform_intrinsics)]` to the crate attributes to enable

error[E0658]: vectorcall is experimental and subject to change
  --> $DIR/feature-gate-abi.rs:93:1
   |
LL | extern "vectorcall" {}
   | ^^^^^^^^^^^^^^^^^^^^^^
   |
   = help: add `#![feature(abi_vectorcall)]` to the crate attributes to enable

error[E0658]: rust-call ABI is subject to change
<<<<<<< HEAD
  --> $DIR/feature-gate-abi.rs:88:1
=======
  --> $DIR/feature-gate-abi.rs:94:1
>>>>>>> 8cd2c99a
   |
LL | extern "rust-call" {}
   | ^^^^^^^^^^^^^^^^^^^^^
   |
   = note: for more information, see https://github.com/rust-lang/rust/issues/29625
   = help: add `#![feature(unboxed_closures)]` to the crate attributes to enable

error[E0658]: msp430-interrupt ABI is experimental and subject to change
<<<<<<< HEAD
  --> $DIR/feature-gate-abi.rs:89:1
=======
  --> $DIR/feature-gate-abi.rs:95:1
>>>>>>> 8cd2c99a
   |
LL | extern "msp430-interrupt" {}
   | ^^^^^^^^^^^^^^^^^^^^^^^^^^^^
   |
   = note: for more information, see https://github.com/rust-lang/rust/issues/38487
   = help: add `#![feature(abi_msp430_interrupt)]` to the crate attributes to enable

error[E0658]: PTX ABIs are experimental and subject to change
<<<<<<< HEAD
  --> $DIR/feature-gate-abi.rs:90:1
=======
  --> $DIR/feature-gate-abi.rs:96:1
>>>>>>> 8cd2c99a
   |
LL | extern "ptx-kernel" {}
   | ^^^^^^^^^^^^^^^^^^^^^^
   |
   = note: for more information, see https://github.com/rust-lang/rust/issues/38788
   = help: add `#![feature(abi_ptx)]` to the crate attributes to enable

error[E0658]: x86-interrupt ABI is experimental and subject to change
<<<<<<< HEAD
  --> $DIR/feature-gate-abi.rs:91:1
=======
  --> $DIR/feature-gate-abi.rs:97:1
>>>>>>> 8cd2c99a
   |
LL | extern "x86-interrupt" {}
   | ^^^^^^^^^^^^^^^^^^^^^^^^^
   |
   = note: for more information, see https://github.com/rust-lang/rust/issues/40180
   = help: add `#![feature(abi_x86_interrupt)]` to the crate attributes to enable

error[E0658]: thiscall is experimental and subject to change
  --> $DIR/feature-gate-abi.rs:98:1
   |
LL | extern "thiscall" {}
   | ^^^^^^^^^^^^^^^^^^^^
   |
   = help: add `#![feature(abi_thiscall)]` to the crate attributes to enable

error[E0658]: amdgpu-kernel ABI is experimental and subject to change
<<<<<<< HEAD
  --> $DIR/feature-gate-abi.rs:93:1
=======
  --> $DIR/feature-gate-abi.rs:99:1
>>>>>>> 8cd2c99a
   |
LL | extern "amdgpu-kernel" {}
   | ^^^^^^^^^^^^^^^^^^^^^^^^^
   |
   = note: for more information, see https://github.com/rust-lang/rust/issues/51575
   = help: add `#![feature(abi_amdgpu_kernel)]` to the crate attributes to enable
<<<<<<< HEAD
=======

error: intrinsic must be in `extern "rust-intrinsic" { ... }` block
  --> $DIR/feature-gate-abi.rs:26:32
   |
LL |     extern "rust-intrinsic" fn m1();
   |                                ^^

error: intrinsic must be in `extern "rust-intrinsic" { ... }` block
  --> $DIR/feature-gate-abi.rs:28:36
   |
LL |     extern "platform-intrinsic" fn m2();
   |                                    ^^

error: intrinsic must be in `extern "rust-intrinsic" { ... }` block
  --> $DIR/feature-gate-abi.rs:12:33
   |
LL | extern "rust-intrinsic" fn f1() {}
   |                                 ^^

error: intrinsic must be in `extern "rust-intrinsic" { ... }` block
  --> $DIR/feature-gate-abi.rs:14:37
   |
LL | extern "platform-intrinsic" fn f2() {}
   |                                     ^^

error: intrinsic must be in `extern "rust-intrinsic" { ... }` block
  --> $DIR/feature-gate-abi.rs:51:37
   |
LL |     extern "rust-intrinsic" fn m1() {}
   |                                     ^^

error: intrinsic must be in `extern "rust-intrinsic" { ... }` block
  --> $DIR/feature-gate-abi.rs:53:41
   |
LL |     extern "platform-intrinsic" fn m2() {}
   |                                         ^^

error: intrinsic must be in `extern "rust-intrinsic" { ... }` block
  --> $DIR/feature-gate-abi.rs:66:38
   |
LL |     extern "rust-intrinsic" fn im1() {}
   |                                      ^^

error: intrinsic must be in `extern "rust-intrinsic" { ... }` block
  --> $DIR/feature-gate-abi.rs:68:42
   |
LL |     extern "platform-intrinsic" fn im2() {}
   |                                          ^^
>>>>>>> 8cd2c99a

error: aborting due to 69 previous errors

For more information about this error, try `rustc --explain E0658`.<|MERGE_RESOLUTION|>--- conflicted
+++ resolved
@@ -7,11 +7,7 @@
    = help: add `#![feature(intrinsics)]` to the crate attributes to enable
 
 error[E0658]: platform intrinsics are experimental and possibly buggy
-<<<<<<< HEAD
-  --> $DIR/feature-gate-abi.rs:13:1
-=======
   --> $DIR/feature-gate-abi.rs:14:1
->>>>>>> 8cd2c99a
    |
 LL | extern "platform-intrinsic" fn f2() {}
    | ^^^^^^^^^^^^^^^^^^^^^^^^^^^^^^^^^^^^^^
@@ -28,11 +24,7 @@
    = help: add `#![feature(abi_vectorcall)]` to the crate attributes to enable
 
 error[E0658]: rust-call ABI is subject to change
-<<<<<<< HEAD
-  --> $DIR/feature-gate-abi.rs:15:1
-=======
   --> $DIR/feature-gate-abi.rs:17:1
->>>>>>> 8cd2c99a
    |
 LL | extern "rust-call" fn f4() {}
    | ^^^^^^^^^^^^^^^^^^^^^^^^^^^^^
@@ -41,11 +33,7 @@
    = help: add `#![feature(unboxed_closures)]` to the crate attributes to enable
 
 error[E0658]: msp430-interrupt ABI is experimental and subject to change
-<<<<<<< HEAD
-  --> $DIR/feature-gate-abi.rs:16:1
-=======
   --> $DIR/feature-gate-abi.rs:18:1
->>>>>>> 8cd2c99a
    |
 LL | extern "msp430-interrupt" fn f5() {}
    | ^^^^^^^^^^^^^^^^^^^^^^^^^^^^^^^^^^^^
@@ -54,11 +42,7 @@
    = help: add `#![feature(abi_msp430_interrupt)]` to the crate attributes to enable
 
 error[E0658]: PTX ABIs are experimental and subject to change
-<<<<<<< HEAD
-  --> $DIR/feature-gate-abi.rs:17:1
-=======
   --> $DIR/feature-gate-abi.rs:19:1
->>>>>>> 8cd2c99a
    |
 LL | extern "ptx-kernel" fn f6() {}
    | ^^^^^^^^^^^^^^^^^^^^^^^^^^^^^^
@@ -67,11 +51,7 @@
    = help: add `#![feature(abi_ptx)]` to the crate attributes to enable
 
 error[E0658]: x86-interrupt ABI is experimental and subject to change
-<<<<<<< HEAD
-  --> $DIR/feature-gate-abi.rs:18:1
-=======
   --> $DIR/feature-gate-abi.rs:20:1
->>>>>>> 8cd2c99a
    |
 LL | extern "x86-interrupt" fn f7() {}
    | ^^^^^^^^^^^^^^^^^^^^^^^^^^^^^^^^^
@@ -88,11 +68,7 @@
    = help: add `#![feature(abi_thiscall)]` to the crate attributes to enable
 
 error[E0658]: amdgpu-kernel ABI is experimental and subject to change
-<<<<<<< HEAD
-  --> $DIR/feature-gate-abi.rs:20:1
-=======
   --> $DIR/feature-gate-abi.rs:22:1
->>>>>>> 8cd2c99a
    |
 LL | extern "amdgpu-kernel" fn f9() {}
    | ^^^^^^^^^^^^^^^^^^^^^^^^^^^^^^^^^
@@ -109,11 +85,7 @@
    = help: add `#![feature(intrinsics)]` to the crate attributes to enable
 
 error[E0658]: platform intrinsics are experimental and possibly buggy
-<<<<<<< HEAD
-  --> $DIR/feature-gate-abi.rs:25:5
-=======
   --> $DIR/feature-gate-abi.rs:28:5
->>>>>>> 8cd2c99a
    |
 LL |     extern "platform-intrinsic" fn m2();
    |     ^^^^^^^^^^^^^^^^^^^^^^^^^^^^^^^^^^^^
@@ -130,11 +102,7 @@
    = help: add `#![feature(abi_vectorcall)]` to the crate attributes to enable
 
 error[E0658]: rust-call ABI is subject to change
-<<<<<<< HEAD
-  --> $DIR/feature-gate-abi.rs:27:5
-=======
   --> $DIR/feature-gate-abi.rs:31:5
->>>>>>> 8cd2c99a
    |
 LL |     extern "rust-call" fn m4();
    |     ^^^^^^^^^^^^^^^^^^^^^^^^^^^
@@ -143,11 +111,7 @@
    = help: add `#![feature(unboxed_closures)]` to the crate attributes to enable
 
 error[E0658]: msp430-interrupt ABI is experimental and subject to change
-<<<<<<< HEAD
-  --> $DIR/feature-gate-abi.rs:28:5
-=======
   --> $DIR/feature-gate-abi.rs:32:5
->>>>>>> 8cd2c99a
    |
 LL |     extern "msp430-interrupt" fn m5();
    |     ^^^^^^^^^^^^^^^^^^^^^^^^^^^^^^^^^^
@@ -156,11 +120,7 @@
    = help: add `#![feature(abi_msp430_interrupt)]` to the crate attributes to enable
 
 error[E0658]: PTX ABIs are experimental and subject to change
-<<<<<<< HEAD
-  --> $DIR/feature-gate-abi.rs:29:5
-=======
   --> $DIR/feature-gate-abi.rs:33:5
->>>>>>> 8cd2c99a
    |
 LL |     extern "ptx-kernel" fn m6();
    |     ^^^^^^^^^^^^^^^^^^^^^^^^^^^^
@@ -169,11 +129,7 @@
    = help: add `#![feature(abi_ptx)]` to the crate attributes to enable
 
 error[E0658]: x86-interrupt ABI is experimental and subject to change
-<<<<<<< HEAD
-  --> $DIR/feature-gate-abi.rs:30:5
-=======
   --> $DIR/feature-gate-abi.rs:34:5
->>>>>>> 8cd2c99a
    |
 LL |     extern "x86-interrupt" fn m7();
    |     ^^^^^^^^^^^^^^^^^^^^^^^^^^^^^^^
@@ -190,447 +146,327 @@
    = help: add `#![feature(abi_thiscall)]` to the crate attributes to enable
 
 error[E0658]: amdgpu-kernel ABI is experimental and subject to change
-<<<<<<< HEAD
-  --> $DIR/feature-gate-abi.rs:32:5
-=======
   --> $DIR/feature-gate-abi.rs:36:5
->>>>>>> 8cd2c99a
    |
 LL |     extern "amdgpu-kernel" fn m9();
    |     ^^^^^^^^^^^^^^^^^^^^^^^^^^^^^^^
    |
    = note: for more information, see https://github.com/rust-lang/rust/issues/51575
    = help: add `#![feature(abi_amdgpu_kernel)]` to the crate attributes to enable
-<<<<<<< HEAD
+
+error[E0658]: vectorcall is experimental and subject to change
+  --> $DIR/feature-gate-abi.rs:38:5
+   |
+LL |     extern "vectorcall" fn dm3() {}
+   |     ^^^^^^^^^^^^^^^^^^^^^^^^^^^^^^^
+   |
+   = help: add `#![feature(abi_vectorcall)]` to the crate attributes to enable
+
+error[E0658]: rust-call ABI is subject to change
+  --> $DIR/feature-gate-abi.rs:39:5
+   |
+LL |     extern "rust-call" fn dm4() {}
+   |     ^^^^^^^^^^^^^^^^^^^^^^^^^^^^^^
+   |
+   = note: for more information, see https://github.com/rust-lang/rust/issues/29625
+   = help: add `#![feature(unboxed_closures)]` to the crate attributes to enable
+
+error[E0658]: msp430-interrupt ABI is experimental and subject to change
+  --> $DIR/feature-gate-abi.rs:40:5
+   |
+LL |     extern "msp430-interrupt" fn dm5() {}
+   |     ^^^^^^^^^^^^^^^^^^^^^^^^^^^^^^^^^^^^^
+   |
+   = note: for more information, see https://github.com/rust-lang/rust/issues/38487
+   = help: add `#![feature(abi_msp430_interrupt)]` to the crate attributes to enable
+
+error[E0658]: PTX ABIs are experimental and subject to change
+  --> $DIR/feature-gate-abi.rs:41:5
+   |
+LL |     extern "ptx-kernel" fn dm6() {}
+   |     ^^^^^^^^^^^^^^^^^^^^^^^^^^^^^^^
+   |
+   = note: for more information, see https://github.com/rust-lang/rust/issues/38788
+   = help: add `#![feature(abi_ptx)]` to the crate attributes to enable
+
+error[E0658]: x86-interrupt ABI is experimental and subject to change
+  --> $DIR/feature-gate-abi.rs:42:5
+   |
+LL |     extern "x86-interrupt" fn dm7() {}
+   |     ^^^^^^^^^^^^^^^^^^^^^^^^^^^^^^^^^^
+   |
+   = note: for more information, see https://github.com/rust-lang/rust/issues/40180
+   = help: add `#![feature(abi_x86_interrupt)]` to the crate attributes to enable
+
+error[E0658]: thiscall is experimental and subject to change
+  --> $DIR/feature-gate-abi.rs:43:5
+   |
+LL |     extern "thiscall" fn dm8() {}
+   |     ^^^^^^^^^^^^^^^^^^^^^^^^^^^^^
+   |
+   = help: add `#![feature(abi_thiscall)]` to the crate attributes to enable
+
+error[E0658]: amdgpu-kernel ABI is experimental and subject to change
+  --> $DIR/feature-gate-abi.rs:44:5
+   |
+LL |     extern "amdgpu-kernel" fn dm9() {}
+   |     ^^^^^^^^^^^^^^^^^^^^^^^^^^^^^^^^^^
+   |
+   = note: for more information, see https://github.com/rust-lang/rust/issues/51575
+   = help: add `#![feature(abi_amdgpu_kernel)]` to the crate attributes to enable
 
 error[E0658]: intrinsics are subject to change
-  --> $DIR/feature-gate-abi.rs:34:5
-   |
-LL |     extern "rust-intrinsic" fn dm1() {}
-   |     ^^^^^^^^^^^^^^^^^^^^^^^^^^^^^^^^^^^
+  --> $DIR/feature-gate-abi.rs:51:5
+   |
+LL |     extern "rust-intrinsic" fn m1() {}
+   |     ^^^^^^^^^^^^^^^^^^^^^^^^^^^^^^^^^^
    |
    = help: add `#![feature(intrinsics)]` to the crate attributes to enable
 
 error[E0658]: platform intrinsics are experimental and possibly buggy
-  --> $DIR/feature-gate-abi.rs:35:5
-   |
-LL |     extern "platform-intrinsic" fn dm2() {}
-   |     ^^^^^^^^^^^^^^^^^^^^^^^^^^^^^^^^^^^^^^^
+  --> $DIR/feature-gate-abi.rs:53:5
+   |
+LL |     extern "platform-intrinsic" fn m2() {}
+   |     ^^^^^^^^^^^^^^^^^^^^^^^^^^^^^^^^^^^^^^
    |
    = note: for more information, see https://github.com/rust-lang/rust/issues/27731
    = help: add `#![feature(platform_intrinsics)]` to the crate attributes to enable
-=======
->>>>>>> 8cd2c99a
-
-error[E0658]: vectorcall is experimental and subject to change
-  --> $DIR/feature-gate-abi.rs:38:5
-   |
-LL |     extern "vectorcall" fn dm3() {}
-   |     ^^^^^^^^^^^^^^^^^^^^^^^^^^^^^^^
-   |
-   = help: add `#![feature(abi_vectorcall)]` to the crate attributes to enable
-
-error[E0658]: rust-call ABI is subject to change
-<<<<<<< HEAD
-  --> $DIR/feature-gate-abi.rs:37:5
-=======
-  --> $DIR/feature-gate-abi.rs:39:5
->>>>>>> 8cd2c99a
-   |
-LL |     extern "rust-call" fn dm4() {}
+
+error[E0658]: vectorcall is experimental and subject to change
+  --> $DIR/feature-gate-abi.rs:55:5
+   |
+LL |     extern "vectorcall" fn m3() {}
    |     ^^^^^^^^^^^^^^^^^^^^^^^^^^^^^^
    |
-   = note: for more information, see https://github.com/rust-lang/rust/issues/29625
-   = help: add `#![feature(unboxed_closures)]` to the crate attributes to enable
-
-error[E0658]: msp430-interrupt ABI is experimental and subject to change
-<<<<<<< HEAD
-  --> $DIR/feature-gate-abi.rs:38:5
-=======
-  --> $DIR/feature-gate-abi.rs:40:5
->>>>>>> 8cd2c99a
-   |
-LL |     extern "msp430-interrupt" fn dm5() {}
-   |     ^^^^^^^^^^^^^^^^^^^^^^^^^^^^^^^^^^^^^
-   |
-   = note: for more information, see https://github.com/rust-lang/rust/issues/38487
-   = help: add `#![feature(abi_msp430_interrupt)]` to the crate attributes to enable
-
-error[E0658]: PTX ABIs are experimental and subject to change
-<<<<<<< HEAD
-  --> $DIR/feature-gate-abi.rs:39:5
-=======
-  --> $DIR/feature-gate-abi.rs:41:5
->>>>>>> 8cd2c99a
-   |
-LL |     extern "ptx-kernel" fn dm6() {}
-   |     ^^^^^^^^^^^^^^^^^^^^^^^^^^^^^^^
-   |
-   = note: for more information, see https://github.com/rust-lang/rust/issues/38788
-   = help: add `#![feature(abi_ptx)]` to the crate attributes to enable
-
-error[E0658]: x86-interrupt ABI is experimental and subject to change
-<<<<<<< HEAD
-  --> $DIR/feature-gate-abi.rs:40:5
-=======
-  --> $DIR/feature-gate-abi.rs:42:5
->>>>>>> 8cd2c99a
-   |
-LL |     extern "x86-interrupt" fn dm7() {}
-   |     ^^^^^^^^^^^^^^^^^^^^^^^^^^^^^^^^^^
-   |
-   = note: for more information, see https://github.com/rust-lang/rust/issues/40180
-   = help: add `#![feature(abi_x86_interrupt)]` to the crate attributes to enable
-
-error[E0658]: thiscall is experimental and subject to change
-  --> $DIR/feature-gate-abi.rs:43:5
-   |
-LL |     extern "thiscall" fn dm8() {}
+   = help: add `#![feature(abi_vectorcall)]` to the crate attributes to enable
+
+error[E0658]: rust-call ABI is subject to change
+  --> $DIR/feature-gate-abi.rs:56:5
+   |
+LL |     extern "rust-call" fn m4() {}
    |     ^^^^^^^^^^^^^^^^^^^^^^^^^^^^^
    |
-   = help: add `#![feature(abi_thiscall)]` to the crate attributes to enable
-
-error[E0658]: amdgpu-kernel ABI is experimental and subject to change
-<<<<<<< HEAD
-  --> $DIR/feature-gate-abi.rs:42:5
-=======
-  --> $DIR/feature-gate-abi.rs:44:5
->>>>>>> 8cd2c99a
-   |
-LL |     extern "amdgpu-kernel" fn dm9() {}
-   |     ^^^^^^^^^^^^^^^^^^^^^^^^^^^^^^^^^^
+   = note: for more information, see https://github.com/rust-lang/rust/issues/29625
+   = help: add `#![feature(unboxed_closures)]` to the crate attributes to enable
+
+error[E0658]: msp430-interrupt ABI is experimental and subject to change
+  --> $DIR/feature-gate-abi.rs:57:5
+   |
+LL |     extern "msp430-interrupt" fn m5() {}
+   |     ^^^^^^^^^^^^^^^^^^^^^^^^^^^^^^^^^^^^
+   |
+   = note: for more information, see https://github.com/rust-lang/rust/issues/38487
+   = help: add `#![feature(abi_msp430_interrupt)]` to the crate attributes to enable
+
+error[E0658]: PTX ABIs are experimental and subject to change
+  --> $DIR/feature-gate-abi.rs:58:5
+   |
+LL |     extern "ptx-kernel" fn m6() {}
+   |     ^^^^^^^^^^^^^^^^^^^^^^^^^^^^^^
+   |
+   = note: for more information, see https://github.com/rust-lang/rust/issues/38788
+   = help: add `#![feature(abi_ptx)]` to the crate attributes to enable
+
+error[E0658]: x86-interrupt ABI is experimental and subject to change
+  --> $DIR/feature-gate-abi.rs:59:5
+   |
+LL |     extern "x86-interrupt" fn m7() {}
+   |     ^^^^^^^^^^^^^^^^^^^^^^^^^^^^^^^^^
+   |
+   = note: for more information, see https://github.com/rust-lang/rust/issues/40180
+   = help: add `#![feature(abi_x86_interrupt)]` to the crate attributes to enable
+
+error[E0658]: thiscall is experimental and subject to change
+  --> $DIR/feature-gate-abi.rs:60:5
+   |
+LL |     extern "thiscall" fn m8() {}
+   |     ^^^^^^^^^^^^^^^^^^^^^^^^^^^^
+   |
+   = help: add `#![feature(abi_thiscall)]` to the crate attributes to enable
+
+error[E0658]: amdgpu-kernel ABI is experimental and subject to change
+  --> $DIR/feature-gate-abi.rs:61:5
+   |
+LL |     extern "amdgpu-kernel" fn m9() {}
+   |     ^^^^^^^^^^^^^^^^^^^^^^^^^^^^^^^^^
    |
    = note: for more information, see https://github.com/rust-lang/rust/issues/51575
    = help: add `#![feature(abi_amdgpu_kernel)]` to the crate attributes to enable
 
 error[E0658]: intrinsics are subject to change
-  --> $DIR/feature-gate-abi.rs:51:5
-   |
-LL |     extern "rust-intrinsic" fn m1() {}
-   |     ^^^^^^^^^^^^^^^^^^^^^^^^^^^^^^^^^^
+  --> $DIR/feature-gate-abi.rs:66:5
+   |
+LL |     extern "rust-intrinsic" fn im1() {}
+   |     ^^^^^^^^^^^^^^^^^^^^^^^^^^^^^^^^^^^
    |
    = help: add `#![feature(intrinsics)]` to the crate attributes to enable
 
 error[E0658]: platform intrinsics are experimental and possibly buggy
-<<<<<<< HEAD
-  --> $DIR/feature-gate-abi.rs:50:5
-=======
-  --> $DIR/feature-gate-abi.rs:53:5
->>>>>>> 8cd2c99a
-   |
-LL |     extern "platform-intrinsic" fn m2() {}
-   |     ^^^^^^^^^^^^^^^^^^^^^^^^^^^^^^^^^^^^^^
+  --> $DIR/feature-gate-abi.rs:68:5
+   |
+LL |     extern "platform-intrinsic" fn im2() {}
+   |     ^^^^^^^^^^^^^^^^^^^^^^^^^^^^^^^^^^^^^^^
    |
    = note: for more information, see https://github.com/rust-lang/rust/issues/27731
    = help: add `#![feature(platform_intrinsics)]` to the crate attributes to enable
 
 error[E0658]: vectorcall is experimental and subject to change
-  --> $DIR/feature-gate-abi.rs:55:5
-   |
-LL |     extern "vectorcall" fn m3() {}
+  --> $DIR/feature-gate-abi.rs:70:5
+   |
+LL |     extern "vectorcall" fn im3() {}
+   |     ^^^^^^^^^^^^^^^^^^^^^^^^^^^^^^^
+   |
+   = help: add `#![feature(abi_vectorcall)]` to the crate attributes to enable
+
+error[E0658]: rust-call ABI is subject to change
+  --> $DIR/feature-gate-abi.rs:71:5
+   |
+LL |     extern "rust-call" fn im4() {}
    |     ^^^^^^^^^^^^^^^^^^^^^^^^^^^^^^
    |
-   = help: add `#![feature(abi_vectorcall)]` to the crate attributes to enable
-
-error[E0658]: rust-call ABI is subject to change
-<<<<<<< HEAD
-  --> $DIR/feature-gate-abi.rs:52:5
-=======
-  --> $DIR/feature-gate-abi.rs:56:5
->>>>>>> 8cd2c99a
-   |
-LL |     extern "rust-call" fn m4() {}
+   = note: for more information, see https://github.com/rust-lang/rust/issues/29625
+   = help: add `#![feature(unboxed_closures)]` to the crate attributes to enable
+
+error[E0658]: msp430-interrupt ABI is experimental and subject to change
+  --> $DIR/feature-gate-abi.rs:72:5
+   |
+LL |     extern "msp430-interrupt" fn im5() {}
+   |     ^^^^^^^^^^^^^^^^^^^^^^^^^^^^^^^^^^^^^
+   |
+   = note: for more information, see https://github.com/rust-lang/rust/issues/38487
+   = help: add `#![feature(abi_msp430_interrupt)]` to the crate attributes to enable
+
+error[E0658]: PTX ABIs are experimental and subject to change
+  --> $DIR/feature-gate-abi.rs:73:5
+   |
+LL |     extern "ptx-kernel" fn im6() {}
+   |     ^^^^^^^^^^^^^^^^^^^^^^^^^^^^^^^
+   |
+   = note: for more information, see https://github.com/rust-lang/rust/issues/38788
+   = help: add `#![feature(abi_ptx)]` to the crate attributes to enable
+
+error[E0658]: x86-interrupt ABI is experimental and subject to change
+  --> $DIR/feature-gate-abi.rs:74:5
+   |
+LL |     extern "x86-interrupt" fn im7() {}
+   |     ^^^^^^^^^^^^^^^^^^^^^^^^^^^^^^^^^^
+   |
+   = note: for more information, see https://github.com/rust-lang/rust/issues/40180
+   = help: add `#![feature(abi_x86_interrupt)]` to the crate attributes to enable
+
+error[E0658]: thiscall is experimental and subject to change
+  --> $DIR/feature-gate-abi.rs:75:5
+   |
+LL |     extern "thiscall" fn im8() {}
    |     ^^^^^^^^^^^^^^^^^^^^^^^^^^^^^
    |
-   = note: for more information, see https://github.com/rust-lang/rust/issues/29625
-   = help: add `#![feature(unboxed_closures)]` to the crate attributes to enable
-
-error[E0658]: msp430-interrupt ABI is experimental and subject to change
-<<<<<<< HEAD
-  --> $DIR/feature-gate-abi.rs:53:5
-=======
-  --> $DIR/feature-gate-abi.rs:57:5
->>>>>>> 8cd2c99a
-   |
-LL |     extern "msp430-interrupt" fn m5() {}
-   |     ^^^^^^^^^^^^^^^^^^^^^^^^^^^^^^^^^^^^
-   |
-   = note: for more information, see https://github.com/rust-lang/rust/issues/38487
-   = help: add `#![feature(abi_msp430_interrupt)]` to the crate attributes to enable
-
-error[E0658]: PTX ABIs are experimental and subject to change
-<<<<<<< HEAD
-  --> $DIR/feature-gate-abi.rs:54:5
-=======
-  --> $DIR/feature-gate-abi.rs:58:5
->>>>>>> 8cd2c99a
-   |
-LL |     extern "ptx-kernel" fn m6() {}
-   |     ^^^^^^^^^^^^^^^^^^^^^^^^^^^^^^
-   |
-   = note: for more information, see https://github.com/rust-lang/rust/issues/38788
-   = help: add `#![feature(abi_ptx)]` to the crate attributes to enable
-
-error[E0658]: x86-interrupt ABI is experimental and subject to change
-<<<<<<< HEAD
-  --> $DIR/feature-gate-abi.rs:55:5
-=======
-  --> $DIR/feature-gate-abi.rs:59:5
->>>>>>> 8cd2c99a
-   |
-LL |     extern "x86-interrupt" fn m7() {}
-   |     ^^^^^^^^^^^^^^^^^^^^^^^^^^^^^^^^^
-   |
-   = note: for more information, see https://github.com/rust-lang/rust/issues/40180
-   = help: add `#![feature(abi_x86_interrupt)]` to the crate attributes to enable
-
-error[E0658]: thiscall is experimental and subject to change
-  --> $DIR/feature-gate-abi.rs:60:5
-   |
-LL |     extern "thiscall" fn m8() {}
-   |     ^^^^^^^^^^^^^^^^^^^^^^^^^^^^
-   |
-   = help: add `#![feature(abi_thiscall)]` to the crate attributes to enable
-
-error[E0658]: amdgpu-kernel ABI is experimental and subject to change
-<<<<<<< HEAD
-  --> $DIR/feature-gate-abi.rs:57:5
-=======
-  --> $DIR/feature-gate-abi.rs:61:5
->>>>>>> 8cd2c99a
-   |
-LL |     extern "amdgpu-kernel" fn m9() {}
-   |     ^^^^^^^^^^^^^^^^^^^^^^^^^^^^^^^^^
+   = help: add `#![feature(abi_thiscall)]` to the crate attributes to enable
+
+error[E0658]: amdgpu-kernel ABI is experimental and subject to change
+  --> $DIR/feature-gate-abi.rs:76:5
+   |
+LL |     extern "amdgpu-kernel" fn im9() {}
+   |     ^^^^^^^^^^^^^^^^^^^^^^^^^^^^^^^^^^
    |
    = note: for more information, see https://github.com/rust-lang/rust/issues/51575
    = help: add `#![feature(abi_amdgpu_kernel)]` to the crate attributes to enable
 
 error[E0658]: intrinsics are subject to change
-  --> $DIR/feature-gate-abi.rs:66:5
-   |
-LL |     extern "rust-intrinsic" fn im1() {}
-   |     ^^^^^^^^^^^^^^^^^^^^^^^^^^^^^^^^^^^
+  --> $DIR/feature-gate-abi.rs:80:11
+   |
+LL | type A1 = extern "rust-intrinsic" fn();
+   |           ^^^^^^^^^^^^^^^^^^^^^^^^^^^^
    |
    = help: add `#![feature(intrinsics)]` to the crate attributes to enable
 
 error[E0658]: platform intrinsics are experimental and possibly buggy
-<<<<<<< HEAD
-  --> $DIR/feature-gate-abi.rs:63:5
-=======
-  --> $DIR/feature-gate-abi.rs:68:5
->>>>>>> 8cd2c99a
-   |
-LL |     extern "platform-intrinsic" fn im2() {}
-   |     ^^^^^^^^^^^^^^^^^^^^^^^^^^^^^^^^^^^^^^^
+  --> $DIR/feature-gate-abi.rs:81:11
+   |
+LL | type A2 = extern "platform-intrinsic" fn();
+   |           ^^^^^^^^^^^^^^^^^^^^^^^^^^^^^^^^
    |
    = note: for more information, see https://github.com/rust-lang/rust/issues/27731
    = help: add `#![feature(platform_intrinsics)]` to the crate attributes to enable
 
 error[E0658]: vectorcall is experimental and subject to change
-  --> $DIR/feature-gate-abi.rs:70:5
-   |
-LL |     extern "vectorcall" fn im3() {}
-   |     ^^^^^^^^^^^^^^^^^^^^^^^^^^^^^^^
-   |
-   = help: add `#![feature(abi_vectorcall)]` to the crate attributes to enable
-
-error[E0658]: rust-call ABI is subject to change
-<<<<<<< HEAD
-  --> $DIR/feature-gate-abi.rs:65:5
-=======
-  --> $DIR/feature-gate-abi.rs:71:5
->>>>>>> 8cd2c99a
-   |
-LL |     extern "rust-call" fn im4() {}
-   |     ^^^^^^^^^^^^^^^^^^^^^^^^^^^^^^
-   |
-   = note: for more information, see https://github.com/rust-lang/rust/issues/29625
-   = help: add `#![feature(unboxed_closures)]` to the crate attributes to enable
-
-error[E0658]: msp430-interrupt ABI is experimental and subject to change
-<<<<<<< HEAD
-  --> $DIR/feature-gate-abi.rs:66:5
-=======
-  --> $DIR/feature-gate-abi.rs:72:5
->>>>>>> 8cd2c99a
-   |
-LL |     extern "msp430-interrupt" fn im5() {}
-   |     ^^^^^^^^^^^^^^^^^^^^^^^^^^^^^^^^^^^^^
-   |
-   = note: for more information, see https://github.com/rust-lang/rust/issues/38487
-   = help: add `#![feature(abi_msp430_interrupt)]` to the crate attributes to enable
-
-error[E0658]: PTX ABIs are experimental and subject to change
-<<<<<<< HEAD
-  --> $DIR/feature-gate-abi.rs:67:5
-=======
-  --> $DIR/feature-gate-abi.rs:73:5
->>>>>>> 8cd2c99a
-   |
-LL |     extern "ptx-kernel" fn im6() {}
-   |     ^^^^^^^^^^^^^^^^^^^^^^^^^^^^^^^
-   |
-   = note: for more information, see https://github.com/rust-lang/rust/issues/38788
-   = help: add `#![feature(abi_ptx)]` to the crate attributes to enable
-
-error[E0658]: x86-interrupt ABI is experimental and subject to change
-<<<<<<< HEAD
-  --> $DIR/feature-gate-abi.rs:68:5
-=======
-  --> $DIR/feature-gate-abi.rs:74:5
->>>>>>> 8cd2c99a
-   |
-LL |     extern "x86-interrupt" fn im7() {}
-   |     ^^^^^^^^^^^^^^^^^^^^^^^^^^^^^^^^^^
-   |
-   = note: for more information, see https://github.com/rust-lang/rust/issues/40180
-   = help: add `#![feature(abi_x86_interrupt)]` to the crate attributes to enable
-
-error[E0658]: thiscall is experimental and subject to change
-  --> $DIR/feature-gate-abi.rs:75:5
-   |
-LL |     extern "thiscall" fn im8() {}
-   |     ^^^^^^^^^^^^^^^^^^^^^^^^^^^^^
-   |
-   = help: add `#![feature(abi_thiscall)]` to the crate attributes to enable
-
-error[E0658]: amdgpu-kernel ABI is experimental and subject to change
-<<<<<<< HEAD
-  --> $DIR/feature-gate-abi.rs:70:5
-=======
-  --> $DIR/feature-gate-abi.rs:76:5
->>>>>>> 8cd2c99a
-   |
-LL |     extern "amdgpu-kernel" fn im9() {}
-   |     ^^^^^^^^^^^^^^^^^^^^^^^^^^^^^^^^^^
+  --> $DIR/feature-gate-abi.rs:82:11
+   |
+LL | type A3 = extern "vectorcall" fn();
+   |           ^^^^^^^^^^^^^^^^^^^^^^^^
+   |
+   = help: add `#![feature(abi_vectorcall)]` to the crate attributes to enable
+
+error[E0658]: rust-call ABI is subject to change
+  --> $DIR/feature-gate-abi.rs:83:11
+   |
+LL | type A4 = extern "rust-call" fn();
+   |           ^^^^^^^^^^^^^^^^^^^^^^^
+   |
+   = note: for more information, see https://github.com/rust-lang/rust/issues/29625
+   = help: add `#![feature(unboxed_closures)]` to the crate attributes to enable
+
+error[E0658]: msp430-interrupt ABI is experimental and subject to change
+  --> $DIR/feature-gate-abi.rs:84:11
+   |
+LL | type A5 = extern "msp430-interrupt" fn();
+   |           ^^^^^^^^^^^^^^^^^^^^^^^^^^^^^^
+   |
+   = note: for more information, see https://github.com/rust-lang/rust/issues/38487
+   = help: add `#![feature(abi_msp430_interrupt)]` to the crate attributes to enable
+
+error[E0658]: PTX ABIs are experimental and subject to change
+  --> $DIR/feature-gate-abi.rs:85:11
+   |
+LL | type A6 = extern "ptx-kernel" fn ();
+   |           ^^^^^^^^^^^^^^^^^^^^^^^^^
+   |
+   = note: for more information, see https://github.com/rust-lang/rust/issues/38788
+   = help: add `#![feature(abi_ptx)]` to the crate attributes to enable
+
+error[E0658]: x86-interrupt ABI is experimental and subject to change
+  --> $DIR/feature-gate-abi.rs:86:11
+   |
+LL | type A7 = extern "x86-interrupt" fn();
+   |           ^^^^^^^^^^^^^^^^^^^^^^^^^^^
+   |
+   = note: for more information, see https://github.com/rust-lang/rust/issues/40180
+   = help: add `#![feature(abi_x86_interrupt)]` to the crate attributes to enable
+
+error[E0658]: thiscall is experimental and subject to change
+  --> $DIR/feature-gate-abi.rs:87:11
+   |
+LL | type A8 = extern "thiscall" fn();
+   |           ^^^^^^^^^^^^^^^^^^^^^^
+   |
+   = help: add `#![feature(abi_thiscall)]` to the crate attributes to enable
+
+error[E0658]: amdgpu-kernel ABI is experimental and subject to change
+  --> $DIR/feature-gate-abi.rs:88:11
+   |
+LL | type A9 = extern "amdgpu-kernel" fn();
+   |           ^^^^^^^^^^^^^^^^^^^^^^^^^^^
    |
    = note: for more information, see https://github.com/rust-lang/rust/issues/51575
    = help: add `#![feature(abi_amdgpu_kernel)]` to the crate attributes to enable
 
 error[E0658]: intrinsics are subject to change
-  --> $DIR/feature-gate-abi.rs:80:11
-   |
-LL | type A1 = extern "rust-intrinsic" fn();
-   |           ^^^^^^^^^^^^^^^^^^^^^^^^^^^^
+  --> $DIR/feature-gate-abi.rs:91:1
+   |
+LL | extern "rust-intrinsic" {}
+   | ^^^^^^^^^^^^^^^^^^^^^^^^^^
    |
    = help: add `#![feature(intrinsics)]` to the crate attributes to enable
 
 error[E0658]: platform intrinsics are experimental and possibly buggy
-<<<<<<< HEAD
-  --> $DIR/feature-gate-abi.rs:75:11
-=======
-  --> $DIR/feature-gate-abi.rs:81:11
->>>>>>> 8cd2c99a
-   |
-LL | type A2 = extern "platform-intrinsic" fn();
-   |           ^^^^^^^^^^^^^^^^^^^^^^^^^^^^^^^^
+  --> $DIR/feature-gate-abi.rs:92:1
+   |
+LL | extern "platform-intrinsic" {}
+   | ^^^^^^^^^^^^^^^^^^^^^^^^^^^^^^
    |
    = note: for more information, see https://github.com/rust-lang/rust/issues/27731
    = help: add `#![feature(platform_intrinsics)]` to the crate attributes to enable
 
 error[E0658]: vectorcall is experimental and subject to change
-  --> $DIR/feature-gate-abi.rs:82:11
-   |
-LL | type A3 = extern "vectorcall" fn();
-   |           ^^^^^^^^^^^^^^^^^^^^^^^^
-   |
-   = help: add `#![feature(abi_vectorcall)]` to the crate attributes to enable
-
-error[E0658]: rust-call ABI is subject to change
-<<<<<<< HEAD
-  --> $DIR/feature-gate-abi.rs:77:11
-=======
-  --> $DIR/feature-gate-abi.rs:83:11
->>>>>>> 8cd2c99a
-   |
-LL | type A4 = extern "rust-call" fn();
-   |           ^^^^^^^^^^^^^^^^^^^^^^^
-   |
-   = note: for more information, see https://github.com/rust-lang/rust/issues/29625
-   = help: add `#![feature(unboxed_closures)]` to the crate attributes to enable
-
-error[E0658]: msp430-interrupt ABI is experimental and subject to change
-<<<<<<< HEAD
-  --> $DIR/feature-gate-abi.rs:78:11
-=======
-  --> $DIR/feature-gate-abi.rs:84:11
->>>>>>> 8cd2c99a
-   |
-LL | type A5 = extern "msp430-interrupt" fn();
-   |           ^^^^^^^^^^^^^^^^^^^^^^^^^^^^^^
-   |
-   = note: for more information, see https://github.com/rust-lang/rust/issues/38487
-   = help: add `#![feature(abi_msp430_interrupt)]` to the crate attributes to enable
-
-error[E0658]: PTX ABIs are experimental and subject to change
-<<<<<<< HEAD
-  --> $DIR/feature-gate-abi.rs:79:11
-=======
-  --> $DIR/feature-gate-abi.rs:85:11
->>>>>>> 8cd2c99a
-   |
-LL | type A6 = extern "ptx-kernel" fn ();
-   |           ^^^^^^^^^^^^^^^^^^^^^^^^^
-   |
-   = note: for more information, see https://github.com/rust-lang/rust/issues/38788
-   = help: add `#![feature(abi_ptx)]` to the crate attributes to enable
-
-error[E0658]: x86-interrupt ABI is experimental and subject to change
-<<<<<<< HEAD
-  --> $DIR/feature-gate-abi.rs:80:11
-=======
-  --> $DIR/feature-gate-abi.rs:86:11
->>>>>>> 8cd2c99a
-   |
-LL | type A7 = extern "x86-interrupt" fn();
-   |           ^^^^^^^^^^^^^^^^^^^^^^^^^^^
-   |
-   = note: for more information, see https://github.com/rust-lang/rust/issues/40180
-   = help: add `#![feature(abi_x86_interrupt)]` to the crate attributes to enable
-
-error[E0658]: thiscall is experimental and subject to change
-  --> $DIR/feature-gate-abi.rs:87:11
-   |
-LL | type A8 = extern "thiscall" fn();
-   |           ^^^^^^^^^^^^^^^^^^^^^^
-   |
-   = help: add `#![feature(abi_thiscall)]` to the crate attributes to enable
-
-error[E0658]: amdgpu-kernel ABI is experimental and subject to change
-<<<<<<< HEAD
-  --> $DIR/feature-gate-abi.rs:82:11
-=======
-  --> $DIR/feature-gate-abi.rs:88:11
->>>>>>> 8cd2c99a
-   |
-LL | type A9 = extern "amdgpu-kernel" fn();
-   |           ^^^^^^^^^^^^^^^^^^^^^^^^^^^
-   |
-   = note: for more information, see https://github.com/rust-lang/rust/issues/51575
-   = help: add `#![feature(abi_amdgpu_kernel)]` to the crate attributes to enable
-
-error[E0658]: intrinsics are subject to change
-  --> $DIR/feature-gate-abi.rs:91:1
-   |
-LL | extern "rust-intrinsic" {}
-   | ^^^^^^^^^^^^^^^^^^^^^^^^^^
-   |
-   = help: add `#![feature(intrinsics)]` to the crate attributes to enable
-
-error[E0658]: platform intrinsics are experimental and possibly buggy
-<<<<<<< HEAD
-  --> $DIR/feature-gate-abi.rs:86:1
-=======
-  --> $DIR/feature-gate-abi.rs:92:1
->>>>>>> 8cd2c99a
-   |
-LL | extern "platform-intrinsic" {}
-   | ^^^^^^^^^^^^^^^^^^^^^^^^^^^^^^
-   |
-   = note: for more information, see https://github.com/rust-lang/rust/issues/27731
-   = help: add `#![feature(platform_intrinsics)]` to the crate attributes to enable
-
-error[E0658]: vectorcall is experimental and subject to change
   --> $DIR/feature-gate-abi.rs:93:1
    |
 LL | extern "vectorcall" {}
@@ -639,11 +475,7 @@
    = help: add `#![feature(abi_vectorcall)]` to the crate attributes to enable
 
 error[E0658]: rust-call ABI is subject to change
-<<<<<<< HEAD
-  --> $DIR/feature-gate-abi.rs:88:1
-=======
   --> $DIR/feature-gate-abi.rs:94:1
->>>>>>> 8cd2c99a
    |
 LL | extern "rust-call" {}
    | ^^^^^^^^^^^^^^^^^^^^^
@@ -652,11 +484,7 @@
    = help: add `#![feature(unboxed_closures)]` to the crate attributes to enable
 
 error[E0658]: msp430-interrupt ABI is experimental and subject to change
-<<<<<<< HEAD
-  --> $DIR/feature-gate-abi.rs:89:1
-=======
   --> $DIR/feature-gate-abi.rs:95:1
->>>>>>> 8cd2c99a
    |
 LL | extern "msp430-interrupt" {}
    | ^^^^^^^^^^^^^^^^^^^^^^^^^^^^
@@ -665,11 +493,7 @@
    = help: add `#![feature(abi_msp430_interrupt)]` to the crate attributes to enable
 
 error[E0658]: PTX ABIs are experimental and subject to change
-<<<<<<< HEAD
-  --> $DIR/feature-gate-abi.rs:90:1
-=======
   --> $DIR/feature-gate-abi.rs:96:1
->>>>>>> 8cd2c99a
    |
 LL | extern "ptx-kernel" {}
    | ^^^^^^^^^^^^^^^^^^^^^^
@@ -678,11 +502,7 @@
    = help: add `#![feature(abi_ptx)]` to the crate attributes to enable
 
 error[E0658]: x86-interrupt ABI is experimental and subject to change
-<<<<<<< HEAD
-  --> $DIR/feature-gate-abi.rs:91:1
-=======
   --> $DIR/feature-gate-abi.rs:97:1
->>>>>>> 8cd2c99a
    |
 LL | extern "x86-interrupt" {}
    | ^^^^^^^^^^^^^^^^^^^^^^^^^
@@ -699,19 +519,13 @@
    = help: add `#![feature(abi_thiscall)]` to the crate attributes to enable
 
 error[E0658]: amdgpu-kernel ABI is experimental and subject to change
-<<<<<<< HEAD
-  --> $DIR/feature-gate-abi.rs:93:1
-=======
   --> $DIR/feature-gate-abi.rs:99:1
->>>>>>> 8cd2c99a
    |
 LL | extern "amdgpu-kernel" {}
    | ^^^^^^^^^^^^^^^^^^^^^^^^^
    |
    = note: for more information, see https://github.com/rust-lang/rust/issues/51575
    = help: add `#![feature(abi_amdgpu_kernel)]` to the crate attributes to enable
-<<<<<<< HEAD
-=======
 
 error: intrinsic must be in `extern "rust-intrinsic" { ... }` block
   --> $DIR/feature-gate-abi.rs:26:32
@@ -760,7 +574,6 @@
    |
 LL |     extern "platform-intrinsic" fn im2() {}
    |                                          ^^
->>>>>>> 8cd2c99a
 
 error: aborting due to 69 previous errors
 
