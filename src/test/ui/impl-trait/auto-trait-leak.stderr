error[E0391]: cycle detected when processing `cycle1::{{opaque}}#0`
  --> $DIR/auto-trait-leak.rs:12:16
   |
LL | fn cycle1() -> impl Clone {
   |                ^^^^^^^^^^
   |
note: ...which requires processing `cycle1`...
  --> $DIR/auto-trait-leak.rs:12:1
   |
LL | fn cycle1() -> impl Clone {
   | ^^^^^^^^^^^^^^^^^^^^^^^^^
   = note: ...which requires evaluating trait selection obligation `impl std::clone::Clone: std::marker::Send`...
note: ...which requires processing `cycle2::{{opaque}}#0`...
  --> $DIR/auto-trait-leak.rs:21:16
   |
LL | fn cycle2() -> impl Clone {
   |                ^^^^^^^^^^
note: ...which requires processing `cycle2`...
  --> $DIR/auto-trait-leak.rs:21:1
   |
LL | fn cycle2() -> impl Clone {
   | ^^^^^^^^^^^^^^^^^^^^^^^^^
   = note: ...which requires evaluating trait selection obligation `impl std::clone::Clone: std::marker::Send`...
   = note: ...which again requires processing `cycle1::{{opaque}}#0`, completing the cycle
note: cycle used when checking item types in top-level module
  --> $DIR/auto-trait-leak.rs:1:1
   |
LL | / use std::cell::Cell;
LL | | use std::rc::Rc;
LL | |
LL | | fn send<T: Send>(_: T) {}
...  |
LL | |     Rc::new(String::from("foo"))
LL | | }
   | |_^

error[E0391]: cycle detected when processing `cycle1::{{opaque}}#0`
  --> $DIR/auto-trait-leak.rs:12:16
   |
LL | fn cycle1() -> impl Clone {
   |                ^^^^^^^^^^
   |
note: ...which requires processing `cycle1`...
  --> $DIR/auto-trait-leak.rs:12:1
   |
LL | fn cycle1() -> impl Clone {
   | ^^^^^^^^^^^^^^^^^^^^^^^^^
   = note: ...which requires evaluating trait selection obligation `impl std::clone::Clone: std::marker::Send`...
note: ...which requires processing `cycle2::{{opaque}}#0`...
  --> $DIR/auto-trait-leak.rs:21:16
   |
LL | fn cycle2() -> impl Clone {
   |                ^^^^^^^^^^
note: ...which requires processing `cycle2`...
  --> $DIR/auto-trait-leak.rs:21:1
   |
LL | fn cycle2() -> impl Clone {
   | ^^^^^^^^^^^^^^^^^^^^^^^^^
   = note: ...which again requires processing `cycle1::{{opaque}}#0`, completing the cycle
note: cycle used when checking item types in top-level module
  --> $DIR/auto-trait-leak.rs:1:1
   |
LL | / use std::cell::Cell;
LL | | use std::rc::Rc;
LL | |
LL | | fn send<T: Send>(_: T) {}
...  |
LL | |     Rc::new(String::from("foo"))
LL | | }
   | |_^

error[E0277]: `std::rc::Rc<std::string::String>` cannot be sent between threads safely
  --> $DIR/auto-trait-leak.rs:15:5
   |
LL | fn send<T: Send>(_: T) {}
   |    ----    ---- required by this bound in `send`
...
LL |     send(cycle2().clone());
   |     ^^^^ `std::rc::Rc<std::string::String>` cannot be sent between threads safely
   |
   = help: within `impl std::clone::Clone`, the trait `std::marker::Send` is not implemented for `std::rc::Rc<std::string::String>`
   = note: required because it appears within the type `impl std::clone::Clone`
<<<<<<< HEAD
note: required by `send`
  --> $DIR/auto-trait-leak.rs:4:1
   |
LL | fn send<T: Send>(_: T) {}
   | ^^^^^^^^^^^^^^^^^^^^^^
=======
>>>>>>> 8cd2c99a

error: aborting due to 3 previous errors

Some errors have detailed explanations: E0277, E0391.
For more information about an error, try `rustc --explain E0277`.<|MERGE_RESOLUTION|>--- conflicted
+++ resolved
@@ -80,14 +80,6 @@
    |
    = help: within `impl std::clone::Clone`, the trait `std::marker::Send` is not implemented for `std::rc::Rc<std::string::String>`
    = note: required because it appears within the type `impl std::clone::Clone`
-<<<<<<< HEAD
-note: required by `send`
-  --> $DIR/auto-trait-leak.rs:4:1
-   |
-LL | fn send<T: Send>(_: T) {}
-   | ^^^^^^^^^^^^^^^^^^^^^^
-=======
->>>>>>> 8cd2c99a
 
 error: aborting due to 3 previous errors
 
