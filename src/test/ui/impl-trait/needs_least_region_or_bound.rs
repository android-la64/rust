--- conflicted
+++ resolved
@@ -1,14 +1,6 @@
-<<<<<<< HEAD
-// run-pass
-
-#![feature(member_constraints)]
-
-use std::fmt::Debug;
-=======
 // check-pass
 
 #![feature(member_constraints)]
->>>>>>> 8cd2c99a
 
 trait MultiRegionTrait<'a, 'b> {}
 impl<'a, 'b> MultiRegionTrait<'a, 'b> for (&'a u32, &'b u32) {}
