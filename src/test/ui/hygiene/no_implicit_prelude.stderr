--- conflicted
+++ resolved
@@ -15,17 +15,6 @@
 LL |         Vec::new();
    |         ^^^ use of undeclared type or module `Vec`
 
-<<<<<<< HEAD
-error: cannot find macro `panic!` in this scope
-  --> $DIR/no_implicit_prelude.rs:16:9
-   |
-LL |         assert_eq!(0, 0);
-   |         ^^^^^^^^^^^^^^^^^
-   |
-   = note: this error originates in a macro outside of the current crate (in Nightly builds, run with -Z external-macro-backtrace for more info)
-
-=======
->>>>>>> 8cd2c99a
 error[E0599]: no method named `clone` found for type `()` in the current scope
   --> $DIR/no_implicit_prelude.rs:12:12
    |
