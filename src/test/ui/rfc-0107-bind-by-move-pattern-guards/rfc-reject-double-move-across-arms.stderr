error[E0507]: cannot move out of `v` in pattern guard
<<<<<<< HEAD
  --> $DIR/rfc-reject-double-move-across-arms.rs:7:36
=======
  --> $DIR/rfc-reject-double-move-across-arms.rs:5:36
>>>>>>> 8cd2c99a
   |
LL |         VecWrapper::A(v) if { drop(v); false } => 1,
   |                                    ^ move occurs because `v` has type `std::vec::Vec<i32>`, which does not implement the `Copy` trait
   |
   = note: variables bound in patterns cannot be moved from until after the end of the pattern guard

error: aborting due to previous error

For more information about this error, try `rustc --explain E0507`.<|MERGE_RESOLUTION|>--- conflicted
+++ resolved
@@ -1,9 +1,5 @@
 error[E0507]: cannot move out of `v` in pattern guard
-<<<<<<< HEAD
-  --> $DIR/rfc-reject-double-move-across-arms.rs:7:36
-=======
   --> $DIR/rfc-reject-double-move-across-arms.rs:5:36
->>>>>>> 8cd2c99a
    |
 LL |         VecWrapper::A(v) if { drop(v); false } => 1,
    |                                    ^ move occurs because `v` has type `std::vec::Vec<i32>`, which does not implement the `Copy` trait
