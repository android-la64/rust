<<<<<<< HEAD
#![feature(bind_by_move_pattern_guards)]

=======
>>>>>>> 8cd2c99a
enum VecWrapper { A(Vec<i32>) }

fn foo(x: VecWrapper) -> usize {
    match x {
        VecWrapper::A(v) if { drop(v); false } => 1,
        //~^ ERROR cannot move out of `v` in pattern guard
        VecWrapper::A(v) => v.len()
    }
}

fn main() {
    foo(VecWrapper::A(vec![107]));
}<|MERGE_RESOLUTION|>--- conflicted
+++ resolved
@@ -1,8 +1,3 @@
-<<<<<<< HEAD
-#![feature(bind_by_move_pattern_guards)]
-
-=======
->>>>>>> 8cd2c99a
 enum VecWrapper { A(Vec<i32>) }
 
 fn foo(x: VecWrapper) -> usize {
