// Adaptation of existing ui test (from way back in
// rust-lang/rust#2329), that starts passing with this feature in
// place.

// run-pass
<<<<<<< HEAD

#![feature(bind_by_move_pattern_guards)]
=======
>>>>>>> 8cd2c99a

use std::sync::mpsc::channel;

fn main() {
    let (tx, rx) = channel();
    let x = Some(rx);
<<<<<<< HEAD
    tx.send(false);
    tx.send(false);
=======
    tx.send(false).unwrap();
    tx.send(false).unwrap();
>>>>>>> 8cd2c99a
    match x {
        Some(z) if z.recv().unwrap() => { panic!() },
        Some(z) => { assert!(!z.recv().unwrap()); },
        None => panic!()
    }
}<|MERGE_RESOLUTION|>--- conflicted
+++ resolved
@@ -3,24 +3,14 @@
 // place.
 
 // run-pass
-<<<<<<< HEAD
-
-#![feature(bind_by_move_pattern_guards)]
-=======
->>>>>>> 8cd2c99a
 
 use std::sync::mpsc::channel;
 
 fn main() {
     let (tx, rx) = channel();
     let x = Some(rx);
-<<<<<<< HEAD
-    tx.send(false);
-    tx.send(false);
-=======
     tx.send(false).unwrap();
     tx.send(false).unwrap();
->>>>>>> 8cd2c99a
     match x {
         Some(z) if z.recv().unwrap() => { panic!() },
         Some(z) => { assert!(!z.recv().unwrap()); },
