--- conflicted
+++ resolved
@@ -1,9 +1,5 @@
 error[E0507]: cannot move out of `v` in pattern guard
-<<<<<<< HEAD
-  --> $DIR/rfc-reject-double-move-in-first-arm.rs:8:30
-=======
   --> $DIR/rfc-reject-double-move-in-first-arm.rs:6:30
->>>>>>> 8cd2c99a
    |
 LL |         A { a: v } if { drop(v); true } => v,
    |                              ^ move occurs because `v` has type `std::boxed::Box<i32>`, which does not implement the `Copy` trait
