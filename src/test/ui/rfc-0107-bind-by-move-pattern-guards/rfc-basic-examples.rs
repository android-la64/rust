<<<<<<< HEAD
#![feature(bind_by_move_pattern_guards)]

=======
>>>>>>> 8cd2c99a
// run-pass

struct A { a: Box<i32> }

impl A {
    fn get(&self) -> i32 { *self.a }
}

fn foo(n: i32) -> i32 {
    let x = A { a: Box::new(n) };
    let y = match x {
        A { a: v } if *v == 42 => v,
        _ => Box::new(0),
    };
    *y
}

fn bar(n: i32) -> i32 {
    let x = A { a: Box::new(n) };
    let y = match x {
        A { a: v } if x.get() == 42 => v,
        _ => Box::new(0),
    };
    *y
}

fn baz(n: i32) -> i32 {
    let x = A { a: Box::new(n) };
    let y = match x {
        A { a: v } if *v.clone() == 42 => v,
        _ => Box::new(0),
    };
    *y
}

fn main() {
    assert_eq!(foo(107), 0);
    assert_eq!(foo(42), 42);
    assert_eq!(bar(107), 0);
    assert_eq!(bar(42), 42);
    assert_eq!(baz(107), 0);
    assert_eq!(baz(42), 42);
}<|MERGE_RESOLUTION|>--- conflicted
+++ resolved
@@ -1,8 +1,3 @@
-<<<<<<< HEAD
-#![feature(bind_by_move_pattern_guards)]
-
-=======
->>>>>>> 8cd2c99a
 // run-pass
 
 struct A { a: Box<i32> }
