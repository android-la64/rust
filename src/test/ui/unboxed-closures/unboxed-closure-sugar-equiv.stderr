--- conflicted
+++ resolved
@@ -1,24 +1,12 @@
 error[E0277]: the trait bound `dyn Foo<(char,), Output = ()>: Eq<dyn Foo<(), Output = ()>>` is not satisfied
   --> $DIR/unboxed-closure-sugar-equiv.rs:43:5
    |
-<<<<<<< HEAD
-LL | /     eq::< dyn Foo<(),Output=()>,
-LL | |           dyn Foo(char)                                               >();
-   | |_______________________________________________________________________^ the trait `Eq<dyn Foo<(), Output = ()>>` is not implemented for `dyn Foo<(char,), Output = ()>`
-   |
-note: required by `eq`
-  --> $DIR/unboxed-closure-sugar-equiv.rs:16:1
-   |
-LL | fn eq<A: ?Sized,B: ?Sized +Eq<A>>() { }
-   | ^^^^^^^^^^^^^^^^^^^^^^^^^^^^^^^^^^^
-=======
 LL |   fn eq<A: ?Sized,B: ?Sized +Eq<A>>() { }
    |      --                      ----- required by this bound in `eq`
 ...
 LL | /     eq::< dyn Foo<(),Output=()>,
 LL | |           dyn Foo(char)                                               >();
    | |_______________________________________________________________________^ the trait `Eq<dyn Foo<(), Output = ()>>` is not implemented for `dyn Foo<(char,), Output = ()>`
->>>>>>> 8cd2c99a
 
 error: aborting due to previous error
 
