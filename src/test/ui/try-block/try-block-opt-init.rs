// compile-flags: --edition 2018

#![feature(try_blocks)]

fn use_val<T: Sized>(_x: T) {}

pub fn main() {
    let cfg_res;
    let _: Result<(), ()> = try {
        Err(())?;
        cfg_res = 5;
        Ok::<(), ()>(())?;
        use_val(cfg_res);
    };
<<<<<<< HEAD
    assert_eq!(cfg_res, 5); //~ ERROR borrow of possibly uninitialized variable: `cfg_res`
=======
    assert_eq!(cfg_res, 5); //~ ERROR borrow of possibly-uninitialized variable: `cfg_res`
>>>>>>> 8cd2c99a
}<|MERGE_RESOLUTION|>--- conflicted
+++ resolved
@@ -12,9 +12,5 @@
         Ok::<(), ()>(())?;
         use_val(cfg_res);
     };
-<<<<<<< HEAD
-    assert_eq!(cfg_res, 5); //~ ERROR borrow of possibly uninitialized variable: `cfg_res`
-=======
     assert_eq!(cfg_res, 5); //~ ERROR borrow of possibly-uninitialized variable: `cfg_res`
->>>>>>> 8cd2c99a
 }