type A = rustfmt; //~ ERROR expected type, found tool module `rustfmt`
type B = rustfmt::skip; //~ ERROR expected type, found tool attribute `rustfmt::skip`

#[derive(rustfmt)] //~ ERROR cannot find derive macro `rustfmt` in this scope
struct S;

<<<<<<< HEAD
// Interpreted as a feature gated custom attribute
#[rustfmt] //~ ERROR cannot find attribute macro `rustfmt` in this scope
=======
// Interpreted as an unstable custom attribute
#[rustfmt] //~ ERROR cannot find attribute `rustfmt` in this scope
>>>>>>> 8cd2c99a
fn check() {}

#[rustfmt::skip] // OK
fn main() {
    rustfmt; //~ ERROR expected value, found tool module `rustfmt`
    rustfmt!(); //~ ERROR cannot find macro `rustfmt` in this scope

    rustfmt::skip; //~ ERROR expected value, found tool attribute `rustfmt::skip`
}<|MERGE_RESOLUTION|>--- conflicted
+++ resolved
@@ -4,13 +4,8 @@
 #[derive(rustfmt)] //~ ERROR cannot find derive macro `rustfmt` in this scope
 struct S;
 
-<<<<<<< HEAD
-// Interpreted as a feature gated custom attribute
-#[rustfmt] //~ ERROR cannot find attribute macro `rustfmt` in this scope
-=======
 // Interpreted as an unstable custom attribute
 #[rustfmt] //~ ERROR cannot find attribute `rustfmt` in this scope
->>>>>>> 8cd2c99a
 fn check() {}
 
 #[rustfmt::skip] // OK
