error[E0038]: the trait `NotObjectSafe` cannot be made into an object
  --> $DIR/coherence-impl-trait-for-trait-object-safe.rs:11:6
   |
<<<<<<< HEAD
=======
LL | trait NotObjectSafe { fn eq(&self, other: Self); }
   |                          -- method `eq` references the `Self` type in its parameters or return type
>>>>>>> 8cd2c99a
LL | impl NotObjectSafe for dyn NotObjectSafe { }
   |      ^^^^^^^^^^^^^ the trait `NotObjectSafe` cannot be made into an object

error: aborting due to previous error

For more information about this error, try `rustc --explain E0038`.<|MERGE_RESOLUTION|>--- conflicted
+++ resolved
@@ -1,11 +1,8 @@
 error[E0038]: the trait `NotObjectSafe` cannot be made into an object
   --> $DIR/coherence-impl-trait-for-trait-object-safe.rs:11:6
    |
-<<<<<<< HEAD
-=======
 LL | trait NotObjectSafe { fn eq(&self, other: Self); }
    |                          -- method `eq` references the `Self` type in its parameters or return type
->>>>>>> 8cd2c99a
 LL | impl NotObjectSafe for dyn NotObjectSafe { }
    |      ^^^^^^^^^^^^^ the trait `NotObjectSafe` cannot be made into an object
 
