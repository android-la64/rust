--- conflicted
+++ resolved
@@ -3,7 +3,6 @@
         return 3;
     }
     //~^^^ ERROR if may be missing an else clause
-    //~| ERROR mismatched types [E0308]
 }
 
 fn foo2(bar: usize) -> usize {
@@ -11,7 +10,6 @@
         return 3;
     };
     //~^^^ ERROR if may be missing an else clause
-    //~| ERROR mismatched types [E0308]
     x
 }
 
@@ -20,7 +18,6 @@
         3
     }
     //~^^^ ERROR if may be missing an else clause
-    //~| ERROR mismatched types [E0308]
 }
 
 fn foo_let(bar: usize) -> usize {
@@ -28,10 +25,6 @@
         return 3;
     }
     //~^^^ ERROR if may be missing an else clause
-<<<<<<< HEAD
-    //~| ERROR mismatched types [E0308]
-=======
->>>>>>> 8cd2c99a
 }
 
 fn foo2_let(bar: usize) -> usize {
@@ -39,10 +32,6 @@
         return 3;
     };
     //~^^^ ERROR if may be missing an else clause
-<<<<<<< HEAD
-    //~| ERROR mismatched types [E0308]
-=======
->>>>>>> 8cd2c99a
     x
 }
 
@@ -51,10 +40,6 @@
         3
     }
     //~^^^ ERROR if may be missing an else clause
-<<<<<<< HEAD
-    //~| ERROR mismatched types [E0308]
-=======
->>>>>>> 8cd2c99a
 }
 
 // FIXME(60254): deduplicate first error in favor of second.
