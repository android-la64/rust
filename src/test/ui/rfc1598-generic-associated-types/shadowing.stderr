--- conflicted
+++ resolved
@@ -1,12 +1,6 @@
 error[E0403]: the name `T` is already used for a generic parameter in this item's generic parameters
   --> $DIR/shadowing.rs:19:14
    |
-<<<<<<< HEAD
-LL | #![feature(generic_associated_types)]
-   |            ^^^^^^^^^^^^^^^^^^^^^^^^
-   |
-   = note: `#[warn(incomplete_features)]` on by default
-=======
 LL | trait ShadowT<T> {
    |               - first use of `T`
 LL |     type Bar<T>;
@@ -22,5 +16,4 @@
 
 error: aborting due to 2 previous errors
 
-For more information about this error, try `rustc --explain E0403`.
->>>>>>> 8cd2c99a
+For more information about this error, try `rustc --explain E0403`.