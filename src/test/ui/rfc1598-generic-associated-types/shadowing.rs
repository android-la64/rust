#![allow(incomplete_features)]
#![feature(generic_associated_types)]

<<<<<<< HEAD
//FIXME(#44265): The lifetime shadowing and type parameter shadowing
// should cause an error. Now it compiles (erroneously) and this will be addressed
// by a future PR. Then remove the following:
// build-pass (FIXME(62277): could be check-pass?)

=======
>>>>>>> 8cd2c99a
trait Shadow<'a> {
    //FIXME(#44265): The lifetime parameter shadowing should cause an error.
    type Bar<'a>;
}

trait NoShadow<'a> {
    type Bar<'b>; // OK
}

impl<'a> NoShadow<'a> for &'a u32 {
    //FIXME(#44265): The lifetime parameter shadowing should cause an error.
    type Bar<'a> = i32;
}

trait ShadowT<T> {
    type Bar<T>; //~ ERROR the name `T` is already used
}

trait NoShadowT<T> {
    type Bar<U>; // OK
}

impl<T> NoShadowT<T> for Option<T> {
    type Bar<T> = i32; //~ ERROR the name `T` is already used
}

fn main() {}<|MERGE_RESOLUTION|>--- conflicted
+++ resolved
@@ -1,14 +1,6 @@
 #![allow(incomplete_features)]
 #![feature(generic_associated_types)]
 
-<<<<<<< HEAD
-//FIXME(#44265): The lifetime shadowing and type parameter shadowing
-// should cause an error. Now it compiles (erroneously) and this will be addressed
-// by a future PR. Then remove the following:
-// build-pass (FIXME(62277): could be check-pass?)
-
-=======
->>>>>>> 8cd2c99a
 trait Shadow<'a> {
     //FIXME(#44265): The lifetime parameter shadowing should cause an error.
     type Bar<'a>;
