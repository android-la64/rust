--- conflicted
+++ resolved
@@ -12,19 +12,11 @@
 LL |       let Helper::U(u) = Helper::T(t, []);
    |           ^^^^^^^^^^^^ pattern `T(_, _)` not covered
 
-<<<<<<< HEAD
-error[E0381]: use of possibly uninitialized variable: `u`
-  --> $DIR/empty-never-array.rs:12:5
-   |
-LL |     u
-   |     ^ use of possibly uninitialized `u`
-=======
 error[E0381]: use of possibly-uninitialized variable: `u`
   --> $DIR/empty-never-array.rs:12:5
    |
 LL |     u
    |     ^ use of possibly-uninitialized `u`
->>>>>>> 8cd2c99a
 
 error: aborting due to 2 previous errors
 
