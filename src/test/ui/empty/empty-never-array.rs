#![feature(never_type)]

enum Helper<T, U> {
    T(T, [!; 0]),
    #[allow(dead_code)]
    U(U),
}

fn transmute<T, U>(t: T) -> U {
    let Helper::U(u) = Helper::T(t, []);
    //~^ ERROR refutable pattern in local binding: `T(_, _)` not covered
    u
<<<<<<< HEAD
    //~^ ERROR use of possibly uninitialized variable: `u`
=======
    //~^ ERROR use of possibly-uninitialized variable: `u`
>>>>>>> 8cd2c99a
}

fn main() {
    println!("{:?}", transmute::<&str, (*const u8, u64)>("type safety"));
}<|MERGE_RESOLUTION|>--- conflicted
+++ resolved
@@ -10,11 +10,7 @@
     let Helper::U(u) = Helper::T(t, []);
     //~^ ERROR refutable pattern in local binding: `T(_, _)` not covered
     u
-<<<<<<< HEAD
-    //~^ ERROR use of possibly uninitialized variable: `u`
-=======
     //~^ ERROR use of possibly-uninitialized variable: `u`
->>>>>>> 8cd2c99a
 }
 
 fn main() {
