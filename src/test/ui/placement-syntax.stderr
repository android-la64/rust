<<<<<<< HEAD
error: expected `{`, found `<-`
  --> $DIR/placement-syntax.rs:3:9
   |
LL |     if x<-1 {
   |     --  ^^ expected `{`
   |     |
   |     this `if` statement has a condition, but no block
=======
error: unexpected token: `<-`
  --> $DIR/placement-syntax.rs:3:9
   |
LL |     if x<-1 {
   |         ^^
help: if you meant to write a comparison against a negative value, add a space in between `<` and `-`
   |
LL |     if x< -1 {
   |         ^^^
>>>>>>> 8cd2c99a

error: aborting due to previous error
<|MERGE_RESOLUTION|>--- conflicted
+++ resolved
@@ -1,12 +1,3 @@
-<<<<<<< HEAD
-error: expected `{`, found `<-`
-  --> $DIR/placement-syntax.rs:3:9
-   |
-LL |     if x<-1 {
-   |     --  ^^ expected `{`
-   |     |
-   |     this `if` statement has a condition, but no block
-=======
 error: unexpected token: `<-`
   --> $DIR/placement-syntax.rs:3:9
    |
@@ -16,6 +7,5 @@
    |
 LL |     if x< -1 {
    |         ^^^
->>>>>>> 8cd2c99a
 
 error: aborting due to previous error
