// ignore-s390x
// ignore-emscripten
// ignore-powerpc
// ignore-powerpc64
// ignore-powerpc64le
// ignore-sparc
// ignore-sparc64
// ignore-mips
// ignore-mips64

#![feature(asm)]

fn foo(x: isize) { println!("{}", x); }

#[cfg(any(target_arch = "x86",
          target_arch = "x86_64",
          target_arch = "arm",
          target_arch = "aarch64"))]
pub fn main() {
    let x: isize;
    unsafe {
        asm!("mov $1, $0" : "=r"(x) : "r"(x));
<<<<<<< HEAD
        //~^ ERROR use of possibly uninitialized variable: `x`
=======
        //~^ ERROR use of possibly-uninitialized variable: `x`
>>>>>>> 8cd2c99a
    }
    foo(x);
}

#[cfg(not(any(target_arch = "x86",
              target_arch = "x86_64",
              target_arch = "arm",
              target_arch = "aarch64")))]
pub fn main() {}<|MERGE_RESOLUTION|>--- conflicted
+++ resolved
@@ -20,11 +20,7 @@
     let x: isize;
     unsafe {
         asm!("mov $1, $0" : "=r"(x) : "r"(x));
-<<<<<<< HEAD
-        //~^ ERROR use of possibly uninitialized variable: `x`
-=======
         //~^ ERROR use of possibly-uninitialized variable: `x`
->>>>>>> 8cd2c99a
     }
     foo(x);
 }
