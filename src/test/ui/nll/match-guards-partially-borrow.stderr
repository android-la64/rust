error[E0510]: cannot assign `q` in match guard
<<<<<<< HEAD
  --> $DIR/match-guards-partially-borrow.rs:57:13
=======
  --> $DIR/match-guards-partially-borrow.rs:55:13
>>>>>>> 8cd2c99a
   |
LL |     match q {
   |           - value is immutable in match guard
...
LL |             q = true;
   |             ^^^^^^^^ cannot assign

error[E0510]: cannot assign `r` in match guard
<<<<<<< HEAD
  --> $DIR/match-guards-partially-borrow.rs:69:13
=======
  --> $DIR/match-guards-partially-borrow.rs:67:13
>>>>>>> 8cd2c99a
   |
LL |     match r {
   |           - value is immutable in match guard
...
LL |             r = true;
   |             ^^^^^^^^ cannot assign

error[E0510]: cannot assign `t` in match guard
<<<<<<< HEAD
  --> $DIR/match-guards-partially-borrow.rs:93:13
=======
  --> $DIR/match-guards-partially-borrow.rs:91:13
>>>>>>> 8cd2c99a
   |
LL |     match t {
   |           - value is immutable in match guard
...
LL |             t = true;
   |             ^^^^^^^^ cannot assign

error[E0510]: cannot mutably borrow `x.0` in match guard
<<<<<<< HEAD
  --> $DIR/match-guards-partially-borrow.rs:107:22
=======
  --> $DIR/match-guards-partially-borrow.rs:105:22
>>>>>>> 8cd2c99a
   |
LL |     match x {
   |           - value is immutable in match guard
...
LL |                 Some(ref mut r) => *r = None,
   |                      ^^^^^^^^^ cannot mutably borrow

error[E0506]: cannot assign to `t` because it is borrowed
<<<<<<< HEAD
  --> $DIR/match-guards-partially-borrow.rs:119:13
=======
  --> $DIR/match-guards-partially-borrow.rs:117:13
>>>>>>> 8cd2c99a
   |
LL |         s if {
   |         - borrow of `t` occurs here
LL |             t = !t;
   |             ^^^^^^ assignment to borrowed `t` occurs here
LL |             false
LL |         } => (), // What value should `s` have in the arm?
   |         - borrow later used here

error[E0510]: cannot assign `y` in match guard
<<<<<<< HEAD
  --> $DIR/match-guards-partially-borrow.rs:130:13
=======
  --> $DIR/match-guards-partially-borrow.rs:128:13
>>>>>>> 8cd2c99a
   |
LL |     match *y {
   |           -- value is immutable in match guard
...
LL |             y = &true;
   |             ^^^^^^^^^ cannot assign

error[E0510]: cannot assign `z` in match guard
<<<<<<< HEAD
  --> $DIR/match-guards-partially-borrow.rs:141:13
=======
  --> $DIR/match-guards-partially-borrow.rs:139:13
>>>>>>> 8cd2c99a
   |
LL |     match z {
   |           - value is immutable in match guard
...
LL |             z = &true;
   |             ^^^^^^^^^ cannot assign

error[E0510]: cannot assign `a` in match guard
<<<<<<< HEAD
  --> $DIR/match-guards-partially-borrow.rs:153:13
=======
  --> $DIR/match-guards-partially-borrow.rs:151:13
>>>>>>> 8cd2c99a
   |
LL |     match a {
   |           - value is immutable in match guard
...
LL |             a = &true;
   |             ^^^^^^^^^ cannot assign

error[E0510]: cannot assign `b` in match guard
<<<<<<< HEAD
  --> $DIR/match-guards-partially-borrow.rs:164:13
=======
  --> $DIR/match-guards-partially-borrow.rs:162:13
>>>>>>> 8cd2c99a
   |
LL |     match b {
   |           - value is immutable in match guard
...
LL |             b = &true;
   |             ^^^^^^^^^ cannot assign

error: aborting due to 9 previous errors

Some errors have detailed explanations: E0506, E0510.
For more information about an error, try `rustc --explain E0506`.<|MERGE_RESOLUTION|>--- conflicted
+++ resolved
@@ -1,9 +1,5 @@
 error[E0510]: cannot assign `q` in match guard
-<<<<<<< HEAD
-  --> $DIR/match-guards-partially-borrow.rs:57:13
-=======
   --> $DIR/match-guards-partially-borrow.rs:55:13
->>>>>>> 8cd2c99a
    |
 LL |     match q {
    |           - value is immutable in match guard
@@ -12,11 +8,7 @@
    |             ^^^^^^^^ cannot assign
 
 error[E0510]: cannot assign `r` in match guard
-<<<<<<< HEAD
-  --> $DIR/match-guards-partially-borrow.rs:69:13
-=======
   --> $DIR/match-guards-partially-borrow.rs:67:13
->>>>>>> 8cd2c99a
    |
 LL |     match r {
    |           - value is immutable in match guard
@@ -25,11 +17,7 @@
    |             ^^^^^^^^ cannot assign
 
 error[E0510]: cannot assign `t` in match guard
-<<<<<<< HEAD
-  --> $DIR/match-guards-partially-borrow.rs:93:13
-=======
   --> $DIR/match-guards-partially-borrow.rs:91:13
->>>>>>> 8cd2c99a
    |
 LL |     match t {
    |           - value is immutable in match guard
@@ -38,11 +26,7 @@
    |             ^^^^^^^^ cannot assign
 
 error[E0510]: cannot mutably borrow `x.0` in match guard
-<<<<<<< HEAD
-  --> $DIR/match-guards-partially-borrow.rs:107:22
-=======
   --> $DIR/match-guards-partially-borrow.rs:105:22
->>>>>>> 8cd2c99a
    |
 LL |     match x {
    |           - value is immutable in match guard
@@ -51,11 +35,7 @@
    |                      ^^^^^^^^^ cannot mutably borrow
 
 error[E0506]: cannot assign to `t` because it is borrowed
-<<<<<<< HEAD
-  --> $DIR/match-guards-partially-borrow.rs:119:13
-=======
   --> $DIR/match-guards-partially-borrow.rs:117:13
->>>>>>> 8cd2c99a
    |
 LL |         s if {
    |         - borrow of `t` occurs here
@@ -66,11 +46,7 @@
    |         - borrow later used here
 
 error[E0510]: cannot assign `y` in match guard
-<<<<<<< HEAD
-  --> $DIR/match-guards-partially-borrow.rs:130:13
-=======
   --> $DIR/match-guards-partially-borrow.rs:128:13
->>>>>>> 8cd2c99a
    |
 LL |     match *y {
    |           -- value is immutable in match guard
@@ -79,11 +55,7 @@
    |             ^^^^^^^^^ cannot assign
 
 error[E0510]: cannot assign `z` in match guard
-<<<<<<< HEAD
-  --> $DIR/match-guards-partially-borrow.rs:141:13
-=======
   --> $DIR/match-guards-partially-borrow.rs:139:13
->>>>>>> 8cd2c99a
    |
 LL |     match z {
    |           - value is immutable in match guard
@@ -92,11 +64,7 @@
    |             ^^^^^^^^^ cannot assign
 
 error[E0510]: cannot assign `a` in match guard
-<<<<<<< HEAD
-  --> $DIR/match-guards-partially-borrow.rs:153:13
-=======
   --> $DIR/match-guards-partially-borrow.rs:151:13
->>>>>>> 8cd2c99a
    |
 LL |     match a {
    |           - value is immutable in match guard
@@ -105,11 +73,7 @@
    |             ^^^^^^^^^ cannot assign
 
 error[E0510]: cannot assign `b` in match guard
-<<<<<<< HEAD
-  --> $DIR/match-guards-partially-borrow.rs:164:13
-=======
   --> $DIR/match-guards-partially-borrow.rs:162:13
->>>>>>> 8cd2c99a
    |
 LL |     match b {
    |           - value is immutable in match guard
