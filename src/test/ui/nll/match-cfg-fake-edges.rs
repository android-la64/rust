--- conflicted
+++ resolved
@@ -1,11 +1,6 @@
 // Test that we have enough false edges to avoid exposing the exact matching
 // algorithm in borrow checking.
 
-<<<<<<< HEAD
-#![feature(bind_by_move_pattern_guards)]
-
-=======
->>>>>>> 8cd2c99a
 fn guard_always_precedes_arm(y: i32) {
     let mut x;
     // x should always be initialized, as the only way to reach the arm is
