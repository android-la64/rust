<<<<<<< HEAD
error[E0381]: assign of possibly uninitialized variable: `d`
=======
error[E0381]: assign of possibly-uninitialized variable: `d`
>>>>>>> 8cd2c99a
  --> $DIR/issue-21232-partial-init-and-erroneous-use.rs:28:5
   |
LL |     d.x = 10;
   |     ^^^^^^^^ use of possibly-uninitialized `d`

<<<<<<< HEAD
error[E0381]: assign of possibly uninitialized variable: `d`
=======
error[E0381]: assign of possibly-uninitialized variable: `d`
>>>>>>> 8cd2c99a
  --> $DIR/issue-21232-partial-init-and-erroneous-use.rs:34:5
   |
LL |     d.x = 10;
   |     ^^^^^^^^ use of possibly-uninitialized `d`

error[E0382]: assign of moved value: `d`
  --> $DIR/issue-21232-partial-init-and-erroneous-use.rs:41:5
   |
LL |     let mut d = D { x: 0, s: S{ y: 0, z: 0 } };
   |         ----- move occurs because `d` has type `D`, which does not implement the `Copy` trait
LL |     drop(d);
   |          - value moved here
LL |     d.x = 10;
   |     ^^^^^^^^ value assigned here after move

<<<<<<< HEAD
error[E0381]: assign to part of possibly uninitialized variable: `d`
=======
error[E0381]: assign to part of possibly-uninitialized variable: `d`
>>>>>>> 8cd2c99a
  --> $DIR/issue-21232-partial-init-and-erroneous-use.rs:47:5
   |
LL |     d.s.y = 20;
   |     ^^^^^^^^^^ use of possibly-uninitialized `d.s`

<<<<<<< HEAD
error[E0381]: assign to part of possibly uninitialized variable: `d`
=======
error[E0381]: assign to part of possibly-uninitialized variable: `d`
>>>>>>> 8cd2c99a
  --> $DIR/issue-21232-partial-init-and-erroneous-use.rs:53:5
   |
LL |     d.s.y = 20;
   |     ^^^^^^^^^^ use of possibly-uninitialized `d.s`

error[E0382]: assign to part of moved value: `d`
  --> $DIR/issue-21232-partial-init-and-erroneous-use.rs:60:5
   |
LL |     let mut d = D { x: 0, s: S{ y: 0, z: 0} };
   |         ----- move occurs because `d` has type `D`, which does not implement the `Copy` trait
LL |     drop(d);
   |          - value moved here
LL |     d.s.y = 20;
   |     ^^^^^^^^^^ value partially assigned here after move

error: aborting due to 6 previous errors

Some errors have detailed explanations: E0381, E0382.
For more information about an error, try `rustc --explain E0381`.<|MERGE_RESOLUTION|>--- conflicted
+++ resolved
@@ -1,18 +1,10 @@
-<<<<<<< HEAD
-error[E0381]: assign of possibly uninitialized variable: `d`
-=======
 error[E0381]: assign of possibly-uninitialized variable: `d`
->>>>>>> 8cd2c99a
   --> $DIR/issue-21232-partial-init-and-erroneous-use.rs:28:5
    |
 LL |     d.x = 10;
    |     ^^^^^^^^ use of possibly-uninitialized `d`
 
-<<<<<<< HEAD
-error[E0381]: assign of possibly uninitialized variable: `d`
-=======
 error[E0381]: assign of possibly-uninitialized variable: `d`
->>>>>>> 8cd2c99a
   --> $DIR/issue-21232-partial-init-and-erroneous-use.rs:34:5
    |
 LL |     d.x = 10;
@@ -28,21 +20,13 @@
 LL |     d.x = 10;
    |     ^^^^^^^^ value assigned here after move
 
-<<<<<<< HEAD
-error[E0381]: assign to part of possibly uninitialized variable: `d`
-=======
 error[E0381]: assign to part of possibly-uninitialized variable: `d`
->>>>>>> 8cd2c99a
   --> $DIR/issue-21232-partial-init-and-erroneous-use.rs:47:5
    |
 LL |     d.s.y = 20;
    |     ^^^^^^^^^^ use of possibly-uninitialized `d.s`
 
-<<<<<<< HEAD
-error[E0381]: assign to part of possibly uninitialized variable: `d`
-=======
 error[E0381]: assign to part of possibly-uninitialized variable: `d`
->>>>>>> 8cd2c99a
   --> $DIR/issue-21232-partial-init-and-erroneous-use.rs:53:5
    |
 LL |     d.s.y = 20;
