// Regression test for #55219:
//
// The `Self::HASH_LEN` here expands to a "self-type" where `T` is not
// known. This unbound inference variable was causing an ICE.
//
<<<<<<< HEAD
// run-pass
=======
// check-pass
>>>>>>> 8cd2c99a

pub struct Foo<T>(T);

impl<T> Foo<T> {
    const HASH_LEN: usize = 20;

    fn stuff() {
        let _ = Self::HASH_LEN;
    }
}

fn main() { }<|MERGE_RESOLUTION|>--- conflicted
+++ resolved
@@ -3,11 +3,7 @@
 // The `Self::HASH_LEN` here expands to a "self-type" where `T` is not
 // known. This unbound inference variable was causing an ICE.
 //
-<<<<<<< HEAD
-// run-pass
-=======
 // check-pass
->>>>>>> 8cd2c99a
 
 pub struct Foo<T>(T);
 
