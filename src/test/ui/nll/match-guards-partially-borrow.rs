// Test that a (partially) mutably borrowed place can be matched on, so long as
// we don't have to read any values that are mutably borrowed to determine
// which arm to take.
//
// Test that we don't allow mutating the value being matched on in a way that
// changes which patterns it matches, until we have chosen an arm.

<<<<<<< HEAD
#![feature(bind_by_move_pattern_guards)]

=======
>>>>>>> 8cd2c99a
fn ok_mutation_in_guard(mut q: i32) {
    match q {
        // OK, mutation doesn't change which patterns g matches
        _ if { q = 1; false } => (),
        _ => (),
    }
}

fn ok_mutation_in_guard2(mut u: bool) {
    // OK value of u is unused before modification
    match u {
        _ => (),
        _ if {
            u = true;
            false
        } => (),
        x => (),
    }
}

fn ok_mutation_in_guard4(mut w: (&mut bool,)) {
    // OK value of u is unused before modification
    match w {
        _ => (),
        _ if {
            *w.0 = true;
            false
        } => (),
        x => (),
    }
}

fn ok_indirect_mutation_in_guard(mut p: &bool) {
    match *p {
        // OK, mutation doesn't change which patterns s matches
        _ if {
            p = &true;
            false
        } => (),
        _ => (),
    }
}

fn mutation_invalidates_pattern_in_guard(mut q: bool) {
    match q {
        // q doesn't match the pattern with the guard by the end of the guard.
        false if {
            q = true; //~ ERROR
            true
        } => (),
        _ => (),
    }
}

fn mutation_invalidates_previous_pattern_in_guard(mut r: bool) {
    match r {
        // r matches a previous pattern by the end of the guard.
        true => (),
        _ if {
            r = true; //~ ERROR
            true
        } => (),
        _ => (),
    }
}

fn match_on_borrowed_early_end(mut s: bool) {
    let h = &mut s;
    // OK value of s is unused before modification.
    match s {
        _ if {
            *h = !*h;
            false
        } => (),
        true => (),
        false => (),
    }
}

fn bad_mutation_in_guard(mut t: bool) {
    match t {
        true => (),
        false if {
            t = true; //~ ERROR
            false
        } => (),
        false => (),
    }
}

fn bad_mutation_in_guard2(mut x: Option<Option<&i32>>) {
    // Check that nested patterns are checked.
    match x {
        None => (),
        Some(None) => (),
        _ if {
            match x {
                Some(ref mut r) => *r = None, //~ ERROR
                _ => return,
            };
            false
        } => (),
        Some(Some(r)) => println!("{}", r),
    }
}

fn bad_mutation_in_guard3(mut t: bool) {
    match t {
        s if {
            t = !t; //~ ERROR
            false
        } => (), // What value should `s` have in the arm?
        _ => (),
    }
}

fn bad_indirect_mutation_in_guard(mut y: &bool) {
    match *y {
        true => (),
        false if {
            y = &true; //~ ERROR
            false
        } => (),
        false => (),
    }
}

fn bad_indirect_mutation_in_guard2(mut z: &bool) {
    match z {
        &true => (),
        &false if {
            z = &true; //~ ERROR
            false
        } => (),
        &false => (),
    }
}

fn bad_indirect_mutation_in_guard3(mut a: &bool) {
    // Same as bad_indirect_mutation_in_guard2, but using match ergonomics
    match a {
        true => (),
        false if {
            a = &true; //~ ERROR
            false
        } => (),
        false => (),
    }
}

fn bad_indirect_mutation_in_guard4(mut b: &bool) {
    match b {
        &_ => (),
        &_ if {
            b = &true; //~ ERROR
            false
        } => (),
        &b => (),
    }
}

fn main() {}<|MERGE_RESOLUTION|>--- conflicted
+++ resolved
@@ -5,11 +5,6 @@
 // Test that we don't allow mutating the value being matched on in a way that
 // changes which patterns it matches, until we have chosen an arm.
 
-<<<<<<< HEAD
-#![feature(bind_by_move_pattern_guards)]
-
-=======
->>>>>>> 8cd2c99a
 fn ok_mutation_in_guard(mut q: i32) {
     match q {
         // OK, mutation doesn't change which patterns g matches
