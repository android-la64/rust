--- conflicted
+++ resolved
@@ -1,10 +1,6 @@
 fn main() {
     let x = -5;
-<<<<<<< HEAD
-    if x<-1 { //~ ERROR expected `{`, found `<-`
-=======
     if x<-1 { //~ ERROR unexpected token: `<-`
->>>>>>> 8cd2c99a
         println!("ok");
     }
 }