--- conflicted
+++ resolved
@@ -1,8 +1,4 @@
-<<<<<<< HEAD
-// build-pass (FIXME(62277): could be check-pass?)
-=======
 // check-pass
->>>>>>> 8cd2c99a
 
 #![feature(stmt_expr_attributes)]
 #![warn(unused_attributes)] //~ NOTE lint level defined here
