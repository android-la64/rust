<<<<<<< HEAD
error[E0381]: borrow of possibly uninitialized variable: `x`
=======
error[E0381]: borrow of possibly-uninitialized variable: `x`
>>>>>>> 8cd2c99a
  --> $DIR/issue-24267-flow-exit.rs:12:20
   |
LL |     println!("{}", x);
   |                    ^ use of possibly-uninitialized `x`

<<<<<<< HEAD
error[E0381]: borrow of possibly uninitialized variable: `x`
=======
error[E0381]: borrow of possibly-uninitialized variable: `x`
>>>>>>> 8cd2c99a
  --> $DIR/issue-24267-flow-exit.rs:18:20
   |
LL |     println!("{}", x);
   |                    ^ use of possibly-uninitialized `x`

error: aborting due to 2 previous errors

For more information about this error, try `rustc --explain E0381`.<|MERGE_RESOLUTION|>--- conflicted
+++ resolved
@@ -1,18 +1,10 @@
-<<<<<<< HEAD
-error[E0381]: borrow of possibly uninitialized variable: `x`
-=======
 error[E0381]: borrow of possibly-uninitialized variable: `x`
->>>>>>> 8cd2c99a
   --> $DIR/issue-24267-flow-exit.rs:12:20
    |
 LL |     println!("{}", x);
    |                    ^ use of possibly-uninitialized `x`
 
-<<<<<<< HEAD
-error[E0381]: borrow of possibly uninitialized variable: `x`
-=======
 error[E0381]: borrow of possibly-uninitialized variable: `x`
->>>>>>> 8cd2c99a
   --> $DIR/issue-24267-flow-exit.rs:18:20
    |
 LL |     println!("{}", x);
