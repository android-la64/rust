--- conflicted
+++ resolved
@@ -1,18 +1,11 @@
 error[E0038]: the trait `Qiz` cannot be made into an object
   --> $DIR/issue-19380.rs:11:3
    |
-<<<<<<< HEAD
-LL |   foos: &'static [&'static (dyn Qiz + 'static)]
-   |   ^^^^^^^^^^^^^^^^^^^^^^^^^^^^^^^^^^^^^^^^^^^^^ the trait `Qiz` cannot be made into an object
-   |
-   = note: method `qiz` has no receiver
-=======
 LL |   fn qiz();
    |      --- associated function `qiz` has no `self` parameter
 ...
 LL |   foos: &'static [&'static (dyn Qiz + 'static)]
    |   ^^^^^^^^^^^^^^^^^^^^^^^^^^^^^^^^^^^^^^^^^^^^^ the trait `Qiz` cannot be made into an object
->>>>>>> 8cd2c99a
 
 error: aborting due to previous error
 
