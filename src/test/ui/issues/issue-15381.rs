--- conflicted
+++ resolved
@@ -4,10 +4,6 @@
     for &[x,y,z] in values.chunks(3).filter(|&xs| xs.len() == 3) {
         //~^ ERROR refutable pattern in `for` loop binding: `&[]`, `&[_]`, `&[_, _]` and 1 more not
         println!("y={}", y);
-<<<<<<< HEAD
-        //~^ ERROR borrow of possibly uninitialized variable: `y`
-=======
         //~^ ERROR borrow of possibly-uninitialized variable: `y`
->>>>>>> 8cd2c99a
     }
 }