--- conflicted
+++ resolved
@@ -1,14 +1,4 @@
-<<<<<<< HEAD
-error: cannot find attribute macro `marco_use` in this scope
-  --> $DIR/issue-49074.rs:3:3
-   |
-LL | #[marco_use] // typo
-   |   ^^^^^^^^^ help: a built-in attribute with a similar name exists: `macro_use`
-
-error: cannot find macro `bar!` in this scope
-=======
 error: cannot find macro `bar` in this scope
->>>>>>> 8cd2c99a
   --> $DIR/issue-49074.rs:12:4
    |
 LL |    bar!();
@@ -16,13 +6,10 @@
    |
    = help: have you added the `#[macro_use]` on the module/import?
 
-<<<<<<< HEAD
-=======
 error: cannot find attribute `marco_use` in this scope
   --> $DIR/issue-49074.rs:3:3
    |
 LL | #[marco_use] // typo
    |   ^^^^^^^^^ help: a built-in attribute with a similar name exists: `macro_use`
 
->>>>>>> 8cd2c99a
 error: aborting due to 2 previous errors
