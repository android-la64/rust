// Ensure that we reject code when a nonlocal exit (`break`,
// `continue`) causes us to pop over a needed assignment.

pub fn main() {
    foo1();
    foo2();
}

pub fn foo1() {
    let x: i32;
    loop { x = break; }
<<<<<<< HEAD
    println!("{}", x); //~ ERROR borrow of possibly uninitialized variable: `x`
=======
    println!("{}", x); //~ ERROR borrow of possibly-uninitialized variable: `x`
>>>>>>> 8cd2c99a
}

pub fn foo2() {
    let x: i32;
    for _ in 0..10 { x = continue; }
<<<<<<< HEAD
    println!("{}", x); //~ ERROR borrow of possibly uninitialized variable: `x`
=======
    println!("{}", x); //~ ERROR borrow of possibly-uninitialized variable: `x`
>>>>>>> 8cd2c99a
}<|MERGE_RESOLUTION|>--- conflicted
+++ resolved
@@ -9,19 +9,11 @@
 pub fn foo1() {
     let x: i32;
     loop { x = break; }
-<<<<<<< HEAD
-    println!("{}", x); //~ ERROR borrow of possibly uninitialized variable: `x`
-=======
     println!("{}", x); //~ ERROR borrow of possibly-uninitialized variable: `x`
->>>>>>> 8cd2c99a
 }
 
 pub fn foo2() {
     let x: i32;
     for _ in 0..10 { x = continue; }
-<<<<<<< HEAD
-    println!("{}", x); //~ ERROR borrow of possibly uninitialized variable: `x`
-=======
     println!("{}", x); //~ ERROR borrow of possibly-uninitialized variable: `x`
->>>>>>> 8cd2c99a
 }