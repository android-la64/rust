error[E0307]: invalid `self` parameter type: std::boxed::Box<(dyn Trait + 'static)>
  --> $DIR/issue-56806.rs:2:34
   |
LL |     fn dyn_instead_of_self(self: Box<dyn Trait>);
   |                                  ^^^^^^^^^^^^^^
   |
<<<<<<< HEAD
   = note: type must be `Self` or a type that dereferences to it
=======
   = note: type of `self` must be `Self` or a type that dereferences to it
>>>>>>> 8cd2c99a
   = help: consider changing to `self`, `&self`, `&mut self`, `self: Box<Self>`, `self: Rc<Self>`, `self: Arc<Self>`, or `self: Pin<P>` (where P is one of the previous types except `Self`)

error: aborting due to previous error
<|MERGE_RESOLUTION|>--- conflicted
+++ resolved
@@ -4,11 +4,9 @@
 LL |     fn dyn_instead_of_self(self: Box<dyn Trait>);
    |                                  ^^^^^^^^^^^^^^
    |
-<<<<<<< HEAD
-   = note: type must be `Self` or a type that dereferences to it
-=======
    = note: type of `self` must be `Self` or a type that dereferences to it
->>>>>>> 8cd2c99a
    = help: consider changing to `self`, `&self`, `&mut self`, `self: Box<Self>`, `self: Rc<Self>`, `self: Arc<Self>`, or `self: Pin<P>` (where P is one of the previous types except `Self`)
 
 error: aborting due to previous error
+
+For more information about this error, try `rustc --explain E0307`.