--- conflicted
+++ resolved
@@ -36,33 +36,19 @@
    = note: for more information, see issue #42238 <https://github.com/rust-lang/rust/issues/42238>
 
 error: parenthesized type parameters may only be used with a `Fn` trait
-<<<<<<< HEAD
-  --> $DIR/issue-32995.rs:20:35
-   |
-LL |     let o : Box<dyn (::std::marker()::Send)> = Box::new(1);
-   |                                   ^^
-=======
   --> $DIR/issue-32995.rs:20:29
    |
 LL |     let o : Box<dyn (::std::marker()::Send)> = Box::new(1);
    |                             ^^^^^^^^
->>>>>>> 8cd2c99a
    |
    = warning: this was previously accepted by the compiler but is being phased out; it will become a hard error in a future release!
    = note: for more information, see issue #42238 <https://github.com/rust-lang/rust/issues/42238>
 
 error: parenthesized type parameters may only be used with a `Fn` trait
-<<<<<<< HEAD
-  --> $DIR/issue-32995.rs:24:41
-   |
-LL |     let o : Box<dyn Send + ::std::marker()::Sync> = Box::new(1);
-   |                                         ^^
-=======
   --> $DIR/issue-32995.rs:24:35
    |
 LL |     let o : Box<dyn Send + ::std::marker()::Sync> = Box::new(1);
    |                                   ^^^^^^^^
->>>>>>> 8cd2c99a
    |
    = warning: this was previously accepted by the compiler but is being phased out; it will become a hard error in a future release!
    = note: for more information, see issue #42238 <https://github.com/rust-lang/rust/issues/42238>
