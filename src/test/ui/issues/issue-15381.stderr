--- conflicted
+++ resolved
@@ -4,19 +4,11 @@
 LL |     for &[x,y,z] in values.chunks(3).filter(|&xs| xs.len() == 3) {
    |         ^^^^^^^^ patterns `&[]`, `&[_]`, `&[_, _]` and 1 more not covered
 
-<<<<<<< HEAD
-error[E0381]: borrow of possibly uninitialized variable: `y`
-  --> $DIR/issue-15381.rs:6:26
-   |
-LL |         println!("y={}", y);
-   |                          ^ use of possibly uninitialized `y`
-=======
 error[E0381]: borrow of possibly-uninitialized variable: `y`
   --> $DIR/issue-15381.rs:6:26
    |
 LL |         println!("y={}", y);
    |                          ^ use of possibly-uninitialized `y`
->>>>>>> 8cd2c99a
 
 error: aborting due to 2 previous errors
 
