error[E0038]: the trait `Bar` cannot be made into an object
  --> $DIR/issue-18959.rs:11:1
   |
<<<<<<< HEAD
LL | fn foo(b: &dyn Bar) {
   | ^^^^^^^^^^^^^^^^^^^ the trait `Bar` cannot be made into an object
   |
   = note: method `foo` has generic type parameters
=======
LL | pub trait Foo { fn foo<T>(&self, ext_thing: &T); }
   |                    --- method `foo` has generic type parameters
...
LL | fn foo(b: &dyn Bar) {
   | ^^^^^^^^^^^^^^^^^^^ the trait `Bar` cannot be made into an object
>>>>>>> 8cd2c99a

error: aborting due to previous error

For more information about this error, try `rustc --explain E0038`.<|MERGE_RESOLUTION|>--- conflicted
+++ resolved
@@ -1,18 +1,11 @@
 error[E0038]: the trait `Bar` cannot be made into an object
   --> $DIR/issue-18959.rs:11:1
    |
-<<<<<<< HEAD
-LL | fn foo(b: &dyn Bar) {
-   | ^^^^^^^^^^^^^^^^^^^ the trait `Bar` cannot be made into an object
-   |
-   = note: method `foo` has generic type parameters
-=======
 LL | pub trait Foo { fn foo<T>(&self, ext_thing: &T); }
    |                    --- method `foo` has generic type parameters
 ...
 LL | fn foo(b: &dyn Bar) {
    | ^^^^^^^^^^^^^^^^^^^ the trait `Bar` cannot be made into an object
->>>>>>> 8cd2c99a
 
 error: aborting due to previous error
 
