--- conflicted
+++ resolved
@@ -1,123 +1,50 @@
-<<<<<<< HEAD
-error: `extern` block uses type `U` which is not FFI-safe: enum has no representation hint
-  --> $DIR/lint-ctypes-enum.rs:38:13
-=======
 error: `extern` block uses type `U`, which is not FFI-safe
   --> $DIR/lint-ctypes-enum.rs:39:13
->>>>>>> 8cd2c99a
    |
 LL |    fn uf(x: U);
    |             ^ not FFI-safe
    |
 note: lint level defined here
-<<<<<<< HEAD
-  --> $DIR/lint-ctypes-enum.rs:2:9
-=======
   --> $DIR/lint-ctypes-enum.rs:3:9
->>>>>>> 8cd2c99a
    |
 LL | #![deny(improper_ctypes)]
    |         ^^^^^^^^^^^^^^^
    = help: consider adding a `#[repr(C)]`, `#[repr(transparent)]`, or integer `#[repr(...)]` attribute to this enum
-<<<<<<< HEAD
-note: type defined here
-  --> $DIR/lint-ctypes-enum.rs:8:1
-=======
    = note: enum has no representation hint
 note: type defined here
   --> $DIR/lint-ctypes-enum.rs:9:1
->>>>>>> 8cd2c99a
    |
 LL | enum U { A }
    | ^^^^^^^^^^^^
 
-<<<<<<< HEAD
-error: `extern` block uses type `B` which is not FFI-safe: enum has no representation hint
-  --> $DIR/lint-ctypes-enum.rs:39:13
-=======
 error: `extern` block uses type `B`, which is not FFI-safe
   --> $DIR/lint-ctypes-enum.rs:40:13
->>>>>>> 8cd2c99a
    |
 LL |    fn bf(x: B);
    |             ^ not FFI-safe
    |
    = help: consider adding a `#[repr(C)]`, `#[repr(transparent)]`, or integer `#[repr(...)]` attribute to this enum
-<<<<<<< HEAD
-note: type defined here
-  --> $DIR/lint-ctypes-enum.rs:9:1
-=======
    = note: enum has no representation hint
 note: type defined here
   --> $DIR/lint-ctypes-enum.rs:10:1
->>>>>>> 8cd2c99a
    |
 LL | enum B { C, D }
    | ^^^^^^^^^^^^^^^
 
-<<<<<<< HEAD
-error: `extern` block uses type `T` which is not FFI-safe: enum has no representation hint
-  --> $DIR/lint-ctypes-enum.rs:40:13
-=======
 error: `extern` block uses type `T`, which is not FFI-safe
   --> $DIR/lint-ctypes-enum.rs:41:13
->>>>>>> 8cd2c99a
    |
 LL |    fn tf(x: T);
    |             ^ not FFI-safe
    |
    = help: consider adding a `#[repr(C)]`, `#[repr(transparent)]`, or integer `#[repr(...)]` attribute to this enum
-<<<<<<< HEAD
-note: type defined here
-  --> $DIR/lint-ctypes-enum.rs:10:1
-=======
    = note: enum has no representation hint
 note: type defined here
   --> $DIR/lint-ctypes-enum.rs:11:1
->>>>>>> 8cd2c99a
    |
 LL | enum T { E, F, G }
    | ^^^^^^^^^^^^^^^^^^
 
-<<<<<<< HEAD
-error: `extern` block uses type `u128` which is not FFI-safe: 128-bit integers don't currently have a known stable ABI
-  --> $DIR/lint-ctypes-enum.rs:51:23
-   |
-LL |    fn nonzero_u128(x: Option<num::NonZeroU128>);
-   |                       ^^^^^^^^^^^^^^^^^^^^^^^^
-
-error: `extern` block uses type `i128` which is not FFI-safe: 128-bit integers don't currently have a known stable ABI
-  --> $DIR/lint-ctypes-enum.rs:58:23
-   |
-LL |    fn nonzero_i128(x: Option<num::NonZeroI128>);
-   |                       ^^^^^^^^^^^^^^^^^^^^^^^^
-
-error: `extern` block uses type `std::option::Option<TransparentUnion<std::num::NonZeroU8>>` which is not FFI-safe: enum has no representation hint
-  --> $DIR/lint-ctypes-enum.rs:63:28
-   |
-LL |    fn transparent_union(x: Option<TransparentUnion<num::NonZeroU8>>);
-   |                            ^^^^^^^^^^^^^^^^^^^^^^^^^^^^^^^^^^^^^^^^
-   |
-   = help: consider adding a `#[repr(C)]`, `#[repr(transparent)]`, or integer `#[repr(...)]` attribute to this enum
-
-error: `extern` block uses type `std::option::Option<Rust<std::num::NonZeroU8>>` which is not FFI-safe: enum has no representation hint
-  --> $DIR/lint-ctypes-enum.rs:65:20
-   |
-LL |    fn repr_rust(x: Option<Rust<num::NonZeroU8>>);
-   |                    ^^^^^^^^^^^^^^^^^^^^^^^^^^^^
-   |
-   = help: consider adding a `#[repr(C)]`, `#[repr(transparent)]`, or integer `#[repr(...)]` attribute to this enum
-
-error: `extern` block uses type `std::result::Result<(), std::num::NonZeroI32>` which is not FFI-safe: enum has no representation hint
-  --> $DIR/lint-ctypes-enum.rs:66:20
-   |
-LL |    fn no_result(x: Result<(), num::NonZeroI32>);
-   |                    ^^^^^^^^^^^^^^^^^^^^^^^^^^^
-   |
-   = help: consider adding a `#[repr(C)]`, `#[repr(transparent)]`, or integer `#[repr(...)]` attribute to this enum
-
-error: aborting due to 8 previous errors
-=======
 error: `extern` block uses type `std::option::Option<std::ptr::Unique<u8>>`, which is not FFI-safe
   --> $DIR/lint-ctypes-enum.rs:48:17
    |
@@ -171,4 +98,3 @@
    = note: enum has no representation hint
 
 error: aborting due to 9 previous errors
->>>>>>> 8cd2c99a
