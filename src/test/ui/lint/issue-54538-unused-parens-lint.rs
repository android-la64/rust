--- conflicted
+++ resolved
@@ -1,13 +1,8 @@
-<<<<<<< HEAD
-// build-pass (FIXME(62277): could be check-pass?)
-
-=======
 #![feature(box_patterns, stmt_expr_attributes)]
 
 #![feature(or_patterns)]
 //~^ WARN the feature `or_patterns` is incomplete
 
->>>>>>> 8cd2c99a
 #![allow(ellipsis_inclusive_range_patterns)]
 #![allow(unreachable_patterns)]
 #![allow(unused_variables)]
@@ -64,34 +59,19 @@
 
 fn main() {
     match 1 {
-<<<<<<< HEAD
-        (_) => {}         //~ WARNING: unnecessary parentheses around pattern
-        (y) => {}         //~ WARNING: unnecessary parentheses around pattern
-        (ref r) => {}     //~ WARNING: unnecessary parentheses around pattern
-        (e @ 1...2) => {} //~ WARNING: unnecessary parentheses around outer pattern
-        (1...2) => {}     // Non ambiguous range pattern should not warn
-=======
         (_) => {} //~ ERROR unnecessary parentheses around pattern
         (y) => {} //~ ERROR unnecessary parentheses around pattern
         (ref r) => {} //~ ERROR unnecessary parentheses around pattern
         (e @ 1...2) => {} //~ ERROR unnecessary parentheses around pattern
         (1...2) => {} // Non ambiguous range pattern should not warn
->>>>>>> 8cd2c99a
         e @ (3...4) => {} // Non ambiguous range pattern should not warn
     }
 
     match &1 {
-<<<<<<< HEAD
-        (e @ &(1...2)) => {} //~ WARNING: unnecessary parentheses around outer pattern
-        &(_) => {}           //~ WARNING: unnecessary parentheses around pattern
-        e @ &(1...2) => {}   // Ambiguous range pattern should not warn
-        &(1...2) => {}       // Ambiguous range pattern should not warn
-=======
         (e @ &(1...2)) => {} //~ ERROR unnecessary parentheses around pattern
         &(_) => {} //~ ERROR unnecessary parentheses around pattern
         e @ &(1...2) => {} // Ambiguous range pattern should not warn
         &(1...2) => {} // Ambiguous range pattern should not warn
->>>>>>> 8cd2c99a
     }
 
     match &1 {
@@ -100,34 +80,19 @@
     }
 
     match 1 {
-<<<<<<< HEAD
-        (_) => {}         //~ WARNING: unnecessary parentheses around pattern
-        (y) => {}         //~ WARNING: unnecessary parentheses around pattern
-        (ref r) => {}     //~ WARNING: unnecessary parentheses around pattern
-        (e @ 1..=2) => {} //~ WARNING: unnecessary parentheses around outer pattern
-        (1..=2) => {}     // Non ambiguous range pattern should not warn
-=======
         (_) => {} //~ ERROR unnecessary parentheses around pattern
         (y) => {} //~ ERROR unnecessary parentheses around pattern
         (ref r) => {} //~ ERROR unnecessary parentheses around pattern
         (e @ 1..=2) => {} //~ ERROR unnecessary parentheses around pattern
         (1..=2) => {} // Non ambiguous range pattern should not warn
->>>>>>> 8cd2c99a
         e @ (3..=4) => {} // Non ambiguous range pattern should not warn
     }
 
     match &1 {
-<<<<<<< HEAD
-        (e @ &(1..=2)) => {} //~ WARNING: unnecessary parentheses around outer pattern
-        &(_) => {}           //~ WARNING: unnecessary parentheses around pattern
-        e @ &(1..=2) => {}   // Ambiguous range pattern should not warn
-        &(1..=2) => {}       // Ambiguous range pattern should not warn
-=======
         (e @ &(1..=2)) => {} //~ ERROR unnecessary parentheses around pattern
         &(_) => {} //~ ERROR unnecessary parentheses around pattern
         e @ &(1..=2) => {} // Ambiguous range pattern should not warn
         &(1..=2) => {} // Ambiguous range pattern should not warn
->>>>>>> 8cd2c99a
     }
 
     match &1 {
