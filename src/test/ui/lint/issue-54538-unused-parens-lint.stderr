<<<<<<< HEAD
warning: unnecessary parentheses around pattern
  --> $DIR/issue-54538-unused-parens-lint.rs:10:9
=======
warning: the feature `or_patterns` is incomplete and may cause the compiler to crash
  --> $DIR/issue-54538-unused-parens-lint.rs:3:12
>>>>>>> 8cd2c99a
   |
LL | #![feature(or_patterns)]
   |            ^^^^^^^^^^^
   |
   = note: `#[warn(incomplete_features)]` on by default

error: unnecessary parentheses around pattern
  --> $DIR/issue-54538-unused-parens-lint.rs:12:9
   |
LL |     let (a) = 0;
   |         ^^^ help: remove these parentheses
   |
note: lint level defined here
<<<<<<< HEAD
  --> $DIR/issue-54538-unused-parens-lint.rs:6:9
=======
  --> $DIR/issue-54538-unused-parens-lint.rs:9:9
>>>>>>> 8cd2c99a
   |
LL | #![deny(unused_parens)]
   |         ^^^^^^^^^^^^^

<<<<<<< HEAD
warning: unnecessary parentheses around pattern
  --> $DIR/issue-54538-unused-parens-lint.rs:11:9
=======
error: unnecessary parentheses around pattern
  --> $DIR/issue-54538-unused-parens-lint.rs:13:9
   |
LL |     for (a) in 0..1 {}
   |         ^^^ help: remove these parentheses

error: unnecessary parentheses around pattern
  --> $DIR/issue-54538-unused-parens-lint.rs:14:12
   |
LL |     if let (a) = 0 {}
   |            ^^^ help: remove these parentheses

error: unnecessary parentheses around pattern
  --> $DIR/issue-54538-unused-parens-lint.rs:15:15
   |
LL |     while let (a) = 0 {}
   |               ^^^ help: remove these parentheses

error: unnecessary parentheses around pattern
  --> $DIR/issue-54538-unused-parens-lint.rs:16:12
   |
LL |     fn foo((a): u8) {}
   |            ^^^ help: remove these parentheses

error: unnecessary parentheses around pattern
  --> $DIR/issue-54538-unused-parens-lint.rs:17:14
   |
LL |     let _ = |(a): u8| 0;
   |              ^^^ help: remove these parentheses

error: unnecessary parentheses around pattern
  --> $DIR/issue-54538-unused-parens-lint.rs:45:12
   |
LL |     if let (0 | 1) = 0 {}
   |            ^^^^^^^ help: remove these parentheses

error: unnecessary parentheses around pattern
  --> $DIR/issue-54538-unused-parens-lint.rs:46:13
   |
LL |     if let ((0 | 1),) = (0,) {}
   |             ^^^^^^^ help: remove these parentheses

error: unnecessary parentheses around pattern
  --> $DIR/issue-54538-unused-parens-lint.rs:47:13
   |
LL |     if let [(0 | 1)] = [0] {}
   |             ^^^^^^^ help: remove these parentheses

error: unnecessary parentheses around pattern
  --> $DIR/issue-54538-unused-parens-lint.rs:48:16
   |
LL |     if let 0 | (1 | 2) = 0 {}
   |                ^^^^^^^ help: remove these parentheses

error: unnecessary parentheses around pattern
  --> $DIR/issue-54538-unused-parens-lint.rs:50:15
   |
LL |     if let TS((0 | 1)) = TS(0) {}
   |               ^^^^^^^ help: remove these parentheses

error: unnecessary parentheses around pattern
  --> $DIR/issue-54538-unused-parens-lint.rs:52:20
   |
LL |     if let NS { f: (0 | 1) } = (NS { f: 0 }) {}
   |                    ^^^^^^^ help: remove these parentheses

error: unnecessary parentheses around pattern
  --> $DIR/issue-54538-unused-parens-lint.rs:62:9
   |
LL |         (_) => {}
   |         ^^^ help: remove these parentheses

error: unnecessary parentheses around pattern
  --> $DIR/issue-54538-unused-parens-lint.rs:63:9
>>>>>>> 8cd2c99a
   |
LL |         (y) => {}
   |         ^^^ help: remove these parentheses

<<<<<<< HEAD
warning: unnecessary parentheses around pattern
  --> $DIR/issue-54538-unused-parens-lint.rs:12:9
=======
error: unnecessary parentheses around pattern
  --> $DIR/issue-54538-unused-parens-lint.rs:64:9
>>>>>>> 8cd2c99a
   |
LL |         (ref r) => {}
   |         ^^^^^^^ help: remove these parentheses

<<<<<<< HEAD
warning: unnecessary parentheses around pattern
  --> $DIR/issue-54538-unused-parens-lint.rs:13:9
=======
error: unnecessary parentheses around pattern
  --> $DIR/issue-54538-unused-parens-lint.rs:65:9
>>>>>>> 8cd2c99a
   |
LL |         (e @ 1...2) => {}
   |         ^^^^^^^^^^^ help: remove these parentheses

<<<<<<< HEAD
warning: unnecessary parentheses around pattern
  --> $DIR/issue-54538-unused-parens-lint.rs:19:9
=======
error: unnecessary parentheses around pattern
  --> $DIR/issue-54538-unused-parens-lint.rs:71:9
>>>>>>> 8cd2c99a
   |
LL |         (e @ &(1...2)) => {}
   |         ^^^^^^^^^^^^^^ help: remove these parentheses

<<<<<<< HEAD
warning: unnecessary parentheses around pattern
  --> $DIR/issue-54538-unused-parens-lint.rs:20:10
=======
error: unnecessary parentheses around pattern
  --> $DIR/issue-54538-unused-parens-lint.rs:72:10
>>>>>>> 8cd2c99a
   |
LL |         &(_) => {}
   |          ^^^ help: remove these parentheses

<<<<<<< HEAD
warning: unnecessary parentheses around pattern
  --> $DIR/issue-54538-unused-parens-lint.rs:31:9
=======
error: unnecessary parentheses around pattern
  --> $DIR/issue-54538-unused-parens-lint.rs:83:9
>>>>>>> 8cd2c99a
   |
LL |         (_) => {}
   |         ^^^ help: remove these parentheses

<<<<<<< HEAD
warning: unnecessary parentheses around pattern
  --> $DIR/issue-54538-unused-parens-lint.rs:32:9
=======
error: unnecessary parentheses around pattern
  --> $DIR/issue-54538-unused-parens-lint.rs:84:9
>>>>>>> 8cd2c99a
   |
LL |         (y) => {}
   |         ^^^ help: remove these parentheses

<<<<<<< HEAD
warning: unnecessary parentheses around pattern
  --> $DIR/issue-54538-unused-parens-lint.rs:33:9
=======
error: unnecessary parentheses around pattern
  --> $DIR/issue-54538-unused-parens-lint.rs:85:9
>>>>>>> 8cd2c99a
   |
LL |         (ref r) => {}
   |         ^^^^^^^ help: remove these parentheses

<<<<<<< HEAD
warning: unnecessary parentheses around pattern
  --> $DIR/issue-54538-unused-parens-lint.rs:34:9
=======
error: unnecessary parentheses around pattern
  --> $DIR/issue-54538-unused-parens-lint.rs:86:9
>>>>>>> 8cd2c99a
   |
LL |         (e @ 1..=2) => {}
   |         ^^^^^^^^^^^ help: remove these parentheses

<<<<<<< HEAD
warning: unnecessary parentheses around pattern
  --> $DIR/issue-54538-unused-parens-lint.rs:40:9
=======
error: unnecessary parentheses around pattern
  --> $DIR/issue-54538-unused-parens-lint.rs:92:9
>>>>>>> 8cd2c99a
   |
LL |         (e @ &(1..=2)) => {}
   |         ^^^^^^^^^^^^^^ help: remove these parentheses

<<<<<<< HEAD
warning: unnecessary parentheses around pattern
  --> $DIR/issue-54538-unused-parens-lint.rs:41:10
=======
error: unnecessary parentheses around pattern
  --> $DIR/issue-54538-unused-parens-lint.rs:93:10
>>>>>>> 8cd2c99a
   |
LL |         &(_) => {}
   |          ^^^ help: remove these parentheses

error: aborting due to 24 previous errors
<|MERGE_RESOLUTION|>--- conflicted
+++ resolved
@@ -1,10 +1,5 @@
-<<<<<<< HEAD
-warning: unnecessary parentheses around pattern
-  --> $DIR/issue-54538-unused-parens-lint.rs:10:9
-=======
 warning: the feature `or_patterns` is incomplete and may cause the compiler to crash
   --> $DIR/issue-54538-unused-parens-lint.rs:3:12
->>>>>>> 8cd2c99a
    |
 LL | #![feature(or_patterns)]
    |            ^^^^^^^^^^^
@@ -18,19 +13,11 @@
    |         ^^^ help: remove these parentheses
    |
 note: lint level defined here
-<<<<<<< HEAD
-  --> $DIR/issue-54538-unused-parens-lint.rs:6:9
-=======
   --> $DIR/issue-54538-unused-parens-lint.rs:9:9
->>>>>>> 8cd2c99a
    |
 LL | #![deny(unused_parens)]
    |         ^^^^^^^^^^^^^
 
-<<<<<<< HEAD
-warning: unnecessary parentheses around pattern
-  --> $DIR/issue-54538-unused-parens-lint.rs:11:9
-=======
 error: unnecessary parentheses around pattern
   --> $DIR/issue-54538-unused-parens-lint.rs:13:9
    |
@@ -105,117 +92,66 @@
 
 error: unnecessary parentheses around pattern
   --> $DIR/issue-54538-unused-parens-lint.rs:63:9
->>>>>>> 8cd2c99a
    |
 LL |         (y) => {}
    |         ^^^ help: remove these parentheses
 
-<<<<<<< HEAD
-warning: unnecessary parentheses around pattern
-  --> $DIR/issue-54538-unused-parens-lint.rs:12:9
-=======
 error: unnecessary parentheses around pattern
   --> $DIR/issue-54538-unused-parens-lint.rs:64:9
->>>>>>> 8cd2c99a
    |
 LL |         (ref r) => {}
    |         ^^^^^^^ help: remove these parentheses
 
-<<<<<<< HEAD
-warning: unnecessary parentheses around pattern
-  --> $DIR/issue-54538-unused-parens-lint.rs:13:9
-=======
 error: unnecessary parentheses around pattern
   --> $DIR/issue-54538-unused-parens-lint.rs:65:9
->>>>>>> 8cd2c99a
    |
 LL |         (e @ 1...2) => {}
    |         ^^^^^^^^^^^ help: remove these parentheses
 
-<<<<<<< HEAD
-warning: unnecessary parentheses around pattern
-  --> $DIR/issue-54538-unused-parens-lint.rs:19:9
-=======
 error: unnecessary parentheses around pattern
   --> $DIR/issue-54538-unused-parens-lint.rs:71:9
->>>>>>> 8cd2c99a
    |
 LL |         (e @ &(1...2)) => {}
    |         ^^^^^^^^^^^^^^ help: remove these parentheses
 
-<<<<<<< HEAD
-warning: unnecessary parentheses around pattern
-  --> $DIR/issue-54538-unused-parens-lint.rs:20:10
-=======
 error: unnecessary parentheses around pattern
   --> $DIR/issue-54538-unused-parens-lint.rs:72:10
->>>>>>> 8cd2c99a
    |
 LL |         &(_) => {}
    |          ^^^ help: remove these parentheses
 
-<<<<<<< HEAD
-warning: unnecessary parentheses around pattern
-  --> $DIR/issue-54538-unused-parens-lint.rs:31:9
-=======
 error: unnecessary parentheses around pattern
   --> $DIR/issue-54538-unused-parens-lint.rs:83:9
->>>>>>> 8cd2c99a
    |
 LL |         (_) => {}
    |         ^^^ help: remove these parentheses
 
-<<<<<<< HEAD
-warning: unnecessary parentheses around pattern
-  --> $DIR/issue-54538-unused-parens-lint.rs:32:9
-=======
 error: unnecessary parentheses around pattern
   --> $DIR/issue-54538-unused-parens-lint.rs:84:9
->>>>>>> 8cd2c99a
    |
 LL |         (y) => {}
    |         ^^^ help: remove these parentheses
 
-<<<<<<< HEAD
-warning: unnecessary parentheses around pattern
-  --> $DIR/issue-54538-unused-parens-lint.rs:33:9
-=======
 error: unnecessary parentheses around pattern
   --> $DIR/issue-54538-unused-parens-lint.rs:85:9
->>>>>>> 8cd2c99a
    |
 LL |         (ref r) => {}
    |         ^^^^^^^ help: remove these parentheses
 
-<<<<<<< HEAD
-warning: unnecessary parentheses around pattern
-  --> $DIR/issue-54538-unused-parens-lint.rs:34:9
-=======
 error: unnecessary parentheses around pattern
   --> $DIR/issue-54538-unused-parens-lint.rs:86:9
->>>>>>> 8cd2c99a
    |
 LL |         (e @ 1..=2) => {}
    |         ^^^^^^^^^^^ help: remove these parentheses
 
-<<<<<<< HEAD
-warning: unnecessary parentheses around pattern
-  --> $DIR/issue-54538-unused-parens-lint.rs:40:9
-=======
 error: unnecessary parentheses around pattern
   --> $DIR/issue-54538-unused-parens-lint.rs:92:9
->>>>>>> 8cd2c99a
    |
 LL |         (e @ &(1..=2)) => {}
    |         ^^^^^^^^^^^^^^ help: remove these parentheses
 
-<<<<<<< HEAD
-warning: unnecessary parentheses around pattern
-  --> $DIR/issue-54538-unused-parens-lint.rs:41:10
-=======
 error: unnecessary parentheses around pattern
   --> $DIR/issue-54538-unused-parens-lint.rs:93:10
->>>>>>> 8cd2c99a
    |
 LL |         &(_) => {}
    |          ^^^ help: remove these parentheses
