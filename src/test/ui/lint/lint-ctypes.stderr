error: `extern` block uses type `Foo`, which is not FFI-safe
  --> $DIR/lint-ctypes.rs:46:28
   |
LL |     pub fn ptr_type1(size: *const Foo);
   |                            ^^^^^^^^^^ not FFI-safe
   |
note: lint level defined here
  --> $DIR/lint-ctypes.rs:4:9
   |
LL | #![deny(improper_ctypes)]
   |         ^^^^^^^^^^^^^^^
   = help: consider adding a `#[repr(C)]` or `#[repr(transparent)]` attribute to this struct
<<<<<<< HEAD
=======
   = note: this struct has unspecified layout
>>>>>>> 8cd2c99a
note: type defined here
  --> $DIR/lint-ctypes.rs:24:1
   |
LL | pub struct Foo;
   | ^^^^^^^^^^^^^^^

error: `extern` block uses type `Foo`, which is not FFI-safe
  --> $DIR/lint-ctypes.rs:47:28
   |
LL |     pub fn ptr_type2(size: *const Foo);
   |                            ^^^^^^^^^^ not FFI-safe
   |
   = help: consider adding a `#[repr(C)]` or `#[repr(transparent)]` attribute to this struct
<<<<<<< HEAD
=======
   = note: this struct has unspecified layout
>>>>>>> 8cd2c99a
note: type defined here
  --> $DIR/lint-ctypes.rs:24:1
   |
LL | pub struct Foo;
   | ^^^^^^^^^^^^^^^

error: `extern` block uses type `[u32]`, which is not FFI-safe
  --> $DIR/lint-ctypes.rs:48:26
   |
LL |     pub fn slice_type(p: &[u32]);
   |                          ^^^^^^ not FFI-safe
   |
   = help: consider using a raw pointer instead
   = note: slices have no C equivalent

error: `extern` block uses type `str`, which is not FFI-safe
  --> $DIR/lint-ctypes.rs:49:24
   |
LL |     pub fn str_type(p: &str);
   |                        ^^^^ not FFI-safe
   |
   = help: consider using `*const u8` and a length instead
   = note: string slices have no C equivalent

error: `extern` block uses type `std::boxed::Box<u32>`, which is not FFI-safe
  --> $DIR/lint-ctypes.rs:50:24
   |
LL |     pub fn box_type(p: Box<u32>);
   |                        ^^^^^^^^ not FFI-safe
   |
   = help: consider adding a `#[repr(C)]` or `#[repr(transparent)]` attribute to this struct
<<<<<<< HEAD
=======
   = note: this struct has unspecified layout
>>>>>>> 8cd2c99a

error: `extern` block uses type `char`, which is not FFI-safe
  --> $DIR/lint-ctypes.rs:51:25
   |
LL |     pub fn char_type(p: char);
   |                         ^^^^ not FFI-safe
   |
   = help: consider using `u32` or `libc::wchar_t` instead
   = note: the `char` type has no C equivalent

error: `extern` block uses type `i128`, which is not FFI-safe
  --> $DIR/lint-ctypes.rs:52:25
   |
LL |     pub fn i128_type(p: i128);
   |                         ^^^^ not FFI-safe
   |
   = note: 128-bit integers don't currently have a known stable ABI

error: `extern` block uses type `u128`, which is not FFI-safe
  --> $DIR/lint-ctypes.rs:53:25
   |
LL |     pub fn u128_type(p: u128);
   |                         ^^^^ not FFI-safe
   |
   = note: 128-bit integers don't currently have a known stable ABI

error: `extern` block uses type `dyn std::clone::Clone`, which is not FFI-safe
  --> $DIR/lint-ctypes.rs:54:26
   |
LL |     pub fn trait_type(p: &dyn Clone);
<<<<<<< HEAD
   |                          ^^^^^^^^^^
=======
   |                          ^^^^^^^^^^ not FFI-safe
   |
   = note: trait objects have no C equivalent
>>>>>>> 8cd2c99a

error: `extern` block uses type `(i32, i32)`, which is not FFI-safe
  --> $DIR/lint-ctypes.rs:55:26
   |
LL |     pub fn tuple_type(p: (i32, i32));
   |                          ^^^^^^^^^^ not FFI-safe
   |
   = help: consider using a struct instead
   = note: tuples have unspecified layout

error: `extern` block uses type `(i32, i32)`, which is not FFI-safe
  --> $DIR/lint-ctypes.rs:56:27
   |
LL |     pub fn tuple_type2(p: I32Pair);
   |                           ^^^^^^^ not FFI-safe
   |
   = help: consider using a struct instead
   = note: tuples have unspecified layout

error: `extern` block uses type `ZeroSize`, which is not FFI-safe
  --> $DIR/lint-ctypes.rs:57:25
   |
LL |     pub fn zero_size(p: ZeroSize);
   |                         ^^^^^^^^ not FFI-safe
   |
   = help: consider adding a member to this struct
   = note: this struct has no fields
note: type defined here
  --> $DIR/lint-ctypes.rs:20:1
   |
LL | pub struct ZeroSize;
   | ^^^^^^^^^^^^^^^^^^^^

error: `extern` block uses type `ZeroSizeWithPhantomData`, which is not FFI-safe
  --> $DIR/lint-ctypes.rs:58:33
   |
LL |     pub fn zero_size_phantom(p: ZeroSizeWithPhantomData);
   |                                 ^^^^^^^^^^^^^^^^^^^^^^^ not FFI-safe
   |
   = note: composed only of `PhantomData`
note: type defined here
  --> $DIR/lint-ctypes.rs:43:1
   |
LL | pub struct ZeroSizeWithPhantomData(::std::marker::PhantomData<i32>);
   | ^^^^^^^^^^^^^^^^^^^^^^^^^^^^^^^^^^^^^^^^^^^^^^^^^^^^^^^^^^^^^^^^^^^^

error: `extern` block uses type `std::marker::PhantomData<bool>`, which is not FFI-safe
  --> $DIR/lint-ctypes.rs:61:12
   |
LL |         -> ::std::marker::PhantomData<bool>;
   |            ^^^^^^^^^^^^^^^^^^^^^^^^^^^^^^^^ not FFI-safe
   |
   = note: composed only of `PhantomData`

error: `extern` block uses type `fn()`, which is not FFI-safe
  --> $DIR/lint-ctypes.rs:62:23
   |
LL |     pub fn fn_type(p: RustFn);
   |                       ^^^^^^ not FFI-safe
   |
   = help: consider using an `extern fn(...) -> ...` function pointer instead
   = note: this function pointer has Rust-specific calling convention

error: `extern` block uses type `fn()`, which is not FFI-safe
  --> $DIR/lint-ctypes.rs:63:24
   |
LL |     pub fn fn_type2(p: fn());
   |                        ^^^^ not FFI-safe
   |
   = help: consider using an `extern fn(...) -> ...` function pointer instead
   = note: this function pointer has Rust-specific calling convention

error: `extern` block uses type `std::boxed::Box<u32>`, which is not FFI-safe
  --> $DIR/lint-ctypes.rs:64:28
   |
LL |     pub fn fn_contained(p: RustBadRet);
   |                            ^^^^^^^^^^ not FFI-safe
   |
   = help: consider adding a `#[repr(C)]` or `#[repr(transparent)]` attribute to this struct
<<<<<<< HEAD
=======
   = note: this struct has unspecified layout
>>>>>>> 8cd2c99a

error: `extern` block uses type `i128`, which is not FFI-safe
  --> $DIR/lint-ctypes.rs:65:32
   |
LL |     pub fn transparent_i128(p: TransparentI128);
   |                                ^^^^^^^^^^^^^^^ not FFI-safe
   |
   = note: 128-bit integers don't currently have a known stable ABI

error: `extern` block uses type `str`, which is not FFI-safe
  --> $DIR/lint-ctypes.rs:66:31
   |
LL |     pub fn transparent_str(p: TransparentStr);
   |                               ^^^^^^^^^^^^^^ not FFI-safe
   |
   = help: consider using `*const u8` and a length instead
   = note: string slices have no C equivalent

error: `extern` block uses type `std::boxed::Box<u32>`, which is not FFI-safe
  --> $DIR/lint-ctypes.rs:67:30
   |
LL |     pub fn transparent_fn(p: TransparentBadFn);
   |                              ^^^^^^^^^^^^^^^^ not FFI-safe
   |
   = help: consider adding a `#[repr(C)]` or `#[repr(transparent)]` attribute to this struct
<<<<<<< HEAD
=======
   = note: this struct has unspecified layout
>>>>>>> 8cd2c99a

error: aborting due to 20 previous errors
<|MERGE_RESOLUTION|>--- conflicted
+++ resolved
@@ -10,10 +10,7 @@
 LL | #![deny(improper_ctypes)]
    |         ^^^^^^^^^^^^^^^
    = help: consider adding a `#[repr(C)]` or `#[repr(transparent)]` attribute to this struct
-<<<<<<< HEAD
-=======
-   = note: this struct has unspecified layout
->>>>>>> 8cd2c99a
+   = note: this struct has unspecified layout
 note: type defined here
   --> $DIR/lint-ctypes.rs:24:1
    |
@@ -27,10 +24,7 @@
    |                            ^^^^^^^^^^ not FFI-safe
    |
    = help: consider adding a `#[repr(C)]` or `#[repr(transparent)]` attribute to this struct
-<<<<<<< HEAD
-=======
-   = note: this struct has unspecified layout
->>>>>>> 8cd2c99a
+   = note: this struct has unspecified layout
 note: type defined here
   --> $DIR/lint-ctypes.rs:24:1
    |
@@ -62,10 +56,7 @@
    |                        ^^^^^^^^ not FFI-safe
    |
    = help: consider adding a `#[repr(C)]` or `#[repr(transparent)]` attribute to this struct
-<<<<<<< HEAD
-=======
-   = note: this struct has unspecified layout
->>>>>>> 8cd2c99a
+   = note: this struct has unspecified layout
 
 error: `extern` block uses type `char`, which is not FFI-safe
   --> $DIR/lint-ctypes.rs:51:25
@@ -96,13 +87,9 @@
   --> $DIR/lint-ctypes.rs:54:26
    |
 LL |     pub fn trait_type(p: &dyn Clone);
-<<<<<<< HEAD
-   |                          ^^^^^^^^^^
-=======
    |                          ^^^^^^^^^^ not FFI-safe
    |
    = note: trait objects have no C equivalent
->>>>>>> 8cd2c99a
 
 error: `extern` block uses type `(i32, i32)`, which is not FFI-safe
   --> $DIR/lint-ctypes.rs:55:26
@@ -182,10 +169,7 @@
    |                            ^^^^^^^^^^ not FFI-safe
    |
    = help: consider adding a `#[repr(C)]` or `#[repr(transparent)]` attribute to this struct
-<<<<<<< HEAD
-=======
-   = note: this struct has unspecified layout
->>>>>>> 8cd2c99a
+   = note: this struct has unspecified layout
 
 error: `extern` block uses type `i128`, which is not FFI-safe
   --> $DIR/lint-ctypes.rs:65:32
@@ -211,9 +195,6 @@
    |                              ^^^^^^^^^^^^^^^^ not FFI-safe
    |
    = help: consider adding a `#[repr(C)]` or `#[repr(transparent)]` attribute to this struct
-<<<<<<< HEAD
-=======
-   = note: this struct has unspecified layout
->>>>>>> 8cd2c99a
+   = note: this struct has unspecified layout
 
 error: aborting due to 20 previous errors
