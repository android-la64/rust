// edition:2018

// Exercise the unused_mut attribute in some positive and negative cases

#![deny(unused_mut)]
<<<<<<< HEAD
#![feature(async_await, async_closure, param_attrs)]
=======
#![feature(async_closure)]
>>>>>>> 8cd2c99a

async fn baz_async(
    mut a: i32,
    //~^ ERROR: variable does not need to be mutable
    #[allow(unused_mut)] mut b: i32,
) {}
fn baz(
    mut a: i32,
    //~^ ERROR: variable does not need to be mutable
    #[allow(unused_mut)] mut b: i32,
    #[allow(unused_mut)] (mut c, d): (i32, i32)
) {}

struct RefStruct {}
impl RefStruct {
    async fn baz_async(
        mut a: i32,
        //~^ ERROR: variable does not need to be mutable
        #[allow(unused_mut)] mut b: i32,
    ) {}
    fn baz(
        &self,
        mut a: i32,
        //~^ ERROR: variable does not need to be mutable
        #[allow(unused_mut)] mut b: i32,
        #[allow(unused_mut)] (mut c, d): (i32, i32)
    ) {}
}

trait RefTrait {
    fn baz(
        &self,
        mut a: i32,
        //~^ ERROR: variable does not need to be mutable
        #[allow(unused_mut)] mut b: i32,
        #[allow(unused_mut)] (mut c, d): (i32, i32)
    ) {}
}
impl RefTrait for () {
    fn baz(
        &self,
        mut a: i32,
        //~^ ERROR: variable does not need to be mutable
        #[allow(unused_mut)] mut b: i32,
        #[allow(unused_mut)] (mut c, d): (i32, i32)
    ) {}
}

fn main() {
    let _ = async move |
        mut a: i32,
        //~^ ERROR: variable does not need to be mutable
        #[allow(unused_mut)] mut b: i32,
    | {};
    let _ = |
        mut a: i32,
        //~^ ERROR: variable does not need to be mutable
        #[allow(unused_mut)] mut b: i32,
        #[allow(unused_mut)] (mut c, d): (i32, i32)
    | {};

    // negative cases
    let mut a = 3; //~ ERROR: variable does not need to be mutable

    let mut a = 2; //~ ERROR: variable does not need to be mutable

    let mut b = 3; //~ ERROR: variable does not need to be mutable

    let mut a = vec![3]; //~ ERROR: variable does not need to be mutable

    let (mut a, b) = (1, 2); //~ ERROR: variable does not need to be mutable

    let mut a; //~ ERROR: variable does not need to be mutable

    a = 3;

    let mut b; //~ ERROR: variable does not need to be mutable

    if true {
        b = 3;
    } else {
        b = 4;
    }

    match 30 {
        mut x => {} //~ ERROR: variable does not need to be mutable

    }
    match (30, 2) {
      (mut x, 1) | //~ ERROR: variable does not need to be mutable

      (mut x, 2) |
      (mut x, 3) => {
      }
      _ => {}
    }

    let x = |mut y: isize| 10; //~ ERROR: variable does not need to be mutable

    fn what(mut foo: isize) {} //~ ERROR: variable does not need to be mutable


    let mut a = &mut 5; //~ ERROR: variable does not need to be mutable

    *a = 4;

    let mut a = 5;
    let mut b = (&mut a,); //~ ERROR: variable does not need to be mutable
    *b.0 = 4;

    let mut x = &mut 1; //~ ERROR: variable does not need to be mutable

    let mut f = || {
      *x += 1;
    };
    f();

    fn mut_ref_arg(mut arg : &mut [u8]) -> &mut [u8] {
        &mut arg[..] //~^ ERROR: variable does not need to be mutable

    }

    let mut v : &mut Vec<()> = &mut vec![]; //~ ERROR: variable does not need to be mutable

    v.push(());

    // positive cases
    let mut a = 2;
    a = 3;
    let mut a = Vec::new();
    a.push(3);
    let mut a = Vec::new();
    callback(|| {
        a.push(3);
    });
    let mut a = Vec::new();
    callback(|| {
        callback(|| {
            a.push(3);
        });
    });
    let (mut a, b) = (1, 2);
    a = 34;

    match 30 {
        mut x => {
            x = 21;
        }
    }

    match (30, 2) {
      (mut x, 1) |
      (mut x, 2) |
      (mut x, 3) => {
        x = 21
      }
      _ => {}
    }

    // Attribute should be respected on match arms
    match 0 {
        #[allow(unused_mut)]
        mut x => {
            let mut y = 1;
        },
    }

    let x = |mut y: isize| y = 32;
    fn nothing(mut foo: isize) { foo = 37; }

    // leading underscore should avoid the warning, just like the
    // unused variable lint.
    let mut _allowed = 1;
}

fn callback<F>(f: F) where F: FnOnce() {}

// make sure the lint attribute can be turned off
#[allow(unused_mut)]
fn foo(mut a: isize) {
    let mut a = 3;
    let mut b = vec![2];
}

// make sure the lint attribute can be turned off on let statements
#[deny(unused_mut)]
fn bar() {
    #[allow(unused_mut)]
    let mut a = 3;
    let mut b = vec![2]; //~ ERROR: variable does not need to be mutable

}<|MERGE_RESOLUTION|>--- conflicted
+++ resolved
@@ -3,11 +3,7 @@
 // Exercise the unused_mut attribute in some positive and negative cases
 
 #![deny(unused_mut)]
-<<<<<<< HEAD
-#![feature(async_await, async_closure, param_attrs)]
-=======
 #![feature(async_closure)]
->>>>>>> 8cd2c99a
 
 async fn baz_async(
     mut a: i32,
