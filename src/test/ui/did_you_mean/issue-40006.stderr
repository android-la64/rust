error: missing `fn`, `type`, or `const` for impl-item declaration
  --> $DIR/issue-40006.rs:1:13
   |
LL |   impl dyn X {
   |  _____________^
LL | |
LL | |     Y
   | |____^ missing `fn`, `type`, or `const`

error: missing `fn`, `type`, or `const` for trait-item declaration
  --> $DIR/issue-40006.rs:8:10
   |
LL |   trait X {
   |  __________^
LL | |     X() {}
   | |____^ missing `fn`, `type`, or `const`

error: expected `[`, found `#`
  --> $DIR/issue-40006.rs:10:17
   |
LL |     fn xxx() { ### }
   |                 ^ expected `[`

error: missing `fn`, `type`, or `const` for trait-item declaration
  --> $DIR/issue-40006.rs:10:21
   |
LL |       fn xxx() { ### }
   |  _____________________^
LL | |
LL | |     L = M;
   | |____^ missing `fn`, `type`, or `const`

error: missing `fn`, `type`, or `const` for trait-item declaration
  --> $DIR/issue-40006.rs:12:11
   |
LL |       L = M;
   |  ___________^
LL | |     Z = { 2 + 3 };
   | |____^ missing `fn`, `type`, or `const`

error: expected one of `async`, `const`, `extern`, `fn`, `type`, `unsafe`, or `}`, found `;`
  --> $DIR/issue-40006.rs:13:18
   |
LL |     Z = { 2 + 3 };
   |                  ^ expected one of 7 possible tokens here

error: expected one of `!` or `::`, found `(`
  --> $DIR/issue-40006.rs:14:9
   |
LL |     ::Y ();
   |         ^ expected one of `!` or `::` here

error: missing `fn`, `type`, or `const` for impl-item declaration
  --> $DIR/issue-40006.rs:18:8
   |
LL |     pub hello_method(&self) {
   |        ^ missing `fn`, `type`, or `const`

error[E0038]: the trait `X` cannot be made into an object
  --> $DIR/issue-40006.rs:1:6
   |
LL | impl dyn X {
   |      ^^^^^ the trait `X` cannot be made into an object
<<<<<<< HEAD
   |
   = note: method `xxx` has no receiver
=======
...
LL |     fn xxx() { ### }
   |        --- associated function `xxx` has no `self` parameter
>>>>>>> 8cd2c99a

error: aborting due to 9 previous errors

For more information about this error, try `rustc --explain E0038`.<|MERGE_RESOLUTION|>--- conflicted
+++ resolved
@@ -61,14 +61,9 @@
    |
 LL | impl dyn X {
    |      ^^^^^ the trait `X` cannot be made into an object
-<<<<<<< HEAD
-   |
-   = note: method `xxx` has no receiver
-=======
 ...
 LL |     fn xxx() { ### }
    |        --- associated function `xxx` has no `self` parameter
->>>>>>> 8cd2c99a
 
 error: aborting due to 9 previous errors
 
