error: unreachable block in `if` expression
  --> $DIR/expr_if.rs:7:17
   |
LL |       if {return} {
<<<<<<< HEAD
   |  _________________^
LL | |         println!("Hello, world!");
LL | |     }
   | |_____^
=======
   |  _________------__^
   | |         |
   | |         any code following this expression is unreachable
LL | |         println!("Hello, world!");
LL | |     }
   | |_____^ unreachable block in `if` expression
>>>>>>> 8cd2c99a
   |
note: lint level defined here
  --> $DIR/expr_if.rs:4:9
   |
LL | #![deny(unreachable_code)]
   |         ^^^^^^^^^^^^^^^^

error: unreachable statement
  --> $DIR/expr_if.rs:27:5
   |
<<<<<<< HEAD
LL |     println!("But I am.");
   |     ^^^^^^^^^^^^^^^^^^^^^^
=======
LL |         return;
   |         ------ any code following this expression is unreachable
...
LL |     println!("But I am.");
   |     ^^^^^^^^^^^^^^^^^^^^^^ unreachable statement
>>>>>>> 8cd2c99a
   |
   = note: this error originates in a macro outside of the current crate (in Nightly builds, run with -Z external-macro-backtrace for more info)

error: aborting due to 2 previous errors
<|MERGE_RESOLUTION|>--- conflicted
+++ resolved
@@ -2,19 +2,12 @@
   --> $DIR/expr_if.rs:7:17
    |
 LL |       if {return} {
-<<<<<<< HEAD
-   |  _________________^
-LL | |         println!("Hello, world!");
-LL | |     }
-   | |_____^
-=======
    |  _________------__^
    | |         |
    | |         any code following this expression is unreachable
 LL | |         println!("Hello, world!");
 LL | |     }
    | |_____^ unreachable block in `if` expression
->>>>>>> 8cd2c99a
    |
 note: lint level defined here
   --> $DIR/expr_if.rs:4:9
@@ -25,16 +18,11 @@
 error: unreachable statement
   --> $DIR/expr_if.rs:27:5
    |
-<<<<<<< HEAD
-LL |     println!("But I am.");
-   |     ^^^^^^^^^^^^^^^^^^^^^^
-=======
 LL |         return;
    |         ------ any code following this expression is unreachable
 ...
 LL |     println!("But I am.");
    |     ^^^^^^^^^^^^^^^^^^^^^^ unreachable statement
->>>>>>> 8cd2c99a
    |
    = note: this error originates in a macro outside of the current crate (in Nightly builds, run with -Z external-macro-backtrace for more info)
 
