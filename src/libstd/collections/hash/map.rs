--- conflicted
+++ resolved
@@ -6,11 +6,7 @@
 
 use crate::borrow::Borrow;
 use crate::cell::Cell;
-<<<<<<< HEAD
-use crate::collections::CollectionAllocErr;
-=======
 use crate::collections::TryReserveError;
->>>>>>> 8cd2c99a
 use crate::fmt::{self, Debug};
 #[allow(deprecated)]
 use crate::hash::{BuildHasher, Hash, Hasher, SipHasher13};
@@ -592,11 +588,7 @@
     /// ```
     #[inline]
     #[unstable(feature = "try_reserve", reason = "new API", issue = "48043")]
-<<<<<<< HEAD
-    pub fn try_reserve(&mut self, additional: usize) -> Result<(), CollectionAllocErr> {
-=======
     pub fn try_reserve(&mut self, additional: usize) -> Result<(), TryReserveError> {
->>>>>>> 8cd2c99a
         self.base
             .try_reserve(additional)
             .map_err(map_collection_alloc_err)
@@ -2550,12 +2542,6 @@
 }
 
 #[inline]
-<<<<<<< HEAD
-fn map_collection_alloc_err(err: hashbrown::CollectionAllocErr) -> CollectionAllocErr {
-    match err {
-        hashbrown::CollectionAllocErr::CapacityOverflow => CollectionAllocErr::CapacityOverflow,
-        hashbrown::CollectionAllocErr::AllocErr => CollectionAllocErr::AllocErr,
-=======
 fn map_collection_alloc_err(err: hashbrown::CollectionAllocErr) -> TryReserveError {
     match err {
         hashbrown::CollectionAllocErr::CapacityOverflow => TryReserveError::CapacityOverflow,
@@ -2563,7 +2549,6 @@
             layout,
             non_exhaustive: (),
         },
->>>>>>> 8cd2c99a
     }
 }
 
@@ -2623,11 +2608,7 @@
     use super::RandomState;
     use crate::cell::RefCell;
     use rand::{thread_rng, Rng};
-<<<<<<< HEAD
-    use realstd::collections::CollectionAllocErr::*;
-=======
     use realstd::collections::TryReserveError::*;
->>>>>>> 8cd2c99a
     use realstd::usize;
 
     // https://github.com/rust-lang/rust/issues/62301
@@ -3427,11 +3408,7 @@
             panic!("usize::MAX should trigger an overflow!");
         }
 
-<<<<<<< HEAD
-        if let Err(AllocErr) = empty_bytes.try_reserve(MAX_USIZE / 8) {
-=======
         if let Err(AllocError { .. }) = empty_bytes.try_reserve(MAX_USIZE / 8) {
->>>>>>> 8cd2c99a
         } else {
             panic!("usize::MAX / 8 should trigger an OOM!")
         }
