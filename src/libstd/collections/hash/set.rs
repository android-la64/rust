--- conflicted
+++ resolved
@@ -1,9 +1,5 @@
 use crate::borrow::Borrow;
-<<<<<<< HEAD
-use crate::collections::CollectionAllocErr;
-=======
 use crate::collections::TryReserveError;
->>>>>>> 8cd2c99a
 use crate::fmt;
 use crate::hash::{Hash, BuildHasher};
 use crate::iter::{Chain, FromIterator, FusedIterator};
@@ -387,11 +383,7 @@
     /// ```
     #[inline]
     #[unstable(feature = "try_reserve", reason = "new API", issue="48043")]
-<<<<<<< HEAD
-    pub fn try_reserve(&mut self, additional: usize) -> Result<(), CollectionAllocErr> {
-=======
     pub fn try_reserve(&mut self, additional: usize) -> Result<(), TryReserveError> {
->>>>>>> 8cd2c99a
         self.map.try_reserve(additional)
     }
 
