use crate::io::{self, Error, ErrorKind};
use crate::ptr;
use crate::sys::cvt;
use crate::sys::process::process_common::*;
use crate::sys;

use libc::{c_int, gid_t, pid_t, uid_t};

////////////////////////////////////////////////////////////////////////////////
// Command
////////////////////////////////////////////////////////////////////////////////

impl Command {
    pub fn spawn(&mut self, default: Stdio, needs_stdin: bool)
                 -> io::Result<(Process, StdioPipes)> {
        const CLOEXEC_MSG_FOOTER: &[u8] = b"NOEX";

        let envp = self.capture_env();

        if self.saw_nul() {
            return Err(io::Error::new(ErrorKind::InvalidInput,
                                      "nul byte found in provided data"));
        }

        let (ours, theirs) = self.setup_io(default, needs_stdin)?;

        if let Some(ret) = self.posix_spawn(&theirs, envp.as_ref())? {
            return Ok((ret, ours))
        }

        let (input, output) = sys::pipe::anon_pipe()?;

        // Whatever happens after the fork is almost for sure going to touch or
        // look at the environment in one way or another (PATH in `execvp` or
        // accessing the `environ` pointer ourselves). Make sure no other thread
        // is accessing the environment when we do the fork itself.
        //
        // Note that as soon as we're done with the fork there's no need to hold
        // a lock any more because the parent won't do anything and the child is
        // in its own process.
        let result = unsafe {
            let _env_lock = sys::os::env_lock();
            cvt(libc::fork())?
        };

        let pid = unsafe {
            match result {
                0 => {
                    drop(input);
                    let Err(err) = self.do_exec(theirs, envp.as_ref());
                    let errno = err.raw_os_error().unwrap_or(libc::EINVAL) as u32;
                    let bytes = [
                        (errno >> 24) as u8,
                        (errno >> 16) as u8,
                        (errno >>  8) as u8,
                        (errno >>  0) as u8,
                        CLOEXEC_MSG_FOOTER[0], CLOEXEC_MSG_FOOTER[1],
                        CLOEXEC_MSG_FOOTER[2], CLOEXEC_MSG_FOOTER[3]
                    ];
                    // pipe I/O up to PIPE_BUF bytes should be atomic, and then
                    // we want to be sure we *don't* run at_exit destructors as
                    // we're being torn down regardless
                    assert!(output.write(&bytes).is_ok());
                    libc::_exit(1)
                }
                n => n,
            }
        };

        let mut p = Process { pid: pid, status: None };
        drop(output);
        let mut bytes = [0; 8];

        // loop to handle EINTR
        loop {
            match input.read(&mut bytes) {
                Ok(0) => return Ok((p, ours)),
                Ok(8) => {
                    assert!(combine(CLOEXEC_MSG_FOOTER) == combine(&bytes[4.. 8]),
                            "Validation on the CLOEXEC pipe failed: {:?}", bytes);
                    let errno = combine(&bytes[0.. 4]);
                    assert!(p.wait().is_ok(),
                            "wait() should either return Ok or panic");
                    return Err(Error::from_raw_os_error(errno))
                }
                Err(ref e) if e.kind() == ErrorKind::Interrupted => {}
                Err(e) => {
                    assert!(p.wait().is_ok(),
                            "wait() should either return Ok or panic");
                    panic!("the CLOEXEC pipe failed: {:?}", e)
                },
                Ok(..) => { // pipe I/O up to PIPE_BUF bytes should be atomic
                    assert!(p.wait().is_ok(),
                            "wait() should either return Ok or panic");
                    panic!("short read on the CLOEXEC pipe")
                }
            }
        }

        fn combine(arr: &[u8]) -> i32 {
            let a = arr[0] as u32;
            let b = arr[1] as u32;
            let c = arr[2] as u32;
            let d = arr[3] as u32;

            ((a << 24) | (b << 16) | (c << 8) | (d << 0)) as i32
        }
    }

    pub fn exec(&mut self, default: Stdio) -> io::Error {
        let envp = self.capture_env();

        if self.saw_nul() {
            return io::Error::new(ErrorKind::InvalidInput,
                                  "nul byte found in provided data")
        }

        match self.setup_io(default, true) {
            Ok((_, theirs)) => {
                unsafe {
                    // Similar to when forking, we want to ensure that access to
                    // the environment is synchronized, so make sure to grab the
                    // environment lock before we try to exec.
                    let _lock = sys::os::env_lock();

                    let Err(e) = self.do_exec(theirs, envp.as_ref());
                    e
                }
            }
            Err(e) => e,
        }
    }

    // And at this point we've reached a special time in the life of the
    // child. The child must now be considered hamstrung and unable to
    // do anything other than syscalls really. Consider the following
    // scenario:
    //
    //      1. Thread A of process 1 grabs the malloc() mutex
    //      2. Thread B of process 1 forks(), creating thread C
    //      3. Thread C of process 2 then attempts to malloc()
    //      4. The memory of process 2 is the same as the memory of
    //         process 1, so the mutex is locked.
    //
    // This situation looks a lot like deadlock, right? It turns out
    // that this is what pthread_atfork() takes care of, which is
    // presumably implemented across platforms. The first thing that
    // threads to *before* forking is to do things like grab the malloc
    // mutex, and then after the fork they unlock it.
    //
    // Despite this information, libnative's spawn has been witnessed to
    // deadlock on both macOS and FreeBSD. I'm not entirely sure why, but
    // all collected backtraces point at malloc/free traffic in the
    // child spawned process.
    //
    // For this reason, the block of code below should contain 0
    // invocations of either malloc of free (or their related friends).
    //
    // As an example of not having malloc/free traffic, we don't close
    // this file descriptor by dropping the FileDesc (which contains an
    // allocation). Instead we just close it manually. This will never
    // have the drop glue anyway because this code never returns (the
    // child will either exec() or invoke libc::exit)
    unsafe fn do_exec(
        &mut self,
        stdio: ChildPipes,
        maybe_envp: Option<&CStringArray>
    ) -> Result<!, io::Error> {
        use crate::sys::{self, cvt_r};

        if let Some(fd) = stdio.stdin.fd() {
            cvt_r(|| libc::dup2(fd, libc::STDIN_FILENO))?;
        }
        if let Some(fd) = stdio.stdout.fd() {
            cvt_r(|| libc::dup2(fd, libc::STDOUT_FILENO))?;
        }
        if let Some(fd) = stdio.stderr.fd() {
            cvt_r(|| libc::dup2(fd, libc::STDERR_FILENO))?;
        }

        #[cfg(not(target_os = "l4re"))]
        {
            if let Some(u) = self.get_gid() {
                cvt(libc::setgid(u as gid_t))?;
            }
            if let Some(u) = self.get_uid() {
<<<<<<< HEAD
                //FIXME: Redox kernel does not support setgroups yet
                if cfg!(not(target_os = "redox")) {
                    // When dropping privileges from root, the `setgroups` call
                    // will remove any extraneous groups. If we don't call this,
                    // then even though our uid has dropped, we may still have
                    // groups that enable us to do super-user things. This will
                    // fail if we aren't root, so don't bother checking the
                    // return value, this is just done as an optimistic
                    // privilege dropping function.
                    let _ = libc::setgroups(0, ptr::null());
                }

=======
                // When dropping privileges from root, the `setgroups` call
                // will remove any extraneous groups. If we don't call this,
                // then even though our uid has dropped, we may still have
                // groups that enable us to do super-user things. This will
                // fail if we aren't root, so don't bother checking the
                // return value, this is just done as an optimistic
                // privilege dropping function.
                //FIXME: Redox kernel does not support setgroups yet
                #[cfg(not(target_os = "redox"))]
                let _ = libc::setgroups(0, ptr::null());
>>>>>>> 8cd2c99a
                cvt(libc::setuid(u as uid_t))?;
            }
        }
        if let Some(ref cwd) = *self.get_cwd() {
            cvt(libc::chdir(cwd.as_ptr()))?;
        }

        // emscripten has no signal support.
        #[cfg(not(target_os = "emscripten"))]
        {
            use crate::mem::MaybeUninit;
            // Reset signal handling so the child process starts in a
            // standardized state. libstd ignores SIGPIPE, and signal-handling
            // libraries often set a mask. Child processes inherit ignored
            // signals and the signal mask from their parent, but most
            // UNIX programs do not reset these things on their own, so we
            // need to clean things up now to avoid confusing the program
            // we're about to run.
            let mut set = MaybeUninit::<libc::sigset_t>::uninit();
<<<<<<< HEAD
            if cfg!(target_os = "android") {
                // Implementing sigemptyset allow us to support older Android
                // versions. See the comment about Android and sig* functions in
                // process_common.rs
                set.as_mut_ptr().write_bytes(0u8, 1);
            } else {
                cvt(libc::sigemptyset(set.as_mut_ptr()))?;
            }
=======
            cvt(sigemptyset(set.as_mut_ptr()))?;
>>>>>>> 8cd2c99a
            cvt(libc::pthread_sigmask(libc::SIG_SETMASK, set.as_ptr(),
                                         ptr::null_mut()))?;
            let ret = sys::signal(libc::SIGPIPE, libc::SIG_DFL);
            if ret == libc::SIG_ERR {
                return Err(io::Error::last_os_error())
            }
        }

        for callback in self.get_closures().iter_mut() {
            callback()?;
        }

        // Although we're performing an exec here we may also return with an
        // error from this function (without actually exec'ing) in which case we
        // want to be sure to restore the global environment back to what it
        // once was, ensuring that our temporary override, when free'd, doesn't
        // corrupt our process's environment.
        let mut _reset = None;
        if let Some(envp) = maybe_envp {
            struct Reset(*const *const libc::c_char);

            impl Drop for Reset {
                fn drop(&mut self) {
                    unsafe {
                        *sys::os::environ() = self.0;
                    }
                }
            }

            _reset = Some(Reset(*sys::os::environ()));
            *sys::os::environ() = envp.as_ptr();
        }

        libc::execvp(self.get_argv()[0], self.get_argv().as_ptr());
        Err(io::Error::last_os_error())
    }

    #[cfg(not(any(target_os = "macos", target_os = "freebsd",
                  all(target_os = "linux", target_env = "gnu"))))]
    fn posix_spawn(&mut self, _: &ChildPipes, _: Option<&CStringArray>)
        -> io::Result<Option<Process>>
    {
        Ok(None)
    }

    // Only support platforms for which posix_spawn() can return ENOENT
    // directly.
    #[cfg(any(target_os = "macos", target_os = "freebsd",
              all(target_os = "linux", target_env = "gnu")))]
    fn posix_spawn(&mut self, stdio: &ChildPipes, envp: Option<&CStringArray>)
        -> io::Result<Option<Process>>
    {
        use crate::mem::MaybeUninit;
        use crate::sys;

        if self.get_gid().is_some() ||
            self.get_uid().is_some() ||
            self.env_saw_path() ||
            !self.get_closures().is_empty() {
            return Ok(None)
        }

        // Only glibc 2.24+ posix_spawn() supports returning ENOENT directly.
        #[cfg(all(target_os = "linux", target_env = "gnu"))]
        {
            if let Some(version) = sys::os::glibc_version() {
                if version < (2, 24) {
                    return Ok(None)
                }
            } else {
                return Ok(None)
            }
        }

        // Solaris and glibc 2.29+ can set a new working directory, and maybe
        // others will gain this non-POSIX function too. We'll check for this
        // weak symbol as soon as it's needed, so we can return early otherwise
        // to do a manual chdir before exec.
        weak! {
            fn posix_spawn_file_actions_addchdir_np(
                *mut libc::posix_spawn_file_actions_t,
                *const libc::c_char
            ) -> libc::c_int
        }
        let addchdir = match self.get_cwd() {
            Some(cwd) => match posix_spawn_file_actions_addchdir_np.get() {
                Some(f) => Some((f, cwd)),
                None => return Ok(None),
            },
            None => None,
        };

        let mut p = Process { pid: 0, status: None };

        struct PosixSpawnFileActions(MaybeUninit<libc::posix_spawn_file_actions_t>);

        impl Drop for PosixSpawnFileActions {
            fn drop(&mut self) {
                unsafe {
                    libc::posix_spawn_file_actions_destroy(self.0.as_mut_ptr());
                }
            }
        }

        struct PosixSpawnattr(MaybeUninit<libc::posix_spawnattr_t>);

        impl Drop for PosixSpawnattr {
            fn drop(&mut self) {
                unsafe {
                    libc::posix_spawnattr_destroy(self.0.as_mut_ptr());
                }
            }
        }

        unsafe {
            let mut file_actions = PosixSpawnFileActions(MaybeUninit::uninit());
            let mut attrs = PosixSpawnattr(MaybeUninit::uninit());

            libc::posix_spawnattr_init(attrs.0.as_mut_ptr());
            libc::posix_spawn_file_actions_init(file_actions.0.as_mut_ptr());

            if let Some(fd) = stdio.stdin.fd() {
                cvt(libc::posix_spawn_file_actions_adddup2(file_actions.0.as_mut_ptr(),
                                                           fd,
                                                           libc::STDIN_FILENO))?;
            }
            if let Some(fd) = stdio.stdout.fd() {
                cvt(libc::posix_spawn_file_actions_adddup2(file_actions.0.as_mut_ptr(),
                                                           fd,
                                                           libc::STDOUT_FILENO))?;
            }
            if let Some(fd) = stdio.stderr.fd() {
                cvt(libc::posix_spawn_file_actions_adddup2(file_actions.0.as_mut_ptr(),
                                                           fd,
                                                           libc::STDERR_FILENO))?;
            }
            if let Some((f, cwd)) = addchdir {
                cvt(f(file_actions.0.as_mut_ptr(), cwd.as_ptr()))?;
            }

            let mut set = MaybeUninit::<libc::sigset_t>::uninit();
<<<<<<< HEAD
            cvt(libc::sigemptyset(set.as_mut_ptr()))?;
            cvt(libc::posix_spawnattr_setsigmask(attrs.0.as_mut_ptr(),
                                                 set.as_ptr()))?;
            cvt(libc::sigaddset(set.as_mut_ptr(), libc::SIGPIPE))?;
=======
            cvt(sigemptyset(set.as_mut_ptr()))?;
            cvt(libc::posix_spawnattr_setsigmask(attrs.0.as_mut_ptr(),
                                                 set.as_ptr()))?;
            cvt(sigaddset(set.as_mut_ptr(), libc::SIGPIPE))?;
>>>>>>> 8cd2c99a
            cvt(libc::posix_spawnattr_setsigdefault(attrs.0.as_mut_ptr(),
                                                    set.as_ptr()))?;

            let flags = libc::POSIX_SPAWN_SETSIGDEF |
                libc::POSIX_SPAWN_SETSIGMASK;
            cvt(libc::posix_spawnattr_setflags(attrs.0.as_mut_ptr(), flags as _))?;

            // Make sure we synchronize access to the global `environ` resource
            let _env_lock = sys::os::env_lock();
            let envp = envp.map(|c| c.as_ptr())
                .unwrap_or_else(|| *sys::os::environ() as *const _);
            let ret = libc::posix_spawnp(
                &mut p.pid,
                self.get_argv()[0],
                file_actions.0.as_ptr(),
                attrs.0.as_ptr(),
                self.get_argv().as_ptr() as *const _,
                envp as *const _,
            );
            if ret == 0 {
                Ok(Some(p))
            } else {
                Err(io::Error::from_raw_os_error(ret))
            }
        }
    }
}

////////////////////////////////////////////////////////////////////////////////
// Processes
////////////////////////////////////////////////////////////////////////////////

/// The unique ID of the process (this should never be negative).
pub struct Process {
    pid: pid_t,
    status: Option<ExitStatus>,
}

impl Process {
    pub fn id(&self) -> u32 {
        self.pid as u32
    }

    pub fn kill(&mut self) -> io::Result<()> {
        // If we've already waited on this process then the pid can be recycled
        // and used for another process, and we probably shouldn't be killing
        // random processes, so just return an error.
        if self.status.is_some() {
            Err(Error::new(ErrorKind::InvalidInput,
                           "invalid argument: can't kill an exited process"))
        } else {
            cvt(unsafe { libc::kill(self.pid, libc::SIGKILL) }).map(|_| ())
        }
    }

    pub fn wait(&mut self) -> io::Result<ExitStatus> {
        use crate::sys::cvt_r;
        if let Some(status) = self.status {
            return Ok(status)
        }
        let mut status = 0 as c_int;
        cvt_r(|| unsafe { libc::waitpid(self.pid, &mut status, 0) })?;
        self.status = Some(ExitStatus::new(status));
        Ok(ExitStatus::new(status))
    }

    pub fn try_wait(&mut self) -> io::Result<Option<ExitStatus>> {
        if let Some(status) = self.status {
            return Ok(Some(status))
        }
        let mut status = 0 as c_int;
        let pid = cvt(unsafe {
            libc::waitpid(self.pid, &mut status, libc::WNOHANG)
        })?;
        if pid == 0 {
            Ok(None)
        } else {
            self.status = Some(ExitStatus::new(status));
            Ok(Some(ExitStatus::new(status)))
        }
    }
}<|MERGE_RESOLUTION|>--- conflicted
+++ resolved
@@ -184,20 +184,6 @@
                 cvt(libc::setgid(u as gid_t))?;
             }
             if let Some(u) = self.get_uid() {
-<<<<<<< HEAD
-                //FIXME: Redox kernel does not support setgroups yet
-                if cfg!(not(target_os = "redox")) {
-                    // When dropping privileges from root, the `setgroups` call
-                    // will remove any extraneous groups. If we don't call this,
-                    // then even though our uid has dropped, we may still have
-                    // groups that enable us to do super-user things. This will
-                    // fail if we aren't root, so don't bother checking the
-                    // return value, this is just done as an optimistic
-                    // privilege dropping function.
-                    let _ = libc::setgroups(0, ptr::null());
-                }
-
-=======
                 // When dropping privileges from root, the `setgroups` call
                 // will remove any extraneous groups. If we don't call this,
                 // then even though our uid has dropped, we may still have
@@ -208,7 +194,6 @@
                 //FIXME: Redox kernel does not support setgroups yet
                 #[cfg(not(target_os = "redox"))]
                 let _ = libc::setgroups(0, ptr::null());
->>>>>>> 8cd2c99a
                 cvt(libc::setuid(u as uid_t))?;
             }
         }
@@ -228,18 +213,7 @@
             // need to clean things up now to avoid confusing the program
             // we're about to run.
             let mut set = MaybeUninit::<libc::sigset_t>::uninit();
-<<<<<<< HEAD
-            if cfg!(target_os = "android") {
-                // Implementing sigemptyset allow us to support older Android
-                // versions. See the comment about Android and sig* functions in
-                // process_common.rs
-                set.as_mut_ptr().write_bytes(0u8, 1);
-            } else {
-                cvt(libc::sigemptyset(set.as_mut_ptr()))?;
-            }
-=======
             cvt(sigemptyset(set.as_mut_ptr()))?;
->>>>>>> 8cd2c99a
             cvt(libc::pthread_sigmask(libc::SIG_SETMASK, set.as_ptr(),
                                          ptr::null_mut()))?;
             let ret = sys::signal(libc::SIGPIPE, libc::SIG_DFL);
@@ -381,17 +355,10 @@
             }
 
             let mut set = MaybeUninit::<libc::sigset_t>::uninit();
-<<<<<<< HEAD
-            cvt(libc::sigemptyset(set.as_mut_ptr()))?;
-            cvt(libc::posix_spawnattr_setsigmask(attrs.0.as_mut_ptr(),
-                                                 set.as_ptr()))?;
-            cvt(libc::sigaddset(set.as_mut_ptr(), libc::SIGPIPE))?;
-=======
             cvt(sigemptyset(set.as_mut_ptr()))?;
             cvt(libc::posix_spawnattr_setsigmask(attrs.0.as_mut_ptr(),
                                                  set.as_ptr()))?;
             cvt(sigaddset(set.as_mut_ptr(), libc::SIGPIPE))?;
->>>>>>> 8cd2c99a
             cvt(libc::posix_spawnattr_setsigdefault(attrs.0.as_mut_ptr(),
                                                     set.as_ptr()))?;
 
