use crate::os::windows::prelude::*;

use crate::ffi::OsString;
use crate::fmt;
use crate::io::{self, Error, SeekFrom, IoSlice, IoSliceMut};
use crate::mem;
use crate::path::{Path, PathBuf};
use crate::ptr;
use crate::slice;
use crate::sync::Arc;
use crate::sys::handle::Handle;
use crate::sys::time::SystemTime;
use crate::sys::{c, cvt};
use crate::sys_common::FromInner;

use super::to_u16s;

pub struct File { handle: Handle }

#[derive(Clone)]
pub struct FileAttr {
    attributes: c::DWORD,
    creation_time: c::FILETIME,
    last_access_time: c::FILETIME,
    last_write_time: c::FILETIME,
    file_size: u64,
    reparse_tag: c::DWORD,
    volume_serial_number: Option<u32>,
    number_of_links: Option<u32>,
    file_index: Option<u64>,
}

#[derive(Copy, Clone, PartialEq, Eq, Hash, Debug)]
pub struct FileType {
    attributes: c::DWORD,
    reparse_tag: c::DWORD,
}

pub struct ReadDir {
    handle: FindNextFileHandle,
    root: Arc<PathBuf>,
    first: Option<c::WIN32_FIND_DATAW>,
}

struct FindNextFileHandle(c::HANDLE);

unsafe impl Send for FindNextFileHandle {}
unsafe impl Sync for FindNextFileHandle {}

pub struct DirEntry {
    root: Arc<PathBuf>,
    data: c::WIN32_FIND_DATAW,
}

#[derive(Clone, Debug)]
pub struct OpenOptions {
    // generic
    read: bool,
    write: bool,
    append: bool,
    truncate: bool,
    create: bool,
    create_new: bool,
    // system-specific
    custom_flags: u32,
    access_mode: Option<c::DWORD>,
    attributes: c::DWORD,
    share_mode: c::DWORD,
    security_qos_flags: c::DWORD,
    security_attributes: usize, // FIXME: should be a reference
}

#[derive(Clone, PartialEq, Eq, Debug)]
pub struct FilePermissions { attrs: c::DWORD }

#[derive(Debug)]
pub struct DirBuilder;

impl fmt::Debug for ReadDir {
    fn fmt(&self, f: &mut fmt::Formatter<'_>) -> fmt::Result {
        // This will only be called from std::fs::ReadDir, which will add a "ReadDir()" frame.
        // Thus the result will be e g 'ReadDir("C:\")'
        fmt::Debug::fmt(&*self.root, f)
    }
}

impl Iterator for ReadDir {
    type Item = io::Result<DirEntry>;
    fn next(&mut self) -> Option<io::Result<DirEntry>> {
        if let Some(first) = self.first.take() {
            if let Some(e) = DirEntry::new(&self.root, &first) {
                return Some(Ok(e));
            }
        }
        unsafe {
            let mut wfd = mem::zeroed();
            loop {
                if c::FindNextFileW(self.handle.0, &mut wfd) == 0 {
                    if c::GetLastError() == c::ERROR_NO_MORE_FILES {
                        return None
                    } else {
                        return Some(Err(Error::last_os_error()))
                    }
                }
                if let Some(e) = DirEntry::new(&self.root, &wfd) {
                    return Some(Ok(e))
                }
            }
        }
    }
}

impl Drop for FindNextFileHandle {
    fn drop(&mut self) {
        let r = unsafe { c::FindClose(self.0) };
        debug_assert!(r != 0);
    }
}

impl DirEntry {
    fn new(root: &Arc<PathBuf>, wfd: &c::WIN32_FIND_DATAW) -> Option<DirEntry> {
        match &wfd.cFileName[0..3] {
            // check for '.' and '..'
            &[46, 0, ..] |
            &[46, 46, 0, ..] => return None,
            _ => {}
        }

        Some(DirEntry {
            root: root.clone(),
            data: *wfd,
        })
    }

    pub fn path(&self) -> PathBuf {
        self.root.join(&self.file_name())
    }

    pub fn file_name(&self) -> OsString {
        let filename = super::truncate_utf16_at_nul(&self.data.cFileName);
        OsString::from_wide(filename)
    }

    pub fn file_type(&self) -> io::Result<FileType> {
        Ok(FileType::new(self.data.dwFileAttributes,
                         /* reparse_tag = */ self.data.dwReserved0))
    }

    pub fn metadata(&self) -> io::Result<FileAttr> {
        Ok(FileAttr {
            attributes: self.data.dwFileAttributes,
            creation_time: self.data.ftCreationTime,
            last_access_time: self.data.ftLastAccessTime,
            last_write_time: self.data.ftLastWriteTime,
            file_size: ((self.data.nFileSizeHigh as u64) << 32) | (self.data.nFileSizeLow as u64),
            reparse_tag: if self.data.dwFileAttributes & c::FILE_ATTRIBUTE_REPARSE_POINT != 0 {
                    // reserved unless this is a reparse point
                    self.data.dwReserved0
                } else {
                    0
                },
            volume_serial_number: None,
            number_of_links: None,
            file_index: None,
        })
    }
}

impl OpenOptions {
    pub fn new() -> OpenOptions {
        OpenOptions {
            // generic
            read: false,
            write: false,
            append: false,
            truncate: false,
            create: false,
            create_new: false,
            // system-specific
            custom_flags: 0,
            access_mode: None,
            share_mode: c::FILE_SHARE_READ | c::FILE_SHARE_WRITE | c::FILE_SHARE_DELETE,
            attributes: 0,
            security_qos_flags: 0,
            security_attributes: 0,
        }
    }

    pub fn read(&mut self, read: bool) { self.read = read; }
    pub fn write(&mut self, write: bool) { self.write = write; }
    pub fn append(&mut self, append: bool) { self.append = append; }
    pub fn truncate(&mut self, truncate: bool) { self.truncate = truncate; }
    pub fn create(&mut self, create: bool) { self.create = create; }
    pub fn create_new(&mut self, create_new: bool) { self.create_new = create_new; }

    pub fn custom_flags(&mut self, flags: u32) { self.custom_flags = flags; }
    pub fn access_mode(&mut self, access_mode: u32) { self.access_mode = Some(access_mode); }
    pub fn share_mode(&mut self, share_mode: u32) { self.share_mode = share_mode; }
    pub fn attributes(&mut self, attrs: u32) { self.attributes = attrs; }
    pub fn security_qos_flags(&mut self, flags: u32) {
        // We have to set `SECURITY_SQOS_PRESENT` here, because one of the valid flags we can
        // receive is `SECURITY_ANONYMOUS = 0x0`, which we can't check for later on.
        self.security_qos_flags = flags | c::SECURITY_SQOS_PRESENT;
    }
    pub fn security_attributes(&mut self, attrs: c::LPSECURITY_ATTRIBUTES) {
        self.security_attributes = attrs as usize;
    }

    fn get_access_mode(&self) -> io::Result<c::DWORD> {
        const ERROR_INVALID_PARAMETER: i32 = 87;

        match (self.read, self.write, self.append, self.access_mode) {
            (.., Some(mode)) => Ok(mode),
            (true,  false, false, None) => Ok(c::GENERIC_READ),
            (false, true,  false, None) => Ok(c::GENERIC_WRITE),
            (true,  true,  false, None) => Ok(c::GENERIC_READ | c::GENERIC_WRITE),
            (false, _,     true,  None) => Ok(c::FILE_GENERIC_WRITE & !c::FILE_WRITE_DATA),
            (true,  _,     true,  None) => Ok(c::GENERIC_READ |
                                              (c::FILE_GENERIC_WRITE & !c::FILE_WRITE_DATA)),
            (false, false, false, None) => Err(Error::from_raw_os_error(ERROR_INVALID_PARAMETER)),
        }
    }

    fn get_creation_mode(&self) -> io::Result<c::DWORD> {
        const ERROR_INVALID_PARAMETER: i32 = 87;

        match (self.write, self.append) {
            (true, false) => {}
            (false, false) =>
                if self.truncate || self.create || self.create_new {
                    return Err(Error::from_raw_os_error(ERROR_INVALID_PARAMETER));
                },
            (_, true) =>
                if self.truncate && !self.create_new {
                    return Err(Error::from_raw_os_error(ERROR_INVALID_PARAMETER));
                },
        }

        Ok(match (self.create, self.truncate, self.create_new) {
                (false, false, false) => c::OPEN_EXISTING,
                (true,  false, false) => c::OPEN_ALWAYS,
                (false, true,  false) => c::TRUNCATE_EXISTING,
                (true,  true,  false) => c::CREATE_ALWAYS,
                (_,      _,    true)  => c::CREATE_NEW,
           })
    }

    fn get_flags_and_attributes(&self) -> c::DWORD {
        self.custom_flags |
        self.attributes |
        self.security_qos_flags |
        if self.create_new { c::FILE_FLAG_OPEN_REPARSE_POINT } else { 0 }
    }
}

impl File {
    pub fn open(path: &Path, opts: &OpenOptions) -> io::Result<File> {
        let path = to_u16s(path)?;
        let handle = unsafe {
            c::CreateFileW(path.as_ptr(),
                           opts.get_access_mode()?,
                           opts.share_mode,
                           opts.security_attributes as *mut _,
                           opts.get_creation_mode()?,
                           opts.get_flags_and_attributes(),
                           ptr::null_mut())
        };
        if handle == c::INVALID_HANDLE_VALUE {
            Err(Error::last_os_error())
        } else {
            Ok(File { handle: Handle::new(handle) })
        }
    }

    pub fn fsync(&self) -> io::Result<()> {
        cvt(unsafe { c::FlushFileBuffers(self.handle.raw()) })?;
        Ok(())
    }

    pub fn datasync(&self) -> io::Result<()> { self.fsync() }

    pub fn truncate(&self, size: u64) -> io::Result<()> {
        let mut info = c::FILE_END_OF_FILE_INFO {
            EndOfFile: size as c::LARGE_INTEGER,
        };
        let size = mem::size_of_val(&info);
        cvt(unsafe {
            c::SetFileInformationByHandle(self.handle.raw(),
                                          c::FileEndOfFileInfo,
                                          &mut info as *mut _ as *mut _,
                                          size as c::DWORD)
        })?;
        Ok(())
    }

    #[cfg(not(target_vendor = "uwp"))]
    pub fn file_attr(&self) -> io::Result<FileAttr> {
        unsafe {
            let mut info: c::BY_HANDLE_FILE_INFORMATION = mem::zeroed();
            cvt(c::GetFileInformationByHandle(self.handle.raw(), &mut info))?;
            let mut reparse_tag = 0;
            if info.dwFileAttributes & c::FILE_ATTRIBUTE_REPARSE_POINT != 0 {
                let mut b = [0; c::MAXIMUM_REPARSE_DATA_BUFFER_SIZE];
                if let Ok((_, buf)) = self.reparse_point(&mut b) {
                    reparse_tag = buf.ReparseTag;
                }
            }
            Ok(FileAttr {
                attributes: info.dwFileAttributes,
                creation_time: info.ftCreationTime,
                last_access_time: info.ftLastAccessTime,
                last_write_time: info.ftLastWriteTime,
                file_size: (info.nFileSizeLow as u64) | ((info.nFileSizeHigh as u64) << 32),
                reparse_tag,
                volume_serial_number: Some(info.dwVolumeSerialNumber),
                number_of_links: Some(info.nNumberOfLinks),
                file_index: Some((info.nFileIndexLow as u64) |
                                 ((info.nFileIndexHigh as u64) << 32)),
            })
        }
    }

    #[cfg(target_vendor = "uwp")]
    pub fn file_attr(&self) -> io::Result<FileAttr> {
        unsafe {
            let mut info: c::FILE_BASIC_INFO = mem::zeroed();
            let size = mem::size_of_val(&info);
            cvt(c::GetFileInformationByHandleEx(self.handle.raw(),
                                              c::FileBasicInfo,
                                              &mut info as *mut _ as *mut libc::c_void,
                                              size as c::DWORD))?;
            let mut attr = FileAttr {
                attributes: info.FileAttributes,
                creation_time: c::FILETIME {
                    dwLowDateTime: info.CreationTime as c::DWORD,
                    dwHighDateTime: (info.CreationTime >> 32) as c::DWORD,
                },
                last_access_time: c::FILETIME {
                    dwLowDateTime: info.LastAccessTime as c::DWORD,
                    dwHighDateTime: (info.LastAccessTime >> 32) as c::DWORD,
                },
                last_write_time: c::FILETIME {
                    dwLowDateTime: info.LastWriteTime as c::DWORD,
                    dwHighDateTime: (info.LastWriteTime >> 32) as c::DWORD,
                },
                file_size: 0,
                reparse_tag: 0,
                volume_serial_number: None,
                number_of_links: None,
                file_index: None,
            };
            let mut info: c::FILE_STANDARD_INFO = mem::zeroed();
            let size = mem::size_of_val(&info);
            cvt(c::GetFileInformationByHandleEx(self.handle.raw(),
                                                c::FileStandardInfo,
                                                &mut info as *mut _ as *mut libc::c_void,
                                                size as c::DWORD))?;
            attr.file_size = info.AllocationSize as u64;
            attr.number_of_links = Some(info.NumberOfLinks);
<<<<<<< HEAD
            if attr.is_reparse_point() {
=======
            if attr.file_type().is_reparse_point() {
>>>>>>> 8cd2c99a
                let mut b = [0; c::MAXIMUM_REPARSE_DATA_BUFFER_SIZE];
                if let Ok((_, buf)) = self.reparse_point(&mut b) {
                    attr.reparse_tag = buf.ReparseTag;
                }
            }
            Ok(attr)
        }
    }

    pub fn read(&self, buf: &mut [u8]) -> io::Result<usize> {
        self.handle.read(buf)
    }

    pub fn read_vectored(&self, bufs: &mut [IoSliceMut<'_>]) -> io::Result<usize> {
        self.handle.read_vectored(bufs)
    }

    pub fn read_at(&self, buf: &mut [u8], offset: u64) -> io::Result<usize> {
        self.handle.read_at(buf, offset)
    }

    pub fn write(&self, buf: &[u8]) -> io::Result<usize> {
        self.handle.write(buf)
    }

    pub fn write_vectored(&self, bufs: &[IoSlice<'_>]) -> io::Result<usize> {
        self.handle.write_vectored(bufs)
    }

    pub fn write_at(&self, buf: &[u8], offset: u64) -> io::Result<usize> {
        self.handle.write_at(buf, offset)
    }

    pub fn flush(&self) -> io::Result<()> { Ok(()) }

    pub fn seek(&self, pos: SeekFrom) -> io::Result<u64> {
        let (whence, pos) = match pos {
            // Casting to `i64` is fine, `SetFilePointerEx` reinterprets this
            // integer as `u64`.
            SeekFrom::Start(n) => (c::FILE_BEGIN, n as i64),
            SeekFrom::End(n) => (c::FILE_END, n),
            SeekFrom::Current(n) => (c::FILE_CURRENT, n),
        };
        let pos = pos as c::LARGE_INTEGER;
        let mut newpos = 0;
        cvt(unsafe {
            c::SetFilePointerEx(self.handle.raw(), pos,
                                &mut newpos, whence)
        })?;
        Ok(newpos as u64)
    }

    pub fn duplicate(&self) -> io::Result<File> {
        Ok(File {
            handle: self.handle.duplicate(0, true, c::DUPLICATE_SAME_ACCESS)?,
        })
    }

    pub fn handle(&self) -> &Handle { &self.handle }

    pub fn into_handle(self) -> Handle { self.handle }

    fn reparse_point<'a>(&self,
                         space: &'a mut [u8; c::MAXIMUM_REPARSE_DATA_BUFFER_SIZE])
                         -> io::Result<(c::DWORD, &'a c::REPARSE_DATA_BUFFER)> {
        unsafe {
            let mut bytes = 0;
            cvt({
                c::DeviceIoControl(self.handle.raw(),
                                   c::FSCTL_GET_REPARSE_POINT,
                                   ptr::null_mut(),
                                   0,
                                   space.as_mut_ptr() as *mut _,
                                   space.len() as c::DWORD,
                                   &mut bytes,
                                   ptr::null_mut())
            })?;
            Ok((bytes, &*(space.as_ptr() as *const c::REPARSE_DATA_BUFFER)))
        }
    }

    fn readlink(&self) -> io::Result<PathBuf> {
        let mut space = [0u8; c::MAXIMUM_REPARSE_DATA_BUFFER_SIZE];
        let (_bytes, buf) = self.reparse_point(&mut space)?;
        unsafe {
            let (path_buffer, subst_off, subst_len, relative) = match buf.ReparseTag {
                c::IO_REPARSE_TAG_SYMLINK => {
                    let info: *const c::SYMBOLIC_LINK_REPARSE_BUFFER =
                        &buf.rest as *const _ as *const _;
                    (&(*info).PathBuffer as *const _ as *const u16,
                     (*info).SubstituteNameOffset / 2,
                     (*info).SubstituteNameLength / 2,
                     (*info).Flags & c::SYMLINK_FLAG_RELATIVE != 0)
                },
                c::IO_REPARSE_TAG_MOUNT_POINT => {
                    let info: *const c::MOUNT_POINT_REPARSE_BUFFER =
                        &buf.rest as *const _ as *const _;
                    (&(*info).PathBuffer as *const _ as *const u16,
                     (*info).SubstituteNameOffset / 2,
                     (*info).SubstituteNameLength / 2,
                     false)
                },
                _ => return Err(io::Error::new(io::ErrorKind::Other,
                                               "Unsupported reparse point type"))
            };
            let subst_ptr = path_buffer.offset(subst_off as isize);
            let mut subst = slice::from_raw_parts(subst_ptr, subst_len as usize);
            // Absolute paths start with an NT internal namespace prefix `\??\`
            // We should not let it leak through.
            if !relative && subst.starts_with(&[92u16, 63u16, 63u16, 92u16]) {
                subst = &subst[4..];
            }
            Ok(PathBuf::from(OsString::from_wide(subst)))
        }
    }

    pub fn set_permissions(&self, perm: FilePermissions) -> io::Result<()> {
        let mut info = c::FILE_BASIC_INFO {
            CreationTime: 0,
            LastAccessTime: 0,
            LastWriteTime: 0,
            ChangeTime: 0,
            FileAttributes: perm.attrs,
        };
        let size = mem::size_of_val(&info);
        cvt(unsafe {
            c::SetFileInformationByHandle(self.handle.raw(),
                                          c::FileBasicInfo,
                                          &mut info as *mut _ as *mut _,
                                          size as c::DWORD)
        })?;
        Ok(())
    }
}

impl FromInner<c::HANDLE> for File {
    fn from_inner(handle: c::HANDLE) -> File {
        File { handle: Handle::new(handle) }
    }
}

impl fmt::Debug for File {
    fn fmt(&self, f: &mut fmt::Formatter<'_>) -> fmt::Result {
        // FIXME(#24570): add more info here (e.g., mode)
        let mut b = f.debug_struct("File");
        b.field("handle", &self.handle.raw());
        if let Ok(path) = get_path(&self) {
            b.field("path", &path);
        }
        b.finish()
    }
}

impl FileAttr {
    pub fn size(&self) -> u64 {
        self.file_size
    }

    pub fn perm(&self) -> FilePermissions {
        FilePermissions { attrs: self.attributes }
    }

    pub fn attrs(&self) -> u32 {
        self.attributes
    }

    pub fn file_type(&self) -> FileType {
        FileType::new(self.attributes, self.reparse_tag)
    }

    pub fn modified(&self) -> io::Result<SystemTime> {
        Ok(SystemTime::from(self.last_write_time))
    }

    pub fn accessed(&self) -> io::Result<SystemTime> {
        Ok(SystemTime::from(self.last_access_time))
    }

    pub fn created(&self) -> io::Result<SystemTime> {
        Ok(SystemTime::from(self.creation_time))
    }

    pub fn modified_u64(&self) -> u64 {
        to_u64(&self.last_write_time)
    }

    pub fn accessed_u64(&self) -> u64 {
        to_u64(&self.last_access_time)
    }

    pub fn created_u64(&self) -> u64 {
        to_u64(&self.creation_time)
    }

    pub fn volume_serial_number(&self) -> Option<u32> {
        self.volume_serial_number
    }

    pub fn number_of_links(&self) -> Option<u32> {
        self.number_of_links
    }

    pub fn file_index(&self) -> Option<u64> {
        self.file_index
    }
}

fn to_u64(ft: &c::FILETIME) -> u64 {
    (ft.dwLowDateTime as u64) | ((ft.dwHighDateTime as u64) << 32)
}

impl FilePermissions {
    pub fn readonly(&self) -> bool {
        self.attrs & c::FILE_ATTRIBUTE_READONLY != 0
    }

    pub fn set_readonly(&mut self, readonly: bool) {
        if readonly {
            self.attrs |= c::FILE_ATTRIBUTE_READONLY;
        } else {
            self.attrs &= !c::FILE_ATTRIBUTE_READONLY;
        }
    }
}

impl FileType {
    fn new(attrs: c::DWORD, reparse_tag: c::DWORD) -> FileType {
        FileType {
            attributes: attrs,
            reparse_tag: reparse_tag,
        }
    }
    pub fn is_dir(&self) -> bool {
        !self.is_symlink() && self.is_directory()
    }
    pub fn is_file(&self) -> bool {
        !self.is_symlink() && !self.is_directory()
    }
    pub fn is_symlink(&self) -> bool {
        self.is_reparse_point() && self.is_reparse_tag_name_surrogate()
    }
    pub fn is_symlink_dir(&self) -> bool {
        self.is_symlink() && self.is_directory()
    }
    pub fn is_symlink_file(&self) -> bool {
        self.is_symlink() && !self.is_directory()
    }
    fn is_directory(&self) -> bool {
        self.attributes & c::FILE_ATTRIBUTE_DIRECTORY != 0
    }
    fn is_reparse_point(&self) -> bool {
        self.attributes & c::FILE_ATTRIBUTE_REPARSE_POINT != 0
    }
    fn is_reparse_tag_name_surrogate(&self) -> bool {
        self.reparse_tag & 0x20000000 != 0
    }
}

impl DirBuilder {
    pub fn new() -> DirBuilder { DirBuilder }

    pub fn mkdir(&self, p: &Path) -> io::Result<()> {
        let p = to_u16s(p)?;
        cvt(unsafe {
            c::CreateDirectoryW(p.as_ptr(), ptr::null_mut())
        })?;
        Ok(())
    }
}

pub fn readdir(p: &Path) -> io::Result<ReadDir> {
    let root = p.to_path_buf();
    let star = p.join("*");
    let path = to_u16s(&star)?;

    unsafe {
        let mut wfd = mem::zeroed();
        let find_handle = c::FindFirstFileW(path.as_ptr(), &mut wfd);
        if find_handle != c::INVALID_HANDLE_VALUE {
            Ok(ReadDir {
                handle: FindNextFileHandle(find_handle),
                root: Arc::new(root),
                first: Some(wfd),
            })
        } else {
            Err(Error::last_os_error())
        }
    }
}

pub fn unlink(p: &Path) -> io::Result<()> {
    let p_u16s = to_u16s(p)?;
    cvt(unsafe { c::DeleteFileW(p_u16s.as_ptr()) })?;
    Ok(())
}

pub fn rename(old: &Path, new: &Path) -> io::Result<()> {
    let old = to_u16s(old)?;
    let new = to_u16s(new)?;
    cvt(unsafe {
        c::MoveFileExW(old.as_ptr(), new.as_ptr(), c::MOVEFILE_REPLACE_EXISTING)
    })?;
    Ok(())
}

pub fn rmdir(p: &Path) -> io::Result<()> {
    let p = to_u16s(p)?;
    cvt(unsafe { c::RemoveDirectoryW(p.as_ptr()) })?;
    Ok(())
}

pub fn remove_dir_all(path: &Path) -> io::Result<()> {
    let filetype = lstat(path)?.file_type();
    if filetype.is_symlink() {
        // On Windows symlinks to files and directories are removed differently.
        // rmdir only deletes dir symlinks and junctions, not file symlinks.
        rmdir(path)
    } else {
        remove_dir_all_recursive(path)
    }
}

fn remove_dir_all_recursive(path: &Path) -> io::Result<()> {
    for child in readdir(path)? {
        let child = child?;
        let child_type = child.file_type()?;
        if child_type.is_dir() {
            remove_dir_all_recursive(&child.path())?;
        } else if child_type.is_symlink_dir() {
            rmdir(&child.path())?;
        } else {
            unlink(&child.path())?;
        }
    }
    rmdir(path)
}

pub fn readlink(path: &Path) -> io::Result<PathBuf> {
    // Open the link with no access mode, instead of generic read.
    // By default FILE_LIST_DIRECTORY is denied for the junction "C:\Documents and Settings", so
    // this is needed for a common case.
    let mut opts = OpenOptions::new();
    opts.access_mode(0);
    opts.custom_flags(c::FILE_FLAG_OPEN_REPARSE_POINT |
                      c::FILE_FLAG_BACKUP_SEMANTICS);
    let file = File::open(&path, &opts)?;
    file.readlink()
}

pub fn symlink(src: &Path, dst: &Path) -> io::Result<()> {
    symlink_inner(src, dst, false)
}

pub fn symlink_inner(src: &Path, dst: &Path, dir: bool) -> io::Result<()> {
    let src = to_u16s(src)?;
    let dst = to_u16s(dst)?;
    let flags = if dir { c::SYMBOLIC_LINK_FLAG_DIRECTORY } else { 0 };
    // Formerly, symlink creation required the SeCreateSymbolicLink privilege. For the Windows 10
    // Creators Update, Microsoft loosened this to allow unprivileged symlink creation if the
    // computer is in Developer Mode, but SYMBOLIC_LINK_FLAG_ALLOW_UNPRIVILEGED_CREATE must be
    // added to dwFlags to opt into this behaviour.
    let result = cvt(unsafe {
        c::CreateSymbolicLinkW(dst.as_ptr(), src.as_ptr(),
                               flags | c::SYMBOLIC_LINK_FLAG_ALLOW_UNPRIVILEGED_CREATE) as c::BOOL
    });
    if let Err(err) = result {
        if err.raw_os_error() == Some(c::ERROR_INVALID_PARAMETER as i32) {
            // Older Windows objects to SYMBOLIC_LINK_FLAG_ALLOW_UNPRIVILEGED_CREATE,
            // so if we encounter ERROR_INVALID_PARAMETER, retry without that flag.
            cvt(unsafe {
                c::CreateSymbolicLinkW(dst.as_ptr(), src.as_ptr(), flags) as c::BOOL
            })?;
        } else {
            return Err(err);
        }
    }
    Ok(())
}

#[cfg(not(target_vendor = "uwp"))]
pub fn link(src: &Path, dst: &Path) -> io::Result<()> {
    let src = to_u16s(src)?;
    let dst = to_u16s(dst)?;
    cvt(unsafe {
        c::CreateHardLinkW(dst.as_ptr(), src.as_ptr(), ptr::null_mut())
    })?;
    Ok(())
}

#[cfg(target_vendor = "uwp")]
pub fn link(_src: &Path, _dst: &Path) -> io::Result<()> {
    return Err(io::Error::new(io::ErrorKind::Other,
                            "hard link are not supported on UWP"));
}

pub fn stat(path: &Path) -> io::Result<FileAttr> {
    let mut opts = OpenOptions::new();
    // No read or write permissions are necessary
    opts.access_mode(0);
    // This flag is so we can open directories too
    opts.custom_flags(c::FILE_FLAG_BACKUP_SEMANTICS);
    let file = File::open(path, &opts)?;
    file.file_attr()
}

pub fn lstat(path: &Path) -> io::Result<FileAttr> {
    let mut opts = OpenOptions::new();
    // No read or write permissions are necessary
    opts.access_mode(0);
    opts.custom_flags(c::FILE_FLAG_BACKUP_SEMANTICS | c::FILE_FLAG_OPEN_REPARSE_POINT);
    let file = File::open(path, &opts)?;
    file.file_attr()
}

pub fn set_perm(p: &Path, perm: FilePermissions) -> io::Result<()> {
    let p = to_u16s(p)?;
    unsafe {
        cvt(c::SetFileAttributesW(p.as_ptr(), perm.attrs))?;
        Ok(())
    }
}

fn get_path(f: &File) -> io::Result<PathBuf> {
    super::fill_utf16_buf(|buf, sz| unsafe {
        c::GetFinalPathNameByHandleW(f.handle.raw(), buf, sz,
                                     c::VOLUME_NAME_DOS)
    }, |buf| {
        PathBuf::from(OsString::from_wide(buf))
    })
}

pub fn canonicalize(p: &Path) -> io::Result<PathBuf> {
    let mut opts = OpenOptions::new();
    // No read or write permissions are necessary
    opts.access_mode(0);
    // This flag is so we can open directories too
    opts.custom_flags(c::FILE_FLAG_BACKUP_SEMANTICS);
    let f = File::open(p, &opts)?;
    get_path(&f)
}

pub fn copy(from: &Path, to: &Path) -> io::Result<u64> {
    unsafe extern "system" fn callback(
        _TotalFileSize: c::LARGE_INTEGER,
        _TotalBytesTransferred: c::LARGE_INTEGER,
        _StreamSize: c::LARGE_INTEGER,
        StreamBytesTransferred: c::LARGE_INTEGER,
        dwStreamNumber: c::DWORD,
        _dwCallbackReason: c::DWORD,
        _hSourceFile: c::HANDLE,
        _hDestinationFile: c::HANDLE,
        lpData: c::LPVOID,
    ) -> c::DWORD {
        if dwStreamNumber == 1 {*(lpData as *mut i64) = StreamBytesTransferred;}
        c::PROGRESS_CONTINUE
    }
    let pfrom = to_u16s(from)?;
    let pto = to_u16s(to)?;
    let mut size = 0i64;
    cvt(unsafe {
        c::CopyFileExW(pfrom.as_ptr(), pto.as_ptr(), Some(callback),
                       &mut size as *mut _ as *mut _, ptr::null_mut(), 0)
    })?;
    Ok(size as u64)
}

#[allow(dead_code)]
pub fn symlink_junction<P: AsRef<Path>, Q: AsRef<Path>>(src: P, dst: Q) -> io::Result<()> {
    symlink_junction_inner(src.as_ref(), dst.as_ref())
}

// Creating a directory junction on windows involves dealing with reparse
// points and the DeviceIoControl function, and this code is a skeleton of
// what can be found here:
//
// http://www.flexhex.com/docs/articles/hard-links.phtml
#[allow(dead_code)]
fn symlink_junction_inner(target: &Path, junction: &Path) -> io::Result<()> {
    let d = DirBuilder::new();
    d.mkdir(&junction)?;

    let mut opts = OpenOptions::new();
    opts.write(true);
    opts.custom_flags(c::FILE_FLAG_OPEN_REPARSE_POINT |
                      c::FILE_FLAG_BACKUP_SEMANTICS);
    let f = File::open(junction, &opts)?;
    let h = f.handle().raw();

    unsafe {
        let mut data = [0u8; c::MAXIMUM_REPARSE_DATA_BUFFER_SIZE];
        let db = data.as_mut_ptr()
                    as *mut c::REPARSE_MOUNTPOINT_DATA_BUFFER;
        let buf = &mut (*db).ReparseTarget as *mut c::WCHAR;
        let mut i = 0;
        // FIXME: this conversion is very hacky
        let v = br"\??\";
        let v = v.iter().map(|x| *x as u16);
        for c in v.chain(target.as_os_str().encode_wide()) {
            *buf.offset(i) = c;
            i += 1;
        }
        *buf.offset(i) = 0;
        i += 1;
        (*db).ReparseTag = c::IO_REPARSE_TAG_MOUNT_POINT;
        (*db).ReparseTargetMaximumLength = (i * 2) as c::WORD;
        (*db).ReparseTargetLength = ((i - 1) * 2) as c::WORD;
        (*db).ReparseDataLength =
                (*db).ReparseTargetLength as c::DWORD + 12;

        let mut ret = 0;
        cvt(c::DeviceIoControl(h as *mut _,
                               c::FSCTL_SET_REPARSE_POINT,
                               data.as_ptr() as *mut _,
                               (*db).ReparseDataLength + 8,
                               ptr::null_mut(), 0,
                               &mut ret,
                               ptr::null_mut())).map(|_| ())
    }
}<|MERGE_RESOLUTION|>--- conflicted
+++ resolved
@@ -357,11 +357,7 @@
                                                 size as c::DWORD))?;
             attr.file_size = info.AllocationSize as u64;
             attr.number_of_links = Some(info.NumberOfLinks);
-<<<<<<< HEAD
-            if attr.is_reparse_point() {
-=======
             if attr.file_type().is_reparse_point() {
->>>>>>> 8cd2c99a
                 let mut b = [0; c::MAXIMUM_REPARSE_DATA_BUFFER_SIZE];
                 if let Ok((_, buf)) = self.reparse_point(&mut b) {
                     attr.reparse_tag = buf.ReparseTag;
