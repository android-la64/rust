<<<<<<< HEAD
use crate::cmp;
=======
>>>>>>> 8cd2c99a
use crate::ffi::CStr;
use crate::io;
use crate::mem;
use crate::sys::{unsupported, Void};
use crate::time::Duration;

use ::wasi::wasi_unstable as wasi;

pub struct Thread(Void);

pub const DEFAULT_MIN_STACK_SIZE: usize = 4096;

impl Thread {
    // unsafe: see thread::Builder::spawn_unchecked for safety requirements
    pub unsafe fn new(_stack: usize, _p: Box<dyn FnOnce()>)
        -> io::Result<Thread>
    {
        unsupported()
    }

    pub fn yield_now() {
        let ret = wasi::sched_yield();
        debug_assert_eq!(ret, Ok(()));
    }

    pub fn set_name(_name: &CStr) {
        // nope
    }

    pub fn sleep(dur: Duration) {
        let nanos = dur.as_nanos();
        assert!(nanos <= u64::max_value() as u128);

        const CLOCK_ID: wasi::Userdata = 0x0123_45678;

        let clock = wasi::raw::__wasi_subscription_u_clock_t {
            identifier: CLOCK_ID,
            clock_id: wasi::CLOCK_MONOTONIC,
            timeout: nanos as u64,
            precision: 0,
            flags: 0,
        };

        let in_ = [wasi::Subscription {
            userdata: 0,
            type_: wasi::EVENTTYPE_CLOCK,
            u: wasi::raw::__wasi_subscription_u { clock: clock },
        }];
        let (res, event) = unsafe {
            let mut out: [wasi::Event; 1] = mem::zeroed();
            let res = wasi::poll_oneoff(&in_, &mut out);
            (res, out[0])
        };
        match (res, event) {
            (Ok(1), wasi::Event {
                userdata: CLOCK_ID,
                error: 0,
                type_: wasi::EVENTTYPE_CLOCK,
                ..
            }) => {}
            _ => panic!("thread::sleep(): unexpected result of poll_oneoff"),
        }
    }

    pub fn join(self) {
        match self.0 {}
    }
}

pub mod guard {
    pub type Guard = !;
    pub unsafe fn current() -> Option<Guard> { None }
    pub unsafe fn init() -> Option<Guard> { None }
}<|MERGE_RESOLUTION|>--- conflicted
+++ resolved
@@ -1,7 +1,3 @@
-<<<<<<< HEAD
-use crate::cmp;
-=======
->>>>>>> 8cd2c99a
 use crate::ffi::CStr;
 use crate::io;
 use crate::mem;
