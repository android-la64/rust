--- conflicted
+++ resolved
@@ -6,11 +6,7 @@
 
 #[repr(transparent)]
 pub struct IoSlice<'a> {
-<<<<<<< HEAD
-    vec: __wasi_ciovec_t,
-=======
     vec: wasi::CIoVec,
->>>>>>> 8cd2c99a
     _p: PhantomData<&'a [u8]>,
 }
 
@@ -18,11 +14,7 @@
     #[inline]
     pub fn new(buf: &'a [u8]) -> IoSlice<'a> {
         IoSlice {
-<<<<<<< HEAD
-            vec: __wasi_ciovec_t {
-=======
             vec: wasi::CIoVec {
->>>>>>> 8cd2c99a
                 buf: buf.as_ptr() as *const c_void,
                 buf_len: buf.len(),
             },
@@ -52,11 +44,7 @@
 
 #[repr(transparent)]
 pub struct IoSliceMut<'a> {
-<<<<<<< HEAD
-    vec: __wasi_iovec_t,
-=======
     vec: wasi::IoVec,
->>>>>>> 8cd2c99a
     _p: PhantomData<&'a mut [u8]>,
 }
 
@@ -64,11 +52,7 @@
     #[inline]
     pub fn new(buf: &'a mut [u8]) -> IoSliceMut<'a> {
         IoSliceMut {
-<<<<<<< HEAD
-            vec: __wasi_iovec_t {
-=======
             vec: wasi::IoVec {
->>>>>>> 8cd2c99a
                 buf: buf.as_mut_ptr() as *mut c_void,
                 buf_len: buf.len()
             },
