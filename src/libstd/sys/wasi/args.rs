use crate::ffi::OsString;
use crate::marker::PhantomData;
use crate::os::wasi::ffi::OsStringExt;
use crate::vec;

use ::wasi::wasi_unstable as wasi;

pub unsafe fn init(_argc: isize, _argv: *const *const u8) {
}

pub unsafe fn cleanup() {
}

pub struct Args {
    iter: vec::IntoIter<OsString>,
    _dont_send_or_sync_me: PhantomData<*mut ()>,
}

/// Returns the command line arguments
pub fn args() -> Args {
<<<<<<< HEAD
    maybe_args().unwrap_or_else(|_| {
        Args {
            iter: Vec::new().into_iter(),
            _dont_send_or_sync_me: PhantomData
        }
    })
}

fn maybe_args() -> io::Result<Args> {
    unsafe {
        let (mut argc, mut argv_buf_size) = (0, 0);
        cvt_wasi(libc::__wasi_args_sizes_get(&mut argc, &mut argv_buf_size))?;

        let mut argc = vec![core::ptr::null_mut::<libc::c_char>(); argc];
        let mut argv_buf = vec![0; argv_buf_size];
        cvt_wasi(libc::__wasi_args_get(argc.as_mut_ptr(), argv_buf.as_mut_ptr()))?;

        let args = argc.into_iter()
            .map(|ptr| CStr::from_ptr(ptr).to_bytes().to_vec())
            .map(|bytes| OsString::from_vec(bytes))
            .collect::<Vec<_>>();
        Ok(Args {
            iter: args.into_iter(),
            _dont_send_or_sync_me: PhantomData,
        })
=======
    let buf = wasi::args_sizes_get().and_then(|args_sizes| {
        let mut buf = Vec::with_capacity(args_sizes.get_count());
        wasi::args_get(args_sizes, |arg| {
            let arg = OsString::from_vec(arg.to_vec());
            buf.push(arg);
        })?;
        Ok(buf)
    }).unwrap_or(vec![]);
    Args {
        iter: buf.into_iter(),
        _dont_send_or_sync_me: PhantomData
>>>>>>> 8cd2c99a
    }
}

impl Args {
    pub fn inner_debug(&self) -> &[OsString] {
        self.iter.as_slice()
    }
}

impl Iterator for Args {
    type Item = OsString;
    fn next(&mut self) -> Option<OsString> {
        self.iter.next()
    }
    fn size_hint(&self) -> (usize, Option<usize>) {
        self.iter.size_hint()
    }
}

impl ExactSizeIterator for Args {
    fn len(&self) -> usize {
        self.iter.len()
    }
}

impl DoubleEndedIterator for Args {
    fn next_back(&mut self) -> Option<OsString> {
        self.iter.next_back()
    }
}<|MERGE_RESOLUTION|>--- conflicted
+++ resolved
@@ -18,33 +18,6 @@
 
 /// Returns the command line arguments
 pub fn args() -> Args {
-<<<<<<< HEAD
-    maybe_args().unwrap_or_else(|_| {
-        Args {
-            iter: Vec::new().into_iter(),
-            _dont_send_or_sync_me: PhantomData
-        }
-    })
-}
-
-fn maybe_args() -> io::Result<Args> {
-    unsafe {
-        let (mut argc, mut argv_buf_size) = (0, 0);
-        cvt_wasi(libc::__wasi_args_sizes_get(&mut argc, &mut argv_buf_size))?;
-
-        let mut argc = vec![core::ptr::null_mut::<libc::c_char>(); argc];
-        let mut argv_buf = vec![0; argv_buf_size];
-        cvt_wasi(libc::__wasi_args_get(argc.as_mut_ptr(), argv_buf.as_mut_ptr()))?;
-
-        let args = argc.into_iter()
-            .map(|ptr| CStr::from_ptr(ptr).to_bytes().to_vec())
-            .map(|bytes| OsString::from_vec(bytes))
-            .collect::<Vec<_>>();
-        Ok(Args {
-            iter: args.into_iter(),
-            _dont_send_or_sync_me: PhantomData,
-        })
-=======
     let buf = wasi::args_sizes_get().and_then(|args_sizes| {
         let mut buf = Vec::with_capacity(args_sizes.get_count());
         wasi::args_get(args_sizes, |arg| {
@@ -56,7 +29,6 @@
     Args {
         iter: buf.into_iter(),
         _dont_send_or_sync_me: PhantomData
->>>>>>> 8cd2c99a
     }
 }
 
