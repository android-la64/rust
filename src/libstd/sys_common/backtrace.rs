/// Common code for printing the backtrace in the same way across the different
/// supported platforms.

use crate::env;
<<<<<<< HEAD
use crate::io;
use crate::io::prelude::*;
use crate::mem;
use crate::path::{self, Path};
use crate::ptr;
use crate::sync::atomic::{self, Ordering};
use crate::sys::mutex::Mutex;

use backtrace::{BytesOrWideString, Frame, Symbol};

pub const HEX_WIDTH: usize = 2 + 2 * mem::size_of::<usize>();
=======
use crate::fmt;
use crate::io;
use crate::borrow::Cow;
use crate::io::prelude::*;
use crate::path::{self, Path, PathBuf};
use crate::sys::mutex::Mutex;

use backtrace_rs::{BacktraceFmt, BytesOrWideString, PrintFmt};
>>>>>>> 8cd2c99a

/// Max number of frames to print.
const MAX_NB_FRAMES: usize = 100;

pub fn lock() -> impl Drop {
    struct Guard;
    static LOCK: Mutex = Mutex::new();

    impl Drop for Guard {
        fn drop(&mut self) {
            unsafe {
                LOCK.unlock();
            }
        }
    }

    unsafe {
        LOCK.lock();
        return Guard;
    }
}

/// Prints the current backtrace.
pub fn print(w: &mut dyn Write, format: PrintFmt) -> io::Result<()> {
    // There are issues currently linking libbacktrace into tests, and in
    // general during libstd's own unit tests we're not testing this path. In
    // test mode immediately return here to optimize away any references to the
    // libbacktrace symbols
    if cfg!(test) {
        return Ok(());
    }

    // Use a lock to prevent mixed output in multithreading context.
    // Some platforms also requires it, like `SymFromAddr` on Windows.
    unsafe {
        let _lock = lock();
        _print(w, format)
    }
}

<<<<<<< HEAD
fn _print(w: &mut dyn Write, format: PrintFormat) -> io::Result<()> {
    writeln!(w, "stack backtrace:")?;

    let mut printer = Printer::new(format, w);
    unsafe {
        backtrace::trace_unsynchronized(|frame| {
            let mut hit = false;
            backtrace::resolve_frame_unsynchronized(frame, |symbol| {
                hit = true;
                printer.output(frame, Some(symbol));
            });
            if !hit {
                printer.output(frame, None);
            }
            !printer.done
        });
    }
    if printer.skipped {
        writeln!(
            w,
            "note: Some details are omitted, \
             run with `RUST_BACKTRACE=full` for a verbose backtrace."
        )?;
    }
    Ok(())
}

=======
unsafe fn _print(w: &mut dyn Write, format: PrintFmt) -> io::Result<()> {
    struct DisplayBacktrace {
        format: PrintFmt,
    }
    impl fmt::Display for DisplayBacktrace {
        fn fmt(&self, fmt: &mut fmt::Formatter<'_>) -> fmt::Result {
            unsafe {
                _print_fmt(fmt, self.format)
            }
        }
    }
    write!(w, "{}", DisplayBacktrace { format })
}

unsafe fn _print_fmt(fmt: &mut fmt::Formatter<'_>, print_fmt: PrintFmt) -> fmt::Result {
    let cwd = env::current_dir().ok();
    let mut print_path = move |fmt: &mut fmt::Formatter<'_>, bows: BytesOrWideString<'_>| {
        output_filename(fmt, bows, print_fmt, cwd.as_ref())
    };
    let mut bt_fmt = BacktraceFmt::new(fmt, print_fmt, &mut print_path);
    bt_fmt.add_context()?;
    let mut idx = 0;
    let mut res = Ok(());
    backtrace_rs::trace_unsynchronized(|frame| {
        if print_fmt == PrintFmt::Short && idx > MAX_NB_FRAMES {
            return false;
        }

        let mut hit = false;
        let mut stop = false;
        backtrace_rs::resolve_frame_unsynchronized(frame, |symbol| {
            hit = true;
            if print_fmt == PrintFmt::Short {
                if let Some(sym) = symbol.name().and_then(|s| s.as_str()) {
                    if sym.contains("__rust_begin_short_backtrace") {
                        stop = true;
                        return;
                    }
                }
            }

            res = bt_fmt.frame().symbol(frame, symbol);
        });
        if stop {
            return false;
        }
        if !hit {
            res = bt_fmt.frame().print_raw(frame.ip(), None, None, None);
        }

        idx += 1;
        res.is_ok()
    });
    res?;
    bt_fmt.finish()?;
    if print_fmt == PrintFmt::Short {
        writeln!(
            fmt,
            "note: Some details are omitted, \
             run with `RUST_BACKTRACE=full` for a verbose backtrace."
        )?;
    }
    Ok(())
}

>>>>>>> 8cd2c99a
/// Fixed frame used to clean the backtrace with `RUST_BACKTRACE=1`.
#[inline(never)]
pub fn __rust_begin_short_backtrace<F, T>(f: F) -> T
where
    F: FnOnce() -> T,
    F: Send,
    T: Send,
{
    f()
}

// For now logging is turned off by default, and this function checks to see
// whether the magical environment variable is present to see if it's turned on.
pub fn log_enabled() -> Option<PrintFmt> {
    use crate::sync::atomic::{self, Ordering};

    // Setting environment variables for Fuchsia components isn't a standard
    // or easily supported workflow. For now, always display backtraces.
    if cfg!(target_os = "fuchsia") {
        return Some(PrintFmt::Full);
    }

    static ENABLED: atomic::AtomicIsize = atomic::AtomicIsize::new(0);
    match ENABLED.load(Ordering::SeqCst) {
        0 => {}
        1 => return None,
        2 => return Some(PrintFmt::Short),
        _ => return Some(PrintFmt::Full),
    }

    let val = env::var_os("RUST_BACKTRACE").and_then(|x| {
        if &x == "0" {
            None
        } else if &x == "full" {
            Some(PrintFmt::Full)
        } else {
            Some(PrintFmt::Short)
        }
    });
    ENABLED.store(
        match val {
            Some(v) => v as isize,
            None => 1,
        },
        Ordering::SeqCst,
    );
    val
}

<<<<<<< HEAD
struct Printer<'a, 'b> {
    format: PrintFormat,
    done: bool,
    skipped: bool,
    idx: usize,
    out: &'a mut (dyn Write + 'b),
}

impl<'a, 'b> Printer<'a, 'b> {
    fn new(format: PrintFormat, out: &'a mut (dyn Write + 'b)) -> Printer<'a, 'b> {
        Printer { format, done: false, skipped: false, idx: 0, out }
    }

    /// Prints the symbol of the backtrace frame.
    ///
    /// These output functions should now be used everywhere to ensure consistency.
    /// You may want to also use `output_fileline`.
    fn output(&mut self, frame: &Frame, symbol: Option<&Symbol>) {
        if self.idx > MAX_NB_FRAMES {
            self.done = true;
            self.skipped = true;
            return;
        }
        if self._output(frame, symbol).is_err() {
            self.done = true;
        }
        self.idx += 1;
    }

    fn _output(&mut self, frame: &Frame, symbol: Option<&Symbol>) -> io::Result<()> {
        if self.format == PrintFormat::Short {
            if let Some(sym) = symbol.and_then(|s| s.name()).and_then(|s| s.as_str()) {
                if sym.contains("__rust_begin_short_backtrace") {
                    self.skipped = true;
                    self.done = true;
                    return Ok(());
                }
            }

            // Remove the `17: 0x0 - <unknown>` line.
            if self.format == PrintFormat::Short && frame.ip() == ptr::null_mut() {
                self.skipped = true;
                return Ok(());
            }
        }

        match self.format {
            PrintFormat::Full => {
                write!(self.out, "  {:2}: {:2$?} - ", self.idx, frame.ip(), HEX_WIDTH)?
            }
            PrintFormat::Short => write!(self.out, "  {:2}: ", self.idx)?,
        }

        match symbol.and_then(|s| s.name()) {
            Some(symbol) => {
                match self.format {
                    PrintFormat::Full => write!(self.out, "{}", symbol)?,
                    // Strip the trailing hash if short mode.
                    PrintFormat::Short => write!(self.out, "{:#}", symbol)?,
=======
/// Prints the filename of the backtrace frame.
///
/// See also `output`.
pub fn output_filename(
    fmt: &mut fmt::Formatter<'_>,
    bows: BytesOrWideString<'_>,
    print_fmt: PrintFmt,
    cwd: Option<&PathBuf>,
) -> fmt::Result {
    let file: Cow<'_, Path> = match bows {
        #[cfg(unix)]
        BytesOrWideString::Bytes(bytes) => {
            use crate::os::unix::prelude::*;
            Path::new(crate::ffi::OsStr::from_bytes(bytes)).into()
        }
        #[cfg(not(unix))]
        BytesOrWideString::Bytes(bytes) => {
            Path::new(crate::str::from_utf8(bytes).unwrap_or("<unknown>")).into()
        }
        #[cfg(windows)]
        BytesOrWideString::Wide(wide) => {
            use crate::os::windows::prelude::*;
            Cow::Owned(crate::ffi::OsString::from_wide(wide).into())
        }
        #[cfg(not(windows))]
        BytesOrWideString::Wide(_wide) => {
            Path::new("<unknown>").into()
        }
    };
    if print_fmt == PrintFmt::Short && file.is_absolute() {
        if let Some(cwd) = cwd {
            if let Ok(stripped) = file.strip_prefix(&cwd) {
                if let Some(s) = stripped.to_str() {
                    return write!(fmt, ".{}{}", path::MAIN_SEPARATOR, s);
>>>>>>> 8cd2c99a
                }
            }
            None => self.out.write_all(b"<unknown>")?,
        }
<<<<<<< HEAD
        self.out.write_all(b"\n")?;
        if let Some(sym) = symbol {
            self.output_fileline(sym)?;
        }
        Ok(())
    }

    /// Prints the filename and line number of the backtrace frame.
    ///
    /// See also `output`.
    fn output_fileline(&mut self, symbol: &Symbol) -> io::Result<()> {
        #[cfg(windows)]
        let path_buf;
        let file = match symbol.filename_raw() {
            #[cfg(unix)]
            Some(BytesOrWideString::Bytes(bytes)) => {
                use crate::os::unix::prelude::*;
                Path::new(crate::ffi::OsStr::from_bytes(bytes))
            }
            #[cfg(not(unix))]
            Some(BytesOrWideString::Bytes(bytes)) => {
                Path::new(crate::str::from_utf8(bytes).unwrap_or("<unknown>"))
            }
            #[cfg(windows)]
            Some(BytesOrWideString::Wide(wide)) => {
                use crate::os::windows::prelude::*;
                path_buf = crate::ffi::OsString::from_wide(wide);
                Path::new(&path_buf)
            }
            #[cfg(not(windows))]
            Some(BytesOrWideString::Wide(_wide)) => {
                Path::new("<unknown>")
            }
            None => return Ok(()),
        };
        let line = match symbol.lineno() {
            Some(line) => line,
            None => return Ok(()),
        };
        // prior line: "  ##: {:2$} - func"
        self.out.write_all(b"")?;
        match self.format {
            PrintFormat::Full => write!(self.out, "           {:1$}", "", HEX_WIDTH)?,
            PrintFormat::Short => write!(self.out, "           ")?,
        }

        let mut already_printed = false;
        if self.format == PrintFormat::Short && file.is_absolute() {
            if let Ok(cwd) = env::current_dir() {
                if let Ok(stripped) = file.strip_prefix(&cwd) {
                    if let Some(s) = stripped.to_str() {
                        write!(self.out, "  at .{}{}:{}", path::MAIN_SEPARATOR, s, line)?;
                        already_printed = true;
                    }
                }
            }
        }
        if !already_printed {
            write!(self.out, "  at {}:{}", file.display(), line)?;
        }

        self.out.write_all(b"\n")
    }
=======
    }
    fmt::Display::fmt(&file.display(), fmt)
>>>>>>> 8cd2c99a
}<|MERGE_RESOLUTION|>--- conflicted
+++ resolved
@@ -2,19 +2,6 @@
 /// supported platforms.
 
 use crate::env;
-<<<<<<< HEAD
-use crate::io;
-use crate::io::prelude::*;
-use crate::mem;
-use crate::path::{self, Path};
-use crate::ptr;
-use crate::sync::atomic::{self, Ordering};
-use crate::sys::mutex::Mutex;
-
-use backtrace::{BytesOrWideString, Frame, Symbol};
-
-pub const HEX_WIDTH: usize = 2 + 2 * mem::size_of::<usize>();
-=======
 use crate::fmt;
 use crate::io;
 use crate::borrow::Cow;
@@ -23,7 +10,6 @@
 use crate::sys::mutex::Mutex;
 
 use backtrace_rs::{BacktraceFmt, BytesOrWideString, PrintFmt};
->>>>>>> 8cd2c99a
 
 /// Max number of frames to print.
 const MAX_NB_FRAMES: usize = 100;
@@ -64,35 +50,6 @@
     }
 }
 
-<<<<<<< HEAD
-fn _print(w: &mut dyn Write, format: PrintFormat) -> io::Result<()> {
-    writeln!(w, "stack backtrace:")?;
-
-    let mut printer = Printer::new(format, w);
-    unsafe {
-        backtrace::trace_unsynchronized(|frame| {
-            let mut hit = false;
-            backtrace::resolve_frame_unsynchronized(frame, |symbol| {
-                hit = true;
-                printer.output(frame, Some(symbol));
-            });
-            if !hit {
-                printer.output(frame, None);
-            }
-            !printer.done
-        });
-    }
-    if printer.skipped {
-        writeln!(
-            w,
-            "note: Some details are omitted, \
-             run with `RUST_BACKTRACE=full` for a verbose backtrace."
-        )?;
-    }
-    Ok(())
-}
-
-=======
 unsafe fn _print(w: &mut dyn Write, format: PrintFmt) -> io::Result<()> {
     struct DisplayBacktrace {
         format: PrintFmt,
@@ -158,7 +115,6 @@
     Ok(())
 }
 
->>>>>>> 8cd2c99a
 /// Fixed frame used to clean the backtrace with `RUST_BACKTRACE=1`.
 #[inline(never)]
 pub fn __rust_begin_short_backtrace<F, T>(f: F) -> T
@@ -208,67 +164,6 @@
     val
 }
 
-<<<<<<< HEAD
-struct Printer<'a, 'b> {
-    format: PrintFormat,
-    done: bool,
-    skipped: bool,
-    idx: usize,
-    out: &'a mut (dyn Write + 'b),
-}
-
-impl<'a, 'b> Printer<'a, 'b> {
-    fn new(format: PrintFormat, out: &'a mut (dyn Write + 'b)) -> Printer<'a, 'b> {
-        Printer { format, done: false, skipped: false, idx: 0, out }
-    }
-
-    /// Prints the symbol of the backtrace frame.
-    ///
-    /// These output functions should now be used everywhere to ensure consistency.
-    /// You may want to also use `output_fileline`.
-    fn output(&mut self, frame: &Frame, symbol: Option<&Symbol>) {
-        if self.idx > MAX_NB_FRAMES {
-            self.done = true;
-            self.skipped = true;
-            return;
-        }
-        if self._output(frame, symbol).is_err() {
-            self.done = true;
-        }
-        self.idx += 1;
-    }
-
-    fn _output(&mut self, frame: &Frame, symbol: Option<&Symbol>) -> io::Result<()> {
-        if self.format == PrintFormat::Short {
-            if let Some(sym) = symbol.and_then(|s| s.name()).and_then(|s| s.as_str()) {
-                if sym.contains("__rust_begin_short_backtrace") {
-                    self.skipped = true;
-                    self.done = true;
-                    return Ok(());
-                }
-            }
-
-            // Remove the `17: 0x0 - <unknown>` line.
-            if self.format == PrintFormat::Short && frame.ip() == ptr::null_mut() {
-                self.skipped = true;
-                return Ok(());
-            }
-        }
-
-        match self.format {
-            PrintFormat::Full => {
-                write!(self.out, "  {:2}: {:2$?} - ", self.idx, frame.ip(), HEX_WIDTH)?
-            }
-            PrintFormat::Short => write!(self.out, "  {:2}: ", self.idx)?,
-        }
-
-        match symbol.and_then(|s| s.name()) {
-            Some(symbol) => {
-                match self.format {
-                    PrintFormat::Full => write!(self.out, "{}", symbol)?,
-                    // Strip the trailing hash if short mode.
-                    PrintFormat::Short => write!(self.out, "{:#}", symbol)?,
-=======
 /// Prints the filename of the backtrace frame.
 ///
 /// See also `output`.
@@ -303,77 +198,9 @@
             if let Ok(stripped) = file.strip_prefix(&cwd) {
                 if let Some(s) = stripped.to_str() {
                     return write!(fmt, ".{}{}", path::MAIN_SEPARATOR, s);
->>>>>>> 8cd2c99a
                 }
             }
-            None => self.out.write_all(b"<unknown>")?,
-        }
-<<<<<<< HEAD
-        self.out.write_all(b"\n")?;
-        if let Some(sym) = symbol {
-            self.output_fileline(sym)?;
-        }
-        Ok(())
-    }
-
-    /// Prints the filename and line number of the backtrace frame.
-    ///
-    /// See also `output`.
-    fn output_fileline(&mut self, symbol: &Symbol) -> io::Result<()> {
-        #[cfg(windows)]
-        let path_buf;
-        let file = match symbol.filename_raw() {
-            #[cfg(unix)]
-            Some(BytesOrWideString::Bytes(bytes)) => {
-                use crate::os::unix::prelude::*;
-                Path::new(crate::ffi::OsStr::from_bytes(bytes))
-            }
-            #[cfg(not(unix))]
-            Some(BytesOrWideString::Bytes(bytes)) => {
-                Path::new(crate::str::from_utf8(bytes).unwrap_or("<unknown>"))
-            }
-            #[cfg(windows)]
-            Some(BytesOrWideString::Wide(wide)) => {
-                use crate::os::windows::prelude::*;
-                path_buf = crate::ffi::OsString::from_wide(wide);
-                Path::new(&path_buf)
-            }
-            #[cfg(not(windows))]
-            Some(BytesOrWideString::Wide(_wide)) => {
-                Path::new("<unknown>")
-            }
-            None => return Ok(()),
-        };
-        let line = match symbol.lineno() {
-            Some(line) => line,
-            None => return Ok(()),
-        };
-        // prior line: "  ##: {:2$} - func"
-        self.out.write_all(b"")?;
-        match self.format {
-            PrintFormat::Full => write!(self.out, "           {:1$}", "", HEX_WIDTH)?,
-            PrintFormat::Short => write!(self.out, "           ")?,
-        }
-
-        let mut already_printed = false;
-        if self.format == PrintFormat::Short && file.is_absolute() {
-            if let Ok(cwd) = env::current_dir() {
-                if let Ok(stripped) = file.strip_prefix(&cwd) {
-                    if let Some(s) = stripped.to_str() {
-                        write!(self.out, "  at .{}{}:{}", path::MAIN_SEPARATOR, s, line)?;
-                        already_printed = true;
-                    }
-                }
-            }
-        }
-        if !already_printed {
-            write!(self.out, "  at {}:{}", file.display(), line)?;
-        }
-
-        self.out.write_all(b"\n")
-    }
-=======
+        }
     }
     fmt::Display::fmt(&file.display(), fmt)
->>>>>>> 8cd2c99a
 }