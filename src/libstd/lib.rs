--- conflicted
+++ resolved
@@ -228,10 +228,6 @@
 // std is implemented with unstable features, many of which are internal
 // compiler details that will never be stable
 // NB: the following list is sorted to minimize merge conflicts.
-<<<<<<< HEAD
-#![cfg_attr(not(bootstrap), feature(__rust_unstable_column))]
-=======
->>>>>>> 8cd2c99a
 #![feature(alloc_error_handler)]
 #![feature(alloc_layout_extra)]
 #![feature(allocator_api)]
@@ -242,11 +238,7 @@
 #![feature(array_error_internals)]
 #![feature(asm)]
 #![feature(associated_type_bounds)]
-<<<<<<< HEAD
-#![feature(bind_by_move_pattern_guards)]
-=======
 #![cfg_attr(bootstrap, feature(bind_by_move_pattern_guards))]
->>>>>>> 8cd2c99a
 #![feature(box_syntax)]
 #![feature(c_variadic)]
 #![feature(cfg_target_has_atomic)]
@@ -521,11 +513,7 @@
 
 // Re-export macros defined in libcore.
 #[stable(feature = "rust1", since = "1.0.0")]
-<<<<<<< HEAD
-#[allow(deprecated_in_future)]
-=======
 #[allow(deprecated, deprecated_in_future)]
->>>>>>> 8cd2c99a
 pub use core::{
     // Stable
     assert_eq,
@@ -543,10 +531,6 @@
 };
 
 // Re-export built-in macros defined through libcore.
-<<<<<<< HEAD
-#[cfg(not(bootstrap))]
-=======
->>>>>>> 8cd2c99a
 #[stable(feature = "builtin_macro_prelude", since = "1.38.0")]
 pub use core::{
     // Stable
@@ -566,10 +550,6 @@
     option_env,
     stringify,
     // Unstable
-<<<<<<< HEAD
-    __rust_unstable_column,
-=======
->>>>>>> 8cd2c99a
     asm,
     concat_idents,
     format_args_nl,
