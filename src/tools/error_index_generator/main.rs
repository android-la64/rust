--- conflicted
+++ resolved
@@ -1,8 +1,5 @@
 #![feature(rustc_private)]
-<<<<<<< HEAD
-=======
 #![deny(warnings)]
->>>>>>> 8cd2c99a
 
 extern crate env_logger;
 extern crate syntax;
@@ -17,12 +14,6 @@
 use std::cell::RefCell;
 
 use syntax::edition::DEFAULT_EDITION;
-<<<<<<< HEAD
-use syntax::diagnostics::metadata::{get_metadata_dir, ErrorMetadataMap, ErrorMetadata};
-
-use rustdoc::html::markdown::{Markdown, IdMap, ErrorCodes, Playground};
-use rustc_serialize::json;
-=======
 
 use rustdoc::html::markdown::{Markdown, IdMap, ErrorCodes, Playground};
 
@@ -32,7 +23,6 @@
 
 /// Mapping from error codes to metadata that can be (de)serialized.
 pub type ErrorMetadataMap = BTreeMap<String, ErrorMetadata>;
->>>>>>> 8cd2c99a
 
 enum OutputFormat {
     HTML(HTMLFormatter),
