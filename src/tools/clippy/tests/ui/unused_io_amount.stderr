error: handle written amount returned or use `Write::write_all` instead
  --> $DIR/unused_io_amount.rs:7:5
   |
<<<<<<< HEAD
LL |     r#try!(s.write(b"test"));
   |     ^^^^^^^^^^^^^^^^^^^^^^^^^
=======
LL |     s.write(b"test")?;
   |     ^^^^^^^^^^^^^^^^^
>>>>>>> 8cd2c99a
   |
   = note: `-D clippy::unused-io-amount` implied by `-D warnings`

error: handle read amount returned or use `Read::read_exact` instead
  --> $DIR/unused_io_amount.rs:9:5
   |
<<<<<<< HEAD
LL |     r#try!(s.read(&mut buf));
   |     ^^^^^^^^^^^^^^^^^^^^^^^^^
   |
   = note: this error originates in a macro outside of the current crate (in Nightly builds, run with -Z external-macro-backtrace for more info)

error: handle written amount returned or use `Write::write_all` instead
  --> $DIR/unused_io_amount.rs:14:5
   |
LL |     s.write(b"test")?;
   |     ^^^^^^^^^^^^^^^^^

error: handle read amount returned or use `Read::read_exact` instead
  --> $DIR/unused_io_amount.rs:16:5
   |
=======
>>>>>>> 8cd2c99a
LL |     s.read(&mut buf)?;
   |     ^^^^^^^^^^^^^^^^^

error: handle written amount returned or use `Write::write_all` instead
  --> $DIR/unused_io_amount.rs:14:5
   |
LL |     s.write(b"test").unwrap();
   |     ^^^^^^^^^^^^^^^^^^^^^^^^^

error: handle read amount returned or use `Read::read_exact` instead
  --> $DIR/unused_io_amount.rs:16:5
   |
LL |     s.read(&mut buf).unwrap();
   |     ^^^^^^^^^^^^^^^^^^^^^^^^^

error: aborting due to 4 previous errors
<|MERGE_RESOLUTION|>--- conflicted
+++ resolved
@@ -1,36 +1,14 @@
 error: handle written amount returned or use `Write::write_all` instead
   --> $DIR/unused_io_amount.rs:7:5
    |
-<<<<<<< HEAD
-LL |     r#try!(s.write(b"test"));
-   |     ^^^^^^^^^^^^^^^^^^^^^^^^^
-=======
 LL |     s.write(b"test")?;
    |     ^^^^^^^^^^^^^^^^^
->>>>>>> 8cd2c99a
    |
    = note: `-D clippy::unused-io-amount` implied by `-D warnings`
 
 error: handle read amount returned or use `Read::read_exact` instead
   --> $DIR/unused_io_amount.rs:9:5
    |
-<<<<<<< HEAD
-LL |     r#try!(s.read(&mut buf));
-   |     ^^^^^^^^^^^^^^^^^^^^^^^^^
-   |
-   = note: this error originates in a macro outside of the current crate (in Nightly builds, run with -Z external-macro-backtrace for more info)
-
-error: handle written amount returned or use `Write::write_all` instead
-  --> $DIR/unused_io_amount.rs:14:5
-   |
-LL |     s.write(b"test")?;
-   |     ^^^^^^^^^^^^^^^^^
-
-error: handle read amount returned or use `Read::read_exact` instead
-  --> $DIR/unused_io_amount.rs:16:5
-   |
-=======
->>>>>>> 8cd2c99a
 LL |     s.read(&mut buf)?;
    |     ^^^^^^^^^^^^^^^^^
 
