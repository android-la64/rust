--- conflicted
+++ resolved
@@ -45,11 +45,7 @@
    |     ^^^^^^^^^^^^^^^^ help: try this: `Weak::<bool>::clone(&arc_weak)`
 
 error: using '.clone()' on a ref-counted pointer
-<<<<<<< HEAD
-  --> $DIR/unnecessary_clone.rs:47:33
-=======
   --> $DIR/unnecessary_clone.rs:52:33
->>>>>>> 8cd2c99a
    |
 LL |     let _: Arc<dyn SomeTrait> = x.clone();
    |                                 ^^^^^^^^^ help: try this: `Arc::<SomeImpl>::clone(&x)`
