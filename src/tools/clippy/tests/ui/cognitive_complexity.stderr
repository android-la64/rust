error: the function has a cognitive complexity of (28/25)
  --> $DIR/cognitive_complexity.rs:6:1
   |
LL | / fn main() {
LL | |     if true {
LL | |         println!("a");
LL | |     }
...  |
LL | |     }
LL | | }
   | |_^
   |
   = note: `-D clippy::cognitive-complexity` implied by `-D warnings`
   = help: you could split it up into multiple smaller functions

error: the function has a cognitive complexity of (7/1)
  --> $DIR/cognitive_complexity.rs:91:1
   |
LL | / fn kaboom() {
LL | |     let n = 0;
LL | |     'a: for i in 0..20 {
LL | |         'b: for j in i..20 {
...  |
LL | |     }
LL | | }
   | |_^
   |
   = help: you could split it up into multiple smaller functions

error: the function has a cognitive complexity of (2/1)
  --> $DIR/cognitive_complexity.rs:149:1
   |
LL | / fn baa() {
LL | |     let x = || match 99 {
LL | |         0 => 0,
LL | |         1 => 1,
...  |
LL | |     }
LL | | }
   | |_^
   |
   = help: you could split it up into multiple smaller functions

error: the function has a cognitive complexity of (2/1)
  --> $DIR/cognitive_complexity.rs:150:13
   |
LL |       let x = || match 99 {
   |  _____________^
LL | |         0 => 0,
LL | |         1 => 1,
LL | |         2 => 2,
...  |
LL | |         _ => 42,
LL | |     };
   | |_____^
   |
   = help: you could split it up into multiple smaller functions

error: the function has a cognitive complexity of (2/1)
  --> $DIR/cognitive_complexity.rs:167:1
   |
LL | / fn bar() {
LL | |     match 99 {
LL | |         0 => println!("hi"),
LL | |         _ => println!("bye"),
LL | |     }
LL | | }
   | |_^
   |
   = help: you could split it up into multiple smaller functions

error: the function has a cognitive complexity of (2/1)
  --> $DIR/cognitive_complexity.rs:186:1
   |
LL | / fn barr() {
LL | |     match 99 {
LL | |         0 => println!("hi"),
LL | |         1 => println!("bla"),
...  |
LL | |     }
LL | | }
   | |_^
   |
   = help: you could split it up into multiple smaller functions

error: the function has a cognitive complexity of (3/1)
  --> $DIR/cognitive_complexity.rs:196:1
   |
LL | / fn barr2() {
LL | |     match 99 {
LL | |         0 => println!("hi"),
LL | |         1 => println!("bla"),
...  |
LL | |     }
LL | | }
   | |_^
   |
   = help: you could split it up into multiple smaller functions

error: the function has a cognitive complexity of (2/1)
  --> $DIR/cognitive_complexity.rs:212:1
   |
LL | / fn barrr() {
LL | |     match 99 {
LL | |         0 => println!("hi"),
LL | |         1 => panic!("bla"),
...  |
LL | |     }
LL | | }
   | |_^
   |
   = help: you could split it up into multiple smaller functions

error: the function has a cognitive complexity of (3/1)
  --> $DIR/cognitive_complexity.rs:222:1
   |
LL | / fn barrr2() {
LL | |     match 99 {
LL | |         0 => println!("hi"),
LL | |         1 => panic!("bla"),
...  |
LL | |     }
LL | | }
   | |_^
   |
   = help: you could split it up into multiple smaller functions

error: the function has a cognitive complexity of (2/1)
  --> $DIR/cognitive_complexity.rs:238:1
   |
LL | / fn barrrr() {
LL | |     match 99 {
LL | |         0 => println!("hi"),
LL | |         1 => println!("bla"),
...  |
LL | |     }
LL | | }
   | |_^
   |
   = help: you could split it up into multiple smaller functions

error: the function has a cognitive complexity of (3/1)
  --> $DIR/cognitive_complexity.rs:248:1
   |
LL | / fn barrrr2() {
LL | |     match 99 {
LL | |         0 => println!("hi"),
LL | |         1 => println!("bla"),
...  |
LL | |     }
LL | | }
   | |_^
   |
   = help: you could split it up into multiple smaller functions

error: the function has a cognitive complexity of (2/1)
  --> $DIR/cognitive_complexity.rs:264:1
   |
LL | / fn cake() {
LL | |     if 4 == 5 {
LL | |         println!("yea");
LL | |     } else {
...  |
LL | |     println!("whee");
LL | | }
   | |_^
   |
   = help: you could split it up into multiple smaller functions

error: the function has a cognitive complexity of (4/1)
  --> $DIR/cognitive_complexity.rs:274:1
   |
LL | / pub fn read_file(input_path: &str) -> String {
LL | |     use std::fs::File;
LL | |     use std::io::{Read, Write};
LL | |     use std::path::Path;
...  |
LL | |     }
LL | | }
   | |_^
   |
   = help: you could split it up into multiple smaller functions

error: the function has a cognitive complexity of (2/1)
  --> $DIR/cognitive_complexity.rs:305:1
   |
LL | / fn void(void: Void) {
LL | |     if true {
LL | |         match void {}
LL | |     }
LL | | }
   | |_^
   |
   = help: you could split it up into multiple smaller functions

<<<<<<< HEAD
error: the function has a cognitive complexity of 1
  --> $DIR/cognitive_complexity.rs:316:1
   |
LL | / fn try_() -> Result<i32, &'static str> {
LL | |     match 5 {
LL | |         5 => Ok(5),
LL | |         _ => return Err("bla"),
LL | |     }
LL | | }
   | |_^
   |
   = help: you could split it up into multiple smaller functions

error: the function has a cognitive complexity of 1
  --> $DIR/cognitive_complexity.rs:324:1
   |
LL | / fn try_again() -> Result<i32, &'static str> {
LL | |     let _ = r#try!(Ok(42));
LL | |     let _ = r#try!(Ok(43));
LL | |     let _ = r#try!(Ok(44));
...  |
LL | |     }
LL | | }
   | |_^
   |
   = help: you could split it up into multiple smaller functions

error: the function has a cognitive complexity of 1
  --> $DIR/cognitive_complexity.rs:340:1
   |
LL | / fn early() -> Result<i32, &'static str> {
LL | |     return Ok(5);
LL | |     return Ok(5);
LL | |     return Ok(5);
...  |
LL | |     return Ok(5);
LL | | }
   | |_^
   |
   = help: you could split it up into multiple smaller functions

error: the function has a cognitive complexity of 8
  --> $DIR/cognitive_complexity.rs:354:1
=======
error: the function has a cognitive complexity of (8/1)
  --> $DIR/cognitive_complexity.rs:356:1
>>>>>>> 8cd2c99a
   |
LL | / fn early_ret() -> i32 {
LL | |     let a = if true { 42 } else { return 0; };
LL | |     let a = if a < 99 { 42 } else { return 0; };
LL | |     let a = if a < 99 { 42 } else { return 0; };
...  |
LL | |     }
LL | | }
   | |_^
   |
   = help: you could split it up into multiple smaller functions

error: aborting due to 15 previous errors
<|MERGE_RESOLUTION|>--- conflicted
+++ resolved
@@ -193,54 +193,8 @@
    |
    = help: you could split it up into multiple smaller functions
 
-<<<<<<< HEAD
-error: the function has a cognitive complexity of 1
-  --> $DIR/cognitive_complexity.rs:316:1
-   |
-LL | / fn try_() -> Result<i32, &'static str> {
-LL | |     match 5 {
-LL | |         5 => Ok(5),
-LL | |         _ => return Err("bla"),
-LL | |     }
-LL | | }
-   | |_^
-   |
-   = help: you could split it up into multiple smaller functions
-
-error: the function has a cognitive complexity of 1
-  --> $DIR/cognitive_complexity.rs:324:1
-   |
-LL | / fn try_again() -> Result<i32, &'static str> {
-LL | |     let _ = r#try!(Ok(42));
-LL | |     let _ = r#try!(Ok(43));
-LL | |     let _ = r#try!(Ok(44));
-...  |
-LL | |     }
-LL | | }
-   | |_^
-   |
-   = help: you could split it up into multiple smaller functions
-
-error: the function has a cognitive complexity of 1
-  --> $DIR/cognitive_complexity.rs:340:1
-   |
-LL | / fn early() -> Result<i32, &'static str> {
-LL | |     return Ok(5);
-LL | |     return Ok(5);
-LL | |     return Ok(5);
-...  |
-LL | |     return Ok(5);
-LL | | }
-   | |_^
-   |
-   = help: you could split it up into multiple smaller functions
-
-error: the function has a cognitive complexity of 8
-  --> $DIR/cognitive_complexity.rs:354:1
-=======
 error: the function has a cognitive complexity of (8/1)
   --> $DIR/cognitive_complexity.rs:356:1
->>>>>>> 8cd2c99a
    |
 LL | / fn early_ret() -> i32 {
 LL | |     let a = if true { 42 } else { return 0; };
