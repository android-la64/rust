error: defining a method called `add` on this type; consider implementing the `std::ops::Add` trait or choosing a less ambiguous name
  --> $DIR/methods.rs:36:5
   |
LL | /     pub fn add(self, other: T) -> T {
LL | |         self
LL | |     }
   | |_____^
   |
   = note: `-D clippy::should-implement-trait` implied by `-D warnings`

<<<<<<< HEAD
=======
error: methods called `new` usually return `Self`
  --> $DIR/methods.rs:152:5
   |
LL | /     fn new() -> i32 {
LL | |         0
LL | |     }
   | |_____^
   |
   = note: `-D clippy::new-ret-no-self` implied by `-D warnings`

>>>>>>> 8cd2c99a
error: called `map(f).unwrap_or(a)` on an Option value. This can be done more directly by calling `map_or(a, f)` instead
  --> $DIR/methods.rs:174:13
   |
LL |       let _ = opt.map(|x| x + 1)
   |  _____________^
LL | |                 // Should lint even though this call is on a separate line.
LL | |                .unwrap_or(0);
   | |____________________________^
   |
   = note: `-D clippy::option-map-unwrap-or` implied by `-D warnings`
   = note: replace `map(|x| x + 1).unwrap_or(0)` with `map_or(0, |x| x + 1)`

error: called `map(f).unwrap_or(a)` on an Option value. This can be done more directly by calling `map_or(a, f)` instead
  --> $DIR/methods.rs:178:13
   |
LL |       let _ = opt.map(|x| {
   |  _____________^
LL | |                         x + 1
LL | |                     }
LL | |               ).unwrap_or(0);
   | |____________________________^

error: called `map(f).unwrap_or(a)` on an Option value. This can be done more directly by calling `map_or(a, f)` instead
  --> $DIR/methods.rs:182:13
   |
LL |       let _ = opt.map(|x| x + 1)
   |  _____________^
LL | |                .unwrap_or({
LL | |                     0
LL | |                 });
   | |__________________^

error: called `map(f).unwrap_or(None)` on an Option value. This can be done more directly by calling `and_then(f)` instead
  --> $DIR/methods.rs:187:13
   |
LL |     let _ = opt.map(|x| Some(x + 1)).unwrap_or(None);
   |             ^^^^^^^^^^^^^^^^^^^^^^^^^^^^^^^^^^^^^^^^
   |
   = note: replace `map(|x| Some(x + 1)).unwrap_or(None)` with `and_then(|x| Some(x + 1))`

error: called `map(f).unwrap_or(None)` on an Option value. This can be done more directly by calling `and_then(f)` instead
  --> $DIR/methods.rs:189:13
   |
LL |       let _ = opt.map(|x| {
   |  _____________^
LL | |         Some(x + 1)
LL | |     }
LL | |     ).unwrap_or(None);
   | |_____________________^

error: called `map(f).unwrap_or(None)` on an Option value. This can be done more directly by calling `and_then(f)` instead
  --> $DIR/methods.rs:193:13
   |
LL |       let _ = opt
   |  _____________^
LL | |         .map(|x| Some(x + 1))
LL | |         .unwrap_or(None);
   | |________________________^
   |
   = note: replace `map(|x| Some(x + 1)).unwrap_or(None)` with `and_then(|x| Some(x + 1))`

error: called `map(f).unwrap_or(a)` on an Option value. This can be done more directly by calling `map_or(a, f)` instead
  --> $DIR/methods.rs:204:13
   |
LL |     let _ = Some("prefix").map(|p| format!("{}.", p)).unwrap_or(id);
   |             ^^^^^^^^^^^^^^^^^^^^^^^^^^^^^^^^^^^^^^^^^^^^^^^^^^^^^^^
   |
   = note: replace `map(|p| format!("{}.", p)).unwrap_or(id)` with `map_or(id, |p| format!("{}.", p))`

error: called `map(f).unwrap_or_else(g)` on an Option value. This can be done more directly by calling `map_or_else(g, f)` instead
  --> $DIR/methods.rs:208:13
   |
LL |       let _ = opt.map(|x| x + 1)
   |  _____________^
LL | |                 // Should lint even though this call is on a separate line.
LL | |                .unwrap_or_else(|| 0);
   | |____________________________________^
   |
   = note: `-D clippy::option-map-unwrap-or-else` implied by `-D warnings`
   = note: replace `map(|x| x + 1).unwrap_or_else(|| 0)` with `map_or_else(|| 0, |x| x + 1)`

error: called `map(f).unwrap_or_else(g)` on an Option value. This can be done more directly by calling `map_or_else(g, f)` instead
  --> $DIR/methods.rs:212:13
   |
LL |       let _ = opt.map(|x| {
   |  _____________^
LL | |                         x + 1
LL | |                     }
LL | |               ).unwrap_or_else(|| 0);
   | |____________________________________^

error: called `map(f).unwrap_or_else(g)` on an Option value. This can be done more directly by calling `map_or_else(g, f)` instead
  --> $DIR/methods.rs:216:13
   |
LL |       let _ = opt.map(|x| x + 1)
   |  _____________^
LL | |                .unwrap_or_else(||
LL | |                     0
LL | |                 );
   | |_________________^

error: called `filter(p).next()` on an `Iterator`. This is more succinctly expressed by calling `.find(p)` instead.
<<<<<<< HEAD
  --> $DIR/methods.rs:230:13
=======
  --> $DIR/methods.rs:246:13
>>>>>>> 8cd2c99a
   |
LL |     let _ = v.iter().filter(|&x| *x < 0).next();
   |             ^^^^^^^^^^^^^^^^^^^^^^^^^^^^^^^^^^^
   |
   = note: `-D clippy::filter-next` implied by `-D warnings`
   = note: replace `filter(|&x| *x < 0).next()` with `find(|&x| *x < 0)`

error: called `filter(p).next()` on an `Iterator`. This is more succinctly expressed by calling `.find(p)` instead.
<<<<<<< HEAD
  --> $DIR/methods.rs:233:13
=======
  --> $DIR/methods.rs:249:13
>>>>>>> 8cd2c99a
   |
LL |       let _ = v.iter().filter(|&x| {
   |  _____________^
LL | |                                 *x < 0
LL | |                             }
LL | |                    ).next();
   | |___________________________^

error: called `is_some()` after searching an `Iterator` with find. This is more succinctly expressed by calling `any()`.
<<<<<<< HEAD
  --> $DIR/methods.rs:249:13
=======
  --> $DIR/methods.rs:266:22
>>>>>>> 8cd2c99a
   |
LL |     let _ = v.iter().find(|&x| *x < 0).is_some();
   |                      ^^^^^^^^^^^^^^^^^^^^^^^^^^^ help: try this: `any(|x| *x < 0)`
   |
   = note: `-D clippy::search-is-some` implied by `-D warnings`
<<<<<<< HEAD
   = note: replace `find(|&x| *x < 0).is_some()` with `any(|x| *x < 0)`

error: called `is_some()` after searching an `Iterator` with find. This is more succinctly expressed by calling `any()`.
  --> $DIR/methods.rs:252:13
=======

error: called `is_some()` after searching an `Iterator` with find. This is more succinctly expressed by calling `any()`.
  --> $DIR/methods.rs:267:20
   |
LL |     let _ = (0..1).find(|x| **y == *x).is_some(); // one dereference less
   |                    ^^^^^^^^^^^^^^^^^^^^^^^^^^^^^ help: try this: `any(|x| **y == x)`

error: called `is_some()` after searching an `Iterator` with find. This is more succinctly expressed by calling `any()`.
  --> $DIR/methods.rs:268:20
   |
LL |     let _ = (0..1).find(|x| *x == 0).is_some();
   |                    ^^^^^^^^^^^^^^^^^^^^^^^^^^^ help: try this: `any(|x| x == 0)`

error: called `is_some()` after searching an `Iterator` with find. This is more succinctly expressed by calling `any()`.
  --> $DIR/methods.rs:269:22
   |
LL |     let _ = v.iter().find(|x| **x == 0).is_some();
   |                      ^^^^^^^^^^^^^^^^^^^^^^^^^^^^ help: try this: `any(|x| *x == 0)`

error: called `is_some()` after searching an `Iterator` with find. This is more succinctly expressed by calling `any()`.
  --> $DIR/methods.rs:272:13
>>>>>>> 8cd2c99a
   |
LL |       let _ = v.iter().find(|&x| {
   |  _____________^
LL | |                               *x < 0
LL | |                           }
LL | |                    ).is_some();
   | |______________________________^

error: called `is_some()` after searching an `Iterator` with position. This is more succinctly expressed by calling `any()`.
<<<<<<< HEAD
  --> $DIR/methods.rs:258:13
=======
  --> $DIR/methods.rs:278:22
>>>>>>> 8cd2c99a
   |
LL |     let _ = v.iter().position(|&x| x < 0).is_some();
   |                      ^^^^^^^^^^^^^^^^^^^^^^^^^^^^^^ help: try this: `any(|&x| x < 0)`

error: called `is_some()` after searching an `Iterator` with position. This is more succinctly expressed by calling `any()`.
<<<<<<< HEAD
  --> $DIR/methods.rs:261:13
=======
  --> $DIR/methods.rs:281:13
>>>>>>> 8cd2c99a
   |
LL |       let _ = v.iter().position(|&x| {
   |  _____________^
LL | |                                   x < 0
LL | |                               }
LL | |                    ).is_some();
   | |______________________________^

error: called `is_some()` after searching an `Iterator` with rposition. This is more succinctly expressed by calling `any()`.
<<<<<<< HEAD
  --> $DIR/methods.rs:267:13
=======
  --> $DIR/methods.rs:287:22
>>>>>>> 8cd2c99a
   |
LL |     let _ = v.iter().rposition(|&x| x < 0).is_some();
   |                      ^^^^^^^^^^^^^^^^^^^^^^^^^^^^^^^ help: try this: `any(|&x| x < 0)`

error: called `is_some()` after searching an `Iterator` with rposition. This is more succinctly expressed by calling `any()`.
<<<<<<< HEAD
  --> $DIR/methods.rs:270:13
=======
  --> $DIR/methods.rs:290:13
>>>>>>> 8cd2c99a
   |
LL |       let _ = v.iter().rposition(|&x| {
   |  _____________^
LL | |                                    x < 0
LL | |                                }
LL | |                    ).is_some();
   | |______________________________^

error: used unwrap() on an Option value. If you don't want to handle the None case gracefully, consider using expect() to provide a better panic message
<<<<<<< HEAD
  --> $DIR/methods.rs:285:13
=======
  --> $DIR/methods.rs:305:13
>>>>>>> 8cd2c99a
   |
LL |     let _ = opt.unwrap();
   |             ^^^^^^^^^^^^
   |
   = note: `-D clippy::option-unwrap-used` implied by `-D warnings`

<<<<<<< HEAD
error: aborting due to 20 previous errors
=======
error: aborting due to 24 previous errors
>>>>>>> 8cd2c99a
<|MERGE_RESOLUTION|>--- conflicted
+++ resolved
@@ -8,8 +8,6 @@
    |
    = note: `-D clippy::should-implement-trait` implied by `-D warnings`
 
-<<<<<<< HEAD
-=======
 error: methods called `new` usually return `Self`
   --> $DIR/methods.rs:152:5
    |
@@ -20,7 +18,6 @@
    |
    = note: `-D clippy::new-ret-no-self` implied by `-D warnings`
 
->>>>>>> 8cd2c99a
 error: called `map(f).unwrap_or(a)` on an Option value. This can be done more directly by calling `map_or(a, f)` instead
   --> $DIR/methods.rs:174:13
    |
@@ -123,11 +120,7 @@
    | |_________________^
 
 error: called `filter(p).next()` on an `Iterator`. This is more succinctly expressed by calling `.find(p)` instead.
-<<<<<<< HEAD
-  --> $DIR/methods.rs:230:13
-=======
   --> $DIR/methods.rs:246:13
->>>>>>> 8cd2c99a
    |
 LL |     let _ = v.iter().filter(|&x| *x < 0).next();
    |             ^^^^^^^^^^^^^^^^^^^^^^^^^^^^^^^^^^^
@@ -136,11 +129,7 @@
    = note: replace `filter(|&x| *x < 0).next()` with `find(|&x| *x < 0)`
 
 error: called `filter(p).next()` on an `Iterator`. This is more succinctly expressed by calling `.find(p)` instead.
-<<<<<<< HEAD
-  --> $DIR/methods.rs:233:13
-=======
   --> $DIR/methods.rs:249:13
->>>>>>> 8cd2c99a
    |
 LL |       let _ = v.iter().filter(|&x| {
    |  _____________^
@@ -150,22 +139,12 @@
    | |___________________________^
 
 error: called `is_some()` after searching an `Iterator` with find. This is more succinctly expressed by calling `any()`.
-<<<<<<< HEAD
-  --> $DIR/methods.rs:249:13
-=======
   --> $DIR/methods.rs:266:22
->>>>>>> 8cd2c99a
    |
 LL |     let _ = v.iter().find(|&x| *x < 0).is_some();
    |                      ^^^^^^^^^^^^^^^^^^^^^^^^^^^ help: try this: `any(|x| *x < 0)`
    |
    = note: `-D clippy::search-is-some` implied by `-D warnings`
-<<<<<<< HEAD
-   = note: replace `find(|&x| *x < 0).is_some()` with `any(|x| *x < 0)`
-
-error: called `is_some()` after searching an `Iterator` with find. This is more succinctly expressed by calling `any()`.
-  --> $DIR/methods.rs:252:13
-=======
 
 error: called `is_some()` after searching an `Iterator` with find. This is more succinctly expressed by calling `any()`.
   --> $DIR/methods.rs:267:20
@@ -187,7 +166,6 @@
 
 error: called `is_some()` after searching an `Iterator` with find. This is more succinctly expressed by calling `any()`.
   --> $DIR/methods.rs:272:13
->>>>>>> 8cd2c99a
    |
 LL |       let _ = v.iter().find(|&x| {
    |  _____________^
@@ -197,21 +175,13 @@
    | |______________________________^
 
 error: called `is_some()` after searching an `Iterator` with position. This is more succinctly expressed by calling `any()`.
-<<<<<<< HEAD
-  --> $DIR/methods.rs:258:13
-=======
   --> $DIR/methods.rs:278:22
->>>>>>> 8cd2c99a
    |
 LL |     let _ = v.iter().position(|&x| x < 0).is_some();
    |                      ^^^^^^^^^^^^^^^^^^^^^^^^^^^^^^ help: try this: `any(|&x| x < 0)`
 
 error: called `is_some()` after searching an `Iterator` with position. This is more succinctly expressed by calling `any()`.
-<<<<<<< HEAD
-  --> $DIR/methods.rs:261:13
-=======
   --> $DIR/methods.rs:281:13
->>>>>>> 8cd2c99a
    |
 LL |       let _ = v.iter().position(|&x| {
    |  _____________^
@@ -221,21 +191,13 @@
    | |______________________________^
 
 error: called `is_some()` after searching an `Iterator` with rposition. This is more succinctly expressed by calling `any()`.
-<<<<<<< HEAD
-  --> $DIR/methods.rs:267:13
-=======
   --> $DIR/methods.rs:287:22
->>>>>>> 8cd2c99a
    |
 LL |     let _ = v.iter().rposition(|&x| x < 0).is_some();
    |                      ^^^^^^^^^^^^^^^^^^^^^^^^^^^^^^^ help: try this: `any(|&x| x < 0)`
 
 error: called `is_some()` after searching an `Iterator` with rposition. This is more succinctly expressed by calling `any()`.
-<<<<<<< HEAD
-  --> $DIR/methods.rs:270:13
-=======
   --> $DIR/methods.rs:290:13
->>>>>>> 8cd2c99a
    |
 LL |       let _ = v.iter().rposition(|&x| {
    |  _____________^
@@ -245,19 +207,11 @@
    | |______________________________^
 
 error: used unwrap() on an Option value. If you don't want to handle the None case gracefully, consider using expect() to provide a better panic message
-<<<<<<< HEAD
-  --> $DIR/methods.rs:285:13
-=======
   --> $DIR/methods.rs:305:13
->>>>>>> 8cd2c99a
    |
 LL |     let _ = opt.unwrap();
    |             ^^^^^^^^^^^^
    |
    = note: `-D clippy::option-unwrap-used` implied by `-D warnings`
 
-<<<<<<< HEAD
-error: aborting due to 20 previous errors
-=======
 error: aborting due to 24 previous errors
->>>>>>> 8cd2c99a
