--- conflicted
+++ resolved
@@ -1,9 +1,5 @@
 error: lint `clippy::cyclomatic_complexity` has been renamed to `clippy::cognitive_complexity`
-<<<<<<< HEAD
-  --> $DIR/rename.rs:9:9
-=======
   --> $DIR/rename.rs:11:9
->>>>>>> 8cd2c99a
    |
 LL | #![warn(clippy::cyclomatic_complexity)]
    |         ^^^^^^^^^^^^^^^^^^^^^^^^^^^^^ help: use the new name: `clippy::cognitive_complexity`
@@ -11,41 +7,25 @@
    = note: `-D renamed-and-removed-lints` implied by `-D warnings`
 
 error: lint `clippy::stutter` has been renamed to `clippy::module_name_repetitions`
-<<<<<<< HEAD
-  --> $DIR/rename.rs:11:8
-=======
   --> $DIR/rename.rs:13:8
->>>>>>> 8cd2c99a
    |
 LL | #[warn(clippy::stutter)]
    |        ^^^^^^^^^^^^^^^ help: use the new name: `clippy::module_name_repetitions`
 
 error: lint `clippy::new_without_default_derive` has been renamed to `clippy::new_without_default`
-<<<<<<< HEAD
-  --> $DIR/rename.rs:14:8
-=======
   --> $DIR/rename.rs:16:8
->>>>>>> 8cd2c99a
    |
 LL | #[warn(clippy::new_without_default_derive)]
    |        ^^^^^^^^^^^^^^^^^^^^^^^^^^^^^^^^^^ help: use the new name: `clippy::new_without_default`
 
 error: lint `clippy::const_static_lifetime` has been renamed to `clippy::redundant_static_lifetimes`
-<<<<<<< HEAD
-  --> $DIR/rename.rs:17:8
-=======
   --> $DIR/rename.rs:19:8
->>>>>>> 8cd2c99a
    |
 LL | #[warn(clippy::const_static_lifetime)]
    |        ^^^^^^^^^^^^^^^^^^^^^^^^^^^^^ help: use the new name: `clippy::redundant_static_lifetimes`
 
 error: lint `clippy::cyclomatic_complexity` has been renamed to `clippy::cognitive_complexity`
-<<<<<<< HEAD
-  --> $DIR/rename.rs:9:9
-=======
   --> $DIR/rename.rs:11:9
->>>>>>> 8cd2c99a
    |
 LL | #![warn(clippy::cyclomatic_complexity)]
    |         ^^^^^^^^^^^^^^^^^^^^^^^^^^^^^ help: use the new name: `clippy::cognitive_complexity`
