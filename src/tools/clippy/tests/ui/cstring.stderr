error: you are getting the inner pointer of a temporary `CString`
  --> $DIR/cstring.rs:8:5
   |
LL |     CString::new("foo").unwrap().as_ptr();
   |     ^^^^^^^^^^^^^^^^^^^^^^^^^^^^^^^^^^^^^
   |
<<<<<<< HEAD
   = note: `#[deny(clippy::temporary_cstring_as_ptr)]` on by default
=======
note: lint level defined here
  --> $DIR/cstring.rs:1:9
   |
LL | #![deny(clippy::temporary_cstring_as_ptr)]
   |         ^^^^^^^^^^^^^^^^^^^^^^^^^^^^^^^^
>>>>>>> 8cd2c99a
   = note: that pointer will be invalid outside this expression
help: assign the `CString` to a variable to extend its lifetime
  --> $DIR/cstring.rs:8:5
   |
LL |     CString::new("foo").unwrap().as_ptr();
   |     ^^^^^^^^^^^^^^^^^^^^^^^^^^^^

error: you are getting the inner pointer of a temporary `CString`
<<<<<<< HEAD
  --> $DIR/cstring.rs:8:5
=======
  --> $DIR/cstring.rs:9:5
>>>>>>> 8cd2c99a
   |
LL |     CString::new("foo").expect("dummy").as_ptr();
   |     ^^^^^^^^^^^^^^^^^^^^^^^^^^^^^^^^^^^^^^^^^^^^
   |
   = note: that pointer will be invalid outside this expression
help: assign the `CString` to a variable to extend its lifetime
<<<<<<< HEAD
  --> $DIR/cstring.rs:8:5
=======
  --> $DIR/cstring.rs:9:5
>>>>>>> 8cd2c99a
   |
LL |     CString::new("foo").expect("dummy").as_ptr();
   |     ^^^^^^^^^^^^^^^^^^^^^^^^^^^^^^^^^^^

<<<<<<< HEAD
error: aborting due to 2 previous errors
=======
error: you are getting the inner pointer of a temporary `CString`
  --> $DIR/cstring.rs:22:22
   |
LL |         unsafe { foo(cstr.unwrap().as_ptr()) }
   |                      ^^^^^^^^^^^^^^^^^^^^^^
   |
   = note: that pointer will be invalid outside this expression
help: assign the `CString` to a variable to extend its lifetime
  --> $DIR/cstring.rs:22:22
   |
LL |         unsafe { foo(cstr.unwrap().as_ptr()) }
   |                      ^^^^^^^^^^^^^

error: aborting due to 3 previous errors
>>>>>>> 8cd2c99a
<|MERGE_RESOLUTION|>--- conflicted
+++ resolved
@@ -4,15 +4,11 @@
 LL |     CString::new("foo").unwrap().as_ptr();
    |     ^^^^^^^^^^^^^^^^^^^^^^^^^^^^^^^^^^^^^
    |
-<<<<<<< HEAD
-   = note: `#[deny(clippy::temporary_cstring_as_ptr)]` on by default
-=======
 note: lint level defined here
   --> $DIR/cstring.rs:1:9
    |
 LL | #![deny(clippy::temporary_cstring_as_ptr)]
    |         ^^^^^^^^^^^^^^^^^^^^^^^^^^^^^^^^
->>>>>>> 8cd2c99a
    = note: that pointer will be invalid outside this expression
 help: assign the `CString` to a variable to extend its lifetime
   --> $DIR/cstring.rs:8:5
@@ -21,29 +17,18 @@
    |     ^^^^^^^^^^^^^^^^^^^^^^^^^^^^
 
 error: you are getting the inner pointer of a temporary `CString`
-<<<<<<< HEAD
-  --> $DIR/cstring.rs:8:5
-=======
   --> $DIR/cstring.rs:9:5
->>>>>>> 8cd2c99a
    |
 LL |     CString::new("foo").expect("dummy").as_ptr();
    |     ^^^^^^^^^^^^^^^^^^^^^^^^^^^^^^^^^^^^^^^^^^^^
    |
    = note: that pointer will be invalid outside this expression
 help: assign the `CString` to a variable to extend its lifetime
-<<<<<<< HEAD
-  --> $DIR/cstring.rs:8:5
-=======
   --> $DIR/cstring.rs:9:5
->>>>>>> 8cd2c99a
    |
 LL |     CString::new("foo").expect("dummy").as_ptr();
    |     ^^^^^^^^^^^^^^^^^^^^^^^^^^^^^^^^^^^
 
-<<<<<<< HEAD
-error: aborting due to 2 previous errors
-=======
 error: you are getting the inner pointer of a temporary `CString`
   --> $DIR/cstring.rs:22:22
    |
@@ -58,4 +43,3 @@
    |                      ^^^^^^^^^^^^^
 
 error: aborting due to 3 previous errors
->>>>>>> 8cd2c99a
