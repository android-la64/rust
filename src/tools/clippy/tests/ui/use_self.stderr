--- conflicted
+++ resolved
@@ -181,68 +181,41 @@
    |                     ^^^ help: use the applicable keyword: `Self`
 
 error: unnecessary structure name repetition
-<<<<<<< HEAD
-  --> $DIR/use_self.rs:279:21
-=======
   --> $DIR/use_self.rs:276:21
->>>>>>> 8cd2c99a
    |
 LL |             let _ = Enum::B(42);
    |                     ^^^^ help: use the applicable keyword: `Self`
 
 error: unnecessary structure name repetition
-<<<<<<< HEAD
-  --> $DIR/use_self.rs:280:21
-=======
   --> $DIR/use_self.rs:277:21
->>>>>>> 8cd2c99a
    |
 LL |             let _ = Enum::C { field: true };
    |                     ^^^^ help: use the applicable keyword: `Self`
 
 error: unnecessary structure name repetition
-<<<<<<< HEAD
-  --> $DIR/use_self.rs:281:21
-=======
   --> $DIR/use_self.rs:278:21
->>>>>>> 8cd2c99a
    |
 LL |             let _ = Enum::A;
    |                     ^^^^ help: use the applicable keyword: `Self`
 
 error: unnecessary structure name repetition
-<<<<<<< HEAD
-  --> $DIR/use_self.rs:312:13
-=======
   --> $DIR/use_self.rs:309:13
->>>>>>> 8cd2c99a
    |
 LL |             nested::A::fun_1();
    |             ^^^^^^^^^ help: use the applicable keyword: `Self`
 
 error: unnecessary structure name repetition
-<<<<<<< HEAD
-  --> $DIR/use_self.rs:313:13
-=======
   --> $DIR/use_self.rs:310:13
->>>>>>> 8cd2c99a
    |
 LL |             nested::A::A;
    |             ^^^^^^^^^ help: use the applicable keyword: `Self`
 
 error: unnecessary structure name repetition
-<<<<<<< HEAD
-  --> $DIR/use_self.rs:315:13
-=======
   --> $DIR/use_self.rs:312:13
->>>>>>> 8cd2c99a
    |
 LL |             nested::A {};
    |             ^^^^^^^^^ help: use the applicable keyword: `Self`
 
-<<<<<<< HEAD
-error: aborting due to 34 previous errors
-=======
 error: unnecessary structure name repetition
   --> $DIR/use_self.rs:331:13
    |
@@ -250,4 +223,3 @@
    |             ^^^^^^^^^^ help: use the applicable keyword: `Self`
 
 error: aborting due to 36 previous errors
->>>>>>> 8cd2c99a
