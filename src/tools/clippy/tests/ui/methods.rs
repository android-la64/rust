// aux-build:option_helpers.rs
// compile-flags: --edition 2018

#![warn(clippy::all, clippy::pedantic, clippy::option_unwrap_used)]
#![allow(
    clippy::blacklisted_name,
    unused,
    clippy::print_stdout,
    clippy::non_ascii_literal,
    clippy::new_without_default,
    clippy::missing_docs_in_private_items,
    clippy::needless_pass_by_value,
    clippy::default_trait_access,
    clippy::use_self,
<<<<<<< HEAD
    clippy::new_ret_no_self,
=======
>>>>>>> 8cd2c99a
    clippy::useless_format,
    clippy::wrong_self_convention
)]

#[macro_use]
extern crate option_helpers;

use std::collections::BTreeMap;
use std::collections::HashMap;
use std::collections::HashSet;
use std::collections::VecDeque;
use std::iter::FromIterator;
use std::ops::Mul;
use std::rc::{self, Rc};
use std::sync::{self, Arc};

use option_helpers::IteratorFalsePositives;

pub struct T;

impl T {
    pub fn add(self, other: T) -> T {
        self
    }

    // no error, not public interface
    pub(crate) fn drop(&mut self) {}

    // no error, private function
    fn neg(self) -> Self {
        self
    }

    // no error, private function
    fn eq(&self, other: T) -> bool {
        true
    }

    // No error; self is a ref.
    fn sub(&self, other: T) -> &T {
        self
    }

    // No error; different number of arguments.
    fn div(self) -> T {
        self
    }

    // No error; wrong return type.
    fn rem(self, other: T) {}

    // Fine
    fn into_u32(self) -> u32 {
        0
    }

    fn into_u16(&self) -> u16 {
        0
    }

    fn to_something(self) -> u32 {
        0
    }

    fn new(self) -> Self {
        unimplemented!();
    }
}

struct Lt<'a> {
    foo: &'a u32,
}

impl<'a> Lt<'a> {
    // The lifetime is different, but that’s irrelevant; see issue #734.
    #[allow(clippy::needless_lifetimes)]
    pub fn new<'b>(s: &'b str) -> Lt<'b> {
        unimplemented!()
    }
}

struct Lt2<'a> {
    foo: &'a u32,
}

impl<'a> Lt2<'a> {
    // The lifetime is different, but that’s irrelevant; see issue #734.
    pub fn new(s: &str) -> Lt2 {
        unimplemented!()
    }
}

struct Lt3<'a> {
    foo: &'a u32,
}

impl<'a> Lt3<'a> {
    // The lifetime is different, but that’s irrelevant; see issue #734.
    pub fn new() -> Lt3<'static> {
        unimplemented!()
    }
}

#[derive(Clone, Copy)]
struct U;

impl U {
    fn new() -> Self {
        U
    }
    // Ok because `U` is `Copy`.
    fn to_something(self) -> u32 {
        0
    }
}

struct V<T> {
    _dummy: T,
}

impl<T> V<T> {
    fn new() -> Option<V<T>> {
        None
    }
}

struct AsyncNew;

impl AsyncNew {
    async fn new() -> Option<Self> {
        None
    }
}

struct BadNew;

impl BadNew {
    fn new() -> i32 {
        0
    }
}

impl Mul<T> for T {
    type Output = T;
    // No error, obviously.
    fn mul(self, other: T) -> T {
        self
    }
}

/// Checks implementation of the following lints:
/// * `OPTION_MAP_UNWRAP_OR`
/// * `OPTION_MAP_UNWRAP_OR_ELSE`
#[rustfmt::skip]
fn option_methods() {
    let opt = Some(1);

    // Check `OPTION_MAP_UNWRAP_OR`.
    // Single line case.
    let _ = opt.map(|x| x + 1)
                // Should lint even though this call is on a separate line.
               .unwrap_or(0);
    // Multi-line cases.
    let _ = opt.map(|x| {
                        x + 1
                    }
              ).unwrap_or(0);
    let _ = opt.map(|x| x + 1)
               .unwrap_or({
                    0
                });
    // Single line `map(f).unwrap_or(None)` case.
    let _ = opt.map(|x| Some(x + 1)).unwrap_or(None);
    // Multi-line `map(f).unwrap_or(None)` cases.
    let _ = opt.map(|x| {
        Some(x + 1)
    }
    ).unwrap_or(None);
    let _ = opt
        .map(|x| Some(x + 1))
        .unwrap_or(None);
    // macro case
    let _ = opt_map!(opt, |x| x + 1).unwrap_or(0); // should not lint

    // Should not lint if not copyable
    let id: String = "identifier".to_string();
    let _ = Some("prefix").map(|p| format!("{}.{}", p, id)).unwrap_or(id);
    // ...but DO lint if the `unwrap_or` argument is not used in the `map`
    let id: String = "identifier".to_string();
    let _ = Some("prefix").map(|p| format!("{}.", p)).unwrap_or(id);

    // Check OPTION_MAP_UNWRAP_OR_ELSE
    // single line case
    let _ = opt.map(|x| x + 1)
                // Should lint even though this call is on a separate line.
               .unwrap_or_else(|| 0);
    // Multi-line cases.
    let _ = opt.map(|x| {
                        x + 1
                    }
              ).unwrap_or_else(|| 0);
    let _ = opt.map(|x| x + 1)
               .unwrap_or_else(||
                    0
                );
    // Macro case.
    // Should not lint.
    let _ = opt_map!(opt, |x| x + 1).unwrap_or_else(|| 0);

    // Issue #4144
    {
        let mut frequencies = HashMap::new();
        let word = "foo";

        frequencies
            .get_mut(word)
            .map(|count| {
                *count += 1;
            })
            .unwrap_or_else(|| {
                frequencies.insert(word.to_owned(), 1);
            });
    }
}

/// Checks implementation of `FILTER_NEXT` lint.
#[rustfmt::skip]
fn filter_next() {
    let v = vec![3, 2, 1, 0, -1, -2, -3];

    // Single-line case.
    let _ = v.iter().filter(|&x| *x < 0).next();

    // Multi-line case.
    let _ = v.iter().filter(|&x| {
                                *x < 0
                            }
                   ).next();

    // Check that hat we don't lint if the caller is not an `Iterator`.
    let foo = IteratorFalsePositives { foo: 0 };
    let _ = foo.filter().next();
}

/// Checks implementation of `SEARCH_IS_SOME` lint.
#[rustfmt::skip]
fn search_is_some() {
    let v = vec![3, 2, 1, 0, -1, -2, -3];
    let y = &&42;

    // Check `find().is_some()`, single-line case.
    let _ = v.iter().find(|&x| *x < 0).is_some();
    let _ = (0..1).find(|x| **y == *x).is_some(); // one dereference less
    let _ = (0..1).find(|x| *x == 0).is_some();
    let _ = v.iter().find(|x| **x == 0).is_some();

    // Check `find().is_some()`, multi-line case.
    let _ = v.iter().find(|&x| {
                              *x < 0
                          }
                   ).is_some();

    // Check `position().is_some()`, single-line case.
    let _ = v.iter().position(|&x| x < 0).is_some();

    // Check `position().is_some()`, multi-line case.
    let _ = v.iter().position(|&x| {
                                  x < 0
                              }
                   ).is_some();

    // Check `rposition().is_some()`, single-line case.
    let _ = v.iter().rposition(|&x| x < 0).is_some();

    // Check `rposition().is_some()`, multi-line case.
    let _ = v.iter().rposition(|&x| {
                                   x < 0
                               }
                   ).is_some();

    // Check that we don't lint if the caller is not an `Iterator`.
    let foo = IteratorFalsePositives { foo: 0 };
    let _ = foo.find().is_some();
    let _ = foo.position().is_some();
    let _ = foo.rposition().is_some();
}

#[allow(clippy::similar_names)]
fn main() {
    let opt = Some(0);
    let _ = opt.unwrap();
}<|MERGE_RESOLUTION|>--- conflicted
+++ resolved
@@ -12,10 +12,6 @@
     clippy::needless_pass_by_value,
     clippy::default_trait_access,
     clippy::use_self,
-<<<<<<< HEAD
-    clippy::new_ret_no_self,
-=======
->>>>>>> 8cd2c99a
     clippy::useless_format,
     clippy::wrong_self_convention
 )]
