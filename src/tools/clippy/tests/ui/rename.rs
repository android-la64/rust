//! Test for Clippy lint renames.
<<<<<<< HEAD

=======
// run-rustfix

#![allow(dead_code)]
>>>>>>> 8cd2c99a
// allow the new lint name here, to test if the new name works
#![allow(clippy::module_name_repetitions)]
#![allow(clippy::new_without_default)]
#![allow(clippy::cognitive_complexity)]
#![allow(clippy::redundant_static_lifetimes)]
// warn for the old lint name here, to test if the renaming worked
#![warn(clippy::cyclomatic_complexity)]

#[warn(clippy::stutter)]
fn main() {}

#[warn(clippy::new_without_default_derive)]
struct Foo;

#[warn(clippy::const_static_lifetime)]
<<<<<<< HEAD
static Bar: &'static str = "baz";

impl Foo {
    fn new() -> Self {
        Foo
    }
}
=======
fn foo() {}
>>>>>>> 8cd2c99a
<|MERGE_RESOLUTION|>--- conflicted
+++ resolved
@@ -1,11 +1,7 @@
 //! Test for Clippy lint renames.
-<<<<<<< HEAD
-
-=======
 // run-rustfix
 
 #![allow(dead_code)]
->>>>>>> 8cd2c99a
 // allow the new lint name here, to test if the new name works
 #![allow(clippy::module_name_repetitions)]
 #![allow(clippy::new_without_default)]
@@ -21,14 +17,4 @@
 struct Foo;
 
 #[warn(clippy::const_static_lifetime)]
-<<<<<<< HEAD
-static Bar: &'static str = "baz";
-
-impl Foo {
-    fn new() -> Self {
-        Foo
-    }
-}
-=======
-fn foo() {}
->>>>>>> 8cd2c99a
+fn foo() {}