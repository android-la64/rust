#![deny(clippy::temporary_cstring_as_ptr)]

fn main() {}

fn temporary_cstring() {
    use std::ffi::CString;

    CString::new("foo").unwrap().as_ptr();
    CString::new("foo").expect("dummy").as_ptr();
<<<<<<< HEAD
=======
}

mod issue4375 {
    use std::ffi::CString;
    use std::os::raw::c_char;

    extern "C" {
        fn foo(data: *const c_char);
    }

    pub fn bar(v: &[u8]) {
        let cstr = CString::new(v);
        unsafe { foo(cstr.unwrap().as_ptr()) }
    }
>>>>>>> 8cd2c99a
}<|MERGE_RESOLUTION|>--- conflicted
+++ resolved
@@ -7,8 +7,6 @@
 
     CString::new("foo").unwrap().as_ptr();
     CString::new("foo").expect("dummy").as_ptr();
-<<<<<<< HEAD
-=======
 }
 
 mod issue4375 {
@@ -23,5 +21,4 @@
         let cstr = CString::new(v);
         unsafe { foo(cstr.unwrap().as_ptr()) }
     }
->>>>>>> 8cd2c99a
 }