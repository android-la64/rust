#[test]
<<<<<<< HEAD
fn dogfood() {
=======
fn dogfood_clippy() {
    // run clippy on itself and fail the test if lint warnings are reported
>>>>>>> 8cd2c99a
    if option_env!("RUSTC_TEST_SUITE").is_some() || cfg!(windows) {
        return;
    }
    let root_dir = std::path::PathBuf::from(env!("CARGO_MANIFEST_DIR"));
    let clippy_binary = std::path::Path::new(&root_dir)
        .join("target")
        .join(env!("PROFILE"))
        .join("cargo-clippy");

    let output = std::process::Command::new(clippy_binary)
        .current_dir(root_dir)
        .env("CLIPPY_DOGFOOD", "1")
<<<<<<< HEAD
=======
        .env("CARGO_INCREMENTAL", "0")
>>>>>>> 8cd2c99a
        .arg("clippy-preview")
        .arg("--all-targets")
        .arg("--all-features")
        .arg("--")
        .args(&["-D", "clippy::all"])
        .args(&["-D", "clippy::internal"])
        .args(&["-D", "clippy::pedantic"])
        .arg("-Cdebuginfo=0") // disable debuginfo to generate less data in the target dir
        .output()
        .unwrap();
    println!("status: {}", output.status);
    println!("stdout: {}", String::from_utf8_lossy(&output.stdout));
    println!("stderr: {}", String::from_utf8_lossy(&output.stderr));

    assert!(output.status.success());
}

#[test]
<<<<<<< HEAD
fn dogfood_tests() {
=======
fn dogfood_subprojects() {
    // run clippy on remaining subprojects and fail the test if lint warnings are reported
>>>>>>> 8cd2c99a
    if option_env!("RUSTC_TEST_SUITE").is_some() || cfg!(windows) {
        return;
    }
    let root_dir = std::path::PathBuf::from(env!("CARGO_MANIFEST_DIR"));
    let clippy_binary = std::path::Path::new(&root_dir)
        .join("target")
        .join(env!("PROFILE"))
        .join("cargo-clippy");

    for d in &[
        "clippy_workspace_tests",
        "clippy_workspace_tests/src",
        "clippy_workspace_tests/subcrate",
        "clippy_workspace_tests/subcrate/src",
        "clippy_dev",
        "rustc_tools_util",
    ] {
        let output = std::process::Command::new(&clippy_binary)
            .current_dir(root_dir.join(d))
            .env("CLIPPY_DOGFOOD", "1")
            .env("CARGO_INCREMENTAL", "0")
            .arg("clippy")
            .arg("--")
            .args(&["-D", "clippy::all"])
            .args(&["-D", "clippy::pedantic"])
            .arg("-Cdebuginfo=0") // disable debuginfo to generate less data in the target dir
            .output()
            .unwrap();
        println!("status: {}", output.status);
        println!("stdout: {}", String::from_utf8_lossy(&output.stdout));
        println!("stderr: {}", String::from_utf8_lossy(&output.stderr));

        assert!(output.status.success());
    }
}<|MERGE_RESOLUTION|>--- conflicted
+++ resolved
@@ -1,10 +1,6 @@
 #[test]
-<<<<<<< HEAD
-fn dogfood() {
-=======
 fn dogfood_clippy() {
     // run clippy on itself and fail the test if lint warnings are reported
->>>>>>> 8cd2c99a
     if option_env!("RUSTC_TEST_SUITE").is_some() || cfg!(windows) {
         return;
     }
@@ -17,10 +13,7 @@
     let output = std::process::Command::new(clippy_binary)
         .current_dir(root_dir)
         .env("CLIPPY_DOGFOOD", "1")
-<<<<<<< HEAD
-=======
         .env("CARGO_INCREMENTAL", "0")
->>>>>>> 8cd2c99a
         .arg("clippy-preview")
         .arg("--all-targets")
         .arg("--all-features")
@@ -39,12 +32,8 @@
 }
 
 #[test]
-<<<<<<< HEAD
-fn dogfood_tests() {
-=======
 fn dogfood_subprojects() {
     // run clippy on remaining subprojects and fail the test if lint warnings are reported
->>>>>>> 8cd2c99a
     if option_env!("RUSTC_TEST_SUITE").is_some() || cfg!(windows) {
         return;
     }
