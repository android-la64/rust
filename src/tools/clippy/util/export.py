--- conflicted
+++ resolved
@@ -55,11 +55,7 @@
         lint_dict['docs'][last_section] += text + "\n"
 
     for section in lint_dict['docs']:
-<<<<<<< HEAD
-        lint_dict['docs'][section] = lint_dict['docs'][section].strip()
-=======
         lint_dict['docs'][section] = re.sub(rust_code_block, parse_code_block, lint_dict['docs'][section].strip())
->>>>>>> 8cd2c99a
 
     return lint_dict
 
