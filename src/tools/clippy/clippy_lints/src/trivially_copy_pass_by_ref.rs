--- conflicted
+++ resolved
@@ -1,10 +1,6 @@
 use std::cmp;
 
-<<<<<<< HEAD
-use crate::utils::{in_macro_or_desugar, is_copy, is_self_ty, snippet, span_lint_and_sugg};
-=======
 use crate::utils::{is_copy, is_self_ty, snippet, span_lint_and_sugg};
->>>>>>> 8cd2c99a
 use if_chain::if_chain;
 use matches::matches;
 use rustc::hir;
@@ -131,11 +127,7 @@
 
 impl<'a, 'tcx> LateLintPass<'a, 'tcx> for TriviallyCopyPassByRef {
     fn check_trait_item(&mut self, cx: &LateContext<'a, 'tcx>, item: &'tcx hir::TraitItem) {
-<<<<<<< HEAD
-        if in_macro_or_desugar(item.span) {
-=======
         if item.span.from_expansion() {
->>>>>>> 8cd2c99a
             return;
         }
 
@@ -153,11 +145,7 @@
         span: Span,
         hir_id: HirId,
     ) {
-<<<<<<< HEAD
-        if in_macro_or_desugar(span) {
-=======
         if span.from_expansion() {
->>>>>>> 8cd2c99a
             return;
         }
 
