use crate::utils::ptr::get_spans;
use crate::utils::{
<<<<<<< HEAD
    get_trait_def_id, implements_trait, in_macro_or_desugar, is_copy, is_self, match_type, multispan_sugg, paths,
=======
    get_trait_def_id, implements_trait, is_copy, is_self, is_type_diagnostic_item, match_type, multispan_sugg, paths,
>>>>>>> 8cd2c99a
    snippet, snippet_opt, span_lint_and_then,
};
use if_chain::if_chain;
use matches::matches;
use rustc::hir::intravisit::FnKind;
use rustc::hir::*;
use rustc::lint::{LateContext, LateLintPass, LintArray, LintPass};
use rustc::middle::expr_use_visitor as euv;
use rustc::middle::mem_categorization as mc;
use rustc::traits;
use rustc::ty::{self, RegionKind, TypeFoldable};
use rustc::{declare_lint_pass, declare_tool_lint};
use rustc_data_structures::fx::{FxHashMap, FxHashSet};
use rustc_errors::Applicability;
use rustc_target::spec::abi::Abi;
use std::borrow::Cow;
use syntax::ast::Attribute;
use syntax::errors::DiagnosticBuilder;
use syntax_pos::{Span, Symbol};

declare_clippy_lint! {
    /// **What it does:** Checks for functions taking arguments by value, but not
    /// consuming them in its
    /// body.
    ///
    /// **Why is this bad?** Taking arguments by reference is more flexible and can
    /// sometimes avoid
    /// unnecessary allocations.
    ///
    /// **Known problems:**
    /// * This lint suggests taking an argument by reference,
    /// however sometimes it is better to let users decide the argument type
    /// (by using `Borrow` trait, for example), depending on how the function is used.
    ///
    /// **Example:**
    /// ```rust
    /// fn foo(v: Vec<i32>) {
    ///     assert_eq!(v.len(), 42);
    /// }
    /// ```
    ///
    /// ```rust
    /// // should be
    /// fn foo(v: &[i32]) {
    ///     assert_eq!(v.len(), 42);
    /// }
    /// ```
    pub NEEDLESS_PASS_BY_VALUE,
    pedantic,
    "functions taking arguments by value, but not consuming them in its body"
}

declare_lint_pass!(NeedlessPassByValue => [NEEDLESS_PASS_BY_VALUE]);

macro_rules! need {
    ($e: expr) => {
        if let Some(x) = $e {
            x
        } else {
            return;
        }
    };
}

impl<'a, 'tcx> LateLintPass<'a, 'tcx> for NeedlessPassByValue {
    #[allow(clippy::too_many_lines)]
    fn check_fn(
        &mut self,
        cx: &LateContext<'a, 'tcx>,
        kind: FnKind<'tcx>,
        decl: &'tcx FnDecl,
        body: &'tcx Body,
        span: Span,
        hir_id: HirId,
    ) {
<<<<<<< HEAD
        if in_macro_or_desugar(span) {
=======
        if span.from_expansion() {
>>>>>>> 8cd2c99a
            return;
        }

        match kind {
            FnKind::ItemFn(.., header, _, attrs) => {
                if header.abi != Abi::Rust || requires_exact_signature(attrs) {
                    return;
                }
            },
            FnKind::Method(..) => (),
            _ => return,
        }

        // Exclude non-inherent impls
        if let Some(Node::Item(item)) = cx.tcx.hir().find(cx.tcx.hir().get_parent_node(hir_id)) {
            if matches!(item.node, ItemKind::Impl(_, _, _, _, Some(_), _, _) |
                ItemKind::Trait(..))
            {
                return;
            }
        }

        // Allow `Borrow` or functions to be taken by value
        let borrow_trait = need!(get_trait_def_id(cx, &paths::BORROW_TRAIT));
        let whitelisted_traits = [
            need!(cx.tcx.lang_items().fn_trait()),
            need!(cx.tcx.lang_items().fn_once_trait()),
            need!(cx.tcx.lang_items().fn_mut_trait()),
            need!(get_trait_def_id(cx, &paths::RANGE_ARGUMENT_TRAIT)),
        ];

        let sized_trait = need!(cx.tcx.lang_items().sized_trait());

        let fn_def_id = cx.tcx.hir().local_def_id(hir_id);

        let preds = traits::elaborate_predicates(cx.tcx, cx.param_env.caller_bounds.to_vec())
            .filter(|p| !p.is_global())
            .filter_map(|pred| {
                if let ty::Predicate::Trait(poly_trait_ref) = pred {
                    if poly_trait_ref.def_id() == sized_trait || poly_trait_ref.skip_binder().has_escaping_bound_vars()
                    {
                        return None;
                    }
                    Some(poly_trait_ref)
                } else {
                    None
                }
            })
            .collect::<Vec<_>>();

        // Collect moved variables and spans which will need dereferencings from the
        // function body.
        let MovedVariablesCtxt {
            moved_vars,
            spans_need_deref,
            ..
        } = {
            let mut ctx = MovedVariablesCtxt::new(cx);
            let region_scope_tree = &cx.tcx.region_scope_tree(fn_def_id);
            euv::ExprUseVisitor::new(
                &mut ctx,
                cx.tcx,
                fn_def_id,
                cx.param_env,
                region_scope_tree,
                cx.tables,
                None,
            )
            .consume_body(body);
            ctx
        };

        let fn_sig = cx.tcx.fn_sig(fn_def_id);
        let fn_sig = cx.tcx.erase_late_bound_regions(&fn_sig);

        for (idx, ((input, &ty), arg)) in decl.inputs.iter().zip(fn_sig.inputs()).zip(&body.params).enumerate() {
            // All spans generated from a proc-macro invocation are the same...
            if span == input.span {
                return;
            }

            // Ignore `self`s.
            if idx == 0 {
                if let PatKind::Binding(.., ident, _) = arg.pat.node {
                    if ident.as_str() == "self" {
                        continue;
                    }
                }
            }

            //
            // * Exclude a type that is specifically bounded by `Borrow`.
            // * Exclude a type whose reference also fulfills its bound. (e.g., `std::convert::AsRef`,
            //   `serde::Serialize`)
            let (implements_borrow_trait, all_borrowable_trait) = {
                let preds = preds
                    .iter()
                    .filter(|t| t.skip_binder().self_ty() == ty)
                    .collect::<Vec<_>>();

                (
                    preds.iter().any(|t| t.def_id() == borrow_trait),
                    !preds.is_empty()
                        && preds.iter().all(|t| {
                            let ty_params = &t
                                .skip_binder()
                                .trait_ref
                                .substs
                                .iter()
                                .skip(1)
                                .cloned()
                                .collect::<Vec<_>>();
                            implements_trait(cx, cx.tcx.mk_imm_ref(&RegionKind::ReEmpty, ty), t.def_id(), ty_params)
                        }),
                )
            };

            if_chain! {
                if !is_self(arg);
                if !ty.is_mutable_ptr();
                if !is_copy(cx, ty);
                if !whitelisted_traits.iter().any(|&t| implements_trait(cx, ty, t, &[]));
                if !implements_borrow_trait;
                if !all_borrowable_trait;

                if let PatKind::Binding(mode, canonical_id, ..) = arg.pat.node;
                if !moved_vars.contains(&canonical_id);
                then {
                    if mode == BindingAnnotation::Mutable || mode == BindingAnnotation::RefMut {
                        continue;
                    }

                    // Dereference suggestion
                    let sugg = |db: &mut DiagnosticBuilder<'_>| {
                        if let ty::Adt(def, ..) = ty.sty {
                            if let Some(span) = cx.tcx.hir().span_if_local(def.did) {
                                if cx.param_env.can_type_implement_copy(cx.tcx, ty).is_ok() {
                                    db.span_help(span, "consider marking this type as Copy");
                                }
                            }
                        }

                        let deref_span = spans_need_deref.get(&canonical_id);
                        if_chain! {
                            if is_type_diagnostic_item(cx, ty, Symbol::intern("vec_type"));
                            if let Some(clone_spans) =
                                get_spans(cx, Some(body.id()), idx, &[("clone", ".to_owned()")]);
                            if let TyKind::Path(QPath::Resolved(_, ref path)) = input.node;
                            if let Some(elem_ty) = path.segments.iter()
                                .find(|seg| seg.ident.name == sym!(Vec))
                                .and_then(|ps| ps.args.as_ref())
                                .map(|params| params.args.iter().find_map(|arg| match arg {
                                    GenericArg::Type(ty) => Some(ty),
                                    _ => None,
                                }).unwrap());
                            then {
                                let slice_ty = format!("&[{}]", snippet(cx, elem_ty.span, "_"));
                                db.span_suggestion(
                                    input.span,
                                    "consider changing the type to",
                                    slice_ty,
                                    Applicability::Unspecified,
                                );

                                for (span, suggestion) in clone_spans {
                                    db.span_suggestion(
                                        span,
                                        &snippet_opt(cx, span)
                                            .map_or(
                                                "change the call to".into(),
                                                |x| Cow::from(format!("change `{}` to", x)),
                                            ),
                                        suggestion.into(),
                                        Applicability::Unspecified,
                                    );
                                }

                                // cannot be destructured, no need for `*` suggestion
                                assert!(deref_span.is_none());
                                return;
                            }
                        }

                        if match_type(cx, ty, &paths::STRING) {
                            if let Some(clone_spans) =
                                get_spans(cx, Some(body.id()), idx, &[("clone", ".to_string()"), ("as_str", "")]) {
                                db.span_suggestion(
                                    input.span,
                                    "consider changing the type to",
                                    "&str".to_string(),
                                    Applicability::Unspecified,
                                );

                                for (span, suggestion) in clone_spans {
                                    db.span_suggestion(
                                        span,
                                        &snippet_opt(cx, span)
                                            .map_or(
                                                "change the call to".into(),
                                                |x| Cow::from(format!("change `{}` to", x))
                                            ),
                                        suggestion.into(),
                                        Applicability::Unspecified,
                                    );
                                }

                                assert!(deref_span.is_none());
                                return;
                            }
                        }

                        let mut spans = vec![(input.span, format!("&{}", snippet(cx, input.span, "_")))];

                        // Suggests adding `*` to dereference the added reference.
                        if let Some(deref_span) = deref_span {
                            spans.extend(
                                deref_span
                                    .iter()
                                    .cloned()
                                    .map(|span| (span, format!("*{}", snippet(cx, span, "<expr>")))),
                            );
                            spans.sort_by_key(|&(span, _)| span);
                        }
                        multispan_sugg(db, "consider taking a reference instead".to_string(), spans);
                    };

                    span_lint_and_then(
                        cx,
                        NEEDLESS_PASS_BY_VALUE,
                        input.span,
                        "this argument is passed by value, but not consumed in the function body",
                        sugg,
                    );
                }
            }
        }
    }
}

/// Functions marked with these attributes must have the exact signature.
fn requires_exact_signature(attrs: &[Attribute]) -> bool {
    attrs.iter().any(|attr| {
        [sym!(proc_macro), sym!(proc_macro_attribute), sym!(proc_macro_derive)]
            .iter()
            .any(|&allow| attr.check_name(allow))
    })
}

struct MovedVariablesCtxt<'a, 'tcx> {
    cx: &'a LateContext<'a, 'tcx>,
    moved_vars: FxHashSet<HirId>,
    /// Spans which need to be prefixed with `*` for dereferencing the
    /// suggested additional reference.
    spans_need_deref: FxHashMap<HirId, FxHashSet<Span>>,
}

impl<'a, 'tcx> MovedVariablesCtxt<'a, 'tcx> {
    fn new(cx: &'a LateContext<'a, 'tcx>) -> Self {
        Self {
            cx,
            moved_vars: FxHashSet::default(),
            spans_need_deref: FxHashMap::default(),
        }
    }

    fn move_common(&mut self, _consume_id: HirId, _span: Span, cmt: &mc::cmt_<'tcx>) {
        let cmt = unwrap_downcast_or_interior(cmt);

        if let mc::Categorization::Local(vid) = cmt.cat {
            self.moved_vars.insert(vid);
        }
    }

    fn non_moving_pat(&mut self, matched_pat: &Pat, cmt: &mc::cmt_<'tcx>) {
        let cmt = unwrap_downcast_or_interior(cmt);

        if let mc::Categorization::Local(vid) = cmt.cat {
            let mut id = matched_pat.hir_id;
            loop {
                let parent = self.cx.tcx.hir().get_parent_node(id);
                if id == parent {
                    // no parent
                    return;
                }
                id = parent;

                if let Some(node) = self.cx.tcx.hir().find(id) {
                    match node {
                        Node::Expr(e) => {
                            // `match` and `if let`
                            if let ExprKind::Match(ref c, ..) = e.node {
                                self.spans_need_deref
                                    .entry(vid)
                                    .or_insert_with(FxHashSet::default)
                                    .insert(c.span);
                            }
                        },

                        Node::Stmt(s) => {
                            // `let <pat> = x;`
                            if_chain! {
                                if let StmtKind::Local(ref local) = s.node;
                                then {
                                    self.spans_need_deref
                                        .entry(vid)
                                        .or_insert_with(FxHashSet::default)
                                        .insert(local.init
                                            .as_ref()
                                            .map(|e| e.span)
                                            .expect("`let` stmt without init aren't caught by match_pat"));
                                }
                            }
                        },

                        _ => {},
                    }
                }
            }
        }
    }
}

impl<'a, 'tcx> euv::Delegate<'tcx> for MovedVariablesCtxt<'a, 'tcx> {
    fn consume(&mut self, consume_id: HirId, consume_span: Span, cmt: &mc::cmt_<'tcx>, mode: euv::ConsumeMode) {
        if let euv::ConsumeMode::Move(_) = mode {
            self.move_common(consume_id, consume_span, cmt);
        }
    }

    fn matched_pat(&mut self, matched_pat: &Pat, cmt: &mc::cmt_<'tcx>, mode: euv::MatchMode) {
        if let euv::MatchMode::MovingMatch = mode {
            self.move_common(matched_pat.hir_id, matched_pat.span, cmt);
        } else {
            self.non_moving_pat(matched_pat, cmt);
        }
    }

    fn consume_pat(&mut self, consume_pat: &Pat, cmt: &mc::cmt_<'tcx>, mode: euv::ConsumeMode) {
        if let euv::ConsumeMode::Move(_) = mode {
            self.move_common(consume_pat.hir_id, consume_pat.span, cmt);
        }
    }

    fn borrow(
        &mut self,
        _: HirId,
        _: Span,
        _: &mc::cmt_<'tcx>,
        _: ty::Region<'_>,
        _: ty::BorrowKind,
        _: euv::LoanCause,
    ) {
    }

    fn mutate(&mut self, _: HirId, _: Span, _: &mc::cmt_<'tcx>, _: euv::MutateMode) {}

    fn decl_without_init(&mut self, _: HirId, _: Span) {}
}

fn unwrap_downcast_or_interior<'a, 'tcx>(mut cmt: &'a mc::cmt_<'tcx>) -> mc::cmt_<'tcx> {
    loop {
        match cmt.cat {
            mc::Categorization::Downcast(ref c, _) | mc::Categorization::Interior(ref c, _) => {
                cmt = c;
            },
            _ => return (*cmt).clone(),
        }
    }
}<|MERGE_RESOLUTION|>--- conflicted
+++ resolved
@@ -1,10 +1,6 @@
 use crate::utils::ptr::get_spans;
 use crate::utils::{
-<<<<<<< HEAD
-    get_trait_def_id, implements_trait, in_macro_or_desugar, is_copy, is_self, match_type, multispan_sugg, paths,
-=======
     get_trait_def_id, implements_trait, is_copy, is_self, is_type_diagnostic_item, match_type, multispan_sugg, paths,
->>>>>>> 8cd2c99a
     snippet, snippet_opt, span_lint_and_then,
 };
 use if_chain::if_chain;
@@ -80,11 +76,7 @@
         span: Span,
         hir_id: HirId,
     ) {
-<<<<<<< HEAD
-        if in_macro_or_desugar(span) {
-=======
         if span.from_expansion() {
->>>>>>> 8cd2c99a
             return;
         }
 
