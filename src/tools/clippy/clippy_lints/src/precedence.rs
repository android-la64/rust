<<<<<<< HEAD
use crate::utils::{in_macro_or_desugar, snippet_with_applicability, span_lint_and_sugg};
=======
use crate::utils::{snippet_with_applicability, span_lint_and_sugg};
>>>>>>> 8cd2c99a
use rustc::lint::{EarlyContext, EarlyLintPass, LintArray, LintPass};
use rustc::{declare_lint_pass, declare_tool_lint};
use rustc_errors::Applicability;
use syntax::ast::*;
use syntax::source_map::Spanned;

declare_clippy_lint! {
    /// **What it does:** Checks for operations where precedence may be unclear
    /// and suggests to add parentheses. Currently it catches the following:
    /// * mixed usage of arithmetic and bit shifting/combining operators without
    /// parentheses
    /// * a "negative" numeric literal (which is really a unary `-` followed by a
    /// numeric literal)
    ///   followed by a method call
    ///
    /// **Why is this bad?** Not everyone knows the precedence of those operators by
    /// heart, so expressions like these may trip others trying to reason about the
    /// code.
    ///
    /// **Known problems:** None.
    ///
    /// **Example:**
    /// * `1 << 2 + 3` equals 32, while `(1 << 2) + 3` equals 7
    /// * `-1i32.abs()` equals -1, while `(-1i32).abs()` equals 1
    pub PRECEDENCE,
    complexity,
    "operations where precedence may be unclear"
}

declare_lint_pass!(Precedence => [PRECEDENCE]);

impl EarlyLintPass for Precedence {
    fn check_expr(&mut self, cx: &EarlyContext<'_>, expr: &Expr) {
<<<<<<< HEAD
        if in_macro_or_desugar(expr.span) {
=======
        if expr.span.from_expansion() {
>>>>>>> 8cd2c99a
            return;
        }

        if let ExprKind::Binary(Spanned { node: op, .. }, ref left, ref right) = expr.node {
            let span_sugg = |expr: &Expr, sugg, appl| {
                span_lint_and_sugg(
                    cx,
                    PRECEDENCE,
                    expr.span,
                    "operator precedence can trip the unwary",
                    "consider parenthesizing your expression",
                    sugg,
                    appl,
                );
            };

            if !is_bit_op(op) {
                return;
            }
            let mut applicability = Applicability::MachineApplicable;
            match (is_arith_expr(left), is_arith_expr(right)) {
                (true, true) => {
                    let sugg = format!(
                        "({}) {} ({})",
                        snippet_with_applicability(cx, left.span, "..", &mut applicability),
                        op.to_string(),
                        snippet_with_applicability(cx, right.span, "..", &mut applicability)
                    );
                    span_sugg(expr, sugg, applicability);
                },
                (true, false) => {
                    let sugg = format!(
                        "({}) {} {}",
                        snippet_with_applicability(cx, left.span, "..", &mut applicability),
                        op.to_string(),
                        snippet_with_applicability(cx, right.span, "..", &mut applicability)
                    );
                    span_sugg(expr, sugg, applicability);
                },
                (false, true) => {
                    let sugg = format!(
                        "{} {} ({})",
                        snippet_with_applicability(cx, left.span, "..", &mut applicability),
                        op.to_string(),
                        snippet_with_applicability(cx, right.span, "..", &mut applicability)
                    );
                    span_sugg(expr, sugg, applicability);
                },
                (false, false) => (),
            }
        }

        if let ExprKind::Unary(UnOp::Neg, ref rhs) = expr.node {
            if let ExprKind::MethodCall(_, ref args) = rhs.node {
                if let Some(slf) = args.first() {
                    if let ExprKind::Lit(ref lit) = slf.node {
                        match lit.node {
                            LitKind::Int(..) | LitKind::Float(..) | LitKind::FloatUnsuffixed(..) => {
                                let mut applicability = Applicability::MachineApplicable;
                                span_lint_and_sugg(
                                    cx,
                                    PRECEDENCE,
                                    expr.span,
                                    "unary minus has lower precedence than method call",
                                    "consider adding parentheses to clarify your intent",
                                    format!(
                                        "-({})",
                                        snippet_with_applicability(cx, rhs.span, "..", &mut applicability)
                                    ),
                                    applicability,
                                );
                            },
                            _ => (),
                        }
                    }
                }
            }
        }
    }
}

fn is_arith_expr(expr: &Expr) -> bool {
    match expr.node {
        ExprKind::Binary(Spanned { node: op, .. }, _, _) => is_arith_op(op),
        _ => false,
    }
}

fn is_bit_op(op: BinOpKind) -> bool {
    use syntax::ast::BinOpKind::*;
    match op {
        BitXor | BitAnd | BitOr | Shl | Shr => true,
        _ => false,
    }
}

fn is_arith_op(op: BinOpKind) -> bool {
    use syntax::ast::BinOpKind::*;
    match op {
        Add | Sub | Mul | Div | Rem => true,
        _ => false,
    }
}<|MERGE_RESOLUTION|>--- conflicted
+++ resolved
@@ -1,8 +1,4 @@
-<<<<<<< HEAD
-use crate::utils::{in_macro_or_desugar, snippet_with_applicability, span_lint_and_sugg};
-=======
 use crate::utils::{snippet_with_applicability, span_lint_and_sugg};
->>>>>>> 8cd2c99a
 use rustc::lint::{EarlyContext, EarlyLintPass, LintArray, LintPass};
 use rustc::{declare_lint_pass, declare_tool_lint};
 use rustc_errors::Applicability;
@@ -36,11 +32,7 @@
 
 impl EarlyLintPass for Precedence {
     fn check_expr(&mut self, cx: &EarlyContext<'_>, expr: &Expr) {
-<<<<<<< HEAD
-        if in_macro_or_desugar(expr.span) {
-=======
         if expr.span.from_expansion() {
->>>>>>> 8cd2c99a
             return;
         }
 
