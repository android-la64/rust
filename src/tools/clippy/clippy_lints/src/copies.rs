<<<<<<< HEAD
use crate::utils::{
    get_parent_expr, higher, in_macro_or_desugar, same_tys, snippet, span_lint_and_then, span_note_and_lint,
};
=======
use crate::utils::{get_parent_expr, higher, same_tys, snippet, span_lint_and_then, span_note_and_lint};
>>>>>>> 8cd2c99a
use crate::utils::{SpanlessEq, SpanlessHash};
use rustc::hir::*;
use rustc::lint::{LateContext, LateLintPass, LintArray, LintPass};
use rustc::ty::Ty;
use rustc::{declare_lint_pass, declare_tool_lint};
use rustc_data_structures::fx::FxHashMap;
use smallvec::SmallVec;
use std::collections::hash_map::Entry;
use std::hash::BuildHasherDefault;
use syntax::symbol::Symbol;

declare_clippy_lint! {
    /// **What it does:** Checks for consecutive `if`s with the same condition.
    ///
    /// **Why is this bad?** This is probably a copy & paste error.
    ///
    /// **Known problems:** Hopefully none.
    ///
    /// **Example:**
    /// ```ignore
    /// if a == b {
    ///     …
    /// } else if a == b {
    ///     …
    /// }
    /// ```
    ///
    /// Note that this lint ignores all conditions with a function call as it could
    /// have side effects:
    ///
    /// ```ignore
    /// if foo() {
    ///     …
    /// } else if foo() { // not linted
    ///     …
    /// }
    /// ```
    pub IFS_SAME_COND,
    correctness,
    "consecutive `ifs` with the same condition"
}

declare_clippy_lint! {
    /// **What it does:** Checks for `if/else` with the same body as the *then* part
    /// and the *else* part.
    ///
    /// **Why is this bad?** This is probably a copy & paste error.
    ///
    /// **Known problems:** Hopefully none.
    ///
    /// **Example:**
    /// ```ignore
    /// let foo = if … {
    ///     42
    /// } else {
    ///     42
    /// };
    /// ```
    pub IF_SAME_THEN_ELSE,
    correctness,
    "if with the same *then* and *else* blocks"
}

declare_clippy_lint! {
    /// **What it does:** Checks for `match` with identical arm bodies.
    ///
    /// **Why is this bad?** This is probably a copy & paste error. If arm bodies
    /// are the same on purpose, you can factor them
    /// [using `|`](https://doc.rust-lang.org/book/patterns.html#multiple-patterns).
    ///
    /// **Known problems:** False positive possible with order dependent `match`
    /// (see issue
    /// [#860](https://github.com/rust-lang/rust-clippy/issues/860)).
    ///
    /// **Example:**
    /// ```rust,ignore
    /// match foo {
    ///     Bar => bar(),
    ///     Quz => quz(),
    ///     Baz => bar(), // <= oops
    /// }
    /// ```
    ///
    /// This should probably be
    /// ```rust,ignore
    /// match foo {
    ///     Bar => bar(),
    ///     Quz => quz(),
    ///     Baz => baz(), // <= fixed
    /// }
    /// ```
    ///
    /// or if the original code was not a typo:
    /// ```rust,ignore
    /// match foo {
    ///     Bar | Baz => bar(), // <= shows the intent better
    ///     Quz => quz(),
    /// }
    /// ```
    pub MATCH_SAME_ARMS,
    pedantic,
    "`match` with identical arm bodies"
}

declare_lint_pass!(CopyAndPaste => [IFS_SAME_COND, IF_SAME_THEN_ELSE, MATCH_SAME_ARMS]);

impl<'a, 'tcx> LateLintPass<'a, 'tcx> for CopyAndPaste {
    fn check_expr(&mut self, cx: &LateContext<'a, 'tcx>, expr: &'tcx Expr) {
<<<<<<< HEAD
        if !in_macro_or_desugar(expr.span) {
=======
        if !expr.span.from_expansion() {
>>>>>>> 8cd2c99a
            // skip ifs directly in else, it will be checked in the parent if
            if let Some(expr) = get_parent_expr(cx, expr) {
                if let Some((_, _, Some(ref else_expr))) = higher::if_block(&expr) {
                    if else_expr.hir_id == expr.hir_id {
                        return;
                    }
                }
            }

            let (conds, blocks) = if_sequence(expr);
            lint_same_then_else(cx, &blocks);
            lint_same_cond(cx, &conds);
            lint_match_arms(cx, expr);
        }
    }
}

/// Implementation of `IF_SAME_THEN_ELSE`.
fn lint_same_then_else(cx: &LateContext<'_, '_>, blocks: &[&Block]) {
    let eq: &dyn Fn(&&Block, &&Block) -> bool = &|&lhs, &rhs| -> bool { SpanlessEq::new(cx).eq_block(lhs, rhs) };

    if let Some((i, j)) = search_same_sequenced(blocks, eq) {
        span_note_and_lint(
            cx,
            IF_SAME_THEN_ELSE,
            j.span,
            "this `if` has identical blocks",
            i.span,
            "same as this",
        );
    }
}

/// Implementation of `IFS_SAME_COND`.
fn lint_same_cond(cx: &LateContext<'_, '_>, conds: &[&Expr]) {
    let hash: &dyn Fn(&&Expr) -> u64 = &|expr| -> u64 {
        let mut h = SpanlessHash::new(cx, cx.tables);
        h.hash_expr(expr);
        h.finish()
    };

    let eq: &dyn Fn(&&Expr, &&Expr) -> bool =
        &|&lhs, &rhs| -> bool { SpanlessEq::new(cx).ignore_fn().eq_expr(lhs, rhs) };

    for (i, j) in search_same(conds, hash, eq) {
        span_note_and_lint(
            cx,
            IFS_SAME_COND,
            j.span,
            "this `if` has the same condition as a previous if",
            i.span,
            "same as this",
        );
    }
}

/// Implementation of `MATCH_SAME_ARMS`.
fn lint_match_arms<'tcx>(cx: &LateContext<'_, 'tcx>, expr: &Expr) {
    fn same_bindings<'tcx>(
        cx: &LateContext<'_, 'tcx>,
<<<<<<< HEAD
        lhs: &FxHashMap<LocalInternedString, Ty<'tcx>>,
        rhs: &FxHashMap<LocalInternedString, Ty<'tcx>>,
=======
        lhs: &FxHashMap<Symbol, Ty<'tcx>>,
        rhs: &FxHashMap<Symbol, Ty<'tcx>>,
>>>>>>> 8cd2c99a
    ) -> bool {
        lhs.len() == rhs.len()
            && lhs
                .iter()
                .all(|(name, l_ty)| rhs.get(name).map_or(false, |r_ty| same_tys(cx, l_ty, r_ty)))
    }

    if let ExprKind::Match(_, ref arms, MatchSource::Normal) = expr.node {
        let hash = |&(_, arm): &(usize, &Arm)| -> u64 {
            let mut h = SpanlessHash::new(cx, cx.tables);
            h.hash_expr(&arm.body);
            h.finish()
        };

        let eq = |&(lindex, lhs): &(usize, &Arm), &(rindex, rhs): &(usize, &Arm)| -> bool {
            let min_index = usize::min(lindex, rindex);
            let max_index = usize::max(lindex, rindex);

            // Arms with a guard are ignored, those can’t always be merged together
            // This is also the case for arms in-between each there is an arm with a guard
            (min_index..=max_index).all(|index| arms[index].guard.is_none()) &&
                SpanlessEq::new(cx).eq_expr(&lhs.body, &rhs.body) &&
                // all patterns should have the same bindings
                same_bindings(cx, &bindings(cx, &lhs.pats[0]), &bindings(cx, &rhs.pats[0]))
        };

        let indexed_arms: Vec<(usize, &Arm)> = arms.iter().enumerate().collect();
        for (&(_, i), &(_, j)) in search_same(&indexed_arms, hash, eq) {
            span_lint_and_then(
                cx,
                MATCH_SAME_ARMS,
                j.body.span,
                "this `match` has identical arm bodies",
                |db| {
                    db.span_note(i.body.span, "same as this");

                    // Note: this does not use `span_suggestion` on purpose:
                    // there is no clean way
                    // to remove the other arm. Building a span and suggest to replace it to ""
                    // makes an even more confusing error message. Also in order not to make up a
                    // span for the whole pattern, the suggestion is only shown when there is only
                    // one pattern. The user should know about `|` if they are already using it…

                    if i.pats.len() == 1 && j.pats.len() == 1 {
                        let lhs = snippet(cx, i.pats[0].span, "<pat1>");
                        let rhs = snippet(cx, j.pats[0].span, "<pat2>");

                        if let PatKind::Wild = j.pats[0].node {
                            // if the last arm is _, then i could be integrated into _
                            // note that i.pats[0] cannot be _, because that would mean that we're
                            // hiding all the subsequent arms, and rust won't compile
                            db.span_note(
                                i.body.span,
                                &format!(
                                    "`{}` has the same arm body as the `_` wildcard, consider removing it`",
                                    lhs
                                ),
                            );
                        } else {
                            db.span_help(
                                i.pats[0].span,
                                &format!("consider refactoring into `{} | {}`", lhs, rhs),
                            );
                        }
                    }
                },
            );
        }
    }
}

/// Returns the list of condition expressions and the list of blocks in a
/// sequence of `if/else`.
/// E.g., this returns `([a, b], [c, d, e])` for the expression
/// `if a { c } else if b { d } else { e }`.
fn if_sequence(mut expr: &Expr) -> (SmallVec<[&Expr; 1]>, SmallVec<[&Block; 1]>) {
    let mut conds = SmallVec::new();
    let mut blocks: SmallVec<[&Block; 1]> = SmallVec::new();

    while let Some((ref cond, ref then_expr, ref else_expr)) = higher::if_block(&expr) {
        conds.push(&**cond);
        if let ExprKind::Block(ref block, _) = then_expr.node {
            blocks.push(block);
        } else {
            panic!("ExprKind::If node is not an ExprKind::Block");
        }

        if let Some(ref else_expr) = *else_expr {
            expr = else_expr;
        } else {
            break;
        }
    }

    // final `else {..}`
    if !blocks.is_empty() {
        if let ExprKind::Block(ref block, _) = expr.node {
            blocks.push(&**block);
        }
    }

    (conds, blocks)
}

/// Returns the list of bindings in a pattern.
fn bindings<'a, 'tcx>(cx: &LateContext<'a, 'tcx>, pat: &Pat) -> FxHashMap<Symbol, Ty<'tcx>> {
    fn bindings_impl<'a, 'tcx>(cx: &LateContext<'a, 'tcx>, pat: &Pat, map: &mut FxHashMap<Symbol, Ty<'tcx>>) {
        match pat.node {
            PatKind::Box(ref pat) | PatKind::Ref(ref pat, _) => bindings_impl(cx, pat, map),
            PatKind::TupleStruct(_, ref pats, _) => {
                for pat in pats {
                    bindings_impl(cx, pat, map);
                }
            },
            PatKind::Binding(.., ident, ref as_pat) => {
                if let Entry::Vacant(v) = map.entry(ident.name) {
                    v.insert(cx.tables.pat_ty(pat));
                }
                if let Some(ref as_pat) = *as_pat {
                    bindings_impl(cx, as_pat, map);
                }
            },
            PatKind::Or(ref fields) | PatKind::Tuple(ref fields, _) => {
                for pat in fields {
                    bindings_impl(cx, pat, map);
                }
            },
            PatKind::Struct(_, ref fields, _) => {
                for pat in fields {
                    bindings_impl(cx, &pat.pat, map);
                }
            },
            PatKind::Slice(ref lhs, ref mid, ref rhs) => {
                for pat in lhs {
                    bindings_impl(cx, pat, map);
                }
                if let Some(ref mid) = *mid {
                    bindings_impl(cx, mid, map);
                }
                for pat in rhs {
                    bindings_impl(cx, pat, map);
                }
            },
            PatKind::Lit(..) | PatKind::Range(..) | PatKind::Wild | PatKind::Path(..) => (),
        }
    }

    let mut result = FxHashMap::default();
    bindings_impl(cx, pat, &mut result);
    result
}

fn search_same_sequenced<T, Eq>(exprs: &[T], eq: Eq) -> Option<(&T, &T)>
where
    Eq: Fn(&T, &T) -> bool,
{
    for win in exprs.windows(2) {
        if eq(&win[0], &win[1]) {
            return Some((&win[0], &win[1]));
        }
    }
    None
}

fn search_common_cases<'a, T, Eq>(exprs: &'a [T], eq: &Eq) -> Option<(&'a T, &'a T)>
where
    Eq: Fn(&T, &T) -> bool,
{
    if exprs.len() < 2 {
        None
    } else if exprs.len() == 2 {
        if eq(&exprs[0], &exprs[1]) {
            Some((&exprs[0], &exprs[1]))
        } else {
            None
        }
    } else {
        None
    }
}

fn search_same<T, Hash, Eq>(exprs: &[T], hash: Hash, eq: Eq) -> Vec<(&T, &T)>
where
    Hash: Fn(&T) -> u64,
    Eq: Fn(&T, &T) -> bool,
{
    if let Some(expr) = search_common_cases(&exprs, &eq) {
        return vec![expr];
    }

    let mut match_expr_list: Vec<(&T, &T)> = Vec::new();

    let mut map: FxHashMap<_, Vec<&_>> =
        FxHashMap::with_capacity_and_hasher(exprs.len(), BuildHasherDefault::default());

    for expr in exprs {
        match map.entry(hash(expr)) {
            Entry::Occupied(mut o) => {
                for o in o.get() {
                    if eq(o, expr) {
                        match_expr_list.push((o, expr));
                    }
                }
                o.get_mut().push(expr);
            },
            Entry::Vacant(v) => {
                v.insert(vec![expr]);
            },
        }
    }

    match_expr_list
}<|MERGE_RESOLUTION|>--- conflicted
+++ resolved
@@ -1,10 +1,4 @@
-<<<<<<< HEAD
-use crate::utils::{
-    get_parent_expr, higher, in_macro_or_desugar, same_tys, snippet, span_lint_and_then, span_note_and_lint,
-};
-=======
 use crate::utils::{get_parent_expr, higher, same_tys, snippet, span_lint_and_then, span_note_and_lint};
->>>>>>> 8cd2c99a
 use crate::utils::{SpanlessEq, SpanlessHash};
 use rustc::hir::*;
 use rustc::lint::{LateContext, LateLintPass, LintArray, LintPass};
@@ -113,11 +107,7 @@
 
 impl<'a, 'tcx> LateLintPass<'a, 'tcx> for CopyAndPaste {
     fn check_expr(&mut self, cx: &LateContext<'a, 'tcx>, expr: &'tcx Expr) {
-<<<<<<< HEAD
-        if !in_macro_or_desugar(expr.span) {
-=======
         if !expr.span.from_expansion() {
->>>>>>> 8cd2c99a
             // skip ifs directly in else, it will be checked in the parent if
             if let Some(expr) = get_parent_expr(cx, expr) {
                 if let Some((_, _, Some(ref else_expr))) = higher::if_block(&expr) {
@@ -178,13 +168,8 @@
 fn lint_match_arms<'tcx>(cx: &LateContext<'_, 'tcx>, expr: &Expr) {
     fn same_bindings<'tcx>(
         cx: &LateContext<'_, 'tcx>,
-<<<<<<< HEAD
-        lhs: &FxHashMap<LocalInternedString, Ty<'tcx>>,
-        rhs: &FxHashMap<LocalInternedString, Ty<'tcx>>,
-=======
         lhs: &FxHashMap<Symbol, Ty<'tcx>>,
         rhs: &FxHashMap<Symbol, Ty<'tcx>>,
->>>>>>> 8cd2c99a
     ) -> bool {
         lhs.len() == rhs.len()
             && lhs
