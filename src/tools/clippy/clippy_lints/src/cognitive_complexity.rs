--- conflicted
+++ resolved
@@ -3,19 +3,11 @@
 use rustc::hir::intravisit::{walk_expr, NestedVisitorMap, Visitor};
 use rustc::hir::*;
 use rustc::lint::{LateContext, LateLintPass, LintArray, LintContext, LintPass};
-<<<<<<< HEAD
-use rustc::ty;
-=======
->>>>>>> 8cd2c99a
 use rustc::{declare_tool_lint, impl_lint_pass};
 use syntax::ast::Attribute;
 use syntax::source_map::Span;
 
-<<<<<<< HEAD
-use crate::utils::{in_macro_or_desugar, is_allowed, match_type, paths, span_help_and_lint, LimitStack};
-=======
 use crate::utils::{match_type, paths, span_help_and_lint, LimitStack};
->>>>>>> 8cd2c99a
 
 declare_clippy_lint! {
     /// **What it does:** Checks for methods with high cognitive complexity.
@@ -48,11 +40,7 @@
 
 impl CognitiveComplexity {
     fn check<'a, 'tcx>(&mut self, cx: &'a LateContext<'a, 'tcx>, body: &'tcx Body, span: Span) {
-<<<<<<< HEAD
-        if in_macro_or_desugar(span) {
-=======
         if span.from_expansion() {
->>>>>>> 8cd2c99a
             return;
         }
 
@@ -114,14 +102,8 @@
     }
 }
 
-<<<<<<< HEAD
-struct CCHelper<'a, 'tcx> {
-    match_arms: u64,
-    divergence: u64,
-=======
 struct CCHelper {
     cc: u64,
->>>>>>> 8cd2c99a
     returns: u64,
 }
 
