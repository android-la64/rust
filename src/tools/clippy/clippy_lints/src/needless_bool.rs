//! Checks for needless boolean results of if-else expressions
//!
//! This lint is **warn** by default

use crate::utils::sugg::Sugg;
<<<<<<< HEAD
use crate::utils::{higher, in_macro_or_desugar, span_lint, span_lint_and_sugg};
=======
use crate::utils::{higher, span_lint, span_lint_and_sugg};
>>>>>>> 8cd2c99a
use rustc::hir::*;
use rustc::lint::{LateContext, LateLintPass, LintArray, LintPass};
use rustc::{declare_lint_pass, declare_tool_lint};
use rustc_errors::Applicability;
use syntax::ast::LitKind;
use syntax::source_map::Spanned;

declare_clippy_lint! {
    /// **What it does:** Checks for expressions of the form `if c { true } else {
    /// false }`
    /// (or vice versa) and suggest using the condition directly.
    ///
    /// **Why is this bad?** Redundant code.
    ///
    /// **Known problems:** Maybe false positives: Sometimes, the two branches are
    /// painstakingly documented (which we, of course, do not detect), so they *may*
    /// have some value. Even then, the documentation can be rewritten to match the
    /// shorter code.
    ///
    /// **Example:**
    /// ```rust,ignore
    /// if x {
    ///     false
    /// } else {
    ///     true
    /// }
    /// ```
    /// Could be written as
    /// ```rust,ignore
    /// !x
    /// ```
    pub NEEDLESS_BOOL,
    complexity,
    "if-statements with plain booleans in the then- and else-clause, e.g., `if p { true } else { false }`"
}

declare_clippy_lint! {
    /// **What it does:** Checks for expressions of the form `x == true`,
    /// `x != true` and order comparisons such as `x < true` (or vice versa) and
    /// suggest using the variable directly.
    ///
    /// **Why is this bad?** Unnecessary code.
    ///
    /// **Known problems:** None.
    ///
    /// **Example:**
    /// ```rust,ignore
    /// if x == true {} // could be `if x { }`
    /// ```
    pub BOOL_COMPARISON,
    complexity,
    "comparing a variable to a boolean, e.g., `if x == true` or `if x != true`"
}

declare_lint_pass!(NeedlessBool => [NEEDLESS_BOOL]);

impl<'a, 'tcx> LateLintPass<'a, 'tcx> for NeedlessBool {
    fn check_expr(&mut self, cx: &LateContext<'a, 'tcx>, e: &'tcx Expr) {
        use self::Expression::*;
        if let Some((ref pred, ref then_block, Some(ref else_expr))) = higher::if_block(&e) {
            let reduce = |ret, not| {
                let mut applicability = Applicability::MachineApplicable;
                let snip = Sugg::hir_with_applicability(cx, pred, "<predicate>", &mut applicability);
                let mut snip = if not { !snip } else { snip };

                if ret {
                    snip = snip.make_return();
                }

                if parent_node_is_if_expr(&e, &cx) {
                    snip = snip.blockify()
                }

                span_lint_and_sugg(
                    cx,
                    NEEDLESS_BOOL,
                    e.span,
                    "this if-then-else expression returns a bool literal",
                    "you can reduce it to",
                    snip.to_string(),
                    applicability,
                );
            };
            if let ExprKind::Block(ref then_block, _) = then_block.node {
                match (fetch_bool_block(then_block), fetch_bool_expr(else_expr)) {
                    (RetBool(true), RetBool(true)) | (Bool(true), Bool(true)) => {
                        span_lint(
                            cx,
                            NEEDLESS_BOOL,
                            e.span,
                            "this if-then-else expression will always return true",
                        );
                    },
                    (RetBool(false), RetBool(false)) | (Bool(false), Bool(false)) => {
                        span_lint(
                            cx,
                            NEEDLESS_BOOL,
                            e.span,
                            "this if-then-else expression will always return false",
                        );
                    },
                    (RetBool(true), RetBool(false)) => reduce(true, false),
                    (Bool(true), Bool(false)) => reduce(false, false),
                    (RetBool(false), RetBool(true)) => reduce(true, true),
                    (Bool(false), Bool(true)) => reduce(false, true),
                    _ => (),
                }
            } else {
                panic!("IfExpr 'then' node is not an ExprKind::Block");
            }
        }
    }
}

fn parent_node_is_if_expr<'a, 'b>(expr: &Expr, cx: &LateContext<'a, 'b>) -> bool {
    let parent_id = cx.tcx.hir().get_parent_node(expr.hir_id);
    let parent_node = cx.tcx.hir().get(parent_id);

    match parent_node {
        rustc::hir::Node::Expr(e) => higher::if_block(&e).is_some(),
        rustc::hir::Node::Arm(e) => higher::if_block(&e.body).is_some(),
        _ => false,
    }
}

declare_lint_pass!(BoolComparison => [BOOL_COMPARISON]);

impl<'a, 'tcx> LateLintPass<'a, 'tcx> for BoolComparison {
    fn check_expr(&mut self, cx: &LateContext<'a, 'tcx>, e: &'tcx Expr) {
<<<<<<< HEAD
        if in_macro_or_desugar(e.span) {
=======
        if e.span.from_expansion() {
>>>>>>> 8cd2c99a
            return;
        }

        if let ExprKind::Binary(Spanned { node, .. }, ..) = e.node {
            let ignore_case = None::<(fn(_) -> _, &str)>;
            let ignore_no_literal = None::<(fn(_, _) -> _, &str)>;
            match node {
                BinOpKind::Eq => {
                    let true_case = Some((|h| h, "equality checks against true are unnecessary"));
                    let false_case = Some((
                        |h: Sugg<'_>| !h,
                        "equality checks against false can be replaced by a negation",
                    ));
                    check_comparison(cx, e, true_case, false_case, true_case, false_case, ignore_no_literal)
                },
                BinOpKind::Ne => {
                    let true_case = Some((
                        |h: Sugg<'_>| !h,
                        "inequality checks against true can be replaced by a negation",
                    ));
                    let false_case = Some((|h| h, "inequality checks against false are unnecessary"));
                    check_comparison(cx, e, true_case, false_case, true_case, false_case, ignore_no_literal)
                },
                BinOpKind::Lt => check_comparison(
                    cx,
                    e,
                    ignore_case,
                    Some((|h| h, "greater than checks against false are unnecessary")),
                    Some((
                        |h: Sugg<'_>| !h,
                        "less than comparison against true can be replaced by a negation",
                    )),
                    ignore_case,
                    Some((
                        |l: Sugg<'_>, r: Sugg<'_>| (!l).bit_and(&r),
                        "order comparisons between booleans can be simplified",
                    )),
                ),
                BinOpKind::Gt => check_comparison(
                    cx,
                    e,
                    Some((
                        |h: Sugg<'_>| !h,
                        "less than comparison against true can be replaced by a negation",
                    )),
                    ignore_case,
                    ignore_case,
                    Some((|h| h, "greater than checks against false are unnecessary")),
                    Some((
                        |l: Sugg<'_>, r: Sugg<'_>| l.bit_and(&(!r)),
                        "order comparisons between booleans can be simplified",
                    )),
                ),
                _ => (),
            }
        }
    }
}

fn check_comparison<'a, 'tcx>(
    cx: &LateContext<'a, 'tcx>,
    e: &'tcx Expr,
    left_true: Option<(impl FnOnce(Sugg<'a>) -> Sugg<'a>, &str)>,
    left_false: Option<(impl FnOnce(Sugg<'a>) -> Sugg<'a>, &str)>,
    right_true: Option<(impl FnOnce(Sugg<'a>) -> Sugg<'a>, &str)>,
    right_false: Option<(impl FnOnce(Sugg<'a>) -> Sugg<'a>, &str)>,
    no_literal: Option<(impl FnOnce(Sugg<'a>, Sugg<'a>) -> Sugg<'a>, &str)>,
) {
    use self::Expression::*;

    if let ExprKind::Binary(_, ref left_side, ref right_side) = e.node {
        let (l_ty, r_ty) = (cx.tables.expr_ty(left_side), cx.tables.expr_ty(right_side));
        if l_ty.is_bool() && r_ty.is_bool() {
            let mut applicability = Applicability::MachineApplicable;
            match (fetch_bool_expr(left_side), fetch_bool_expr(right_side)) {
                (Bool(true), Other) => left_true.map_or((), |(h, m)| {
                    suggest_bool_comparison(cx, e, right_side, applicability, m, h)
                }),
                (Other, Bool(true)) => right_true.map_or((), |(h, m)| {
                    suggest_bool_comparison(cx, e, left_side, applicability, m, h)
                }),
                (Bool(false), Other) => left_false.map_or((), |(h, m)| {
                    suggest_bool_comparison(cx, e, right_side, applicability, m, h)
                }),
                (Other, Bool(false)) => right_false.map_or((), |(h, m)| {
                    suggest_bool_comparison(cx, e, left_side, applicability, m, h)
                }),
                (Other, Other) => no_literal.map_or((), |(h, m)| {
                    let left_side = Sugg::hir_with_applicability(cx, left_side, "..", &mut applicability);
                    let right_side = Sugg::hir_with_applicability(cx, right_side, "..", &mut applicability);
                    span_lint_and_sugg(
                        cx,
                        BOOL_COMPARISON,
                        e.span,
                        m,
                        "try simplifying it as shown",
                        h(left_side, right_side).to_string(),
                        applicability,
                    )
                }),
                _ => (),
            }
        }
    }
}

fn suggest_bool_comparison<'a, 'tcx>(
    cx: &LateContext<'a, 'tcx>,
    e: &'tcx Expr,
    expr: &Expr,
    mut applicability: Applicability,
    message: &str,
    conv_hint: impl FnOnce(Sugg<'a>) -> Sugg<'a>,
) {
    let hint = Sugg::hir_with_applicability(cx, expr, "..", &mut applicability);
    span_lint_and_sugg(
        cx,
        BOOL_COMPARISON,
        e.span,
        message,
        "try simplifying it as shown",
        conv_hint(hint).to_string(),
        applicability,
    );
}

enum Expression {
    Bool(bool),
    RetBool(bool),
    Other,
}

fn fetch_bool_block(block: &Block) -> Expression {
    match (&*block.stmts, block.expr.as_ref()) {
        (&[], Some(e)) => fetch_bool_expr(&**e),
        (&[ref e], None) => {
            if let StmtKind::Semi(ref e) = e.node {
                if let ExprKind::Ret(_) = e.node {
                    fetch_bool_expr(&**e)
                } else {
                    Expression::Other
                }
            } else {
                Expression::Other
            }
        },
        _ => Expression::Other,
    }
}

fn fetch_bool_expr(expr: &Expr) -> Expression {
    match expr.node {
        ExprKind::Block(ref block, _) => fetch_bool_block(block),
        ExprKind::Lit(ref lit_ptr) => {
            if let LitKind::Bool(value) = lit_ptr.node {
                Expression::Bool(value)
            } else {
                Expression::Other
            }
        },
        ExprKind::Ret(Some(ref expr)) => match fetch_bool_expr(expr) {
            Expression::Bool(value) => Expression::RetBool(value),
            _ => Expression::Other,
        },
        _ => Expression::Other,
    }
}<|MERGE_RESOLUTION|>--- conflicted
+++ resolved
@@ -3,11 +3,7 @@
 //! This lint is **warn** by default
 
 use crate::utils::sugg::Sugg;
-<<<<<<< HEAD
-use crate::utils::{higher, in_macro_or_desugar, span_lint, span_lint_and_sugg};
-=======
 use crate::utils::{higher, span_lint, span_lint_and_sugg};
->>>>>>> 8cd2c99a
 use rustc::hir::*;
 use rustc::lint::{LateContext, LateLintPass, LintArray, LintPass};
 use rustc::{declare_lint_pass, declare_tool_lint};
@@ -137,11 +133,7 @@
 
 impl<'a, 'tcx> LateLintPass<'a, 'tcx> for BoolComparison {
     fn check_expr(&mut self, cx: &LateContext<'a, 'tcx>, e: &'tcx Expr) {
-<<<<<<< HEAD
-        if in_macro_or_desugar(e.span) {
-=======
         if e.span.from_expansion() {
->>>>>>> 8cd2c99a
             return;
         }
 
