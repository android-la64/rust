use crate::reexport::*;
use if_chain::if_chain;
use itertools::Itertools;
use rustc::hir::def::{DefKind, Res};
use rustc::hir::def_id;
use rustc::hir::intravisit::{walk_block, walk_expr, walk_pat, walk_stmt, NestedVisitorMap, Visitor};
use rustc::hir::*;
use rustc::lint::{in_external_macro, LateContext, LateLintPass, LintArray, LintContext, LintPass};
use rustc::middle::region;
use rustc::{declare_lint_pass, declare_tool_lint};
// use rustc::middle::region::CodeExtent;
use crate::consts::{constant, Constant};
use crate::utils::usage::mutated_variables;
<<<<<<< HEAD
use crate::utils::{in_macro_or_desugar, sext, sugg};
=======
use crate::utils::{is_type_diagnostic_item, qpath_res, sext, sugg};
>>>>>>> 8cd2c99a
use rustc::middle::expr_use_visitor::*;
use rustc::middle::mem_categorization::cmt_;
use rustc::middle::mem_categorization::Categorization;
use rustc::ty::subst::Subst;
use rustc::ty::{self, Ty};
use rustc_data_structures::fx::{FxHashMap, FxHashSet};
use rustc_errors::Applicability;
use std::iter::{once, Iterator};
use std::mem;
use syntax::ast;
use syntax::source_map::Span;
use syntax_pos::{BytePos, Symbol};

use crate::utils::paths;
use crate::utils::{
    get_enclosing_block, get_parent_expr, has_iter_method, higher, is_integer_const, is_refutable, last_path_segment,
    match_trait_method, match_type, match_var, multispan_sugg, snippet, snippet_opt, snippet_with_applicability,
    span_help_and_lint, span_lint, span_lint_and_sugg, span_lint_and_then, SpanlessEq,
};

declare_clippy_lint! {
    /// **What it does:** Checks for for-loops that manually copy items between
    /// slices that could be optimized by having a memcpy.
    ///
    /// **Why is this bad?** It is not as fast as a memcpy.
    ///
    /// **Known problems:** None.
    ///
    /// **Example:**
    /// ```rust
    /// # let src = vec![1];
    /// # let mut dst = vec![0; 65];
    /// for i in 0..src.len() {
    ///     dst[i + 64] = src[i];
    /// }
    /// ```
    /// Could be written as:
    /// ```rust
    /// # let src = vec![1];
    /// # let mut dst = vec![0; 65];
    /// dst[64..(src.len() + 64)].clone_from_slice(&src[..]);
    /// ```
    pub MANUAL_MEMCPY,
    perf,
    "manually copying items between slices"
}

declare_clippy_lint! {
    /// **What it does:** Checks for looping over the range of `0..len` of some
    /// collection just to get the values by index.
    ///
    /// **Why is this bad?** Just iterating the collection itself makes the intent
    /// more clear and is probably faster.
    ///
    /// **Known problems:** None.
    ///
    /// **Example:**
    /// ```rust
    /// let vec = vec!['a', 'b', 'c'];
    /// for i in 0..vec.len() {
    ///     println!("{}", vec[i]);
    /// }
    /// ```
    /// Could be written as:
    /// ```rust
    /// let vec = vec!['a', 'b', 'c'];
    /// for i in vec {
    ///     println!("{}", i);
    /// }
    /// ```
    pub NEEDLESS_RANGE_LOOP,
    style,
    "for-looping over a range of indices where an iterator over items would do"
}

declare_clippy_lint! {
    /// **What it does:** Checks for loops on `x.iter()` where `&x` will do, and
    /// suggests the latter.
    ///
    /// **Why is this bad?** Readability.
    ///
    /// **Known problems:** False negatives. We currently only warn on some known
    /// types.
    ///
    /// **Example:**
    /// ```rust
    /// // with `y` a `Vec` or slice:
    /// # let y = vec![1];
    /// for x in y.iter() {
    ///     // ..
    /// }
    /// ```
    /// can be rewritten to
    /// ```rust
    /// # let y = vec![1];
    /// for x in &y {
    ///     // ..
    /// }
    /// ```
    pub EXPLICIT_ITER_LOOP,
    pedantic,
    "for-looping over `_.iter()` or `_.iter_mut()` when `&_` or `&mut _` would do"
}

declare_clippy_lint! {
    /// **What it does:** Checks for loops on `y.into_iter()` where `y` will do, and
    /// suggests the latter.
    ///
    /// **Why is this bad?** Readability.
    ///
    /// **Known problems:** None
    ///
    /// **Example:**
    /// ```rust
    /// # let y = vec![1];
    /// // with `y` a `Vec` or slice:
    /// for x in y.into_iter() {
    ///     // ..
    /// }
    /// ```
    /// can be rewritten to
    /// ```rust
    /// # let y = vec![1];
    /// for x in y {
    ///     // ..
    /// }
    /// ```
    pub EXPLICIT_INTO_ITER_LOOP,
    pedantic,
    "for-looping over `_.into_iter()` when `_` would do"
}

declare_clippy_lint! {
    /// **What it does:** Checks for loops on `x.next()`.
    ///
    /// **Why is this bad?** `next()` returns either `Some(value)` if there was a
    /// value, or `None` otherwise. The insidious thing is that `Option<_>`
    /// implements `IntoIterator`, so that possibly one value will be iterated,
    /// leading to some hard to find bugs. No one will want to write such code
    /// [except to win an Underhanded Rust
    /// Contest](https://www.reddit.com/r/rust/comments/3hb0wm/underhanded_rust_contest/cu5yuhr).
    ///
    /// **Known problems:** None.
    ///
    /// **Example:**
    /// ```ignore
    /// for x in y.next() {
    ///     ..
    /// }
    /// ```
    pub ITER_NEXT_LOOP,
    correctness,
    "for-looping over `_.next()` which is probably not intended"
}

declare_clippy_lint! {
    /// **What it does:** Checks for `for` loops over `Option` values.
    ///
    /// **Why is this bad?** Readability. This is more clearly expressed as an `if
    /// let`.
    ///
    /// **Known problems:** None.
    ///
    /// **Example:**
    /// ```ignore
    /// for x in option {
    ///     ..
    /// }
    /// ```
    ///
    /// This should be
    /// ```ignore
    /// if let Some(x) = option {
    ///     ..
    /// }
    /// ```
    pub FOR_LOOP_OVER_OPTION,
    correctness,
    "for-looping over an `Option`, which is more clearly expressed as an `if let`"
}

declare_clippy_lint! {
    /// **What it does:** Checks for `for` loops over `Result` values.
    ///
    /// **Why is this bad?** Readability. This is more clearly expressed as an `if
    /// let`.
    ///
    /// **Known problems:** None.
    ///
    /// **Example:**
    /// ```ignore
    /// for x in result {
    ///     ..
    /// }
    /// ```
    ///
    /// This should be
    /// ```ignore
    /// if let Ok(x) = result {
    ///     ..
    /// }
    /// ```
    pub FOR_LOOP_OVER_RESULT,
    correctness,
    "for-looping over a `Result`, which is more clearly expressed as an `if let`"
}

declare_clippy_lint! {
    /// **What it does:** Detects `loop + match` combinations that are easier
    /// written as a `while let` loop.
    ///
    /// **Why is this bad?** The `while let` loop is usually shorter and more
    /// readable.
    ///
    /// **Known problems:** Sometimes the wrong binding is displayed (#383).
    ///
    /// **Example:**
    /// ```rust,no_run
    /// # let y = Some(1);
    /// loop {
    ///     let x = match y {
    ///         Some(x) => x,
    ///         None => break,
    ///     };
    ///     // .. do something with x
    /// }
    /// // is easier written as
    /// while let Some(x) = y {
    ///     // .. do something with x
    /// };
    /// ```
    pub WHILE_LET_LOOP,
    complexity,
    "`loop { if let { ... } else break }`, which can be written as a `while let` loop"
}

declare_clippy_lint! {
    /// **What it does:** Checks for functions collecting an iterator when collect
    /// is not needed.
    ///
    /// **Why is this bad?** `collect` causes the allocation of a new data structure,
    /// when this allocation may not be needed.
    ///
    /// **Known problems:**
    /// None
    ///
    /// **Example:**
    /// ```rust
    /// # let iterator = vec![1].into_iter();
    /// let len = iterator.clone().collect::<Vec<_>>().len();
    /// // should be
    /// let len = iterator.count();
    /// ```
    pub NEEDLESS_COLLECT,
    perf,
    "collecting an iterator when collect is not needed"
}

declare_clippy_lint! {
    /// **What it does:** Checks for loops over ranges `x..y` where both `x` and `y`
    /// are constant and `x` is greater or equal to `y`, unless the range is
    /// reversed or has a negative `.step_by(_)`.
    ///
    /// **Why is it bad?** Such loops will either be skipped or loop until
    /// wrap-around (in debug code, this may `panic!()`). Both options are probably
    /// not intended.
    ///
    /// **Known problems:** The lint cannot catch loops over dynamically defined
    /// ranges. Doing this would require simulating all possible inputs and code
    /// paths through the program, which would be complex and error-prone.
    ///
    /// **Example:**
    /// ```ignore
    /// for x in 5..10 - 5 {
    ///     ..
    /// } // oops, stray `-`
    /// ```
    pub REVERSE_RANGE_LOOP,
    correctness,
    "iteration over an empty range, such as `10..0` or `5..5`"
}

declare_clippy_lint! {
    /// **What it does:** Checks `for` loops over slices with an explicit counter
    /// and suggests the use of `.enumerate()`.
    ///
    /// **Why is it bad?** Using `.enumerate()` makes the intent more clear,
    /// declutters the code and may be faster in some instances.
    ///
    /// **Known problems:** None.
    ///
    /// **Example:**
    /// ```rust
    /// # let v = vec![1];
<<<<<<< HEAD
    /// # fn foo(bar: usize) {}
    /// # fn bar(bar: usize, baz: usize) {}
    /// for i in 0..v.len() { foo(v[i]); }
    /// for i in 0..v.len() { bar(i, v[i]); }
=======
    /// # fn bar(bar: usize, baz: usize) {}
    /// let mut i = 0;
    /// for item in &v {
    ///     bar(i, *item);
    ///     i += 1;
    /// }
    /// ```
    /// Could be written as
    /// ```rust
    /// # let v = vec![1];
    /// # fn bar(bar: usize, baz: usize) {}
    /// for (i, item) in v.iter().enumerate() { bar(i, *item); }
>>>>>>> 8cd2c99a
    /// ```
    pub EXPLICIT_COUNTER_LOOP,
    complexity,
    "for-looping with an explicit counter when `_.enumerate()` would do"
}

declare_clippy_lint! {
    /// **What it does:** Checks for empty `loop` expressions.
    ///
    /// **Why is this bad?** Those busy loops burn CPU cycles without doing
    /// anything. Think of the environment and either block on something or at least
    /// make the thread sleep for some microseconds.
    ///
    /// **Known problems:** None.
    ///
    /// **Example:**
    /// ```no_run
    /// loop {}
    /// ```
    pub EMPTY_LOOP,
    style,
    "empty `loop {}`, which should block or sleep"
}

declare_clippy_lint! {
    /// **What it does:** Checks for `while let` expressions on iterators.
    ///
    /// **Why is this bad?** Readability. A simple `for` loop is shorter and conveys
    /// the intent better.
    ///
    /// **Known problems:** None.
    ///
    /// **Example:**
    /// ```ignore
    /// while let Some(val) = iter() {
    ///     ..
    /// }
    /// ```
    pub WHILE_LET_ON_ITERATOR,
    style,
    "using a while-let loop instead of a for loop on an iterator"
}

declare_clippy_lint! {
    /// **What it does:** Checks for iterating a map (`HashMap` or `BTreeMap`) and
    /// ignoring either the keys or values.
    ///
    /// **Why is this bad?** Readability. There are `keys` and `values` methods that
    /// can be used to express that don't need the values or keys.
    ///
    /// **Known problems:** None.
    ///
    /// **Example:**
    /// ```ignore
    /// for (k, _) in &map {
    ///     ..
    /// }
    /// ```
    ///
    /// could be replaced by
    ///
    /// ```ignore
    /// for k in map.keys() {
    ///     ..
    /// }
    /// ```
    pub FOR_KV_MAP,
    style,
    "looping on a map using `iter` when `keys` or `values` would do"
}

declare_clippy_lint! {
    /// **What it does:** Checks for loops that will always `break`, `return` or
    /// `continue` an outer loop.
    ///
    /// **Why is this bad?** This loop never loops, all it does is obfuscating the
    /// code.
    ///
    /// **Known problems:** None
    ///
    /// **Example:**
    /// ```rust
    /// loop {
    ///     ..;
    ///     break;
    /// }
    /// ```
    pub NEVER_LOOP,
    correctness,
    "any loop that will always `break` or `return`"
}

declare_clippy_lint! {
    /// **What it does:** Checks for loops which have a range bound that is a mutable variable
    ///
    /// **Why is this bad?** One might think that modifying the mutable variable changes the loop bounds
    ///
    /// **Known problems:** None
    ///
    /// **Example:**
    /// ```rust
    /// let mut foo = 42;
    /// for i in 0..foo {
    ///     foo -= 1;
    ///     println!("{}", i); // prints numbers from 0 to 42, not 0 to 21
    /// }
    /// ```
    pub MUT_RANGE_BOUND,
    complexity,
    "for loop over a range where one of the bounds is a mutable variable"
}

declare_clippy_lint! {
    /// **What it does:** Checks whether variables used within while loop condition
    /// can be (and are) mutated in the body.
    ///
    /// **Why is this bad?** If the condition is unchanged, entering the body of the loop
    /// will lead to an infinite loop.
    ///
    /// **Known problems:** If the `while`-loop is in a closure, the check for mutation of the
    /// condition variables in the body can cause false negatives. For example when only `Upvar` `a` is
    /// in the condition and only `Upvar` `b` gets mutated in the body, the lint will not trigger.
    ///
    /// **Example:**
    /// ```rust
    /// let i = 0;
    /// while i > 10 {
    ///     println!("let me loop forever!");
    /// }
    /// ```
    pub WHILE_IMMUTABLE_CONDITION,
    correctness,
    "variables used within while expression are not mutated in the body"
}

declare_lint_pass!(Loops => [
    MANUAL_MEMCPY,
    NEEDLESS_RANGE_LOOP,
    EXPLICIT_ITER_LOOP,
    EXPLICIT_INTO_ITER_LOOP,
    ITER_NEXT_LOOP,
    FOR_LOOP_OVER_RESULT,
    FOR_LOOP_OVER_OPTION,
    WHILE_LET_LOOP,
<<<<<<< HEAD
    UNUSED_COLLECT,
=======
>>>>>>> 8cd2c99a
    NEEDLESS_COLLECT,
    REVERSE_RANGE_LOOP,
    EXPLICIT_COUNTER_LOOP,
    EMPTY_LOOP,
    WHILE_LET_ON_ITERATOR,
    FOR_KV_MAP,
    NEVER_LOOP,
    MUT_RANGE_BOUND,
    WHILE_IMMUTABLE_CONDITION,
]);

impl<'a, 'tcx> LateLintPass<'a, 'tcx> for Loops {
    #[allow(clippy::too_many_lines)]
    fn check_expr(&mut self, cx: &LateContext<'a, 'tcx>, expr: &'tcx Expr) {
        // we don't want to check expanded macros
<<<<<<< HEAD
        if in_macro_or_desugar(expr.span) {
=======
        if expr.span.from_expansion() {
>>>>>>> 8cd2c99a
            return;
        }

        if let Some((pat, arg, body)) = higher::for_loop(expr) {
            check_for_loop(cx, pat, arg, body, expr);
        }

        // check for never_loop
        if let ExprKind::Loop(ref block, _, _) = expr.node {
            match never_loop_block(block, expr.hir_id) {
                NeverLoopResult::AlwaysBreak => span_lint(cx, NEVER_LOOP, expr.span, "this loop never actually loops"),
                NeverLoopResult::MayContinueMainLoop | NeverLoopResult::Otherwise => (),
            }
        }

        // check for `loop { if let {} else break }` that could be `while let`
        // (also matches an explicit "match" instead of "if let")
        // (even if the "match" or "if let" is used for declaration)
        if let ExprKind::Loop(ref block, _, LoopSource::Loop) = expr.node {
            // also check for empty `loop {}` statements
            if block.stmts.is_empty() && block.expr.is_none() {
                span_lint(
                    cx,
                    EMPTY_LOOP,
                    expr.span,
                    "empty `loop {}` detected. You may want to either use `panic!()` or add \
                     `std::thread::sleep(..);` to the loop body.",
                );
            }

            // extract the expression from the first statement (if any) in a block
            let inner_stmt_expr = extract_expr_from_first_stmt(block);
            // or extract the first expression (if any) from the block
            if let Some(inner) = inner_stmt_expr.or_else(|| extract_first_expr(block)) {
                if let ExprKind::Match(ref matchexpr, ref arms, ref source) = inner.node {
                    // ensure "if let" compatible match structure
                    match *source {
                        MatchSource::Normal | MatchSource::IfLetDesugar { .. } => {
                            if arms.len() == 2
                                && arms[0].pats.len() == 1
                                && arms[0].guard.is_none()
                                && arms[1].pats.len() == 1
                                && arms[1].guard.is_none()
                                && is_simple_break_expr(&arms[1].body)
                            {
                                if in_external_macro(cx.sess(), expr.span) {
                                    return;
                                }

                                // NOTE: we used to build a body here instead of using
                                // ellipsis, this was removed because:
                                // 1) it was ugly with big bodies;
                                // 2) it was not indented properly;
                                // 3) it wasn’t very smart (see #675).
                                let mut applicability = Applicability::HasPlaceholders;
                                span_lint_and_sugg(
                                    cx,
                                    WHILE_LET_LOOP,
                                    expr.span,
                                    "this loop could be written as a `while let` loop",
                                    "try",
                                    format!(
                                        "while let {} = {} {{ .. }}",
                                        snippet_with_applicability(cx, arms[0].pats[0].span, "..", &mut applicability),
                                        snippet_with_applicability(cx, matchexpr.span, "..", &mut applicability),
                                    ),
                                    applicability,
                                );
                            }
                        },
                        _ => (),
                    }
                }
            }
        }
        if let ExprKind::Match(ref match_expr, ref arms, MatchSource::WhileLetDesugar) = expr.node {
            let pat = &arms[0].pats[0].node;
            if let (
                &PatKind::TupleStruct(ref qpath, ref pat_args, _),
                &ExprKind::MethodCall(ref method_path, _, ref method_args),
            ) = (pat, &match_expr.node)
            {
                let iter_expr = &method_args[0];
                let lhs_constructor = last_path_segment(qpath);
                if method_path.ident.name == sym!(next)
                    && match_trait_method(cx, match_expr, &paths::ITERATOR)
                    && lhs_constructor.ident.name == sym!(Some)
                    && (pat_args.is_empty()
                        || !is_refutable(cx, &pat_args[0])
                            && !is_used_inside(cx, iter_expr, &arms[0].body)
                            && !is_iterator_used_after_while_let(cx, iter_expr)
                            && !is_nested(cx, expr, &method_args[0]))
                {
                    let iterator = snippet(cx, method_args[0].span, "_");
                    let loop_var = if pat_args.is_empty() {
                        "_".to_string()
                    } else {
                        snippet(cx, pat_args[0].span, "_").into_owned()
                    };
                    span_lint_and_sugg(
                        cx,
                        WHILE_LET_ON_ITERATOR,
                        expr.span,
                        "this loop could be written as a `for` loop",
                        "try",
                        format!("for {} in {} {{ .. }}", loop_var, iterator),
                        Applicability::HasPlaceholders,
                    );
                }
            }
        }

        if let Some((cond, body)) = higher::while_loop(&expr) {
            check_infinite_loop(cx, cond, body);
        }

        check_needless_collect(expr, cx);
    }
<<<<<<< HEAD

    fn check_stmt(&mut self, cx: &LateContext<'a, 'tcx>, stmt: &'tcx Stmt) {
        if let StmtKind::Semi(ref expr) = stmt.node {
            if let ExprKind::MethodCall(ref method, _, ref args) = expr.node {
                if args.len() == 1
                    && method.ident.name == sym!(collect)
                    && match_trait_method(cx, expr, &paths::ITERATOR)
                {
                    span_lint(
                        cx,
                        UNUSED_COLLECT,
                        expr.span,
                        "you are collect()ing an iterator and throwing away the result. \
                         Consider using an explicit for loop to exhaust the iterator",
                    );
                }
            }
        }
    }
=======
>>>>>>> 8cd2c99a
}

enum NeverLoopResult {
    // A break/return always get triggered but not necessarily for the main loop.
    AlwaysBreak,
    // A continue may occur for the main loop.
    MayContinueMainLoop,
    Otherwise,
}

fn absorb_break(arg: &NeverLoopResult) -> NeverLoopResult {
    match *arg {
        NeverLoopResult::AlwaysBreak | NeverLoopResult::Otherwise => NeverLoopResult::Otherwise,
        NeverLoopResult::MayContinueMainLoop => NeverLoopResult::MayContinueMainLoop,
    }
}

// Combine two results for parts that are called in order.
fn combine_seq(first: NeverLoopResult, second: NeverLoopResult) -> NeverLoopResult {
    match first {
        NeverLoopResult::AlwaysBreak | NeverLoopResult::MayContinueMainLoop => first,
        NeverLoopResult::Otherwise => second,
    }
}

// Combine two results where both parts are called but not necessarily in order.
fn combine_both(left: NeverLoopResult, right: NeverLoopResult) -> NeverLoopResult {
    match (left, right) {
        (NeverLoopResult::MayContinueMainLoop, _) | (_, NeverLoopResult::MayContinueMainLoop) => {
            NeverLoopResult::MayContinueMainLoop
        },
        (NeverLoopResult::AlwaysBreak, _) | (_, NeverLoopResult::AlwaysBreak) => NeverLoopResult::AlwaysBreak,
        (NeverLoopResult::Otherwise, NeverLoopResult::Otherwise) => NeverLoopResult::Otherwise,
    }
}

// Combine two results where only one of the part may have been executed.
fn combine_branches(b1: NeverLoopResult, b2: NeverLoopResult) -> NeverLoopResult {
    match (b1, b2) {
        (NeverLoopResult::AlwaysBreak, NeverLoopResult::AlwaysBreak) => NeverLoopResult::AlwaysBreak,
        (NeverLoopResult::MayContinueMainLoop, _) | (_, NeverLoopResult::MayContinueMainLoop) => {
            NeverLoopResult::MayContinueMainLoop
        },
        (NeverLoopResult::Otherwise, _) | (_, NeverLoopResult::Otherwise) => NeverLoopResult::Otherwise,
    }
}

fn never_loop_block(block: &Block, main_loop_id: HirId) -> NeverLoopResult {
    let stmts = block.stmts.iter().map(stmt_to_expr);
    let expr = once(block.expr.as_ref().map(|p| &**p));
    let mut iter = stmts.chain(expr).filter_map(|e| e);
    never_loop_expr_seq(&mut iter, main_loop_id)
}

fn stmt_to_expr(stmt: &Stmt) -> Option<&Expr> {
    match stmt.node {
        StmtKind::Semi(ref e, ..) | StmtKind::Expr(ref e, ..) => Some(e),
        StmtKind::Local(ref local) => local.init.as_ref().map(|p| &**p),
        _ => None,
    }
}

fn never_loop_expr(expr: &Expr, main_loop_id: HirId) -> NeverLoopResult {
    match expr.node {
        ExprKind::Box(ref e)
        | ExprKind::Unary(_, ref e)
        | ExprKind::Cast(ref e, _)
        | ExprKind::Type(ref e, _)
        | ExprKind::Field(ref e, _)
        | ExprKind::AddrOf(_, ref e)
        | ExprKind::Struct(_, _, Some(ref e))
        | ExprKind::Repeat(ref e, _)
        | ExprKind::DropTemps(ref e) => never_loop_expr(e, main_loop_id),
        ExprKind::Array(ref es) | ExprKind::MethodCall(_, _, ref es) | ExprKind::Tup(ref es) => {
            never_loop_expr_all(&mut es.iter(), main_loop_id)
        },
        ExprKind::Call(ref e, ref es) => never_loop_expr_all(&mut once(&**e).chain(es.iter()), main_loop_id),
        ExprKind::Binary(_, ref e1, ref e2)
        | ExprKind::Assign(ref e1, ref e2)
        | ExprKind::AssignOp(_, ref e1, ref e2)
        | ExprKind::Index(ref e1, ref e2) => never_loop_expr_all(&mut [&**e1, &**e2].iter().cloned(), main_loop_id),
        ExprKind::Loop(ref b, _, _) => {
            // Break can come from the inner loop so remove them.
            absorb_break(&never_loop_block(b, main_loop_id))
        },
        ExprKind::Match(ref e, ref arms, _) => {
            let e = never_loop_expr(e, main_loop_id);
            if arms.is_empty() {
                e
            } else {
                let arms = never_loop_expr_branch(&mut arms.iter().map(|a| &*a.body), main_loop_id);
                combine_seq(e, arms)
            }
        },
        ExprKind::Block(ref b, _) => never_loop_block(b, main_loop_id),
        ExprKind::Continue(d) => {
            let id = d
                .target_id
                .expect("target ID can only be missing in the presence of compilation errors");
            if id == main_loop_id {
                NeverLoopResult::MayContinueMainLoop
            } else {
                NeverLoopResult::AlwaysBreak
            }
        },
        ExprKind::Break(_, ref e) | ExprKind::Ret(ref e) => {
            if let Some(ref e) = *e {
                combine_seq(never_loop_expr(e, main_loop_id), NeverLoopResult::AlwaysBreak)
            } else {
                NeverLoopResult::AlwaysBreak
            }
        },
        ExprKind::Struct(_, _, None)
        | ExprKind::Yield(_, _)
        | ExprKind::Closure(_, _, _, _, _)
        | ExprKind::InlineAsm(_, _, _)
        | ExprKind::Path(_)
        | ExprKind::Lit(_)
        | ExprKind::Err => NeverLoopResult::Otherwise,
    }
}

fn never_loop_expr_seq<'a, T: Iterator<Item = &'a Expr>>(es: &mut T, main_loop_id: HirId) -> NeverLoopResult {
    es.map(|e| never_loop_expr(e, main_loop_id))
        .fold(NeverLoopResult::Otherwise, combine_seq)
}

fn never_loop_expr_all<'a, T: Iterator<Item = &'a Expr>>(es: &mut T, main_loop_id: HirId) -> NeverLoopResult {
    es.map(|e| never_loop_expr(e, main_loop_id))
        .fold(NeverLoopResult::Otherwise, combine_both)
}

fn never_loop_expr_branch<'a, T: Iterator<Item = &'a Expr>>(e: &mut T, main_loop_id: HirId) -> NeverLoopResult {
    e.map(|e| never_loop_expr(e, main_loop_id))
        .fold(NeverLoopResult::AlwaysBreak, combine_branches)
}

fn check_for_loop<'a, 'tcx>(
    cx: &LateContext<'a, 'tcx>,
    pat: &'tcx Pat,
    arg: &'tcx Expr,
    body: &'tcx Expr,
    expr: &'tcx Expr,
) {
    check_for_loop_range(cx, pat, arg, body, expr);
    check_for_loop_reverse_range(cx, arg, expr);
    check_for_loop_arg(cx, pat, arg, expr);
    check_for_loop_explicit_counter(cx, pat, arg, body, expr);
    check_for_loop_over_map_kv(cx, pat, arg, body, expr);
    check_for_mut_range_bound(cx, arg, body);
    detect_manual_memcpy(cx, pat, arg, body, expr);
}

fn same_var<'a, 'tcx>(cx: &LateContext<'a, 'tcx>, expr: &Expr, var: HirId) -> bool {
    if_chain! {
        if let ExprKind::Path(ref qpath) = expr.node;
        if let QPath::Resolved(None, ref path) = *qpath;
        if path.segments.len() == 1;
<<<<<<< HEAD
        if let Res::Local(local_id) = cx.tables.qpath_res(qpath, expr.hir_id);
=======
        if let Res::Local(local_id) = qpath_res(cx, qpath, expr.hir_id);
>>>>>>> 8cd2c99a
        // our variable!
        if local_id == var;
        then {
            return true;
        }
    }

    false
}

struct Offset {
    value: String,
    negate: bool,
}

impl Offset {
    fn negative(s: String) -> Self {
        Self { value: s, negate: true }
    }

    fn positive(s: String) -> Self {
        Self {
            value: s,
            negate: false,
        }
    }
}

struct FixedOffsetVar {
    var_name: String,
    offset: Offset,
}

fn is_slice_like<'a, 'tcx>(cx: &LateContext<'a, 'tcx>, ty: Ty<'_>) -> bool {
    let is_slice = match ty.sty {
        ty::Ref(_, subty, _) => is_slice_like(cx, subty),
        ty::Slice(..) | ty::Array(..) => true,
        _ => false,
    };

    is_slice || is_type_diagnostic_item(cx, ty, Symbol::intern("vec_type")) || match_type(cx, ty, &paths::VEC_DEQUE)
}

fn get_fixed_offset_var<'a, 'tcx>(cx: &LateContext<'a, 'tcx>, expr: &Expr, var: HirId) -> Option<FixedOffsetVar> {
    fn extract_offset<'a, 'tcx>(cx: &LateContext<'a, 'tcx>, e: &Expr, var: HirId) -> Option<String> {
        match e.node {
            ExprKind::Lit(ref l) => match l.node {
                ast::LitKind::Int(x, _ty) => Some(x.to_string()),
                _ => None,
            },
            ExprKind::Path(..) if !same_var(cx, e, var) => Some(snippet_opt(cx, e.span).unwrap_or_else(|| "??".into())),
            _ => None,
        }
    }

    if let ExprKind::Index(ref seqexpr, ref idx) = expr.node {
        let ty = cx.tables.expr_ty(seqexpr);
        if !is_slice_like(cx, ty) {
            return None;
        }

        let offset = match idx.node {
            ExprKind::Binary(op, ref lhs, ref rhs) => match op.node {
                BinOpKind::Add => {
                    let offset_opt = if same_var(cx, lhs, var) {
                        extract_offset(cx, rhs, var)
                    } else if same_var(cx, rhs, var) {
                        extract_offset(cx, lhs, var)
                    } else {
                        None
                    };

                    offset_opt.map(Offset::positive)
                },
                BinOpKind::Sub if same_var(cx, lhs, var) => extract_offset(cx, rhs, var).map(Offset::negative),
                _ => None,
            },
            ExprKind::Path(..) => {
                if same_var(cx, idx, var) {
                    Some(Offset::positive("0".into()))
                } else {
                    None
                }
            },
            _ => None,
        };

        offset.map(|o| FixedOffsetVar {
            var_name: snippet_opt(cx, seqexpr.span).unwrap_or_else(|| "???".into()),
            offset: o,
        })
    } else {
        None
    }
}

fn fetch_cloned_fixed_offset_var<'a, 'tcx>(
    cx: &LateContext<'a, 'tcx>,
    expr: &Expr,
    var: HirId,
) -> Option<FixedOffsetVar> {
    if_chain! {
        if let ExprKind::MethodCall(ref method, _, ref args) = expr.node;
        if method.ident.name == sym!(clone);
        if args.len() == 1;
        if let Some(arg) = args.get(0);
        then {
            return get_fixed_offset_var(cx, arg, var);
        }
    }

    get_fixed_offset_var(cx, expr, var)
}

fn get_indexed_assignments<'a, 'tcx>(
    cx: &LateContext<'a, 'tcx>,
    body: &Expr,
    var: HirId,
) -> Vec<(FixedOffsetVar, FixedOffsetVar)> {
    fn get_assignment<'a, 'tcx>(
        cx: &LateContext<'a, 'tcx>,
        e: &Expr,
        var: HirId,
    ) -> Option<(FixedOffsetVar, FixedOffsetVar)> {
        if let ExprKind::Assign(ref lhs, ref rhs) = e.node {
            match (
                get_fixed_offset_var(cx, lhs, var),
                fetch_cloned_fixed_offset_var(cx, rhs, var),
            ) {
                (Some(offset_left), Some(offset_right)) => {
                    // Source and destination must be different
                    if offset_left.var_name == offset_right.var_name {
                        None
                    } else {
                        Some((offset_left, offset_right))
                    }
                },
                _ => None,
            }
        } else {
            None
        }
    }

    if let ExprKind::Block(ref b, _) = body.node {
        let Block {
            ref stmts, ref expr, ..
        } = **b;

        stmts
            .iter()
            .map(|stmt| match stmt.node {
                StmtKind::Local(..) | StmtKind::Item(..) => None,
                StmtKind::Expr(ref e) | StmtKind::Semi(ref e) => Some(get_assignment(cx, e, var)),
            })
            .chain(expr.as_ref().into_iter().map(|e| Some(get_assignment(cx, &*e, var))))
            .filter_map(|op| op)
            .collect::<Option<Vec<_>>>()
            .unwrap_or_else(|| vec![])
    } else {
        get_assignment(cx, body, var).into_iter().collect()
    }
}

/// Checks for for loops that sequentially copy items from one slice-like
/// object to another.
fn detect_manual_memcpy<'a, 'tcx>(
    cx: &LateContext<'a, 'tcx>,
    pat: &'tcx Pat,
    arg: &'tcx Expr,
    body: &'tcx Expr,
    expr: &'tcx Expr,
) {
    if let Some(higher::Range {
        start: Some(start),
        ref end,
        limits,
    }) = higher::range(cx, arg)
    {
        // the var must be a single name
        if let PatKind::Binding(_, canonical_id, _, _) = pat.node {
            let print_sum = |arg1: &Offset, arg2: &Offset| -> String {
                match (&arg1.value[..], arg1.negate, &arg2.value[..], arg2.negate) {
                    ("0", _, "0", _) => "".into(),
                    ("0", _, x, false) | (x, false, "0", false) => x.into(),
                    ("0", _, x, true) | (x, false, "0", true) => format!("-{}", x),
                    (x, false, y, false) => format!("({} + {})", x, y),
                    (x, false, y, true) => {
                        if x == y {
                            "0".into()
                        } else {
                            format!("({} - {})", x, y)
                        }
                    },
                    (x, true, y, false) => {
                        if x == y {
                            "0".into()
                        } else {
                            format!("({} - {})", y, x)
                        }
                    },
                    (x, true, y, true) => format!("-({} + {})", x, y),
                }
            };

            let print_limit = |end: &Option<&Expr>, offset: Offset, var_name: &str| {
                if let Some(end) = *end {
                    if_chain! {
                        if let ExprKind::MethodCall(ref method, _, ref len_args) = end.node;
                        if method.ident.name == sym!(len);
                        if len_args.len() == 1;
                        if let Some(arg) = len_args.get(0);
                        if snippet(cx, arg.span, "??") == var_name;
                        then {
                            return if offset.negate {
                                format!("({} - {})", snippet(cx, end.span, "<src>.len()"), offset.value)
                            } else {
                                String::new()
                            };
                        }
                    }

                    let end_str = match limits {
                        ast::RangeLimits::Closed => {
                            let end = sugg::Sugg::hir(cx, end, "<count>");
                            format!("{}", end + sugg::ONE)
                        },
                        ast::RangeLimits::HalfOpen => format!("{}", snippet(cx, end.span, "..")),
                    };

                    print_sum(&Offset::positive(end_str), &offset)
                } else {
                    "..".into()
                }
            };

            // The only statements in the for loops can be indexed assignments from
            // indexed retrievals.
            let manual_copies = get_indexed_assignments(cx, body, canonical_id);

            let big_sugg = manual_copies
                .into_iter()
                .map(|(dst_var, src_var)| {
                    let start_str = Offset::positive(snippet(cx, start.span, "").to_string());
                    let dst_offset = print_sum(&start_str, &dst_var.offset);
                    let dst_limit = print_limit(end, dst_var.offset, &dst_var.var_name);
                    let src_offset = print_sum(&start_str, &src_var.offset);
                    let src_limit = print_limit(end, src_var.offset, &src_var.var_name);
                    let dst = if dst_offset == "" && dst_limit == "" {
                        dst_var.var_name
                    } else {
                        format!("{}[{}..{}]", dst_var.var_name, dst_offset, dst_limit)
                    };

                    format!(
                        "{}.clone_from_slice(&{}[{}..{}])",
                        dst, src_var.var_name, src_offset, src_limit
                    )
                })
                .join("\n    ");

            if !big_sugg.is_empty() {
                span_lint_and_sugg(
                    cx,
                    MANUAL_MEMCPY,
                    expr.span,
                    "it looks like you're manually copying between slices",
                    "try replacing the loop by",
                    big_sugg,
                    Applicability::Unspecified,
                );
            }
        }
    }
}

/// Checks for looping over a range and then indexing a sequence with it.
/// The iteratee must be a range literal.
#[allow(clippy::too_many_lines)]
fn check_for_loop_range<'a, 'tcx>(
    cx: &LateContext<'a, 'tcx>,
    pat: &'tcx Pat,
    arg: &'tcx Expr,
    body: &'tcx Expr,
    expr: &'tcx Expr,
) {
<<<<<<< HEAD
    if in_macro_or_desugar(expr.span) {
=======
    if expr.span.from_expansion() {
>>>>>>> 8cd2c99a
        return;
    }

    if let Some(higher::Range {
        start: Some(start),
        ref end,
        limits,
    }) = higher::range(cx, arg)
    {
        // the var must be a single name
        if let PatKind::Binding(_, canonical_id, ident, _) = pat.node {
            let mut visitor = VarVisitor {
                cx,
                var: canonical_id,
                indexed_mut: FxHashSet::default(),
                indexed_indirectly: FxHashMap::default(),
                indexed_directly: FxHashMap::default(),
                referenced: FxHashSet::default(),
                nonindex: false,
                prefer_mutable: false,
            };
            walk_expr(&mut visitor, body);

            // linting condition: we only indexed one variable, and indexed it directly
            if visitor.indexed_indirectly.is_empty() && visitor.indexed_directly.len() == 1 {
                let (indexed, (indexed_extent, indexed_ty)) = visitor
                    .indexed_directly
                    .into_iter()
                    .next()
                    .expect("already checked that we have exactly 1 element");

                // ensure that the indexed variable was declared before the loop, see #601
                if let Some(indexed_extent) = indexed_extent {
                    let parent_id = cx.tcx.hir().get_parent_item(expr.hir_id);
                    let parent_def_id = cx.tcx.hir().local_def_id(parent_id);
                    let region_scope_tree = cx.tcx.region_scope_tree(parent_def_id);
                    let pat_extent = region_scope_tree.var_scope(pat.hir_id.local_id);
                    if region_scope_tree.is_subscope_of(indexed_extent, pat_extent) {
                        return;
                    }
                }

                // don't lint if the container that is indexed does not have .iter() method
                let has_iter = has_iter_method(cx, indexed_ty);
                if has_iter.is_none() {
                    return;
                }

                // don't lint if the container that is indexed into is also used without
                // indexing
                if visitor.referenced.contains(&indexed) {
                    return;
                }

                let starts_at_zero = is_integer_const(cx, start, 0);

                let skip = if starts_at_zero {
                    String::new()
                } else {
                    format!(".skip({})", snippet(cx, start.span, ".."))
                };

                let mut end_is_start_plus_val = false;

                let take = if let Some(end) = *end {
                    let mut take_expr = end;

                    if let ExprKind::Binary(ref op, ref left, ref right) = end.node {
                        if let BinOpKind::Add = op.node {
                            let start_equal_left = SpanlessEq::new(cx).eq_expr(start, left);
                            let start_equal_right = SpanlessEq::new(cx).eq_expr(start, right);

                            if start_equal_left {
                                take_expr = right;
                            } else if start_equal_right {
                                take_expr = left;
                            }

                            end_is_start_plus_val = start_equal_left | start_equal_right;
                        }
                    }

                    if is_len_call(end, indexed) || is_end_eq_array_len(cx, end, limits, indexed_ty) {
                        String::new()
                    } else {
                        match limits {
                            ast::RangeLimits::Closed => {
                                let take_expr = sugg::Sugg::hir(cx, take_expr, "<count>");
                                format!(".take({})", take_expr + sugg::ONE)
                            },
                            ast::RangeLimits::HalfOpen => format!(".take({})", snippet(cx, take_expr.span, "..")),
                        }
                    }
                } else {
                    String::new()
                };

                let (ref_mut, method) = if visitor.indexed_mut.contains(&indexed) {
                    ("mut ", "iter_mut")
                } else {
                    ("", "iter")
                };

                let take_is_empty = take.is_empty();
                let mut method_1 = take;
                let mut method_2 = skip;

                if end_is_start_plus_val {
                    mem::swap(&mut method_1, &mut method_2);
                }

                if visitor.nonindex {
                    span_lint_and_then(
                        cx,
                        NEEDLESS_RANGE_LOOP,
                        expr.span,
                        &format!("the loop variable `{}` is used to index `{}`", ident.name, indexed),
                        |db| {
                            multispan_sugg(
                                db,
                                "consider using an iterator".to_string(),
                                vec![
                                    (pat.span, format!("({}, <item>)", ident.name)),
                                    (
                                        arg.span,
                                        format!("{}.{}().enumerate(){}{}", indexed, method, method_1, method_2),
                                    ),
                                ],
                            );
                        },
                    );
                } else {
                    let repl = if starts_at_zero && take_is_empty {
                        format!("&{}{}", ref_mut, indexed)
                    } else {
                        format!("{}.{}(){}{}", indexed, method, method_1, method_2)
                    };

                    span_lint_and_then(
                        cx,
                        NEEDLESS_RANGE_LOOP,
                        expr.span,
                        &format!(
                            "the loop variable `{}` is only used to index `{}`.",
                            ident.name, indexed
                        ),
                        |db| {
                            multispan_sugg(
                                db,
                                "consider using an iterator".to_string(),
                                vec![(pat.span, "<item>".to_string()), (arg.span, repl)],
                            );
                        },
                    );
                }
            }
        }
    }
}

fn is_len_call(expr: &Expr, var: Name) -> bool {
    if_chain! {
        if let ExprKind::MethodCall(ref method, _, ref len_args) = expr.node;
        if len_args.len() == 1;
        if method.ident.name == sym!(len);
        if let ExprKind::Path(QPath::Resolved(_, ref path)) = len_args[0].node;
        if path.segments.len() == 1;
        if path.segments[0].ident.name == var;
        then {
            return true;
        }
    }

    false
}

fn is_end_eq_array_len<'tcx>(
    cx: &LateContext<'_, 'tcx>,
    end: &Expr,
    limits: ast::RangeLimits,
    indexed_ty: Ty<'tcx>,
) -> bool {
    if_chain! {
        if let ExprKind::Lit(ref lit) = end.node;
        if let ast::LitKind::Int(end_int, _) = lit.node;
        if let ty::Array(_, arr_len_const) = indexed_ty.sty;
        if let Some(arr_len) = arr_len_const.try_eval_usize(cx.tcx, cx.param_env);
        then {
            return match limits {
                ast::RangeLimits::Closed => end_int + 1 >= arr_len.into(),
                ast::RangeLimits::HalfOpen => end_int >= arr_len.into(),
            };
        }
    }

    false
}

fn check_for_loop_reverse_range<'a, 'tcx>(cx: &LateContext<'a, 'tcx>, arg: &'tcx Expr, expr: &'tcx Expr) {
    // if this for loop is iterating over a two-sided range...
    if let Some(higher::Range {
        start: Some(start),
        end: Some(end),
        limits,
    }) = higher::range(cx, arg)
    {
        // ...and both sides are compile-time constant integers...
        if let Some((start_idx, _)) = constant(cx, cx.tables, start) {
            if let Some((end_idx, _)) = constant(cx, cx.tables, end) {
                // ...and the start index is greater than the end index,
                // this loop will never run. This is often confusing for developers
                // who think that this will iterate from the larger value to the
                // smaller value.
                let ty = cx.tables.expr_ty(start);
                let (sup, eq) = match (start_idx, end_idx) {
                    (Constant::Int(start_idx), Constant::Int(end_idx)) => (
                        match ty.sty {
                            ty::Int(ity) => sext(cx.tcx, start_idx, ity) > sext(cx.tcx, end_idx, ity),
                            ty::Uint(_) => start_idx > end_idx,
                            _ => false,
                        },
                        start_idx == end_idx,
                    ),
                    _ => (false, false),
                };

                if sup {
                    let start_snippet = snippet(cx, start.span, "_");
                    let end_snippet = snippet(cx, end.span, "_");
                    let dots = if limits == ast::RangeLimits::Closed {
                        "..="
                    } else {
                        ".."
                    };

                    span_lint_and_then(
                        cx,
                        REVERSE_RANGE_LOOP,
                        expr.span,
                        "this range is empty so this for loop will never run",
                        |db| {
                            db.span_suggestion(
                                arg.span,
                                "consider using the following if you are attempting to iterate over this \
                                 range in reverse",
                                format!(
                                    "({end}{dots}{start}).rev()",
                                    end = end_snippet,
                                    dots = dots,
                                    start = start_snippet
                                ),
                                Applicability::MaybeIncorrect,
                            );
                        },
                    );
                } else if eq && limits != ast::RangeLimits::Closed {
                    // if they are equal, it's also problematic - this loop
                    // will never run.
                    span_lint(
                        cx,
                        REVERSE_RANGE_LOOP,
                        expr.span,
                        "this range is empty so this for loop will never run",
                    );
                }
            }
        }
    }
}

fn lint_iter_method(cx: &LateContext<'_, '_>, args: &[Expr], arg: &Expr, method_name: &str) {
    let mut applicability = Applicability::MachineApplicable;
    let object = snippet_with_applicability(cx, args[0].span, "_", &mut applicability);
    let muta = if method_name == "iter_mut" { "mut " } else { "" };
    span_lint_and_sugg(
        cx,
        EXPLICIT_ITER_LOOP,
        arg.span,
        "it is more concise to loop over references to containers instead of using explicit \
         iteration methods",
        "to write this more concisely, try",
        format!("&{}{}", muta, object),
        applicability,
    )
}

fn check_for_loop_arg(cx: &LateContext<'_, '_>, pat: &Pat, arg: &Expr, expr: &Expr) {
    let mut next_loop_linted = false; // whether or not ITER_NEXT_LOOP lint was used
    if let ExprKind::MethodCall(ref method, _, ref args) = arg.node {
        // just the receiver, no arguments
        if args.len() == 1 {
            let method_name = &*method.ident.as_str();
            // check for looping over x.iter() or x.iter_mut(), could use &x or &mut x
            if method_name == "iter" || method_name == "iter_mut" {
                if is_ref_iterable_type(cx, &args[0]) {
                    lint_iter_method(cx, args, arg, method_name);
                }
            } else if method_name == "into_iter" && match_trait_method(cx, arg, &paths::INTO_ITERATOR) {
                let def_id = cx.tables.type_dependent_def_id(arg.hir_id).unwrap();
                let substs = cx.tables.node_substs(arg.hir_id);
                let method_type = cx.tcx.type_of(def_id).subst(cx.tcx, substs);

                let fn_arg_tys = method_type.fn_sig(cx.tcx).inputs();
                assert_eq!(fn_arg_tys.skip_binder().len(), 1);
                if fn_arg_tys.skip_binder()[0].is_region_ptr() {
                    match cx.tables.expr_ty(&args[0]).sty {
                        // If the length is greater than 32 no traits are implemented for array and
                        // therefore we cannot use `&`.
                        ty::Array(_, size) if size.eval_usize(cx.tcx, cx.param_env) > 32 => {},
                        _ => lint_iter_method(cx, args, arg, method_name),
                    };
                } else {
                    let mut applicability = Applicability::MachineApplicable;
                    let object = snippet_with_applicability(cx, args[0].span, "_", &mut applicability);
                    span_lint_and_sugg(
                        cx,
                        EXPLICIT_INTO_ITER_LOOP,
                        arg.span,
                        "it is more concise to loop over containers instead of using explicit \
                         iteration methods`",
                        "to write this more concisely, try",
                        object.to_string(),
                        applicability,
                    );
                }
            } else if method_name == "next" && match_trait_method(cx, arg, &paths::ITERATOR) {
                span_lint(
                    cx,
                    ITER_NEXT_LOOP,
                    expr.span,
                    "you are iterating over `Iterator::next()` which is an Option; this will compile but is \
                     probably not what you want",
                );
                next_loop_linted = true;
            }
        }
    }
    if !next_loop_linted {
        check_arg_type(cx, pat, arg);
    }
}

/// Checks for `for` loops over `Option`s and `Result`s.
fn check_arg_type(cx: &LateContext<'_, '_>, pat: &Pat, arg: &Expr) {
    let ty = cx.tables.expr_ty(arg);
    if match_type(cx, ty, &paths::OPTION) {
        span_help_and_lint(
            cx,
            FOR_LOOP_OVER_OPTION,
            arg.span,
            &format!(
                "for loop over `{0}`, which is an `Option`. This is more readably written as an \
                 `if let` statement.",
                snippet(cx, arg.span, "_")
            ),
            &format!(
                "consider replacing `for {0} in {1}` with `if let Some({0}) = {1}`",
                snippet(cx, pat.span, "_"),
                snippet(cx, arg.span, "_")
            ),
        );
    } else if match_type(cx, ty, &paths::RESULT) {
        span_help_and_lint(
            cx,
            FOR_LOOP_OVER_RESULT,
            arg.span,
            &format!(
                "for loop over `{0}`, which is a `Result`. This is more readably written as an \
                 `if let` statement.",
                snippet(cx, arg.span, "_")
            ),
            &format!(
                "consider replacing `for {0} in {1}` with `if let Ok({0}) = {1}`",
                snippet(cx, pat.span, "_"),
                snippet(cx, arg.span, "_")
            ),
        );
    }
}

fn check_for_loop_explicit_counter<'a, 'tcx>(
    cx: &LateContext<'a, 'tcx>,
    pat: &'tcx Pat,
    arg: &'tcx Expr,
    body: &'tcx Expr,
    expr: &'tcx Expr,
) {
    // Look for variables that are incremented once per loop iteration.
    let mut visitor = IncrementVisitor {
        cx,
        states: FxHashMap::default(),
        depth: 0,
        done: false,
    };
    walk_expr(&mut visitor, body);

    // For each candidate, check the parent block to see if
    // it's initialized to zero at the start of the loop.
    if let Some(block) = get_enclosing_block(&cx, expr.hir_id) {
        for (id, _) in visitor.states.iter().filter(|&(_, v)| *v == VarState::IncrOnce) {
            let mut visitor2 = InitializeVisitor {
                cx,
                end_expr: expr,
                var_id: *id,
                state: VarState::IncrOnce,
                name: None,
                depth: 0,
                past_loop: false,
            };
            walk_block(&mut visitor2, block);

            if visitor2.state == VarState::Warn {
                if let Some(name) = visitor2.name {
                    let mut applicability = Applicability::MachineApplicable;
                    span_lint_and_sugg(
                        cx,
                        EXPLICIT_COUNTER_LOOP,
                        expr.span,
                        &format!("the variable `{}` is used as a loop counter.", name),
                        "consider using",
                        format!(
                            "for ({}, {}) in {}.enumerate()",
                            name,
                            snippet_with_applicability(cx, pat.span, "item", &mut applicability),
                            if higher::range(cx, arg).is_some() {
                                format!(
                                    "({})",
                                    snippet_with_applicability(cx, arg.span, "_", &mut applicability)
                                )
                            } else {
                                format!(
                                    "{}",
                                    sugg::Sugg::hir_with_applicability(cx, arg, "_", &mut applicability).maybe_par()
                                )
                            }
                        ),
                        applicability,
                    );
                }
            }
        }
    }
}

/// Checks for the `FOR_KV_MAP` lint.
fn check_for_loop_over_map_kv<'a, 'tcx>(
    cx: &LateContext<'a, 'tcx>,
    pat: &'tcx Pat,
    arg: &'tcx Expr,
    body: &'tcx Expr,
    expr: &'tcx Expr,
) {
    let pat_span = pat.span;

    if let PatKind::Tuple(ref pat, _) = pat.node {
        if pat.len() == 2 {
            let arg_span = arg.span;
            let (new_pat_span, kind, ty, mutbl) = match cx.tables.expr_ty(arg).sty {
                ty::Ref(_, ty, mutbl) => match (&pat[0].node, &pat[1].node) {
                    (key, _) if pat_is_wild(key, body) => (pat[1].span, "value", ty, mutbl),
                    (_, value) if pat_is_wild(value, body) => (pat[0].span, "key", ty, MutImmutable),
                    _ => return,
                },
                _ => return,
            };
            let mutbl = match mutbl {
                MutImmutable => "",
                MutMutable => "_mut",
            };
            let arg = match arg.node {
                ExprKind::AddrOf(_, ref expr) => &**expr,
                _ => arg,
            };

            if match_type(cx, ty, &paths::HASHMAP) || match_type(cx, ty, &paths::BTREEMAP) {
                span_lint_and_then(
                    cx,
                    FOR_KV_MAP,
                    expr.span,
                    &format!("you seem to want to iterate on a map's {}s", kind),
                    |db| {
                        let map = sugg::Sugg::hir(cx, arg, "map");
                        multispan_sugg(
                            db,
                            "use the corresponding method".into(),
                            vec![
                                (pat_span, snippet(cx, new_pat_span, kind).into_owned()),
                                (arg_span, format!("{}.{}s{}()", map.maybe_par(), kind, mutbl)),
                            ],
                        );
                    },
                );
            }
        }
    }
}

struct MutatePairDelegate {
    hir_id_low: Option<HirId>,
    hir_id_high: Option<HirId>,
    span_low: Option<Span>,
    span_high: Option<Span>,
}

impl<'tcx> Delegate<'tcx> for MutatePairDelegate {
    fn consume(&mut self, _: HirId, _: Span, _: &cmt_<'tcx>, _: ConsumeMode) {}

    fn matched_pat(&mut self, _: &Pat, _: &cmt_<'tcx>, _: MatchMode) {}

    fn consume_pat(&mut self, _: &Pat, _: &cmt_<'tcx>, _: ConsumeMode) {}

    fn borrow(&mut self, _: HirId, sp: Span, cmt: &cmt_<'tcx>, _: ty::Region<'_>, bk: ty::BorrowKind, _: LoanCause) {
        if let ty::BorrowKind::MutBorrow = bk {
            if let Categorization::Local(id) = cmt.cat {
                if Some(id) == self.hir_id_low {
                    self.span_low = Some(sp)
                }
                if Some(id) == self.hir_id_high {
                    self.span_high = Some(sp)
                }
            }
        }
    }

    fn mutate(&mut self, _: HirId, sp: Span, cmt: &cmt_<'tcx>, _: MutateMode) {
        if let Categorization::Local(id) = cmt.cat {
            if Some(id) == self.hir_id_low {
                self.span_low = Some(sp)
            }
            if Some(id) == self.hir_id_high {
                self.span_high = Some(sp)
            }
        }
    }

    fn decl_without_init(&mut self, _: HirId, _: Span) {}
}

impl<'tcx> MutatePairDelegate {
    fn mutation_span(&self) -> (Option<Span>, Option<Span>) {
        (self.span_low, self.span_high)
    }
}

fn check_for_mut_range_bound(cx: &LateContext<'_, '_>, arg: &Expr, body: &Expr) {
    if let Some(higher::Range {
        start: Some(start),
        end: Some(end),
        ..
    }) = higher::range(cx, arg)
    {
        let mut_ids = vec![check_for_mutability(cx, start), check_for_mutability(cx, end)];
        if mut_ids[0].is_some() || mut_ids[1].is_some() {
            let (span_low, span_high) = check_for_mutation(cx, body, &mut_ids);
            mut_warn_with_span(cx, span_low);
            mut_warn_with_span(cx, span_high);
        }
    }
}

fn mut_warn_with_span(cx: &LateContext<'_, '_>, span: Option<Span>) {
    if let Some(sp) = span {
        span_lint(
            cx,
            MUT_RANGE_BOUND,
            sp,
            "attempt to mutate range bound within loop; note that the range of the loop is unchanged",
        );
    }
}

fn check_for_mutability(cx: &LateContext<'_, '_>, bound: &Expr) -> Option<HirId> {
    if_chain! {
        if let ExprKind::Path(ref qpath) = bound.node;
        if let QPath::Resolved(None, _) = *qpath;
        then {
<<<<<<< HEAD
            let res = cx.tables.qpath_res(qpath, bound.hir_id);
=======
            let res = qpath_res(cx, qpath, bound.hir_id);
>>>>>>> 8cd2c99a
            if let Res::Local(node_id) = res {
                let node_str = cx.tcx.hir().get(node_id);
                if_chain! {
                    if let Node::Binding(pat) = node_str;
                    if let PatKind::Binding(bind_ann, ..) = pat.node;
                    if let BindingAnnotation::Mutable = bind_ann;
                    then {
                        return Some(node_id);
                    }
                }
            }
        }
    }
    None
}

fn check_for_mutation(
    cx: &LateContext<'_, '_>,
    body: &Expr,
    bound_ids: &[Option<HirId>],
) -> (Option<Span>, Option<Span>) {
    let mut delegate = MutatePairDelegate {
        hir_id_low: bound_ids[0],
        hir_id_high: bound_ids[1],
        span_low: None,
        span_high: None,
    };
    let def_id = def_id::DefId::local(body.hir_id.owner);
    let region_scope_tree = &cx.tcx.region_scope_tree(def_id);
    ExprUseVisitor::new(
        &mut delegate,
        cx.tcx,
        def_id,
        cx.param_env,
        region_scope_tree,
        cx.tables,
        None,
    )
    .walk_expr(body);
    delegate.mutation_span()
}

/// Returns `true` if the pattern is a `PatWild` or an ident prefixed with `_`.
fn pat_is_wild<'tcx>(pat: &'tcx PatKind, body: &'tcx Expr) -> bool {
    match *pat {
        PatKind::Wild => true,
        PatKind::Binding(.., ident, None) if ident.as_str().starts_with('_') => {
            let mut visitor = UsedVisitor {
                var: ident.name,
                used: false,
            };
            walk_expr(&mut visitor, body);
            !visitor.used
        },
        _ => false,
    }
}

struct UsedVisitor {
    var: ast::Name, // var to look for
    used: bool,     // has the var been used otherwise?
}

impl<'tcx> Visitor<'tcx> for UsedVisitor {
    fn visit_expr(&mut self, expr: &'tcx Expr) {
        if match_var(expr, self.var) {
            self.used = true;
        } else {
            walk_expr(self, expr);
        }
    }

    fn nested_visit_map<'this>(&'this mut self) -> NestedVisitorMap<'this, 'tcx> {
        NestedVisitorMap::None
    }
}

struct LocalUsedVisitor<'a, 'tcx> {
    cx: &'a LateContext<'a, 'tcx>,
    local: HirId,
    used: bool,
}

impl<'a, 'tcx> Visitor<'tcx> for LocalUsedVisitor<'a, 'tcx> {
    fn visit_expr(&mut self, expr: &'tcx Expr) {
        if same_var(self.cx, expr, self.local) {
            self.used = true;
        } else {
            walk_expr(self, expr);
        }
    }

    fn nested_visit_map<'this>(&'this mut self) -> NestedVisitorMap<'this, 'tcx> {
        NestedVisitorMap::None
    }
}

struct VarVisitor<'a, 'tcx> {
    /// context reference
    cx: &'a LateContext<'a, 'tcx>,
    /// var name to look for as index
    var: HirId,
    /// indexed variables that are used mutably
    indexed_mut: FxHashSet<Name>,
    /// indirectly indexed variables (`v[(i + 4) % N]`), the extend is `None` for global
    indexed_indirectly: FxHashMap<Name, Option<region::Scope>>,
    /// subset of `indexed` of vars that are indexed directly: `v[i]`
    /// this will not contain cases like `v[calc_index(i)]` or `v[(i + 4) % N]`
    indexed_directly: FxHashMap<Name, (Option<region::Scope>, Ty<'tcx>)>,
    /// Any names that are used outside an index operation.
    /// Used to detect things like `&mut vec` used together with `vec[i]`
    referenced: FxHashSet<Name>,
    /// has the loop variable been used in expressions other than the index of
    /// an index op?
    nonindex: bool,
    /// Whether we are inside the `$` in `&mut $` or `$ = foo` or `$.bar`, where bar
    /// takes `&mut self`
    prefer_mutable: bool,
}

impl<'a, 'tcx> VarVisitor<'a, 'tcx> {
    fn check(&mut self, idx: &'tcx Expr, seqexpr: &'tcx Expr, expr: &'tcx Expr) -> bool {
        if_chain! {
            // the indexed container is referenced by a name
            if let ExprKind::Path(ref seqpath) = seqexpr.node;
            if let QPath::Resolved(None, ref seqvar) = *seqpath;
            if seqvar.segments.len() == 1;
            then {
                let index_used_directly = same_var(self.cx, idx, self.var);
                let indexed_indirectly = {
                    let mut used_visitor = LocalUsedVisitor {
                        cx: self.cx,
                        local: self.var,
                        used: false,
                    };
                    walk_expr(&mut used_visitor, idx);
                    used_visitor.used
                };

                if indexed_indirectly || index_used_directly {
                    if self.prefer_mutable {
                        self.indexed_mut.insert(seqvar.segments[0].ident.name);
                    }
<<<<<<< HEAD
                    let res = self.cx.tables.qpath_res(seqpath, seqexpr.hir_id);
=======
                    let res = qpath_res(self.cx, seqpath, seqexpr.hir_id);
>>>>>>> 8cd2c99a
                    match res {
                        Res::Local(hir_id) => {
                            let parent_id = self.cx.tcx.hir().get_parent_item(expr.hir_id);
                            let parent_def_id = self.cx.tcx.hir().local_def_id(parent_id);
                            let extent = self.cx.tcx.region_scope_tree(parent_def_id).var_scope(hir_id.local_id);
                            if indexed_indirectly {
                                self.indexed_indirectly.insert(seqvar.segments[0].ident.name, Some(extent));
                            }
                            if index_used_directly {
                                self.indexed_directly.insert(
                                    seqvar.segments[0].ident.name,
                                    (Some(extent), self.cx.tables.node_type(seqexpr.hir_id)),
                                );
                            }
                            return false;  // no need to walk further *on the variable*
                        }
                        Res::Def(DefKind::Static, ..) | Res::Def(DefKind::Const, ..) => {
                            if indexed_indirectly {
                                self.indexed_indirectly.insert(seqvar.segments[0].ident.name, None);
                            }
                            if index_used_directly {
                                self.indexed_directly.insert(
                                    seqvar.segments[0].ident.name,
                                    (None, self.cx.tables.node_type(seqexpr.hir_id)),
                                );
                            }
                            return false;  // no need to walk further *on the variable*
                        }
                        _ => (),
                    }
                }
            }
        }
        true
    }
}

impl<'a, 'tcx> Visitor<'tcx> for VarVisitor<'a, 'tcx> {
    fn visit_expr(&mut self, expr: &'tcx Expr) {
        if_chain! {
            // a range index op
            if let ExprKind::MethodCall(ref meth, _, ref args) = expr.node;
            if (meth.ident.name == sym!(index) && match_trait_method(self.cx, expr, &paths::INDEX))
                || (meth.ident.name == sym!(index_mut) && match_trait_method(self.cx, expr, &paths::INDEX_MUT));
            if !self.check(&args[1], &args[0], expr);
            then { return }
        }

        if_chain! {
            // an index op
            if let ExprKind::Index(ref seqexpr, ref idx) = expr.node;
            if !self.check(idx, seqexpr, expr);
            then { return }
        }

        if_chain! {
            // directly using a variable
            if let ExprKind::Path(ref qpath) = expr.node;
            if let QPath::Resolved(None, ref path) = *qpath;
            if path.segments.len() == 1;
            then {
<<<<<<< HEAD
                if let Res::Local(local_id) = self.cx.tables.qpath_res(qpath, expr.hir_id) {
=======
                if let Res::Local(local_id) = qpath_res(self.cx, qpath, expr.hir_id) {
>>>>>>> 8cd2c99a
                    if local_id == self.var {
                        self.nonindex = true;
                    } else {
                        // not the correct variable, but still a variable
                        self.referenced.insert(path.segments[0].ident.name);
                    }
                }
            }
        }

        let old = self.prefer_mutable;
        match expr.node {
            ExprKind::AssignOp(_, ref lhs, ref rhs) | ExprKind::Assign(ref lhs, ref rhs) => {
                self.prefer_mutable = true;
                self.visit_expr(lhs);
                self.prefer_mutable = false;
                self.visit_expr(rhs);
            },
            ExprKind::AddrOf(mutbl, ref expr) => {
                if mutbl == MutMutable {
                    self.prefer_mutable = true;
                }
                self.visit_expr(expr);
            },
            ExprKind::Call(ref f, ref args) => {
                self.visit_expr(f);
                for expr in args {
                    let ty = self.cx.tables.expr_ty_adjusted(expr);
                    self.prefer_mutable = false;
                    if let ty::Ref(_, _, mutbl) = ty.sty {
                        if mutbl == MutMutable {
                            self.prefer_mutable = true;
                        }
                    }
                    self.visit_expr(expr);
                }
            },
            ExprKind::MethodCall(_, _, ref args) => {
                let def_id = self.cx.tables.type_dependent_def_id(expr.hir_id).unwrap();
                for (ty, expr) in self.cx.tcx.fn_sig(def_id).inputs().skip_binder().iter().zip(args) {
                    self.prefer_mutable = false;
                    if let ty::Ref(_, _, mutbl) = ty.sty {
                        if mutbl == MutMutable {
                            self.prefer_mutable = true;
                        }
                    }
                    self.visit_expr(expr);
                }
            },
            ExprKind::Closure(_, _, body_id, ..) => {
                let body = self.cx.tcx.hir().body(body_id);
                self.visit_expr(&body.value);
            },
            _ => walk_expr(self, expr),
        }
        self.prefer_mutable = old;
    }
    fn nested_visit_map<'this>(&'this mut self) -> NestedVisitorMap<'this, 'tcx> {
        NestedVisitorMap::None
    }
}

fn is_used_inside<'a, 'tcx>(cx: &'a LateContext<'a, 'tcx>, expr: &'tcx Expr, container: &'tcx Expr) -> bool {
    let def_id = match var_def_id(cx, expr) {
        Some(id) => id,
        None => return false,
    };
    if let Some(used_mutably) = mutated_variables(container, cx) {
        if used_mutably.contains(&def_id) {
            return true;
        }
    }
    false
}

fn is_iterator_used_after_while_let<'a, 'tcx>(cx: &LateContext<'a, 'tcx>, iter_expr: &'tcx Expr) -> bool {
    let def_id = match var_def_id(cx, iter_expr) {
        Some(id) => id,
        None => return false,
    };
    let mut visitor = VarUsedAfterLoopVisitor {
        cx,
        def_id,
        iter_expr_id: iter_expr.hir_id,
        past_while_let: false,
        var_used_after_while_let: false,
    };
    if let Some(enclosing_block) = get_enclosing_block(cx, def_id) {
        walk_block(&mut visitor, enclosing_block);
    }
    visitor.var_used_after_while_let
}

struct VarUsedAfterLoopVisitor<'a, 'tcx> {
    cx: &'a LateContext<'a, 'tcx>,
    def_id: HirId,
    iter_expr_id: HirId,
    past_while_let: bool,
    var_used_after_while_let: bool,
}

impl<'a, 'tcx> Visitor<'tcx> for VarUsedAfterLoopVisitor<'a, 'tcx> {
    fn visit_expr(&mut self, expr: &'tcx Expr) {
        if self.past_while_let {
            if Some(self.def_id) == var_def_id(self.cx, expr) {
                self.var_used_after_while_let = true;
            }
        } else if self.iter_expr_id == expr.hir_id {
            self.past_while_let = true;
        }
        walk_expr(self, expr);
    }
    fn nested_visit_map<'this>(&'this mut self) -> NestedVisitorMap<'this, 'tcx> {
        NestedVisitorMap::None
    }
}

/// Returns `true` if the type of expr is one that provides `IntoIterator` impls
/// for `&T` and `&mut T`, such as `Vec`.
#[rustfmt::skip]
fn is_ref_iterable_type(cx: &LateContext<'_, '_>, e: &Expr) -> bool {
    // no walk_ptrs_ty: calling iter() on a reference can make sense because it
    // will allow further borrows afterwards
    let ty = cx.tables.expr_ty(e);
    is_iterable_array(ty, cx) ||
    is_type_diagnostic_item(cx, ty, Symbol::intern("vec_type")) ||
    match_type(cx, ty, &paths::LINKED_LIST) ||
    match_type(cx, ty, &paths::HASHMAP) ||
    match_type(cx, ty, &paths::HASHSET) ||
    match_type(cx, ty, &paths::VEC_DEQUE) ||
    match_type(cx, ty, &paths::BINARY_HEAP) ||
    match_type(cx, ty, &paths::BTREEMAP) ||
    match_type(cx, ty, &paths::BTREESET)
}

fn is_iterable_array<'tcx>(ty: Ty<'tcx>, cx: &LateContext<'_, 'tcx>) -> bool {
    // IntoIterator is currently only implemented for array sizes <= 32 in rustc
    match ty.sty {
        ty::Array(_, n) => (0..=32).contains(&n.eval_usize(cx.tcx, cx.param_env)),
        _ => false,
    }
}

/// If a block begins with a statement (possibly a `let` binding) and has an
/// expression, return it.
fn extract_expr_from_first_stmt(block: &Block) -> Option<&Expr> {
    if block.stmts.is_empty() {
        return None;
    }
    if let StmtKind::Local(ref local) = block.stmts[0].node {
        if let Some(ref expr) = local.init {
            Some(expr)
        } else {
            None
        }
    } else {
        None
    }
}

/// If a block begins with an expression (with or without semicolon), return it.
fn extract_first_expr(block: &Block) -> Option<&Expr> {
    match block.expr {
        Some(ref expr) if block.stmts.is_empty() => Some(expr),
        None if !block.stmts.is_empty() => match block.stmts[0].node {
            StmtKind::Expr(ref expr) | StmtKind::Semi(ref expr) => Some(expr),
            StmtKind::Local(..) | StmtKind::Item(..) => None,
        },
        _ => None,
    }
}

/// Returns `true` if expr contains a single break expr without destination label
/// and
/// passed expression. The expression may be within a block.
fn is_simple_break_expr(expr: &Expr) -> bool {
    match expr.node {
        ExprKind::Break(dest, ref passed_expr) if dest.label.is_none() && passed_expr.is_none() => true,
        ExprKind::Block(ref b, _) => extract_first_expr(b).map_or(false, |subexpr| is_simple_break_expr(subexpr)),
        _ => false,
    }
}

// To trigger the EXPLICIT_COUNTER_LOOP lint, a variable must be
// incremented exactly once in the loop body, and initialized to zero
// at the start of the loop.
#[derive(Debug, PartialEq)]
enum VarState {
    Initial,  // Not examined yet
    IncrOnce, // Incremented exactly once, may be a loop counter
    Declared, // Declared but not (yet) initialized to zero
    Warn,
    DontWarn,
}

/// Scan a for loop for variables that are incremented exactly once.
struct IncrementVisitor<'a, 'tcx> {
    cx: &'a LateContext<'a, 'tcx>,      // context reference
    states: FxHashMap<HirId, VarState>, // incremented variables
    depth: u32,                         // depth of conditional expressions
    done: bool,
}

impl<'a, 'tcx> Visitor<'tcx> for IncrementVisitor<'a, 'tcx> {
    fn visit_expr(&mut self, expr: &'tcx Expr) {
        if self.done {
            return;
        }

        // If node is a variable
        if let Some(def_id) = var_def_id(self.cx, expr) {
            if let Some(parent) = get_parent_expr(self.cx, expr) {
                let state = self.states.entry(def_id).or_insert(VarState::Initial);

                match parent.node {
                    ExprKind::AssignOp(op, ref lhs, ref rhs) => {
                        if lhs.hir_id == expr.hir_id {
                            if op.node == BinOpKind::Add && is_integer_const(self.cx, rhs, 1) {
                                *state = match *state {
                                    VarState::Initial if self.depth == 0 => VarState::IncrOnce,
                                    _ => VarState::DontWarn,
                                };
                            } else {
                                // Assigned some other value
                                *state = VarState::DontWarn;
                            }
                        }
                    },
                    ExprKind::Assign(ref lhs, _) if lhs.hir_id == expr.hir_id => *state = VarState::DontWarn,
                    ExprKind::AddrOf(mutability, _) if mutability == MutMutable => *state = VarState::DontWarn,
                    _ => (),
                }
            }
        } else if is_loop(expr) || is_conditional(expr) {
            self.depth += 1;
            walk_expr(self, expr);
            self.depth -= 1;
            return;
        } else if let ExprKind::Continue(_) = expr.node {
            self.done = true;
            return;
        }
        walk_expr(self, expr);
    }
    fn nested_visit_map<'this>(&'this mut self) -> NestedVisitorMap<'this, 'tcx> {
        NestedVisitorMap::None
    }
}

/// Checks whether a variable is initialized to zero at the start of a loop.
struct InitializeVisitor<'a, 'tcx> {
    cx: &'a LateContext<'a, 'tcx>, // context reference
    end_expr: &'tcx Expr,          // the for loop. Stop scanning here.
    var_id: HirId,
    state: VarState,
    name: Option<Name>,
    depth: u32, // depth of conditional expressions
    past_loop: bool,
}

impl<'a, 'tcx> Visitor<'tcx> for InitializeVisitor<'a, 'tcx> {
    fn visit_stmt(&mut self, stmt: &'tcx Stmt) {
        // Look for declarations of the variable
        if let StmtKind::Local(ref local) = stmt.node {
            if local.pat.hir_id == self.var_id {
                if let PatKind::Binding(.., ident, _) = local.pat.node {
                    self.name = Some(ident.name);

                    self.state = if let Some(ref init) = local.init {
                        if is_integer_const(&self.cx, init, 0) {
                            VarState::Warn
                        } else {
                            VarState::Declared
                        }
                    } else {
                        VarState::Declared
                    }
                }
            }
        }
        walk_stmt(self, stmt);
    }

    fn visit_expr(&mut self, expr: &'tcx Expr) {
        if self.state == VarState::DontWarn {
            return;
        }
        if SpanlessEq::new(self.cx).eq_expr(&expr, self.end_expr) {
            self.past_loop = true;
            return;
        }
        // No need to visit expressions before the variable is
        // declared
        if self.state == VarState::IncrOnce {
            return;
        }

        // If node is the desired variable, see how it's used
        if var_def_id(self.cx, expr) == Some(self.var_id) {
            if let Some(parent) = get_parent_expr(self.cx, expr) {
                match parent.node {
                    ExprKind::AssignOp(_, ref lhs, _) if lhs.hir_id == expr.hir_id => {
                        self.state = VarState::DontWarn;
                    },
                    ExprKind::Assign(ref lhs, ref rhs) if lhs.hir_id == expr.hir_id => {
                        self.state = if is_integer_const(&self.cx, rhs, 0) && self.depth == 0 {
                            VarState::Warn
                        } else {
                            VarState::DontWarn
                        }
                    },
                    ExprKind::AddrOf(mutability, _) if mutability == MutMutable => self.state = VarState::DontWarn,
                    _ => (),
                }
            }

            if self.past_loop {
                self.state = VarState::DontWarn;
                return;
            }
        } else if !self.past_loop && is_loop(expr) {
            self.state = VarState::DontWarn;
            return;
        } else if is_conditional(expr) {
            self.depth += 1;
            walk_expr(self, expr);
            self.depth -= 1;
            return;
        }
        walk_expr(self, expr);
    }
    fn nested_visit_map<'this>(&'this mut self) -> NestedVisitorMap<'this, 'tcx> {
        NestedVisitorMap::None
    }
}

fn var_def_id(cx: &LateContext<'_, '_>, expr: &Expr) -> Option<HirId> {
    if let ExprKind::Path(ref qpath) = expr.node {
<<<<<<< HEAD
        let path_res = cx.tables.qpath_res(qpath, expr.hir_id);
=======
        let path_res = qpath_res(cx, qpath, expr.hir_id);
>>>>>>> 8cd2c99a
        if let Res::Local(node_id) = path_res {
            return Some(node_id);
        }
    }
    None
}

fn is_loop(expr: &Expr) -> bool {
    match expr.node {
        ExprKind::Loop(..) => true,
        _ => false,
    }
}

fn is_conditional(expr: &Expr) -> bool {
    match expr.node {
        ExprKind::Match(..) => true,
        _ => false,
    }
}

fn is_nested(cx: &LateContext<'_, '_>, match_expr: &Expr, iter_expr: &Expr) -> bool {
    if_chain! {
        if let Some(loop_block) = get_enclosing_block(cx, match_expr.hir_id);
        let parent_node = cx.tcx.hir().get_parent_node(loop_block.hir_id);
        if let Some(Node::Expr(loop_expr)) = cx.tcx.hir().find(parent_node);
        then {
            return is_loop_nested(cx, loop_expr, iter_expr)
        }
    }
    false
}

fn is_loop_nested(cx: &LateContext<'_, '_>, loop_expr: &Expr, iter_expr: &Expr) -> bool {
    let mut id = loop_expr.hir_id;
    let iter_name = if let Some(name) = path_name(iter_expr) {
        name
    } else {
        return true;
    };
    loop {
        let parent = cx.tcx.hir().get_parent_node(id);
        if parent == id {
            return false;
        }
        match cx.tcx.hir().find(parent) {
            Some(Node::Expr(expr)) => {
                if let ExprKind::Loop(..) = expr.node {
                    return true;
                };
            },
            Some(Node::Block(block)) => {
                let mut block_visitor = LoopNestVisitor {
                    hir_id: id,
                    iterator: iter_name,
                    nesting: Unknown,
                };
                walk_block(&mut block_visitor, block);
                if block_visitor.nesting == RuledOut {
                    return false;
                }
            },
            Some(Node::Stmt(_)) => (),
            _ => {
                return false;
            },
        }
        id = parent;
    }
}

#[derive(PartialEq, Eq)]
enum Nesting {
    Unknown,     // no nesting detected yet
    RuledOut,    // the iterator is initialized or assigned within scope
    LookFurther, // no nesting detected, no further walk required
}

use self::Nesting::{LookFurther, RuledOut, Unknown};

struct LoopNestVisitor {
    hir_id: HirId,
    iterator: Name,
    nesting: Nesting,
}

impl<'tcx> Visitor<'tcx> for LoopNestVisitor {
    fn visit_stmt(&mut self, stmt: &'tcx Stmt) {
        if stmt.hir_id == self.hir_id {
            self.nesting = LookFurther;
        } else if self.nesting == Unknown {
            walk_stmt(self, stmt);
        }
    }

    fn visit_expr(&mut self, expr: &'tcx Expr) {
        if self.nesting != Unknown {
            return;
        }
        if expr.hir_id == self.hir_id {
            self.nesting = LookFurther;
            return;
        }
        match expr.node {
            ExprKind::Assign(ref path, _) | ExprKind::AssignOp(_, ref path, _) => {
                if match_var(path, self.iterator) {
                    self.nesting = RuledOut;
                }
            },
            _ => walk_expr(self, expr),
        }
    }

    fn visit_pat(&mut self, pat: &'tcx Pat) {
        if self.nesting != Unknown {
            return;
        }
        if let PatKind::Binding(.., span_name, _) = pat.node {
            if self.iterator == span_name.name {
                self.nesting = RuledOut;
                return;
            }
        }
        walk_pat(self, pat)
    }

    fn nested_visit_map<'this>(&'this mut self) -> NestedVisitorMap<'this, 'tcx> {
        NestedVisitorMap::None
    }
}

fn path_name(e: &Expr) -> Option<Name> {
    if let ExprKind::Path(QPath::Resolved(_, ref path)) = e.node {
        let segments = &path.segments;
        if segments.len() == 1 {
            return Some(segments[0].ident.name);
        }
    };
    None
}

fn check_infinite_loop<'a, 'tcx>(cx: &LateContext<'a, 'tcx>, cond: &'tcx Expr, expr: &'tcx Expr) {
    if constant(cx, cx.tables, cond).is_some() {
        // A pure constant condition (e.g., `while false`) is not linted.
        return;
    }

    let mut var_visitor = VarCollectorVisitor {
        cx,
        ids: FxHashSet::default(),
        def_ids: FxHashMap::default(),
        skip: false,
    };
    var_visitor.visit_expr(cond);
    if var_visitor.skip {
        return;
    }
    let used_in_condition = &var_visitor.ids;
    let no_cond_variable_mutated = if let Some(used_mutably) = mutated_variables(expr, cx) {
        used_in_condition.is_disjoint(&used_mutably)
    } else {
        return;
    };
    let mutable_static_in_cond = var_visitor.def_ids.iter().any(|(_, v)| *v);
    if no_cond_variable_mutated && !mutable_static_in_cond {
        span_lint(
            cx,
            WHILE_IMMUTABLE_CONDITION,
            cond.span,
            "Variable in the condition are not mutated in the loop body. \
             This either leads to an infinite or to a never running loop.",
        );
    }
}

/// Collects the set of variables in an expression
/// Stops analysis if a function call is found
/// Note: In some cases such as `self`, there are no mutable annotation,
/// All variables definition IDs are collected
struct VarCollectorVisitor<'a, 'tcx> {
    cx: &'a LateContext<'a, 'tcx>,
    ids: FxHashSet<HirId>,
    def_ids: FxHashMap<def_id::DefId, bool>,
    skip: bool,
}

impl<'a, 'tcx> VarCollectorVisitor<'a, 'tcx> {
    fn insert_def_id(&mut self, ex: &'tcx Expr) {
        if_chain! {
            if let ExprKind::Path(ref qpath) = ex.node;
            if let QPath::Resolved(None, _) = *qpath;
<<<<<<< HEAD
            let res = self.cx.tables.qpath_res(qpath, ex.hir_id);
=======
            let res = qpath_res(self.cx, qpath, ex.hir_id);
>>>>>>> 8cd2c99a
            then {
                match res {
                    Res::Local(node_id) => {
                        self.ids.insert(node_id);
                    },
                    Res::Def(DefKind::Static, def_id) => {
                        let mutable = self.cx.tcx.is_mutable_static(def_id);
                        self.def_ids.insert(def_id, mutable);
                    },
                    _ => {},
                }
            }
        }
    }
}

impl<'a, 'tcx> Visitor<'tcx> for VarCollectorVisitor<'a, 'tcx> {
    fn visit_expr(&mut self, ex: &'tcx Expr) {
        match ex.node {
            ExprKind::Path(_) => self.insert_def_id(ex),
            // If there is any function/method call… we just stop analysis
            ExprKind::Call(..) | ExprKind::MethodCall(..) => self.skip = true,

            _ => walk_expr(self, ex),
        }
    }

    fn nested_visit_map<'this>(&'this mut self) -> NestedVisitorMap<'this, 'tcx> {
        NestedVisitorMap::None
    }
}

const NEEDLESS_COLLECT_MSG: &str = "avoid using `collect()` when not needed";

fn check_needless_collect<'a, 'tcx>(expr: &'tcx Expr, cx: &LateContext<'a, 'tcx>) {
    if_chain! {
        if let ExprKind::MethodCall(ref method, _, ref args) = expr.node;
        if let ExprKind::MethodCall(ref chain_method, _, _) = args[0].node;
        if chain_method.ident.name == sym!(collect) && match_trait_method(cx, &args[0], &paths::ITERATOR);
        if let Some(ref generic_args) = chain_method.args;
        if let Some(GenericArg::Type(ref ty)) = generic_args.args.get(0);
        then {
            let ty = cx.tables.node_type(ty.hir_id);
            if is_type_diagnostic_item(cx, ty, Symbol::intern("vec_type")) ||
                match_type(cx, ty, &paths::VEC_DEQUE) ||
                match_type(cx, ty, &paths::BTREEMAP) ||
                match_type(cx, ty, &paths::HASHMAP) {
                if method.ident.name == sym!(len) {
                    let span = shorten_needless_collect_span(expr);
                    span_lint_and_then(cx, NEEDLESS_COLLECT, span, NEEDLESS_COLLECT_MSG, |db| {
                        db.span_suggestion(
                            span,
                            "replace with",
                            ".count()".to_string(),
                            Applicability::MachineApplicable,
                        );
                    });
                }
                if method.ident.name == sym!(is_empty) {
                    let span = shorten_needless_collect_span(expr);
                    span_lint_and_then(cx, NEEDLESS_COLLECT, span, NEEDLESS_COLLECT_MSG, |db| {
                        db.span_suggestion(
                            span,
                            "replace with",
                            ".next().is_none()".to_string(),
                            Applicability::MachineApplicable,
                        );
                    });
                }
                if method.ident.name == sym!(contains) {
                    let contains_arg = snippet(cx, args[1].span, "??");
                    let span = shorten_needless_collect_span(expr);
                    span_lint_and_then(cx, NEEDLESS_COLLECT, span, NEEDLESS_COLLECT_MSG, |db| {
                        db.span_suggestion(
                            span,
                            "replace with",
                            format!(
                                ".any(|&x| x == {})",
                                if contains_arg.starts_with('&') { &contains_arg[1..] } else { &contains_arg }
                            ),
                            Applicability::MachineApplicable,
                        );
                    });
                }
            }
        }
    }
}

fn shorten_needless_collect_span(expr: &Expr) -> Span {
    if_chain! {
        if let ExprKind::MethodCall(_, _, ref args) = expr.node;
        if let ExprKind::MethodCall(_, ref span, _) = args[0].node;
        then {
            return expr.span.with_lo(span.lo() - BytePos(1));
        }
    }
    unreachable!()
}<|MERGE_RESOLUTION|>--- conflicted
+++ resolved
@@ -11,11 +11,7 @@
 // use rustc::middle::region::CodeExtent;
 use crate::consts::{constant, Constant};
 use crate::utils::usage::mutated_variables;
-<<<<<<< HEAD
-use crate::utils::{in_macro_or_desugar, sext, sugg};
-=======
 use crate::utils::{is_type_diagnostic_item, qpath_res, sext, sugg};
->>>>>>> 8cd2c99a
 use rustc::middle::expr_use_visitor::*;
 use rustc::middle::mem_categorization::cmt_;
 use rustc::middle::mem_categorization::Categorization;
@@ -310,12 +306,6 @@
     /// **Example:**
     /// ```rust
     /// # let v = vec![1];
-<<<<<<< HEAD
-    /// # fn foo(bar: usize) {}
-    /// # fn bar(bar: usize, baz: usize) {}
-    /// for i in 0..v.len() { foo(v[i]); }
-    /// for i in 0..v.len() { bar(i, v[i]); }
-=======
     /// # fn bar(bar: usize, baz: usize) {}
     /// let mut i = 0;
     /// for item in &v {
@@ -328,7 +318,6 @@
     /// # let v = vec![1];
     /// # fn bar(bar: usize, baz: usize) {}
     /// for (i, item) in v.iter().enumerate() { bar(i, *item); }
->>>>>>> 8cd2c99a
     /// ```
     pub EXPLICIT_COUNTER_LOOP,
     complexity,
@@ -473,10 +462,6 @@
     FOR_LOOP_OVER_RESULT,
     FOR_LOOP_OVER_OPTION,
     WHILE_LET_LOOP,
-<<<<<<< HEAD
-    UNUSED_COLLECT,
-=======
->>>>>>> 8cd2c99a
     NEEDLESS_COLLECT,
     REVERSE_RANGE_LOOP,
     EXPLICIT_COUNTER_LOOP,
@@ -492,11 +477,7 @@
     #[allow(clippy::too_many_lines)]
     fn check_expr(&mut self, cx: &LateContext<'a, 'tcx>, expr: &'tcx Expr) {
         // we don't want to check expanded macros
-<<<<<<< HEAD
-        if in_macro_or_desugar(expr.span) {
-=======
         if expr.span.from_expansion() {
->>>>>>> 8cd2c99a
             return;
         }
 
@@ -615,28 +596,6 @@
 
         check_needless_collect(expr, cx);
     }
-<<<<<<< HEAD
-
-    fn check_stmt(&mut self, cx: &LateContext<'a, 'tcx>, stmt: &'tcx Stmt) {
-        if let StmtKind::Semi(ref expr) = stmt.node {
-            if let ExprKind::MethodCall(ref method, _, ref args) = expr.node {
-                if args.len() == 1
-                    && method.ident.name == sym!(collect)
-                    && match_trait_method(cx, expr, &paths::ITERATOR)
-                {
-                    span_lint(
-                        cx,
-                        UNUSED_COLLECT,
-                        expr.span,
-                        "you are collect()ing an iterator and throwing away the result. \
-                         Consider using an explicit for loop to exhaust the iterator",
-                    );
-                }
-            }
-        }
-    }
-=======
->>>>>>> 8cd2c99a
 }
 
 enum NeverLoopResult {
@@ -795,11 +754,7 @@
         if let ExprKind::Path(ref qpath) = expr.node;
         if let QPath::Resolved(None, ref path) = *qpath;
         if path.segments.len() == 1;
-<<<<<<< HEAD
-        if let Res::Local(local_id) = cx.tables.qpath_res(qpath, expr.hir_id);
-=======
         if let Res::Local(local_id) = qpath_res(cx, qpath, expr.hir_id);
->>>>>>> 8cd2c99a
         // our variable!
         if local_id == var;
         then {
@@ -1086,11 +1041,7 @@
     body: &'tcx Expr,
     expr: &'tcx Expr,
 ) {
-<<<<<<< HEAD
-    if in_macro_or_desugar(expr.span) {
-=======
     if expr.span.from_expansion() {
->>>>>>> 8cd2c99a
         return;
     }
 
@@ -1667,11 +1618,7 @@
         if let ExprKind::Path(ref qpath) = bound.node;
         if let QPath::Resolved(None, _) = *qpath;
         then {
-<<<<<<< HEAD
-            let res = cx.tables.qpath_res(qpath, bound.hir_id);
-=======
             let res = qpath_res(cx, qpath, bound.hir_id);
->>>>>>> 8cd2c99a
             if let Res::Local(node_id) = res {
                 let node_str = cx.tcx.hir().get(node_id);
                 if_chain! {
@@ -1815,11 +1762,7 @@
                     if self.prefer_mutable {
                         self.indexed_mut.insert(seqvar.segments[0].ident.name);
                     }
-<<<<<<< HEAD
-                    let res = self.cx.tables.qpath_res(seqpath, seqexpr.hir_id);
-=======
                     let res = qpath_res(self.cx, seqpath, seqexpr.hir_id);
->>>>>>> 8cd2c99a
                     match res {
                         Res::Local(hir_id) => {
                             let parent_id = self.cx.tcx.hir().get_parent_item(expr.hir_id);
@@ -1881,11 +1824,7 @@
             if let QPath::Resolved(None, ref path) = *qpath;
             if path.segments.len() == 1;
             then {
-<<<<<<< HEAD
-                if let Res::Local(local_id) = self.cx.tables.qpath_res(qpath, expr.hir_id) {
-=======
                 if let Res::Local(local_id) = qpath_res(self.cx, qpath, expr.hir_id) {
->>>>>>> 8cd2c99a
                     if local_id == self.var {
                         self.nonindex = true;
                     } else {
@@ -2224,11 +2163,7 @@
 
 fn var_def_id(cx: &LateContext<'_, '_>, expr: &Expr) -> Option<HirId> {
     if let ExprKind::Path(ref qpath) = expr.node {
-<<<<<<< HEAD
-        let path_res = cx.tables.qpath_res(qpath, expr.hir_id);
-=======
         let path_res = qpath_res(cx, qpath, expr.hir_id);
->>>>>>> 8cd2c99a
         if let Res::Local(node_id) = path_res {
             return Some(node_id);
         }
@@ -2420,11 +2355,7 @@
         if_chain! {
             if let ExprKind::Path(ref qpath) = ex.node;
             if let QPath::Resolved(None, _) = *qpath;
-<<<<<<< HEAD
-            let res = self.cx.tables.qpath_res(qpath, ex.hir_id);
-=======
             let res = qpath_res(self.cx, qpath, ex.hir_id);
->>>>>>> 8cd2c99a
             then {
                 match res {
                     Res::Local(node_id) => {
