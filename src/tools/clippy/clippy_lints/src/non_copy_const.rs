--- conflicted
+++ resolved
@@ -14,11 +14,7 @@
 use rustc_typeck::hir_ty_to_ty;
 use syntax_pos::{InnerSpan, Span, DUMMY_SP};
 
-<<<<<<< HEAD
-use crate::utils::{in_constant, in_macro_or_desugar, is_copy, span_lint_and_then};
-=======
 use crate::utils::{in_constant, is_copy, qpath_res, span_lint_and_then};
->>>>>>> 8cd2c99a
 
 declare_clippy_lint! {
     /// **What it does:** Checks for declaration of `const` items which is interior
@@ -123,11 +119,7 @@
 
     let (lint, msg, span) = source.lint();
     span_lint_and_then(cx, lint, span, msg, |db| {
-<<<<<<< HEAD
-        if in_macro_or_desugar(span) {
-=======
         if span.from_expansion() {
->>>>>>> 8cd2c99a
             return; // Don't give suggestions into macros.
         }
         match source {
@@ -203,11 +195,7 @@
             }
 
             // Make sure it is a const item.
-<<<<<<< HEAD
-            match cx.tables.qpath_res(qpath, expr.hir_id) {
-=======
             match qpath_res(cx, qpath, expr.hir_id) {
->>>>>>> 8cd2c99a
                 Res::Def(DefKind::Const, _) | Res::Def(DefKind::AssocConst, _) => {},
                 _ => return,
             };
