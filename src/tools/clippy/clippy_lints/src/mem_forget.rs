--- conflicted
+++ resolved
@@ -29,11 +29,7 @@
     fn check_expr(&mut self, cx: &LateContext<'a, 'tcx>, e: &'tcx Expr) {
         if let ExprKind::Call(ref path_expr, ref args) = e.node {
             if let ExprKind::Path(ref qpath) = path_expr.node {
-<<<<<<< HEAD
-                if let Some(def_id) = cx.tables.qpath_res(qpath, path_expr.hir_id).opt_def_id() {
-=======
                 if let Some(def_id) = qpath_res(cx, qpath, path_expr.hir_id).opt_def_id() {
->>>>>>> 8cd2c99a
                     if match_def_path(cx, def_id, &paths::MEM_FORGET) {
                         let forgot_ty = cx.tables.expr_ty(&args[0]);
 
