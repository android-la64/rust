--- conflicted
+++ resolved
@@ -34,9 +34,6 @@
     "replacing an `Option` with `None` instead of `take()`"
 }
 
-<<<<<<< HEAD
-declare_lint_pass!(MemReplace => [MEM_REPLACE_OPTION_WITH_NONE]);
-=======
 declare_clippy_lint! {
     /// **What it does:** Checks for `mem::replace(&mut _, mem::uninitialized())`
     /// and `mem::replace(&mut _, mem::zeroed())`.
@@ -68,7 +65,6 @@
     correctness,
     "`mem::replace(&mut _, mem::uninitialized())` or `mem::replace(&mut _, mem::zeroed())`"
 }
->>>>>>> 8cd2c99a
 
 declare_lint_pass!(MemReplace =>
     [MEM_REPLACE_OPTION_WITH_NONE, MEM_REPLACE_WITH_UNINIT]);
