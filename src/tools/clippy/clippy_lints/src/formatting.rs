--- conflicted
+++ resolved
@@ -1,8 +1,4 @@
-<<<<<<< HEAD
-use crate::utils::{differing_macro_contexts, in_macro_or_desugar, snippet_opt, span_note_and_lint};
-=======
 use crate::utils::{differing_macro_contexts, snippet_opt, span_note_and_lint};
->>>>>>> 8cd2c99a
 use if_chain::if_chain;
 use rustc::lint::{in_external_macro, EarlyContext, EarlyLintPass, LintArray, LintPass};
 use rustc::{declare_lint_pass, declare_tool_lint};
@@ -111,11 +107,7 @@
 /// Implementation of the `SUSPICIOUS_ASSIGNMENT_FORMATTING` lint.
 fn check_assign(cx: &EarlyContext<'_>, expr: &Expr) {
     if let ExprKind::Assign(ref lhs, ref rhs) = expr.node {
-<<<<<<< HEAD
-        if !differing_macro_contexts(lhs.span, rhs.span) && !in_macro_or_desugar(lhs.span) {
-=======
         if !differing_macro_contexts(lhs.span, rhs.span) && !lhs.span.from_expansion() {
->>>>>>> 8cd2c99a
             let eq_span = lhs.span.between(rhs.span);
             if let ExprKind::Unary(op, ref sub_rhs) = rhs.node {
                 if let Some(eq_snippet) = snippet_opt(cx, eq_span) {
@@ -147,11 +139,7 @@
         if let ExprKind::If(_, then, Some(else_)) = &expr.node;
         if is_block(else_) || is_if(else_);
         if !differing_macro_contexts(then.span, else_.span);
-<<<<<<< HEAD
-        if !in_macro_or_desugar(then.span) && !in_external_macro(cx.sess, expr.span);
-=======
         if !then.span.from_expansion() && !in_external_macro(cx.sess, expr.span);
->>>>>>> 8cd2c99a
 
         // workaround for rust-lang/rust#43081
         if expr.span.lo().0 != 0 && expr.span.hi().0 != 0;
@@ -217,11 +205,7 @@
 
 fn check_missing_else(cx: &EarlyContext<'_>, first: &Expr, second: &Expr) {
     if !differing_macro_contexts(first.span, second.span)
-<<<<<<< HEAD
-        && !in_macro_or_desugar(first.span)
-=======
         && !first.span.from_expansion()
->>>>>>> 8cd2c99a
         && is_if(first)
         && (is_block(second) || is_if(second))
     {
