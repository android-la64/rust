--- conflicted
+++ resolved
@@ -31,13 +31,8 @@
 
 impl EarlyLintPass for DbgMacro {
     fn check_mac(&mut self, cx: &EarlyContext<'_>, mac: &ast::Mac) {
-<<<<<<< HEAD
-        if mac.node.path == sym!(dbg) {
-            if let Some(sugg) = tts_span(mac.node.tts.clone()).and_then(|span| snippet_opt(cx, span)) {
-=======
         if mac.path == sym!(dbg) {
             if let Some(sugg) = tts_span(mac.tts.clone()).and_then(|span| snippet_opt(cx, span)) {
->>>>>>> 8cd2c99a
                 span_lint_and_sugg(
                     cx,
                     DBG_MACRO,
