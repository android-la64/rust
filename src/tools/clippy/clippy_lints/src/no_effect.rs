<<<<<<< HEAD
use crate::utils::{has_drop, in_macro_or_desugar, snippet_opt, span_lint, span_lint_and_sugg};
=======
use crate::utils::{has_drop, qpath_res, snippet_opt, span_lint, span_lint_and_sugg};
>>>>>>> 8cd2c99a
use rustc::hir::def::{DefKind, Res};
use rustc::hir::{BinOpKind, BlockCheckMode, Expr, ExprKind, Stmt, StmtKind, UnsafeSource};
use rustc::lint::{LateContext, LateLintPass, LintArray, LintPass};
use rustc::{declare_lint_pass, declare_tool_lint};
use rustc_errors::Applicability;
use std::ops::Deref;

declare_clippy_lint! {
    /// **What it does:** Checks for statements which have no effect.
    ///
    /// **Why is this bad?** Similar to dead code, these statements are actually
    /// executed. However, as they have no effect, all they do is make the code less
    /// readable.
    ///
    /// **Known problems:** None.
    ///
    /// **Example:**
    /// ```rust
    /// 0;
    /// ```
    pub NO_EFFECT,
    complexity,
    "statements with no effect"
}

declare_clippy_lint! {
    /// **What it does:** Checks for expression statements that can be reduced to a
    /// sub-expression.
    ///
    /// **Why is this bad?** Expressions by themselves often have no side-effects.
    /// Having such expressions reduces readability.
    ///
    /// **Known problems:** None.
    ///
    /// **Example:**
    /// ```rust,ignore
    /// compute_array()[0];
    /// ```
    pub UNNECESSARY_OPERATION,
    complexity,
    "outer expressions with no effect"
}

fn has_no_effect(cx: &LateContext<'_, '_>, expr: &Expr) -> bool {
<<<<<<< HEAD
    if in_macro_or_desugar(expr.span) {
=======
    if expr.span.from_expansion() {
>>>>>>> 8cd2c99a
        return false;
    }
    match expr.node {
        ExprKind::Lit(..) | ExprKind::Closure(.., _) => true,
        ExprKind::Path(..) => !has_drop(cx, cx.tables.expr_ty(expr)),
        ExprKind::Index(ref a, ref b) | ExprKind::Binary(_, ref a, ref b) => {
            has_no_effect(cx, a) && has_no_effect(cx, b)
        },
        ExprKind::Array(ref v) | ExprKind::Tup(ref v) => v.iter().all(|val| has_no_effect(cx, val)),
        ExprKind::Repeat(ref inner, _)
        | ExprKind::Cast(ref inner, _)
        | ExprKind::Type(ref inner, _)
        | ExprKind::Unary(_, ref inner)
        | ExprKind::Field(ref inner, _)
        | ExprKind::AddrOf(_, ref inner)
        | ExprKind::Box(ref inner) => has_no_effect(cx, inner),
        ExprKind::Struct(_, ref fields, ref base) => {
            !has_drop(cx, cx.tables.expr_ty(expr))
                && fields.iter().all(|field| has_no_effect(cx, &field.expr))
                && base.as_ref().map_or(true, |base| has_no_effect(cx, base))
        },
        ExprKind::Call(ref callee, ref args) => {
            if let ExprKind::Path(ref qpath) = callee.node {
<<<<<<< HEAD
                let res = cx.tables.qpath_res(qpath, callee.hir_id);
=======
                let res = qpath_res(cx, qpath, callee.hir_id);
>>>>>>> 8cd2c99a
                match res {
                    Res::Def(DefKind::Struct, ..) | Res::Def(DefKind::Variant, ..) | Res::Def(DefKind::Ctor(..), _) => {
                        !has_drop(cx, cx.tables.expr_ty(expr)) && args.iter().all(|arg| has_no_effect(cx, arg))
                    },
                    _ => false,
                }
            } else {
                false
            }
        },
        ExprKind::Block(ref block, _) => {
            block.stmts.is_empty() && block.expr.as_ref().map_or(false, |expr| has_no_effect(cx, expr))
        },
        _ => false,
    }
}

declare_lint_pass!(NoEffect => [NO_EFFECT, UNNECESSARY_OPERATION]);

impl<'a, 'tcx> LateLintPass<'a, 'tcx> for NoEffect {
    fn check_stmt(&mut self, cx: &LateContext<'a, 'tcx>, stmt: &'tcx Stmt) {
        if let StmtKind::Semi(ref expr) = stmt.node {
            if has_no_effect(cx, expr) {
                span_lint(cx, NO_EFFECT, stmt.span, "statement with no effect");
            } else if let Some(reduced) = reduce_expression(cx, expr) {
                let mut snippet = String::new();
                for e in reduced {
<<<<<<< HEAD
                    if in_macro_or_desugar(e.span) {
=======
                    if e.span.from_expansion() {
>>>>>>> 8cd2c99a
                        return;
                    }
                    if let Some(snip) = snippet_opt(cx, e.span) {
                        snippet.push_str(&snip);
                        snippet.push(';');
                    } else {
                        return;
                    }
                }
                span_lint_and_sugg(
                    cx,
                    UNNECESSARY_OPERATION,
                    stmt.span,
                    "statement can be reduced",
                    "replace it with",
                    snippet,
                    Applicability::MachineApplicable,
                );
            }
        }
    }
}

fn reduce_expression<'a>(cx: &LateContext<'_, '_>, expr: &'a Expr) -> Option<Vec<&'a Expr>> {
<<<<<<< HEAD
    if in_macro_or_desugar(expr.span) {
=======
    if expr.span.from_expansion() {
>>>>>>> 8cd2c99a
        return None;
    }
    match expr.node {
        ExprKind::Index(ref a, ref b) => Some(vec![&**a, &**b]),
        ExprKind::Binary(ref binop, ref a, ref b) if binop.node != BinOpKind::And && binop.node != BinOpKind::Or => {
            Some(vec![&**a, &**b])
        },
        ExprKind::Array(ref v) | ExprKind::Tup(ref v) => Some(v.iter().collect()),
        ExprKind::Repeat(ref inner, _)
        | ExprKind::Cast(ref inner, _)
        | ExprKind::Type(ref inner, _)
        | ExprKind::Unary(_, ref inner)
        | ExprKind::Field(ref inner, _)
        | ExprKind::AddrOf(_, ref inner)
        | ExprKind::Box(ref inner) => reduce_expression(cx, inner).or_else(|| Some(vec![inner])),
        ExprKind::Struct(_, ref fields, ref base) => {
            if has_drop(cx, cx.tables.expr_ty(expr)) {
                None
            } else {
                Some(fields.iter().map(|f| &f.expr).chain(base).map(Deref::deref).collect())
            }
        },
        ExprKind::Call(ref callee, ref args) => {
            if let ExprKind::Path(ref qpath) = callee.node {
<<<<<<< HEAD
                let res = cx.tables.qpath_res(qpath, callee.hir_id);
=======
                let res = qpath_res(cx, qpath, callee.hir_id);
>>>>>>> 8cd2c99a
                match res {
                    Res::Def(DefKind::Struct, ..) | Res::Def(DefKind::Variant, ..) | Res::Def(DefKind::Ctor(..), _)
                        if !has_drop(cx, cx.tables.expr_ty(expr)) =>
                    {
                        Some(args.iter().collect())
                    },
                    _ => None,
                }
            } else {
                None
            }
        },
        ExprKind::Block(ref block, _) => {
            if block.stmts.is_empty() {
                block.expr.as_ref().and_then(|e| {
                    match block.rules {
                        BlockCheckMode::UnsafeBlock(UnsafeSource::UserProvided) => None,
                        BlockCheckMode::DefaultBlock => Some(vec![&**e]),
                        // in case of compiler-inserted signaling blocks
                        _ => reduce_expression(cx, e),
                    }
                })
            } else {
                None
            }
        },
        _ => None,
    }
}<|MERGE_RESOLUTION|>--- conflicted
+++ resolved
@@ -1,8 +1,4 @@
-<<<<<<< HEAD
-use crate::utils::{has_drop, in_macro_or_desugar, snippet_opt, span_lint, span_lint_and_sugg};
-=======
 use crate::utils::{has_drop, qpath_res, snippet_opt, span_lint, span_lint_and_sugg};
->>>>>>> 8cd2c99a
 use rustc::hir::def::{DefKind, Res};
 use rustc::hir::{BinOpKind, BlockCheckMode, Expr, ExprKind, Stmt, StmtKind, UnsafeSource};
 use rustc::lint::{LateContext, LateLintPass, LintArray, LintPass};
@@ -47,11 +43,7 @@
 }
 
 fn has_no_effect(cx: &LateContext<'_, '_>, expr: &Expr) -> bool {
-<<<<<<< HEAD
-    if in_macro_or_desugar(expr.span) {
-=======
     if expr.span.from_expansion() {
->>>>>>> 8cd2c99a
         return false;
     }
     match expr.node {
@@ -75,11 +67,7 @@
         },
         ExprKind::Call(ref callee, ref args) => {
             if let ExprKind::Path(ref qpath) = callee.node {
-<<<<<<< HEAD
-                let res = cx.tables.qpath_res(qpath, callee.hir_id);
-=======
                 let res = qpath_res(cx, qpath, callee.hir_id);
->>>>>>> 8cd2c99a
                 match res {
                     Res::Def(DefKind::Struct, ..) | Res::Def(DefKind::Variant, ..) | Res::Def(DefKind::Ctor(..), _) => {
                         !has_drop(cx, cx.tables.expr_ty(expr)) && args.iter().all(|arg| has_no_effect(cx, arg))
@@ -107,11 +95,7 @@
             } else if let Some(reduced) = reduce_expression(cx, expr) {
                 let mut snippet = String::new();
                 for e in reduced {
-<<<<<<< HEAD
-                    if in_macro_or_desugar(e.span) {
-=======
                     if e.span.from_expansion() {
->>>>>>> 8cd2c99a
                         return;
                     }
                     if let Some(snip) = snippet_opt(cx, e.span) {
@@ -136,11 +120,7 @@
 }
 
 fn reduce_expression<'a>(cx: &LateContext<'_, '_>, expr: &'a Expr) -> Option<Vec<&'a Expr>> {
-<<<<<<< HEAD
-    if in_macro_or_desugar(expr.span) {
-=======
     if expr.span.from_expansion() {
->>>>>>> 8cd2c99a
         return None;
     }
     match expr.node {
@@ -165,11 +145,7 @@
         },
         ExprKind::Call(ref callee, ref args) => {
             if let ExprKind::Path(ref qpath) = callee.node {
-<<<<<<< HEAD
-                let res = cx.tables.qpath_res(qpath, callee.hir_id);
-=======
                 let res = qpath_res(cx, qpath, callee.hir_id);
->>>>>>> 8cd2c99a
                 match res {
                     Res::Def(DefKind::Struct, ..) | Res::Def(DefKind::Variant, ..) | Res::Def(DefKind::Ctor(..), _)
                         if !has_drop(cx, cx.tables.expr_ty(expr)) =>
