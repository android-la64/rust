use rustc::hir::*;
use rustc::lint::{LateContext, LateLintPass, LintArray, LintPass};
use rustc::ty;
use rustc::{declare_lint_pass, declare_tool_lint};
use syntax::source_map::Span;

use crate::consts::{constant_simple, Constant};
<<<<<<< HEAD
use crate::utils::{clip, in_macro_or_desugar, snippet, span_lint, unsext};
=======
use crate::utils::{clip, snippet, span_lint, unsext};
>>>>>>> 8cd2c99a

declare_clippy_lint! {
    /// **What it does:** Checks for identity operations, e.g., `x + 0`.
    ///
    /// **Why is this bad?** This code can be removed without changing the
    /// meaning. So it just obscures what's going on. Delete it mercilessly.
    ///
    /// **Known problems:** None.
    ///
    /// **Example:**
    /// ```rust
    /// # let x = 1;
    /// x / 1 + 0 * 1 - 0 | 0;
    /// ```
    pub IDENTITY_OP,
    complexity,
    "using identity operations, e.g., `x + 0` or `y / 1`"
}

declare_lint_pass!(IdentityOp => [IDENTITY_OP]);

impl<'a, 'tcx> LateLintPass<'a, 'tcx> for IdentityOp {
    fn check_expr(&mut self, cx: &LateContext<'a, 'tcx>, e: &'tcx Expr) {
<<<<<<< HEAD
        if in_macro_or_desugar(e.span) {
=======
        if e.span.from_expansion() {
>>>>>>> 8cd2c99a
            return;
        }
        if let ExprKind::Binary(ref cmp, ref left, ref right) = e.node {
            match cmp.node {
                BinOpKind::Add | BinOpKind::BitOr | BinOpKind::BitXor => {
                    check(cx, left, 0, e.span, right.span);
                    check(cx, right, 0, e.span, left.span);
                },
                BinOpKind::Shl | BinOpKind::Shr | BinOpKind::Sub => check(cx, right, 0, e.span, left.span),
                BinOpKind::Mul => {
                    check(cx, left, 1, e.span, right.span);
                    check(cx, right, 1, e.span, left.span);
                },
                BinOpKind::Div => check(cx, right, 1, e.span, left.span),
                BinOpKind::BitAnd => {
                    check(cx, left, -1, e.span, right.span);
                    check(cx, right, -1, e.span, left.span);
                },
                _ => (),
            }
        }
    }
}

#[allow(clippy::cast_possible_wrap)]
fn check(cx: &LateContext<'_, '_>, e: &Expr, m: i8, span: Span, arg: Span) {
    if let Some(Constant::Int(v)) = constant_simple(cx, cx.tables, e) {
        let check = match cx.tables.expr_ty(e).sty {
            ty::Int(ity) => unsext(cx.tcx, -1_i128, ity),
            ty::Uint(uty) => clip(cx.tcx, !0, uty),
            _ => return,
        };
        if match m {
            0 => v == 0,
            -1 => v == check,
            1 => v == 1,
            _ => unreachable!(),
        } {
            span_lint(
                cx,
                IDENTITY_OP,
                span,
                &format!(
                    "the operation is ineffective. Consider reducing it to `{}`",
                    snippet(cx, arg, "..")
                ),
            );
        }
    }
}<|MERGE_RESOLUTION|>--- conflicted
+++ resolved
@@ -5,11 +5,7 @@
 use syntax::source_map::Span;
 
 use crate::consts::{constant_simple, Constant};
-<<<<<<< HEAD
-use crate::utils::{clip, in_macro_or_desugar, snippet, span_lint, unsext};
-=======
 use crate::utils::{clip, snippet, span_lint, unsext};
->>>>>>> 8cd2c99a
 
 declare_clippy_lint! {
     /// **What it does:** Checks for identity operations, e.g., `x + 0`.
@@ -33,11 +29,7 @@
 
 impl<'a, 'tcx> LateLintPass<'a, 'tcx> for IdentityOp {
     fn check_expr(&mut self, cx: &LateContext<'a, 'tcx>, e: &'tcx Expr) {
-<<<<<<< HEAD
-        if in_macro_or_desugar(e.span) {
-=======
         if e.span.from_expansion() {
->>>>>>> 8cd2c99a
             return;
         }
         if let ExprKind::Binary(ref cmp, ref left, ref right) = e.node {
