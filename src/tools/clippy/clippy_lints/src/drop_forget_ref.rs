use crate::utils::{is_copy, match_def_path, paths, qpath_res, span_note_and_lint};
use if_chain::if_chain;
use rustc::hir::*;
use rustc::lint::{LateContext, LateLintPass, LintArray, LintPass};
use rustc::ty;
use rustc::{declare_lint_pass, declare_tool_lint};

declare_clippy_lint! {
    /// **What it does:** Checks for calls to `std::mem::drop` with a reference
    /// instead of an owned value.
    ///
    /// **Why is this bad?** Calling `drop` on a reference will only drop the
    /// reference itself, which is a no-op. It will not call the `drop` method (from
    /// the `Drop` trait implementation) on the underlying referenced value, which
    /// is likely what was intended.
    ///
    /// **Known problems:** None.
    ///
    /// **Example:**
    /// ```ignore
    /// let mut lock_guard = mutex.lock();
    /// std::mem::drop(&lock_guard) // Should have been drop(lock_guard), mutex
    /// // still locked
    /// operation_that_requires_mutex_to_be_unlocked();
    /// ```
    pub DROP_REF,
    correctness,
    "calls to `std::mem::drop` with a reference instead of an owned value"
}

declare_clippy_lint! {
    /// **What it does:** Checks for calls to `std::mem::forget` with a reference
    /// instead of an owned value.
    ///
    /// **Why is this bad?** Calling `forget` on a reference will only forget the
    /// reference itself, which is a no-op. It will not forget the underlying
    /// referenced
    /// value, which is likely what was intended.
    ///
    /// **Known problems:** None.
    ///
    /// **Example:**
    /// ```rust
    /// let x = Box::new(1);
    /// std::mem::forget(&x) // Should have been forget(x), x will still be dropped
    /// ```
    pub FORGET_REF,
    correctness,
    "calls to `std::mem::forget` with a reference instead of an owned value"
}

declare_clippy_lint! {
    /// **What it does:** Checks for calls to `std::mem::drop` with a value
    /// that derives the Copy trait
    ///
    /// **Why is this bad?** Calling `std::mem::drop` [does nothing for types that
    /// implement Copy](https://doc.rust-lang.org/std/mem/fn.drop.html), since the
    /// value will be copied and moved into the function on invocation.
    ///
    /// **Known problems:** None.
    ///
    /// **Example:**
    /// ```rust
    /// let x: i32 = 42; // i32 implements Copy
    /// std::mem::drop(x) // A copy of x is passed to the function, leaving the
    ///                   // original unaffected
    /// ```
    pub DROP_COPY,
    correctness,
    "calls to `std::mem::drop` with a value that implements Copy"
}

declare_clippy_lint! {
    /// **What it does:** Checks for calls to `std::mem::forget` with a value that
    /// derives the Copy trait
    ///
    /// **Why is this bad?** Calling `std::mem::forget` [does nothing for types that
    /// implement Copy](https://doc.rust-lang.org/std/mem/fn.drop.html) since the
    /// value will be copied and moved into the function on invocation.
    ///
    /// An alternative, but also valid, explanation is that Copy types do not
    /// implement
    /// the Drop trait, which means they have no destructors. Without a destructor,
    /// there
    /// is nothing for `std::mem::forget` to ignore.
    ///
    /// **Known problems:** None.
    ///
    /// **Example:**
    /// ```rust
    /// let x: i32 = 42; // i32 implements Copy
    /// std::mem::forget(x) // A copy of x is passed to the function, leaving the
    ///                     // original unaffected
    /// ```
    pub FORGET_COPY,
    correctness,
    "calls to `std::mem::forget` with a value that implements Copy"
}

const DROP_REF_SUMMARY: &str = "calls to `std::mem::drop` with a reference instead of an owned value. \
                                Dropping a reference does nothing.";
const FORGET_REF_SUMMARY: &str = "calls to `std::mem::forget` with a reference instead of an owned value. \
                                  Forgetting a reference does nothing.";
const DROP_COPY_SUMMARY: &str = "calls to `std::mem::drop` with a value that implements Copy. \
                                 Dropping a copy leaves the original intact.";
const FORGET_COPY_SUMMARY: &str = "calls to `std::mem::forget` with a value that implements Copy. \
                                   Forgetting a copy leaves the original intact.";

declare_lint_pass!(DropForgetRef => [DROP_REF, FORGET_REF, DROP_COPY, FORGET_COPY]);

impl<'a, 'tcx> LateLintPass<'a, 'tcx> for DropForgetRef {
    fn check_expr(&mut self, cx: &LateContext<'a, 'tcx>, expr: &'tcx Expr) {
        if_chain! {
            if let ExprKind::Call(ref path, ref args) = expr.node;
            if let ExprKind::Path(ref qpath) = path.node;
            if args.len() == 1;
<<<<<<< HEAD
            if let Some(def_id) = cx.tables.qpath_res(qpath, path.hir_id).opt_def_id();
=======
            if let Some(def_id) = qpath_res(cx, qpath, path.hir_id).opt_def_id();
>>>>>>> 8cd2c99a
            then {
                let lint;
                let msg;
                let arg = &args[0];
                let arg_ty = cx.tables.expr_ty(arg);

                if let ty::Ref(..) = arg_ty.sty {
                    if match_def_path(cx, def_id, &paths::DROP) {
                        lint = DROP_REF;
                        msg = DROP_REF_SUMMARY.to_string();
                    } else if match_def_path(cx, def_id, &paths::MEM_FORGET) {
                        lint = FORGET_REF;
                        msg = FORGET_REF_SUMMARY.to_string();
                    } else {
                        return;
                    }
                    span_note_and_lint(cx,
                                       lint,
                                       expr.span,
                                       &msg,
                                       arg.span,
                                       &format!("argument has type {}", arg_ty));
                } else if is_copy(cx, arg_ty) {
                    if match_def_path(cx, def_id, &paths::DROP) {
                        lint = DROP_COPY;
                        msg = DROP_COPY_SUMMARY.to_string();
                    } else if match_def_path(cx, def_id, &paths::MEM_FORGET) {
                        lint = FORGET_COPY;
                        msg = FORGET_COPY_SUMMARY.to_string();
                    } else {
                        return;
                    }
                    span_note_and_lint(cx,
                                       lint,
                                       expr.span,
                                       &msg,
                                       arg.span,
                                       &format!("argument has type {}", arg_ty));
                }
            }
        }
    }
}<|MERGE_RESOLUTION|>--- conflicted
+++ resolved
@@ -114,11 +114,7 @@
             if let ExprKind::Call(ref path, ref args) = expr.node;
             if let ExprKind::Path(ref qpath) = path.node;
             if args.len() == 1;
-<<<<<<< HEAD
-            if let Some(def_id) = cx.tables.qpath_res(qpath, path.hir_id).opt_def_id();
-=======
             if let Some(def_id) = qpath_res(cx, qpath, path.hir_id).opt_def_id();
->>>>>>> 8cd2c99a
             then {
                 let lint;
                 let msg;
