use rustc::hir::intravisit as visit;
use rustc::hir::{self, *};
use rustc::lint::{LateContext, LateLintPass, LintArray, LintPass};
use rustc::middle::expr_use_visitor::*;
use rustc::middle::mem_categorization::{cmt_, Categorization};
use rustc::ty::layout::LayoutOf;
use rustc::ty::{self, Ty};
use rustc::util::nodemap::HirIdSet;
use rustc::{declare_tool_lint, impl_lint_pass};
use syntax::source_map::Span;

use crate::utils::span_lint;

#[derive(Copy, Clone)]
pub struct BoxedLocal {
    pub too_large_for_stack: u64,
}

declare_clippy_lint! {
    /// **What it does:** Checks for usage of `Box<T>` where an unboxed `T` would
    /// work fine.
    ///
    /// **Why is this bad?** This is an unnecessary allocation, and bad for
    /// performance. It is only necessary to allocate if you wish to move the box
    /// into something.
    ///
    /// **Known problems:** None.
    ///
    /// **Example:**
    /// ```rust
    /// # fn foo(bar: usize) {}
    /// let x = Box::new(1);
    /// foo(*x);
    /// println!("{}", *x);
    /// ```
    pub BOXED_LOCAL,
    perf,
    "using `Box<T>` where unnecessary"
}

fn is_non_trait_box(ty: Ty<'_>) -> bool {
    ty.is_box() && !ty.boxed_ty().is_trait()
}

struct EscapeDelegate<'a, 'tcx> {
    cx: &'a LateContext<'a, 'tcx>,
    set: HirIdSet,
    too_large_for_stack: u64,
}

impl_lint_pass!(BoxedLocal => [BOXED_LOCAL]);

impl<'a, 'tcx> LateLintPass<'a, 'tcx> for BoxedLocal {
    fn check_fn(
        &mut self,
        cx: &LateContext<'a, 'tcx>,
        _: visit::FnKind<'tcx>,
        _: &'tcx FnDecl,
        body: &'tcx Body,
        _: Span,
        hir_id: HirId,
    ) {
        // If the method is an impl for a trait, don't warn.
        let parent_id = cx.tcx.hir().get_parent_item(hir_id);
        let parent_node = cx.tcx.hir().find(parent_id);

        if let Some(Node::Item(item)) = parent_node {
            if let ItemKind::Impl(_, _, _, _, Some(..), _, _) = item.node {
                return;
            }
        }

        let mut v = EscapeDelegate {
            cx,
            set: HirIdSet::default(),
            too_large_for_stack: self.too_large_for_stack,
        };

        let fn_def_id = cx.tcx.hir().local_def_id(hir_id);
        let region_scope_tree = &cx.tcx.region_scope_tree(fn_def_id);
        ExprUseVisitor::new(
            &mut v,
            cx.tcx,
            fn_def_id,
            cx.param_env,
            region_scope_tree,
            cx.tables,
            None,
        )
        .consume_body(body);

        for node in v.set {
            span_lint(
                cx,
                BOXED_LOCAL,
                cx.tcx.hir().span(node),
                "local variable doesn't need to be boxed here",
            );
        }
    }
}

// TODO: Replace with Map::is_argument(..) when it's fixed
fn is_argument(map: &hir::map::Map<'_>, id: HirId) -> bool {
    match map.find(id) {
        Some(Node::Binding(_)) => (),
        _ => return false,
    }

    match map.find(map.get_parent_node(id)) {
<<<<<<< HEAD
        Some(Node::Arg(_)) => true,
=======
        Some(Node::Param(_)) => true,
>>>>>>> 8cd2c99a
        _ => false,
    }
}

impl<'a, 'tcx> Delegate<'tcx> for EscapeDelegate<'a, 'tcx> {
    fn consume(&mut self, _: HirId, _: Span, cmt: &cmt_<'tcx>, mode: ConsumeMode) {
        if let Categorization::Local(lid) = cmt.cat {
            if let Move(DirectRefMove) | Move(CaptureMove) = mode {
                // moved out or in. clearly can't be localized
                self.set.remove(&lid);
            }
        }
    }
    fn matched_pat(&mut self, _: &Pat, _: &cmt_<'tcx>, _: MatchMode) {}
    fn consume_pat(&mut self, consume_pat: &Pat, cmt: &cmt_<'tcx>, _: ConsumeMode) {
        let map = &self.cx.tcx.hir();
        if is_argument(map, consume_pat.hir_id) {
            // Skip closure arguments
            let parent_id = map.get_parent_node(consume_pat.hir_id);
            if let Some(Node::Expr(..)) = map.find(map.get_parent_node(parent_id)) {
                return;
            }

            if is_non_trait_box(cmt.ty) && !self.is_large_box(cmt.ty) {
                self.set.insert(consume_pat.hir_id);
            }
            return;
        }
        if let Categorization::Rvalue(..) = cmt.cat {
            if let Some(Node::Stmt(st)) = map.find(map.get_parent_node(cmt.hir_id)) {
                if let StmtKind::Local(ref loc) = st.node {
                    if let Some(ref ex) = loc.init {
                        if let ExprKind::Box(..) = ex.node {
                            if is_non_trait_box(cmt.ty) && !self.is_large_box(cmt.ty) {
                                // let x = box (...)
                                self.set.insert(consume_pat.hir_id);
                            }
                            // TODO Box::new
                            // TODO vec![]
                            // TODO "foo".to_owned() and friends
                        }
                    }
                }
            }
        }
        if let Categorization::Local(lid) = cmt.cat {
            if self.set.contains(&lid) {
                // let y = x where x is known
                // remove x, insert y
                self.set.insert(consume_pat.hir_id);
                self.set.remove(&lid);
            }
        }
    }
    fn borrow(
        &mut self,
        _: HirId,
        _: Span,
        cmt: &cmt_<'tcx>,
        _: ty::Region<'_>,
        _: ty::BorrowKind,
        loan_cause: LoanCause,
    ) {
        if let Categorization::Local(lid) = cmt.cat {
            match loan_cause {
                // `x.foo()`
                // Used without autoderef-ing (i.e., `x.clone()`).
                LoanCause::AutoRef |

                // `&x`
                // `foo(&x)` where no extra autoref-ing is happening.
                LoanCause::AddrOf |

                // `match x` can move.
                LoanCause::MatchDiscriminant => {
                    self.set.remove(&lid);
                }

                // Do nothing for matches, etc. These can't escape.
                _ => {}
            }
        }
    }
    fn decl_without_init(&mut self, _: HirId, _: Span) {}
    fn mutate(&mut self, _: HirId, _: Span, _: &cmt_<'tcx>, _: MutateMode) {}
}

impl<'a, 'tcx> EscapeDelegate<'a, 'tcx> {
    fn is_large_box(&self, ty: Ty<'tcx>) -> bool {
        // Large types need to be boxed to avoid stack overflows.
        if ty.is_box() {
            self.cx.layout_of(ty.boxed_ty()).ok().map_or(0, |l| l.size.bytes()) > self.too_large_for_stack
        } else {
            false
        }
    }
}<|MERGE_RESOLUTION|>--- conflicted
+++ resolved
@@ -108,11 +108,7 @@
     }
 
     match map.find(map.get_parent_node(id)) {
-<<<<<<< HEAD
-        Some(Node::Arg(_)) => true,
-=======
         Some(Node::Param(_)) => true,
->>>>>>> 8cd2c99a
         _ => false,
     }
 }
