--- conflicted
+++ resolved
@@ -39,11 +39,7 @@
 use syntax::ast;
 use syntax::source_map::{original_sp, DUMMY_SP};
 
-<<<<<<< HEAD
-use crate::utils::{in_macro_or_desugar, snippet, snippet_block, span_help_and_lint, trim_multiline};
-=======
 use crate::utils::{snippet, snippet_block, span_help_and_lint, trim_multiline};
->>>>>>> 8cd2c99a
 
 declare_clippy_lint! {
     /// **What it does:** The lint checks for `if`-statements appearing in loops
@@ -124,11 +120,7 @@
 
 impl EarlyLintPass for NeedlessContinue {
     fn check_expr(&mut self, ctx: &EarlyContext<'_>, expr: &ast::Expr) {
-<<<<<<< HEAD
-        if !in_macro_or_desugar(expr.span) {
-=======
         if !expr.span.from_expansion() {
->>>>>>> 8cd2c99a
             check_and_warn(ctx, expr);
         }
     }
