use crate::consts::constant;
use crate::utils::{higher, is_copy, snippet_with_applicability, span_lint_and_sugg};
use if_chain::if_chain;
use rustc::hir::*;
use rustc::lint::{LateContext, LateLintPass, LintArray, LintPass};
use rustc::ty::{self, Ty};
use rustc::{declare_lint_pass, declare_tool_lint};
use rustc_errors::Applicability;
use syntax::source_map::Span;

declare_clippy_lint! {
    /// **What it does:** Checks for usage of `&vec![..]` when using `&[..]` would
    /// be possible.
    ///
    /// **Why is this bad?** This is less efficient.
    ///
    /// **Known problems:** None.
    ///
    /// **Example:**
    /// ```rust,ignore
    /// foo(&vec![1, 2])
    /// ```
    pub USELESS_VEC,
    perf,
    "useless `vec!`"
}

declare_lint_pass!(UselessVec => [USELESS_VEC]);

impl<'a, 'tcx> LateLintPass<'a, 'tcx> for UselessVec {
    fn check_expr(&mut self, cx: &LateContext<'a, 'tcx>, expr: &'tcx Expr) {
        // search for `&vec![_]` expressions where the adjusted type is `&[_]`
        if_chain! {
            if let ty::Ref(_, ty, _) = cx.tables.expr_ty_adjusted(expr).sty;
            if let ty::Slice(..) = ty.sty;
            if let ExprKind::AddrOf(_, ref addressee) = expr.node;
            if let Some(vec_args) = higher::vec_macro(cx, addressee);
            then {
                check_vec_macro(cx, &vec_args, expr.span);
            }
        }

        // search for `for _ in vec![…]`
        if_chain! {
            if let Some((_, arg, _)) = higher::for_loop(expr);
            if let Some(vec_args) = higher::vec_macro(cx, arg);
            if is_copy(cx, vec_type(cx.tables.expr_ty_adjusted(arg)));
            then {
                // report the error around the `vec!` not inside `<std macros>:`
                let span = arg.span
                    .ctxt()
<<<<<<< HEAD
                    .outer_expn_info()
                    .map(|info| info.call_site)
                    .expect("unable to get call_site")
                    .ctxt()
                    .outer_expn_info()
                    .map(|info| info.call_site)
                    .expect("unable to get call_site");
=======
                    .outer_expn_data()
                    .call_site
                    .ctxt()
                    .outer_expn_data()
                    .call_site;
>>>>>>> 8cd2c99a
                check_vec_macro(cx, &vec_args, span);
            }
        }
    }
}

fn check_vec_macro<'a, 'tcx>(cx: &LateContext<'a, 'tcx>, vec_args: &higher::VecArgs<'tcx>, span: Span) {
    let mut applicability = Applicability::MachineApplicable;
    let snippet = match *vec_args {
        higher::VecArgs::Repeat(elem, len) => {
            if constant(cx, cx.tables, len).is_some() {
                format!(
                    "&[{}; {}]",
                    snippet_with_applicability(cx, elem.span, "elem", &mut applicability),
                    snippet_with_applicability(cx, len.span, "len", &mut applicability)
                )
            } else {
                return;
            }
        },
        higher::VecArgs::Vec(args) => {
            if let Some(last) = args.iter().last() {
                let span = args[0].span.to(last.span);

                format!("&[{}]", snippet_with_applicability(cx, span, "..", &mut applicability))
            } else {
                "&[]".into()
            }
        },
    };

    span_lint_and_sugg(
        cx,
        USELESS_VEC,
        span,
        "useless use of `vec!`",
        "you can use a slice directly",
        snippet,
        applicability,
    );
}

/// Returns the item type of the vector (i.e., the `T` in `Vec<T>`).
fn vec_type(ty: Ty<'_>) -> Ty<'_> {
    if let ty::Adt(_, substs) = ty.sty {
        substs.type_at(0)
    } else {
        panic!("The type of `vec!` is a not a struct?");
    }
}<|MERGE_RESOLUTION|>--- conflicted
+++ resolved
@@ -49,21 +49,11 @@
                 // report the error around the `vec!` not inside `<std macros>:`
                 let span = arg.span
                     .ctxt()
-<<<<<<< HEAD
-                    .outer_expn_info()
-                    .map(|info| info.call_site)
-                    .expect("unable to get call_site")
-                    .ctxt()
-                    .outer_expn_info()
-                    .map(|info| info.call_site)
-                    .expect("unable to get call_site");
-=======
                     .outer_expn_data()
                     .call_site
                     .ctxt()
                     .outer_expn_data()
                     .call_site;
->>>>>>> 8cd2c99a
                 check_vec_macro(cx, &vec_args, span);
             }
         }
