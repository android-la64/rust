use if_chain::if_chain;
use rustc::lint::{LateContext, LateLintPass, LintArray, LintPass};
use rustc::{declare_lint_pass, declare_tool_lint};

<<<<<<< HEAD
use crate::utils::{
    higher::if_block, in_macro_or_desugar, match_type, paths, span_lint_and_then, usage::is_potentially_mutated,
};
=======
use crate::utils::{higher::if_block, match_type, paths, span_lint_and_then, usage::is_potentially_mutated};
>>>>>>> 8cd2c99a
use rustc::hir::intravisit::*;
use rustc::hir::*;
use syntax::source_map::Span;

declare_clippy_lint! {
    /// **What it does:** Checks for calls of `unwrap[_err]()` that cannot fail.
    ///
    /// **Why is this bad?** Using `if let` or `match` is more idiomatic.
    ///
    /// **Known problems:** None
    ///
    /// **Example:**
    /// ```rust
    /// # let option = Some(0);
    /// # fn do_something_with(_x: usize) {}
    /// if option.is_some() {
    ///     do_something_with(option.unwrap())
    /// }
    /// ```
    ///
    /// Could be written:
    ///
    /// ```rust
    /// # let option = Some(0);
    /// # fn do_something_with(_x: usize) {}
    /// if let Some(value) = option {
    ///     do_something_with(value)
    /// }
    /// ```
    pub UNNECESSARY_UNWRAP,
    complexity,
    "checks for calls of unwrap[_err]() that cannot fail"
}

declare_clippy_lint! {
    /// **What it does:** Checks for calls of `unwrap[_err]()` that will always fail.
    ///
    /// **Why is this bad?** If panicking is desired, an explicit `panic!()` should be used.
    ///
    /// **Known problems:** This lint only checks `if` conditions not assignments.
    /// So something like `let x: Option<()> = None; x.unwrap();` will not be recognized.
    ///
    /// **Example:**
    /// ```rust
    /// # let option = Some(0);
    /// # fn do_something_with(_x: usize) {}
    /// if option.is_none() {
    ///     do_something_with(option.unwrap())
    /// }
    /// ```
    ///
    /// This code will always panic. The if condition should probably be inverted.
    pub PANICKING_UNWRAP,
    correctness,
    "checks for calls of unwrap[_err]() that will always fail"
}

/// Visitor that keeps track of which variables are unwrappable.
struct UnwrappableVariablesVisitor<'a, 'tcx> {
    unwrappables: Vec<UnwrapInfo<'tcx>>,
    cx: &'a LateContext<'a, 'tcx>,
}
/// Contains information about whether a variable can be unwrapped.
#[derive(Copy, Clone, Debug)]
struct UnwrapInfo<'tcx> {
    /// The variable that is checked
    ident: &'tcx Path,
    /// The check, like `x.is_ok()`
    check: &'tcx Expr,
    /// Whether `is_some()` or `is_ok()` was called (as opposed to `is_err()` or `is_none()`).
    safe_to_unwrap: bool,
}

/// Collects the information about unwrappable variables from an if condition
/// The `invert` argument tells us whether the condition is negated.
fn collect_unwrap_info<'a, 'tcx>(
    cx: &'a LateContext<'a, 'tcx>,
    expr: &'tcx Expr,
    invert: bool,
) -> Vec<UnwrapInfo<'tcx>> {
    if let ExprKind::Binary(op, left, right) = &expr.node {
        match (invert, op.node) {
            (false, BinOpKind::And) | (false, BinOpKind::BitAnd) | (true, BinOpKind::Or) | (true, BinOpKind::BitOr) => {
                let mut unwrap_info = collect_unwrap_info(cx, left, invert);
                unwrap_info.append(&mut collect_unwrap_info(cx, right, invert));
                return unwrap_info;
            },
            _ => (),
        }
    } else if let ExprKind::Unary(UnNot, expr) = &expr.node {
        return collect_unwrap_info(cx, expr, !invert);
    } else {
        if_chain! {
            if let ExprKind::MethodCall(method_name, _, args) = &expr.node;
            if let ExprKind::Path(QPath::Resolved(None, path)) = &args[0].node;
            let ty = cx.tables.expr_ty(&args[0]);
            if match_type(cx, ty, &paths::OPTION) || match_type(cx, ty, &paths::RESULT);
            let name = method_name.ident.as_str();
            if ["is_some", "is_none", "is_ok", "is_err"].contains(&&*name);
            then {
                assert!(args.len() == 1);
                let unwrappable = match name.as_ref() {
                    "is_some" | "is_ok" => true,
                    "is_err" | "is_none" => false,
                    _ => unreachable!(),
                };
                let safe_to_unwrap = unwrappable != invert;
                return vec![UnwrapInfo { ident: path, check: expr, safe_to_unwrap }];
            }
        }
    }
    Vec::new()
}

impl<'a, 'tcx> UnwrappableVariablesVisitor<'a, 'tcx> {
    fn visit_branch(&mut self, cond: &'tcx Expr, branch: &'tcx Expr, else_branch: bool) {
        let prev_len = self.unwrappables.len();
        for unwrap_info in collect_unwrap_info(self.cx, cond, else_branch) {
            if is_potentially_mutated(unwrap_info.ident, cond, self.cx)
                || is_potentially_mutated(unwrap_info.ident, branch, self.cx)
            {
                // if the variable is mutated, we don't know whether it can be unwrapped:
                continue;
            }
            self.unwrappables.push(unwrap_info);
        }
        walk_expr(self, branch);
        self.unwrappables.truncate(prev_len);
    }
}

impl<'a, 'tcx> Visitor<'tcx> for UnwrappableVariablesVisitor<'a, 'tcx> {
    fn visit_expr(&mut self, expr: &'tcx Expr) {
        if let Some((cond, then, els)) = if_block(&expr) {
            walk_expr(self, cond);
            self.visit_branch(cond, then, false);
            if let Some(els) = els {
                self.visit_branch(cond, els, true);
            }
        } else {
            // find `unwrap[_err]()` calls:
            if_chain! {
                if let ExprKind::MethodCall(ref method_name, _, ref args) = expr.node;
                if let ExprKind::Path(QPath::Resolved(None, ref path)) = args[0].node;
                if [sym!(unwrap), sym!(unwrap_err)].contains(&method_name.ident.name);
                let call_to_unwrap = method_name.ident.name == sym!(unwrap);
                if let Some(unwrappable) = self.unwrappables.iter()
                    .find(|u| u.ident.res == path.res);
                then {
                    if call_to_unwrap == unwrappable.safe_to_unwrap {
                        span_lint_and_then(
                            self.cx,
                            UNNECESSARY_UNWRAP,
                            expr.span,
                            &format!("You checked before that `{}()` cannot fail. \
                            Instead of checking and unwrapping, it's better to use `if let` or `match`.",
                            method_name.ident.name),
                            |db| { db.span_label(unwrappable.check.span, "the check is happening here"); },
                        );
                    } else {
                        span_lint_and_then(
                            self.cx,
                            PANICKING_UNWRAP,
                            expr.span,
                            &format!("This call to `{}()` will always panic.",
                            method_name.ident.name),
                            |db| { db.span_label(unwrappable.check.span, "because of this check"); },
                        );
                    }
                }
            }
            walk_expr(self, expr);
        }
    }

    fn nested_visit_map<'this>(&'this mut self) -> NestedVisitorMap<'this, 'tcx> {
        NestedVisitorMap::OnlyBodies(&self.cx.tcx.hir())
    }
}

declare_lint_pass!(Unwrap => [PANICKING_UNWRAP, UNNECESSARY_UNWRAP]);

impl<'a, 'tcx> LateLintPass<'a, 'tcx> for Unwrap {
    fn check_fn(
        &mut self,
        cx: &LateContext<'a, 'tcx>,
        kind: FnKind<'tcx>,
        decl: &'tcx FnDecl,
        body: &'tcx Body,
        span: Span,
        fn_id: HirId,
    ) {
<<<<<<< HEAD
        if in_macro_or_desugar(span) {
=======
        if span.from_expansion() {
>>>>>>> 8cd2c99a
            return;
        }

        let mut v = UnwrappableVariablesVisitor {
            cx,
            unwrappables: Vec::new(),
        };

        walk_fn(&mut v, kind, decl, body.id(), span, fn_id);
    }
}<|MERGE_RESOLUTION|>--- conflicted
+++ resolved
@@ -2,13 +2,7 @@
 use rustc::lint::{LateContext, LateLintPass, LintArray, LintPass};
 use rustc::{declare_lint_pass, declare_tool_lint};
 
-<<<<<<< HEAD
-use crate::utils::{
-    higher::if_block, in_macro_or_desugar, match_type, paths, span_lint_and_then, usage::is_potentially_mutated,
-};
-=======
 use crate::utils::{higher::if_block, match_type, paths, span_lint_and_then, usage::is_potentially_mutated};
->>>>>>> 8cd2c99a
 use rustc::hir::intravisit::*;
 use rustc::hir::*;
 use syntax::source_map::Span;
@@ -201,11 +195,7 @@
         span: Span,
         fn_id: HirId,
     ) {
-<<<<<<< HEAD
-        if in_macro_or_desugar(span) {
-=======
         if span.from_expansion() {
->>>>>>> 8cd2c99a
             return;
         }
 
