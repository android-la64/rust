//! Checks for needless address of operations (`&`)
//!
//! This lint is **warn** by default

<<<<<<< HEAD
use crate::utils::{in_macro_or_desugar, snippet_opt, span_lint_and_then};
=======
use crate::utils::{snippet_opt, span_lint_and_then};
>>>>>>> 8cd2c99a
use if_chain::if_chain;
use rustc::hir::{BindingAnnotation, Expr, ExprKind, HirId, Item, MutImmutable, Pat, PatKind};
use rustc::lint::{LateContext, LateLintPass, LintArray, LintPass};
use rustc::ty;
use rustc::ty::adjustment::{Adjust, Adjustment};
use rustc::{declare_tool_lint, impl_lint_pass};
use rustc_errors::Applicability;

declare_clippy_lint! {
    /// **What it does:** Checks for address of operations (`&`) that are going to
    /// be dereferenced immediately by the compiler.
    ///
    /// **Why is this bad?** Suggests that the receiver of the expression borrows
    /// the expression.
    ///
    /// **Example:**
    /// ```rust
    /// let x: &i32 = &&&&&&5;
    /// ```
    ///
    /// **Known problems:** None.
    pub NEEDLESS_BORROW,
    nursery,
    "taking a reference that is going to be automatically dereferenced"
}

#[derive(Default)]
pub struct NeedlessBorrow {
    derived_item: Option<HirId>,
}

impl_lint_pass!(NeedlessBorrow => [NEEDLESS_BORROW]);

impl<'a, 'tcx> LateLintPass<'a, 'tcx> for NeedlessBorrow {
    fn check_expr(&mut self, cx: &LateContext<'a, 'tcx>, e: &'tcx Expr) {
<<<<<<< HEAD
        if in_macro_or_desugar(e.span) || self.derived_item.is_some() {
=======
        if e.span.from_expansion() || self.derived_item.is_some() {
>>>>>>> 8cd2c99a
            return;
        }
        if let ExprKind::AddrOf(MutImmutable, ref inner) = e.node {
            if let ty::Ref(..) = cx.tables.expr_ty(inner).sty {
                for adj3 in cx.tables.expr_adjustments(e).windows(3) {
                    if let [Adjustment {
                        kind: Adjust::Deref(_), ..
                    }, Adjustment {
                        kind: Adjust::Deref(_), ..
                    }, Adjustment {
                        kind: Adjust::Borrow(_),
                        ..
                    }] = *adj3
                    {
                        span_lint_and_then(
                            cx,
                            NEEDLESS_BORROW,
                            e.span,
                            "this expression borrows a reference that is immediately dereferenced \
                             by the compiler",
                            |db| {
                                if let Some(snippet) = snippet_opt(cx, inner.span) {
                                    db.span_suggestion(
                                        e.span,
                                        "change this to",
                                        snippet,
                                        Applicability::MachineApplicable,
                                    );
                                }
                            },
                        );
                    }
                }
            }
        }
    }
    fn check_pat(&mut self, cx: &LateContext<'a, 'tcx>, pat: &'tcx Pat) {
<<<<<<< HEAD
        if in_macro_or_desugar(pat.span) || self.derived_item.is_some() {
=======
        if pat.span.from_expansion() || self.derived_item.is_some() {
>>>>>>> 8cd2c99a
            return;
        }
        if_chain! {
            if let PatKind::Binding(BindingAnnotation::Ref, .., name, _) = pat.node;
            if let ty::Ref(_, tam, mutbl) = cx.tables.pat_ty(pat).sty;
            if mutbl == MutImmutable;
            if let ty::Ref(_, _, mutbl) = tam.sty;
            // only lint immutable refs, because borrowed `&mut T` cannot be moved out
            if mutbl == MutImmutable;
            then {
                span_lint_and_then(
                    cx,
                    NEEDLESS_BORROW,
                    pat.span,
                    "this pattern creates a reference to a reference",
                    |db| {
                        if let Some(snippet) = snippet_opt(cx, name.span) {
                            db.span_suggestion(
                                pat.span,
                                "change this to",
                                snippet,
                                Applicability::MachineApplicable,
                            );
                        }
                    }
                )
            }
        }
    }

    fn check_item(&mut self, _: &LateContext<'a, 'tcx>, item: &'tcx Item) {
        if item.attrs.iter().any(|a| a.check_name(sym!(automatically_derived))) {
            debug_assert!(self.derived_item.is_none());
            self.derived_item = Some(item.hir_id);
        }
    }

    fn check_item_post(&mut self, _: &LateContext<'a, 'tcx>, item: &'tcx Item) {
        if let Some(id) = self.derived_item {
            if item.hir_id == id {
                self.derived_item = None;
            }
        }
    }
}<|MERGE_RESOLUTION|>--- conflicted
+++ resolved
@@ -2,11 +2,7 @@
 //!
 //! This lint is **warn** by default
 
-<<<<<<< HEAD
-use crate::utils::{in_macro_or_desugar, snippet_opt, span_lint_and_then};
-=======
 use crate::utils::{snippet_opt, span_lint_and_then};
->>>>>>> 8cd2c99a
 use if_chain::if_chain;
 use rustc::hir::{BindingAnnotation, Expr, ExprKind, HirId, Item, MutImmutable, Pat, PatKind};
 use rustc::lint::{LateContext, LateLintPass, LintArray, LintPass};
@@ -42,11 +38,7 @@
 
 impl<'a, 'tcx> LateLintPass<'a, 'tcx> for NeedlessBorrow {
     fn check_expr(&mut self, cx: &LateContext<'a, 'tcx>, e: &'tcx Expr) {
-<<<<<<< HEAD
-        if in_macro_or_desugar(e.span) || self.derived_item.is_some() {
-=======
         if e.span.from_expansion() || self.derived_item.is_some() {
->>>>>>> 8cd2c99a
             return;
         }
         if let ExprKind::AddrOf(MutImmutable, ref inner) = e.node {
@@ -84,11 +76,7 @@
         }
     }
     fn check_pat(&mut self, cx: &LateContext<'a, 'tcx>, pat: &'tcx Pat) {
-<<<<<<< HEAD
-        if in_macro_or_desugar(pat.span) || self.derived_item.is_some() {
-=======
         if pat.span.from_expansion() || self.derived_item.is_some() {
->>>>>>> 8cd2c99a
             return;
         }
         if_chain! {
