--- conflicted
+++ resolved
@@ -5,11 +5,7 @@
 // [`missing_doc`]: https://github.com/rust-lang/rust/blob/d6d05904697d89099b55da3331155392f1db9c00/src/librustc_lint/builtin.rs#L246
 //
 
-<<<<<<< HEAD
-use crate::utils::{in_macro_or_desugar, span_lint};
-=======
 use crate::utils::span_lint;
->>>>>>> 8cd2c99a
 use if_chain::if_chain;
 use rustc::hir;
 use rustc::lint::{LateContext, LateLintPass, LintArray, LintContext, LintPass};
@@ -89,11 +85,7 @@
             return;
         }
 
-<<<<<<< HEAD
-        if in_macro_or_desugar(sp) {
-=======
         if sp.from_expansion() {
->>>>>>> 8cd2c99a
             return;
         }
 
