--- conflicted
+++ resolved
@@ -1,16 +1,9 @@
 use rustc::hir::{Expr, ExprKind};
 use rustc::lint::{LateContext, LateLintPass, LintArray, LintPass};
 use rustc::{declare_lint_pass, declare_tool_lint};
-<<<<<<< HEAD
-use syntax_pos::Span;
-
-use crate::consts::{constant, Constant};
-use crate::utils::{in_macro_or_desugar, is_direct_expn_of, span_help_and_lint};
-=======
 
 use crate::consts::{constant, Constant};
 use crate::utils::{is_direct_expn_of, is_expn_of, span_help_and_lint};
->>>>>>> 8cd2c99a
 
 declare_clippy_lint! {
     /// **What it does:** Checks for `assert!(true)` and `assert!(false)` calls.
@@ -38,59 +31,26 @@
 
 impl<'a, 'tcx> LateLintPass<'a, 'tcx> for AssertionsOnConstants {
     fn check_expr(&mut self, cx: &LateContext<'a, 'tcx>, e: &'tcx Expr) {
-<<<<<<< HEAD
-        let mut is_debug_assert = false;
-        let debug_assert_not_in_macro_or_desugar = |span: Span| {
-            is_debug_assert = true;
-            // Check that `debug_assert!` itself is not inside a macro
-            !in_macro_or_desugar(span)
-        };
-        if_chain! {
-            if let Some(assert_span) = is_direct_expn_of(e.span, "assert");
-            if !in_macro_or_desugar(assert_span)
-                || is_direct_expn_of(assert_span, "debug_assert")
-                    .map_or(false, debug_assert_not_in_macro_or_desugar);
-            if let ExprKind::Unary(_, ref lit) = e.node;
-            if let Some(bool_const) = constant(cx, cx.tables, lit);
-            then {
-                match bool_const.0 {
-                    Constant::Bool(true) => {
-=======
         let lint_assert_cb = |is_debug_assert: bool| {
             if let ExprKind::Unary(_, ref lit) = e.node {
                 if let Some((Constant::Bool(is_true), _)) = constant(cx, cx.tables, lit) {
                     if is_true {
->>>>>>> 8cd2c99a
                         span_help_and_lint(
                             cx,
                             ASSERTIONS_ON_CONSTANTS,
                             e.span,
                             "`assert!(true)` will be optimized out by the compiler",
-<<<<<<< HEAD
-                            "remove it"
-                        );
-                    },
-                    Constant::Bool(false) if !is_debug_assert => {
-=======
                             "remove it",
                         );
                     } else if !is_debug_assert {
->>>>>>> 8cd2c99a
                         span_help_and_lint(
                             cx,
                             ASSERTIONS_ON_CONSTANTS,
                             e.span,
                             "`assert!(false)` should probably be replaced",
-<<<<<<< HEAD
-                            "use `panic!()` or `unreachable!()`"
-                        );
-                    },
-                    _ => (),
-=======
                             "use `panic!()` or `unreachable!()`",
                         );
                     }
->>>>>>> 8cd2c99a
                 }
             }
         };
