--- conflicted
+++ resolved
@@ -445,11 +445,7 @@
     reg.register_early_lint_pass(box utils::internal_lints::ClippyLintsInternal);
     reg.register_late_lint_pass(box utils::internal_lints::CompilerLintFunctions::new());
     reg.register_late_lint_pass(box utils::internal_lints::LintWithoutLintPass::default());
-<<<<<<< HEAD
-    reg.register_late_lint_pass(box utils::internal_lints::OuterExpnInfoPass);
-=======
     reg.register_late_lint_pass(box utils::internal_lints::OuterExpnDataPass);
->>>>>>> 8cd2c99a
     reg.register_late_lint_pass(box utils::inspector::DeepCodeInspector);
     reg.register_late_lint_pass(box utils::author::Author);
     reg.register_late_lint_pass(box types::Types);
@@ -687,11 +683,7 @@
         utils::internal_lints::CLIPPY_LINTS_INTERNAL,
         utils::internal_lints::COMPILER_LINT_FUNCTIONS,
         utils::internal_lints::LINT_WITHOUT_LINT_PASS,
-<<<<<<< HEAD
-        utils::internal_lints::OUTER_EXPN_EXPN_INFO,
-=======
         utils::internal_lints::OUTER_EXPN_EXPN_DATA,
->>>>>>> 8cd2c99a
     ]);
 
     reg.register_lint_group("clippy::all", Some("clippy"), vec![
@@ -886,7 +878,6 @@
         swap::ALMOST_SWAPPED,
         swap::MANUAL_SWAP,
         temporary_assignment::TEMPORARY_ASSIGNMENT,
-        trait_bounds::TYPE_REPETITION_IN_BOUNDS,
         transmute::CROSSPOINTER_TRANSMUTE,
         transmute::TRANSMUTE_BYTES_TO_STR,
         transmute::TRANSMUTE_INT_TO_BOOL,
@@ -940,10 +931,7 @@
         block_in_if_condition::BLOCK_IN_IF_CONDITION_EXPR,
         block_in_if_condition::BLOCK_IN_IF_CONDITION_STMT,
         collapsible_if::COLLAPSIBLE_IF,
-<<<<<<< HEAD
-=======
         doc::MISSING_SAFETY_DOC,
->>>>>>> 8cd2c99a
         enum_variants::ENUM_VARIANT_NAMES,
         enum_variants::MODULE_INCEPTION,
         eq_op::OP_REF,
@@ -1078,7 +1066,6 @@
         reference::REF_IN_DEREF,
         swap::MANUAL_SWAP,
         temporary_assignment::TEMPORARY_ASSIGNMENT,
-        trait_bounds::TYPE_REPETITION_IN_BOUNDS,
         transmute::CROSSPOINTER_TRANSMUTE,
         transmute::TRANSMUTE_BYTES_TO_STR,
         transmute::TRANSMUTE_INT_TO_BOOL,
