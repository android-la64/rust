--- conflicted
+++ resolved
@@ -2,11 +2,7 @@
 use matches::matches;
 use rustc::hir::intravisit::{walk_expr, NestedVisitorMap, Visitor};
 use rustc::hir::*;
-<<<<<<< HEAD
-use rustc::lint::{LateContext, LateLintPass, LintArray, LintPass};
-=======
 use rustc::lint::{in_external_macro, LateContext, LateLintPass, LintArray, LintContext, LintPass};
->>>>>>> 8cd2c99a
 use rustc::{declare_lint_pass, declare_tool_lint};
 
 declare_clippy_lint! {
@@ -58,11 +54,7 @@
         if let ExprKind::Closure(_, _, eid, _, _) = expr.node {
             let body = self.cx.tcx.hir().body(eid);
             let ex = &body.value;
-<<<<<<< HEAD
-            if matches!(ex.node, ExprKind::Block(_, _)) && !in_macro_or_desugar(body.value.span) {
-=======
             if matches!(ex.node, ExprKind::Block(_, _)) && !body.value.span.from_expansion() {
->>>>>>> 8cd2c99a
                 self.found_block = Some(ex);
                 return;
             }
@@ -80,12 +72,9 @@
 
 impl<'a, 'tcx> LateLintPass<'a, 'tcx> for BlockInIfCondition {
     fn check_expr(&mut self, cx: &LateContext<'a, 'tcx>, expr: &'tcx Expr) {
-<<<<<<< HEAD
-=======
         if in_external_macro(cx.sess(), expr.span) {
             return;
         }
->>>>>>> 8cd2c99a
         if let Some((check, then, _)) = higher::if_block(&expr) {
             if let ExprKind::Block(block, _) = &check.node {
                 if block.rules == DefaultBlock {
@@ -93,11 +82,7 @@
                         if let Some(ex) = &block.expr {
                             // don't dig into the expression here, just suggest that they remove
                             // the block
-<<<<<<< HEAD
-                            if in_macro_or_desugar(expr.span) || differing_macro_contexts(expr.span, ex.span) {
-=======
                             if expr.span.from_expansion() || differing_macro_contexts(expr.span, ex.span) {
->>>>>>> 8cd2c99a
                                 return;
                             }
                             span_help_and_lint(
@@ -114,11 +99,7 @@
                         }
                     } else {
                         let span = block.expr.as_ref().map_or_else(|| block.stmts[0].span, |e| e.span);
-<<<<<<< HEAD
-                        if in_macro_or_desugar(span) || differing_macro_contexts(expr.span, span) {
-=======
                         if span.from_expansion() || differing_macro_contexts(expr.span, span) {
->>>>>>> 8cd2c99a
                             return;
                         }
                         // move block higher
