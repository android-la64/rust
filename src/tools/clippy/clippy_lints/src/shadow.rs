--- conflicted
+++ resolved
@@ -190,19 +190,11 @@
             if let Some(init_struct) = init {
                 if let ExprKind::Struct(_, ref efields, _) = init_struct.node {
                     for field in pfields {
-<<<<<<< HEAD
-                        let name = field.node.ident.name;
-                        let efield = efields
-                            .iter()
-                            .find_map(|f| if f.ident.name == name { Some(&*f.expr) } else { None });
-                        check_pat(cx, &field.node.pat, efield, span, bindings);
-=======
                         let name = field.ident.name;
                         let efield = efields
                             .iter()
                             .find_map(|f| if f.ident.name == name { Some(&*f.expr) } else { None });
                         check_pat(cx, &field.pat, efield, span, bindings);
->>>>>>> 8cd2c99a
                     }
                 } else {
                     for field in pfields {
