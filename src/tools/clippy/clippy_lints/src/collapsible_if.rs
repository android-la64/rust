//! Checks for if expressions that contain only an if expression.
//!
//! For example, the lint would catch:
//!
//! ```rust,ignore
//! if x {
//!     if y {
//!         println!("Hello world");
//!     }
//! }
//! ```
//!
//! This lint is **warn** by default

use if_chain::if_chain;
use rustc::lint::{EarlyContext, EarlyLintPass, LintArray, LintPass};
use rustc::{declare_lint_pass, declare_tool_lint};
use syntax::ast;

use crate::utils::sugg::Sugg;
<<<<<<< HEAD
use crate::utils::{
    in_macro_or_desugar, snippet_block, snippet_block_with_applicability, span_lint_and_sugg, span_lint_and_then,
};
=======
use crate::utils::{snippet_block, snippet_block_with_applicability, span_lint_and_sugg, span_lint_and_then};
>>>>>>> 8cd2c99a
use rustc_errors::Applicability;

declare_clippy_lint! {
    /// **What it does:** Checks for nested `if` statements which can be collapsed
    /// by `&&`-combining their conditions and for `else { if ... }` expressions
    /// that
    /// can be collapsed to `else if ...`.
    ///
    /// **Why is this bad?** Each `if`-statement adds one level of nesting, which
    /// makes code look more complex than it really is.
    ///
    /// **Known problems:** None.
    ///
    /// **Example:**
    /// ```rust,ignore
    /// if x {
    ///     if y {
    ///         …
    ///     }
    /// }
    ///
    /// // or
    ///
    /// if x {
    ///     …
    /// } else {
    ///     if y {
    ///         …
    ///     }
    /// }
    /// ```
    ///
    /// Should be written:
    ///
    /// ```rust.ignore
    /// if x && y {
    ///     …
    /// }
    ///
    /// // or
    ///
    /// if x {
    ///     …
    /// } else if y {
    ///     …
    /// }
    /// ```
    pub COLLAPSIBLE_IF,
    style,
    "`if`s that can be collapsed (e.g., `if x { if y { ... } }` and `else { if x { ... } }`)"
}

declare_lint_pass!(CollapsibleIf => [COLLAPSIBLE_IF]);

impl EarlyLintPass for CollapsibleIf {
    fn check_expr(&mut self, cx: &EarlyContext<'_>, expr: &ast::Expr) {
<<<<<<< HEAD
        if !in_macro_or_desugar(expr.span) {
=======
        if !expr.span.from_expansion() {
>>>>>>> 8cd2c99a
            check_if(cx, expr)
        }
    }
}

fn check_if(cx: &EarlyContext<'_>, expr: &ast::Expr) {
    if let ast::ExprKind::If(check, then, else_) = &expr.node {
        if let Some(else_) = else_ {
            check_collapsible_maybe_if_let(cx, else_);
        } else if let ast::ExprKind::Let(..) = check.node {
            // Prevent triggering on `if let a = b { if c { .. } }`.
        } else {
            check_collapsible_no_if_let(cx, expr, check, then);
        }
    }
}

fn block_starts_with_comment(cx: &EarlyContext<'_>, expr: &ast::Block) -> bool {
    // We trim all opening braces and whitespaces and then check if the next string is a comment.
    let trimmed_block_text = snippet_block(cx, expr.span, "..")
        .trim_start_matches(|c: char| c.is_whitespace() || c == '{')
        .to_owned();
    trimmed_block_text.starts_with("//") || trimmed_block_text.starts_with("/*")
}

fn check_collapsible_maybe_if_let(cx: &EarlyContext<'_>, else_: &ast::Expr) {
    if_chain! {
        if let ast::ExprKind::Block(ref block, _) = else_.node;
        if !block_starts_with_comment(cx, block);
        if let Some(else_) = expr_block(block);
<<<<<<< HEAD
        if !in_macro_or_desugar(else_.span);
=======
        if !else_.span.from_expansion();
>>>>>>> 8cd2c99a
        if let ast::ExprKind::If(..) = else_.node;
        then {
            let mut applicability = Applicability::MachineApplicable;
            span_lint_and_sugg(
                cx,
                COLLAPSIBLE_IF,
                block.span,
                "this `else { if .. }` block can be collapsed",
                "try",
                snippet_block_with_applicability(cx, else_.span, "..", &mut applicability).into_owned(),
                applicability,
            );
        }
    }
}

fn check_collapsible_no_if_let(cx: &EarlyContext<'_>, expr: &ast::Expr, check: &ast::Expr, then: &ast::Block) {
    if_chain! {
        if !block_starts_with_comment(cx, then);
        if let Some(inner) = expr_block(then);
        if let ast::ExprKind::If(ref check_inner, ref content, None) = inner.node;
        then {
            if let ast::ExprKind::Let(..) = check_inner.node {
                // Prevent triggering on `if c { if let a = b { .. } }`.
                return;
            }

            if expr.span.ctxt() != inner.span.ctxt() {
                return;
            }
            span_lint_and_then(cx, COLLAPSIBLE_IF, expr.span, "this if statement can be collapsed", |db| {
                let lhs = Sugg::ast(cx, check, "..");
                let rhs = Sugg::ast(cx, check_inner, "..");
                db.span_suggestion(
                    expr.span,
                    "try",
                    format!(
                        "if {} {}",
                        lhs.and(&rhs),
                        snippet_block(cx, content.span, ".."),
                    ),
                    Applicability::MachineApplicable, // snippet
                );
            });
        }
    }
}

/// If the block contains only one expression, return it.
fn expr_block(block: &ast::Block) -> Option<&ast::Expr> {
    let mut it = block.stmts.iter();

    if let (Some(stmt), None) = (it.next(), it.next()) {
        match stmt.node {
            ast::StmtKind::Expr(ref expr) | ast::StmtKind::Semi(ref expr) => Some(expr),
            _ => None,
        }
    } else {
        None
    }
}<|MERGE_RESOLUTION|>--- conflicted
+++ resolved
@@ -18,13 +18,7 @@
 use syntax::ast;
 
 use crate::utils::sugg::Sugg;
-<<<<<<< HEAD
-use crate::utils::{
-    in_macro_or_desugar, snippet_block, snippet_block_with_applicability, span_lint_and_sugg, span_lint_and_then,
-};
-=======
 use crate::utils::{snippet_block, snippet_block_with_applicability, span_lint_and_sugg, span_lint_and_then};
->>>>>>> 8cd2c99a
 use rustc_errors::Applicability;
 
 declare_clippy_lint! {
@@ -81,11 +75,7 @@
 
 impl EarlyLintPass for CollapsibleIf {
     fn check_expr(&mut self, cx: &EarlyContext<'_>, expr: &ast::Expr) {
-<<<<<<< HEAD
-        if !in_macro_or_desugar(expr.span) {
-=======
         if !expr.span.from_expansion() {
->>>>>>> 8cd2c99a
             check_if(cx, expr)
         }
     }
@@ -116,11 +106,7 @@
         if let ast::ExprKind::Block(ref block, _) = else_.node;
         if !block_starts_with_comment(cx, block);
         if let Some(else_) = expr_block(block);
-<<<<<<< HEAD
-        if !in_macro_or_desugar(else_.span);
-=======
         if !else_.span.from_expansion();
->>>>>>> 8cd2c99a
         if let ast::ExprKind::If(..) = else_.node;
         then {
             let mut applicability = Applicability::MachineApplicable;
