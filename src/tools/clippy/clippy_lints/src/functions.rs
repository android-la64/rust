use std::convert::TryFrom;

<<<<<<< HEAD
use crate::utils::{iter_input_pats, snippet, snippet_opt, span_lint, type_is_unsafe_function};
=======
use crate::utils::{iter_input_pats, qpath_res, snippet, snippet_opt, span_lint, type_is_unsafe_function};
>>>>>>> 8cd2c99a
use matches::matches;
use rustc::hir;
use rustc::hir::def::Res;
use rustc::hir::intravisit;
use rustc::lint::{in_external_macro, LateContext, LateLintPass, LintArray, LintContext, LintPass};
use rustc::ty;
use rustc::{declare_tool_lint, impl_lint_pass};
use rustc_data_structures::fx::FxHashSet;
use rustc_target::spec::abi::Abi;
use syntax::source_map::{BytePos, Span};

declare_clippy_lint! {
    /// **What it does:** Checks for functions with too many parameters.
    ///
    /// **Why is this bad?** Functions with lots of parameters are considered bad
    /// style and reduce readability (“what does the 5th parameter mean?”). Consider
    /// grouping some parameters into a new type.
    ///
    /// **Known problems:** None.
    ///
    /// **Example:**
    /// ```rust
    /// # struct Color;
    /// fn foo(x: u32, y: u32, name: &str, c: Color, w: f32, h: f32, a: f32, b: f32) {
    ///     // ..
    /// }
    /// ```
    pub TOO_MANY_ARGUMENTS,
    complexity,
    "functions with too many arguments"
}

declare_clippy_lint! {
    /// **What it does:** Checks for functions with a large amount of lines.
    ///
    /// **Why is this bad?** Functions with a lot of lines are harder to understand
    /// due to having to look at a larger amount of code to understand what the
    /// function is doing. Consider splitting the body of the function into
    /// multiple functions.
    ///
    /// **Known problems:** None.
    ///
    /// **Example:**
    /// ``` rust
    /// fn im_too_long() {
    /// println!("");
    /// // ... 100 more LoC
    /// println!("");
    /// }
    /// ```
    pub TOO_MANY_LINES,
    pedantic,
    "functions with too many lines"
}

declare_clippy_lint! {
    /// **What it does:** Checks for public functions that dereference raw pointer
    /// arguments but are not marked unsafe.
    ///
    /// **Why is this bad?** The function should probably be marked `unsafe`, since
    /// for an arbitrary raw pointer, there is no way of telling for sure if it is
    /// valid.
    ///
    /// **Known problems:**
    ///
    /// * It does not check functions recursively so if the pointer is passed to a
    /// private non-`unsafe` function which does the dereferencing, the lint won't
    /// trigger.
    /// * It only checks for arguments whose type are raw pointers, not raw pointers
    /// got from an argument in some other way (`fn foo(bar: &[*const u8])` or
    /// `some_argument.get_raw_ptr()`).
    ///
    /// **Example:**
    /// ```rust
    /// pub fn foo(x: *const u8) {
    ///     println!("{}", unsafe { *x });
    /// }
    /// ```
    pub NOT_UNSAFE_PTR_ARG_DEREF,
    correctness,
    "public functions dereferencing raw pointer arguments but not marked `unsafe`"
}

#[derive(Copy, Clone)]
pub struct Functions {
    threshold: u64,
    max_lines: u64,
}

impl Functions {
    pub fn new(threshold: u64, max_lines: u64) -> Self {
        Self { threshold, max_lines }
    }
}

impl_lint_pass!(Functions => [TOO_MANY_ARGUMENTS, TOO_MANY_LINES, NOT_UNSAFE_PTR_ARG_DEREF]);

impl<'a, 'tcx> LateLintPass<'a, 'tcx> for Functions {
    fn check_fn(
        &mut self,
        cx: &LateContext<'a, 'tcx>,
        kind: intravisit::FnKind<'tcx>,
        decl: &'tcx hir::FnDecl,
        body: &'tcx hir::Body,
        span: Span,
        hir_id: hir::HirId,
    ) {
        let is_impl = if let Some(hir::Node::Item(item)) = cx.tcx.hir().find(cx.tcx.hir().get_parent_node(hir_id)) {
            matches!(item.node, hir::ItemKind::Impl(_, _, _, _, Some(_), _, _))
        } else {
            false
        };

        let unsafety = match kind {
            hir::intravisit::FnKind::ItemFn(_, _, hir::FnHeader { unsafety, .. }, _, _) => unsafety,
            hir::intravisit::FnKind::Method(_, sig, _, _) => sig.header.unsafety,
            hir::intravisit::FnKind::Closure(_) => return,
        };

        // don't warn for implementations, it's not their fault
        if !is_impl {
            // don't lint extern functions decls, it's not their fault either
            match kind {
                hir::intravisit::FnKind::Method(
                    _,
                    &hir::MethodSig {
                        header: hir::FnHeader { abi: Abi::Rust, .. },
                        ..
                    },
                    _,
                    _,
                )
                | hir::intravisit::FnKind::ItemFn(_, _, hir::FnHeader { abi: Abi::Rust, .. }, _, _) => {
                    self.check_arg_number(cx, decl, span)
                },
                _ => {},
            }
        }

        self.check_raw_ptr(cx, unsafety, decl, body, hir_id);
        self.check_line_number(cx, span, body);
    }

    fn check_trait_item(&mut self, cx: &LateContext<'a, 'tcx>, item: &'tcx hir::TraitItem) {
        if let hir::TraitItemKind::Method(ref sig, ref eid) = item.node {
            // don't lint extern functions decls, it's not their fault
            if sig.header.abi == Abi::Rust {
                self.check_arg_number(cx, &sig.decl, item.span);
            }

            if let hir::TraitMethod::Provided(eid) = *eid {
                let body = cx.tcx.hir().body(eid);
                self.check_raw_ptr(cx, sig.header.unsafety, &sig.decl, body, item.hir_id);
            }
        }
    }
}

impl<'a, 'tcx> Functions {
    fn check_arg_number(self, cx: &LateContext<'_, '_>, decl: &hir::FnDecl, span: Span) {
        // Remove the function body from the span. We can't use `SourceMap::def_span` because the
        // argument list might span multiple lines.
        let span = if let Some(snippet) = snippet_opt(cx, span) {
            let snippet = snippet.split('{').nth(0).unwrap_or("").trim_end();
            if snippet.is_empty() {
                span
            } else {
                span.with_hi(BytePos(span.lo().0 + u32::try_from(snippet.len()).unwrap()))
            }
        } else {
            span
        };

        let args = decl.inputs.len() as u64;
        if args > self.threshold {
            span_lint(
                cx,
                TOO_MANY_ARGUMENTS,
                span,
                &format!("this function has too many arguments ({}/{})", args, self.threshold),
            );
        }
    }

    fn check_line_number(self, cx: &LateContext<'_, '_>, span: Span, body: &'tcx hir::Body) {
        if in_external_macro(cx.sess(), span) {
            return;
        }

        let code_snippet = snippet(cx, body.value.span, "..");
        let mut line_count: u64 = 0;
        let mut in_comment = false;
        let mut code_in_line;

        // Skip the surrounding function decl.
        let start_brace_idx = code_snippet.find('{').map_or(0, |i| i + 1);
        let end_brace_idx = code_snippet.rfind('}').unwrap_or_else(|| code_snippet.len());
        let function_lines = code_snippet[start_brace_idx..end_brace_idx].lines();

        for mut line in function_lines {
            code_in_line = false;
            loop {
                line = line.trim_start();
                if line.is_empty() {
                    break;
                }
                if in_comment {
                    match line.find("*/") {
                        Some(i) => {
                            line = &line[i + 2..];
                            in_comment = false;
                            continue;
                        },
                        None => break,
                    }
                } else {
                    let multi_idx = line.find("/*").unwrap_or_else(|| line.len());
                    let single_idx = line.find("//").unwrap_or_else(|| line.len());
                    code_in_line |= multi_idx > 0 && single_idx > 0;
                    // Implies multi_idx is below line.len()
                    if multi_idx < single_idx {
                        line = &line[multi_idx + 2..];
                        in_comment = true;
                        continue;
                    }
                    break;
                }
            }
            if code_in_line {
                line_count += 1;
            }
        }

        if line_count > self.max_lines {
            span_lint(cx, TOO_MANY_LINES, span, "This function has a large number of lines.")
        }
    }

    fn check_raw_ptr(
        self,
        cx: &LateContext<'a, 'tcx>,
        unsafety: hir::Unsafety,
        decl: &'tcx hir::FnDecl,
        body: &'tcx hir::Body,
        hir_id: hir::HirId,
    ) {
        let expr = &body.value;
        if unsafety == hir::Unsafety::Normal && cx.access_levels.is_exported(hir_id) {
            let raw_ptrs = iter_input_pats(decl, body)
                .zip(decl.inputs.iter())
                .filter_map(|(arg, ty)| raw_ptr_arg(arg, ty))
                .collect::<FxHashSet<_>>();

            if !raw_ptrs.is_empty() {
                let tables = cx.tcx.body_tables(body.id());
                let mut v = DerefVisitor {
                    cx,
                    ptrs: raw_ptrs,
                    tables,
                };

                hir::intravisit::walk_expr(&mut v, expr);
            }
        }
    }
}

fn raw_ptr_arg(arg: &hir::Param, ty: &hir::Ty) -> Option<hir::HirId> {
    if let (&hir::PatKind::Binding(_, id, _, _), &hir::TyKind::Ptr(_)) = (&arg.pat.node, &ty.node) {
        Some(id)
    } else {
        None
    }
}

struct DerefVisitor<'a, 'tcx> {
    cx: &'a LateContext<'a, 'tcx>,
    ptrs: FxHashSet<hir::HirId>,
    tables: &'a ty::TypeckTables<'tcx>,
}

impl<'a, 'tcx> hir::intravisit::Visitor<'tcx> for DerefVisitor<'a, 'tcx> {
    fn visit_expr(&mut self, expr: &'tcx hir::Expr) {
        match expr.node {
            hir::ExprKind::Call(ref f, ref args) => {
                let ty = self.tables.expr_ty(f);

                if type_is_unsafe_function(self.cx, ty) {
                    for arg in args {
                        self.check_arg(arg);
                    }
                }
            },
            hir::ExprKind::MethodCall(_, _, ref args) => {
                let def_id = self.tables.type_dependent_def_id(expr.hir_id).unwrap();
                let base_type = self.cx.tcx.type_of(def_id);

                if type_is_unsafe_function(self.cx, base_type) {
                    for arg in args {
                        self.check_arg(arg);
                    }
                }
            },
            hir::ExprKind::Unary(hir::UnDeref, ref ptr) => self.check_arg(ptr),
            _ => (),
        }

        hir::intravisit::walk_expr(self, expr);
    }
    fn nested_visit_map<'this>(&'this mut self) -> intravisit::NestedVisitorMap<'this, 'tcx> {
        intravisit::NestedVisitorMap::None
    }
}

impl<'a, 'tcx> DerefVisitor<'a, 'tcx> {
    fn check_arg(&self, ptr: &hir::Expr) {
        if let hir::ExprKind::Path(ref qpath) = ptr.node {
<<<<<<< HEAD
            if let Res::Local(id) = self.cx.tables.qpath_res(qpath, ptr.hir_id) {
=======
            if let Res::Local(id) = qpath_res(self.cx, qpath, ptr.hir_id) {
>>>>>>> 8cd2c99a
                if self.ptrs.contains(&id) {
                    span_lint(
                        self.cx,
                        NOT_UNSAFE_PTR_ARG_DEREF,
                        ptr.span,
                        "this public function dereferences a raw pointer but is not marked `unsafe`",
                    );
                }
            }
        }
    }
}<|MERGE_RESOLUTION|>--- conflicted
+++ resolved
@@ -1,10 +1,6 @@
 use std::convert::TryFrom;
 
-<<<<<<< HEAD
-use crate::utils::{iter_input_pats, snippet, snippet_opt, span_lint, type_is_unsafe_function};
-=======
 use crate::utils::{iter_input_pats, qpath_res, snippet, snippet_opt, span_lint, type_is_unsafe_function};
->>>>>>> 8cd2c99a
 use matches::matches;
 use rustc::hir;
 use rustc::hir::def::Res;
@@ -322,11 +318,7 @@
 impl<'a, 'tcx> DerefVisitor<'a, 'tcx> {
     fn check_arg(&self, ptr: &hir::Expr) {
         if let hir::ExprKind::Path(ref qpath) = ptr.node {
-<<<<<<< HEAD
-            if let Res::Local(id) = self.cx.tables.qpath_res(qpath, ptr.hir_id) {
-=======
             if let Res::Local(id) = qpath_res(self.cx, qpath, ptr.hir_id) {
->>>>>>> 8cd2c99a
                 if self.ptrs.contains(&id) {
                     span_lint(
                         self.cx,
