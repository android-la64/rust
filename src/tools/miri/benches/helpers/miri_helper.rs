extern crate getopts;
extern crate miri;
extern crate rustc;
extern crate rustc_driver;
extern crate rustc_interface;
extern crate test;

use self::miri::eval_main;
use rustc::hir::def_id::LOCAL_CRATE;
use rustc_interface::interface;
use rustc_driver::Compilation;
use crate::test::Bencher;

struct MiriCompilerCalls<'a> {
    bencher: &'a mut Bencher,
}

impl rustc_driver::Callbacks for MiriCompilerCalls<'_> {
    fn after_analysis(&mut self, compiler: &interface::Compiler) -> Compilation {
        compiler.session().abort_if_errors();

        compiler.global_ctxt().unwrap().peek_mut().enter(|tcx| {
            let (entry_def_id, _) = tcx.entry_fn(LOCAL_CRATE).expect(
                "no main or start function found",
            );

            self.bencher.iter(|| {
<<<<<<< HEAD
                let config = miri::MiriConfig { validate: true, args: vec![], seed: None };
=======
                let config = miri::MiriConfig {
                    validate: true,
                    communicate: false,
                    excluded_env_vars: vec![],
                    args: vec![],
                    seed: None,
                };
>>>>>>> 8cd2c99a
                eval_main(tcx, entry_def_id, config);
            });
        });

        compiler.session().abort_if_errors();

        Compilation::Stop
    }
}

fn find_sysroot() -> String {
    // Taken from https://github.com/Manishearth/rust-clippy/pull/911.
    let home = option_env!("RUSTUP_HOME").or(option_env!("MULTIRUST_HOME"));
    let toolchain = option_env!("RUSTUP_TOOLCHAIN").or(option_env!("MULTIRUST_TOOLCHAIN"));
    match (home, toolchain) {
        (Some(home), Some(toolchain)) => format!("{}/toolchains/{}", home, toolchain),
        _ => {
            option_env!("RUST_SYSROOT")
                .expect(
                    "need to specify RUST_SYSROOT env var or use rustup or multirust",
                )
                .to_owned()
        }
    }
}

pub fn run(filename: &str, bencher: &mut Bencher) {
    let args = &[
        "miri".to_string(),
        format!("benches/helpers/{}.rs", filename),
        "--sysroot".to_string(),
        find_sysroot(),
    ];
    rustc_driver::run_compiler(args, &mut MiriCompilerCalls { bencher }, None, None).unwrap()
}<|MERGE_RESOLUTION|>--- conflicted
+++ resolved
@@ -25,9 +25,6 @@
             );
 
             self.bencher.iter(|| {
-<<<<<<< HEAD
-                let config = miri::MiriConfig { validate: true, args: vec![], seed: None };
-=======
                 let config = miri::MiriConfig {
                     validate: true,
                     communicate: false,
@@ -35,7 +32,6 @@
                     args: vec![],
                     seed: None,
                 };
->>>>>>> 8cd2c99a
                 eval_main(tcx, entry_def_id, config);
             });
         });
