--- conflicted
+++ resolved
@@ -134,170 +134,6 @@
 Try deleting `~/.cache/miri`.
 
 #### "no mir for `std::rt::lang_start_internal`"
-<<<<<<< HEAD
-
-This means the sysroot you are using was not compiled with Miri in mind.  This
-should never happen when you use `cargo miri` because that takes care of setting
-up the sysroot.  If you are using `miri` (the Miri driver) directly, see
-[below][testing-miri] for how to set up the sysroot.
-
-
-## Miri `-Z` flags and environment variables
-[miri-flags]: #miri--z-flags-and-environment-variables
-
-Several `-Z` flags are relevant for Miri:
-
-* `-Zmiri-seed=<hex>` is a custom `-Z` flag added by Miri.  It configures the
-  seed of the RNG that Miri uses to resolve non-determinism.  This RNG is used
-  to pick base addresses for allocations, and when the interpreted program
-  requests system entropy.  The default seed is 0.
-  **NOTE**: This entropy is not good enough for cryptographic use!  Do not
-  generate secret keys in Miri or perform other kinds of cryptographic
-  operations that rely on proper random numbers.
-* `-Zmiri-disable-validation` disables enforcing the validity invariant, which
-  is enforced by default.  This is mostly useful for debugging; it means Miri
-  will miss bugs in your program.  However, this can also help to make Miri run
-  faster.
-* `-Zmir-opt-level` controls how many MIR optimizations are performed.  Miri
-  overrides the default to be `0`; be advised that using any higher level can
-  make Miri miss bugs in your program because they got optimized away.
-* `-Zalways-encode-mir` makes rustc dump MIR even for completely monomorphic
-  functions.  This is needed so that Miri can execute such functions, so Miri
-  sets this flag per default.
-* `-Zmir-emit-retag` controls whether `Retag` statements are emitted. Miri
-  enables this per default because it is needed for validation.
-
-Moreover, Miri recognizes some environment variables:
-
-* `MIRI_LOG`, `MIRI_BACKTRACE` control logging and backtrace printing during
-  Miri executions, also [see above][testing-miri].
-* `MIRI_SYSROOT` (recognized by `cargo miri` and the test suite)
-  indicates the sysroot to use.  To do the same thing with `miri`
-  directly, use the `--sysroot` flag.
-* `MIRI_TEST_TARGET` (recognized by the test suite) indicates which target
-  architecture to test against.  `miri` and `cargo miri` accept the `--target`
-  flag for the same purpose.
-
-## Development and Debugging
-
-If you want to hack on miri yourself, great!  Here are some resources you might
-find useful.
-
-### Using a nightly rustc
-
-Miri heavily relies on internal rustc interfaces to execute MIR.  Still, some
-things (like adding support for a new intrinsic or a shim for an external
-function being called) can be done by working just on the Miri side.
-
-To prepare, make sure you are using a nightly Rust compiler.  Then you should be
-able to just `cargo build` Miri.
-
-In case this fails, your nightly might be incompatible with Miri master.  The
-`rust-version` file contains the commit hash of rustc that Miri is currently
-tested against; you can use that to find a nightly that works or you might have
-to wait for the next nightly to get released. You can also use
-[`rustup-toolchain-install-master`](https://github.com/kennytm/rustup-toolchain-install-master)
-to install that exact version of rustc as a toolchain:
-```
-rustup-toolchain-install-master $(cat rust-version) -c rust-src
-```
-
-Another common problem is outdated dependencies: Miri does not come with a
-lockfile (it cannot, due to how it gets embedded into the rustc build). So you
-have to run `cargo update` every now and then yourself to make sure you are
-using the latest versions of everything (which is what gets tested on CI).
-
-### Testing the Miri driver
-[testing-miri]: #testing-the-miri-driver
-
-The Miri driver in the `miri` binary is the "heart" of Miri: it is basically a
-version of `rustc` that, instead of compiling your code, runs it.  It accepts
-all the same flags as `rustc` (though the ones only affecting code generation
-and linking obviously will have no effect) [and more][miri-flags].
-
-Running the Miri driver requires some fiddling with environment variables, so
-the `miri` script helps you do that.  For example, you can run the driver on a
-particular file by doing
-
-```sh
-./miri run tests/run-pass/format.rs
-./miri run tests/run-pass/hello.rs --target i686-unknown-linux-gnu
-```
-
-and you can run the test suite using:
-
-```
-./miri test
-```
-
-`./miri test FILTER` only runs those tests that contain `FILTER` in their
-filename (including the base directory, e.g. `./miri test fail` will run all
-compile-fail tests).
-
-You can get a trace of which MIR statements are being executed by setting the
-`MIRI_LOG` environment variable.  For example:
-
-```sh
-MIRI_LOG=info ./miri run tests/run-pass/vecs.rs
-```
-
-Setting `MIRI_LOG` like this will configure logging for Miri itself as well as
-the `rustc::mir::interpret` and `rustc_mir::interpret` modules in rustc.  You
-can also do more targeted configuration, e.g. the following helps debug the
-stacked borrows implementation:
-
-```sh
-MIRI_LOG=rustc_mir::interpret=info,miri::stacked_borrows ./miri run tests/run-pass/vecs.rs
-```
-
-In addition, you can set `MIRI_BACKTRACE=1` to get a backtrace of where an
-evaluation error was originally raised.
-
-### Testing `cargo miri`
-
-Working with the driver directly gives you full control, but you also lose all
-the convenience provided by cargo.  Once your test case depends on a crate, it
-is probably easier to test it with the cargo wrapper.  You can install your
-development version of Miri using
-
-```
-./miri install
-```
-
-and then you can use it as if it was installed by `rustup`.  Make sure you use
-the same toolchain when calling `cargo miri` that you used when installing Miri!
-
-There's a test for the cargo wrapper in the `test-cargo-miri` directory; run
-`./run-test.py` in there to execute it.
-
-### Using a locally built rustc
-
-A big part of the Miri driver lives in rustc, so working on Miri will sometimes
-require using a locally built rustc.  The bug you want to fix may actually be on
-the rustc side, or you just need to get more detailed trace of the execution
-than what is possible with release builds -- in both cases, you should develop
-miri against a rustc you compiled yourself, with debug assertions (and hence
-tracing) enabled.
-
-The setup for a local rustc works as follows:
-```sh
-git clone https://github.com/rust-lang/rust/ rustc
-cd rustc
-cp config.toml.example config.toml
-# Now edit `config.toml` and set `debug-assertions = true`.
-# This step can take 30 minutes and more.
-./x.py build src/rustc
-# If you change something, you can get a faster rebuild by doing
-./x.py --keep-stage 0 build src/rustc
-# You may have to change the architecture in the next command
-rustup toolchain link custom build/x86_64-unknown-linux-gnu/stage2
-# Now cd to your Miri directory, then configure rustup
-rustup override set custom
-```
-
-With this, you should now have a working development setup!  See
-[above][testing-miri] for how to proceed working with the Miri driver.
-=======
 
 This means the sysroot you are using was not compiled with Miri in mind.  This
 should never happen when you use `cargo miri` because that takes care of setting
@@ -346,7 +182,6 @@
 * `MIRI_TEST_TARGET` (recognized by the test suite) indicates which target
   architecture to test against.  `miri` and `cargo miri` accept the `--target`
   flag for the same purpose.
->>>>>>> 8cd2c99a
 
 ## Contributing and getting help
 
