--- conflicted
+++ resolved
@@ -130,10 +130,7 @@
 
     // Parse our arguments and split them across `rustc` and `miri`.
     let mut validate = true;
-<<<<<<< HEAD
-=======
     let mut communicate = false;
->>>>>>> 8cd2c99a
     let mut seed: Option<u64> = None;
     let mut rustc_args = vec![];
     let mut miri_args = vec![];
@@ -179,12 +176,9 @@
                     seed = Some(u64::from_be_bytes(bytes));
 
                 },
-<<<<<<< HEAD
-=======
                 arg if arg.starts_with("-Zmiri-env-exclude=") => {
                     excluded_env_vars.push(arg.trim_start_matches("-Zmiri-env-exclude=").to_owned());
                 },
->>>>>>> 8cd2c99a
                 _ => {
                     rustc_args.push(arg);
                 }
@@ -210,10 +204,6 @@
 
     debug!("rustc arguments: {:?}", rustc_args);
     debug!("miri arguments: {:?}", miri_args);
-<<<<<<< HEAD
-    let miri_config = miri::MiriConfig { validate, args: miri_args, seed };
-    let result = rustc_driver::report_ices_to_stderr_if_any(move || {
-=======
     let miri_config = miri::MiriConfig {
         validate,
         communicate,
@@ -223,7 +213,6 @@
     };
     rustc_driver::install_ice_hook();
     let result = rustc_driver::catch_fatal_errors(move || {
->>>>>>> 8cd2c99a
         rustc_driver::run_compiler(&rustc_args, &mut MiriCompilerCalls { miri_config }, None, None)
     }).and_then(|result| result);
     std::process::exit(result.is_err() as i32);
