--- conflicted
+++ resolved
@@ -48,9 +48,6 @@
                     fn visit_item(&mut self, i: &'hir hir::Item) {
                         if let hir::ItemKind::Fn(.., body_id) = i.node {
                             if i.attrs.iter().any(|attr| attr.check_name(syntax::symbol::sym::test)) {
-<<<<<<< HEAD
-                                let config = MiriConfig { validate: true, args: vec![], seed: None };
-=======
                                 let config = MiriConfig {
                                     validate: true,
                                     communicate: false,
@@ -58,7 +55,6 @@
                                     args: vec![],
                                     seed: None,
                                 };
->>>>>>> 8cd2c99a
                                 let did = self.0.hir().body_owner_def_id(body_id);
                                 println!("running test: {}", self.0.def_path_debug_str(did));
                                 miri::eval_main(self.0, did, config);
@@ -71,9 +67,6 @@
                 }
                 tcx.hir().krate().visit_all_item_likes(&mut Visitor(tcx));
             } else if let Some((entry_def_id, _)) = tcx.entry_fn(LOCAL_CRATE) {
-<<<<<<< HEAD
-                let config = MiriConfig { validate: true, args: vec![], seed: None };
-=======
                 let config = MiriConfig {
                     validate: true,
                     communicate: false,
@@ -81,7 +74,6 @@
                     args: vec![],
                     seed: None
                 };
->>>>>>> 8cd2c99a
                 miri::eval_main(tcx, entry_def_id, config);
 
                 compiler.session().abort_if_errors();
