--- conflicted
+++ resolved
@@ -254,26 +254,10 @@
     }
 
     // First, we need xargo.
-<<<<<<< HEAD
-    if xargo_version().map_or(true, |v| v < (0, 3, 15)) {
-        if ask_user {
-            ask("It seems you do not have a recent enough xargo installed. I will run `cargo install xargo -f`. Proceed?");
-        } else {
-            println!("Installing xargo: `cargo install xargo -f`");
-        }
-
-        if cargo().args(&["install", "xargo", "-f"]).status()
-            .expect("failed to install xargo")
-            .success().not()
-        {
-            show_error(format!("Failed to install xargo"));
-        }
-=======
     if xargo_version().map_or(true, |v| v < (0, 3, 16)) {
         let mut cmd = cargo();
         cmd.args(&["install", "xargo", "-f"]);
         ask_to_run(cmd, ask_user, "install a recent enough xargo");
->>>>>>> 8cd2c99a
     }
 
     // Then, unless `XARGO_RUST_SRC` is set, we also need rust-src.
@@ -285,23 +269,9 @@
         let sysroot = std::str::from_utf8(&sysroot).unwrap();
         let src = Path::new(sysroot.trim_end_matches('\n')).join("lib").join("rustlib").join("src");
         if !src.exists() {
-<<<<<<< HEAD
-            if ask_user {
-                ask("It seems you do not have the rust-src component installed. I will run `rustup component add rust-src` for the selected toolchain. Proceed?");
-            } else {
-                println!("Installing rust-src component: `rustup component add rust-src`");
-            }
-            if !Command::new("rustup").args(&["component", "add", "rust-src"]).status()
-                .expect("failed to install rust-src component")
-                .success()
-            {
-                show_error(format!("Failed to install rust-src component"));
-            }
-=======
             let mut cmd = Command::new("rustup");
             cmd.args(&["component", "add", "rust-src"]);
             ask_to_run(cmd, ask_user, "install the rustc-src component for the selected toolchain");
->>>>>>> 8cd2c99a
         }
     }
 
