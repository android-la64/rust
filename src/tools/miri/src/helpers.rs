use std::mem;

use rustc::ty::{self, layout::{self, Size, Align}};
use rustc::hir::def_id::{DefId, CRATE_DEF_INDEX};
use rustc::mir;

use rand::RngCore;

use crate::*;

impl<'mir, 'tcx> EvalContextExt<'mir, 'tcx> for crate::MiriEvalContext<'mir, 'tcx> {}

pub trait EvalContextExt<'mir, 'tcx: 'mir>: crate::MiriEvalContextExt<'mir, 'tcx> {
    /// Gets an instance for a path.
    fn resolve_path(&self, path: &[&str]) -> InterpResult<'tcx, ty::Instance<'tcx>> {
        let this = self.eval_context_ref();
        this.tcx
            .crates()
            .iter()
            .find(|&&krate| this.tcx.original_crate_name(krate).as_str() == path[0])
            .and_then(|krate| {
                let krate = DefId {
                    krate: *krate,
                    index: CRATE_DEF_INDEX,
                };
                let mut items = this.tcx.item_children(krate);
                let mut path_it = path.iter().skip(1).peekable();

                while let Some(segment) = path_it.next() {
                    for item in mem::replace(&mut items, Default::default()).iter() {
                        if item.ident.name.as_str() == *segment {
                            if path_it.peek().is_none() {
                                return Some(ty::Instance::mono(this.tcx.tcx, item.res.def_id()));
                            }

                            items = this.tcx.item_children(item.res.def_id());
                            break;
                        }
                    }
                }
                None
            })
            .ok_or_else(|| {
                let path = path.iter().map(|&s| s.to_owned()).collect();
                err_unsup!(PathNotFound(path)).into()
            })
    }

    /// Write a 0 of the appropriate size to `dest`.
    fn write_null(&mut self, dest: PlaceTy<'tcx, Tag>) -> InterpResult<'tcx> {
        self.eval_context_mut().write_scalar(Scalar::from_int(0, dest.layout.size), dest)
    }

    /// Test if this immediate equals 0.
    fn is_null(&self, val: Scalar<Tag>) -> InterpResult<'tcx, bool> {
        let this = self.eval_context_ref();
        let null = Scalar::from_int(0, this.memory().pointer_size());
        this.ptr_eq(val, null)
    }

    /// Turn a Scalar into an Option<NonNullScalar>
    fn test_null(&self, val: Scalar<Tag>) -> InterpResult<'tcx, Option<Scalar<Tag>>> {
        let this = self.eval_context_ref();
        Ok(if this.is_null(val)? {
            None
        } else {
            Some(val)
        })
    }

    /// Get the `Place` for a local
    fn local_place(&mut self, local: mir::Local) -> InterpResult<'tcx, PlaceTy<'tcx, Tag>> {
        let this = self.eval_context_mut();
<<<<<<< HEAD
        let place = mir::Place { base: mir::PlaceBase::Local(local), projection: None };
=======
        let place = mir::Place { base: mir::PlaceBase::Local(local), projection: Box::new([]) };
>>>>>>> 8cd2c99a
        this.eval_place(&place)
    }

    /// Generate some random bytes, and write them to `dest`.
    fn gen_random(
        &mut self,
        ptr: Scalar<Tag>,
        len: usize,
    ) -> InterpResult<'tcx>  {
        // Some programs pass in a null pointer and a length of 0
        // to their platform's random-generation function (e.g. getrandom())
        // on Linux. For compatibility with these programs, we don't perform
        // any additional checks - it's okay if the pointer is invalid,
        // since we wouldn't actually be writing to it.
        if len == 0 {
            return Ok(());
        }
        let this = self.eval_context_mut();

        let ptr = this.memory().check_ptr_access(
            ptr,
            Size::from_bytes(len as u64),
            Align::from_bytes(1).unwrap()
        )?.expect("we already checked for size 0");

<<<<<<< HEAD
        let rng = this.memory_mut().extra.rng.get_mut();
        let mut data = vec![0; len];
        rng.fill_bytes(&mut data);
=======
        let mut data = vec![0; len];

        if this.machine.communicate {
            // Fill the buffer using the host's rng.
            getrandom::getrandom(&mut data)
                .map_err(|err| err_unsup_format!("getrandom failed: {}", err))?;
        }
        else {
            let rng = this.memory_mut().extra.rng.get_mut();
            rng.fill_bytes(&mut data);
        }
>>>>>>> 8cd2c99a

        let tcx = &{this.tcx.tcx};
        this.memory_mut().get_mut(ptr.alloc_id)?.write_bytes(tcx, ptr, &data)
    }

    /// Visits the memory covered by `place`, sensitive to freezing: the 3rd parameter
    /// will be true if this is frozen, false if this is in an `UnsafeCell`.
    fn visit_freeze_sensitive(
        &self,
        place: MPlaceTy<'tcx, Tag>,
        size: Size,
        mut action: impl FnMut(Pointer<Tag>, Size, bool) -> InterpResult<'tcx>,
    ) -> InterpResult<'tcx> {
        let this = self.eval_context_ref();
        trace!("visit_frozen(place={:?}, size={:?})", *place, size);
        debug_assert_eq!(size,
            this.size_and_align_of_mplace(place)?
            .map(|(size, _)| size)
            .unwrap_or_else(|| place.layout.size)
        );
        // Store how far we proceeded into the place so far. Everything to the left of
        // this offset has already been handled, in the sense that the frozen parts
        // have had `action` called on them.
        let mut end_ptr = place.ptr.assert_ptr();
        // Called when we detected an `UnsafeCell` at the given offset and size.
        // Calls `action` and advances `end_ptr`.
        let mut unsafe_cell_action = |unsafe_cell_ptr: Scalar<Tag>, unsafe_cell_size: Size| {
            let unsafe_cell_ptr = unsafe_cell_ptr.assert_ptr();
            debug_assert_eq!(unsafe_cell_ptr.alloc_id, end_ptr.alloc_id);
            debug_assert_eq!(unsafe_cell_ptr.tag, end_ptr.tag);
            // We assume that we are given the fields in increasing offset order,
            // and nothing else changes.
            let unsafe_cell_offset = unsafe_cell_ptr.offset;
            let end_offset = end_ptr.offset;
            assert!(unsafe_cell_offset >= end_offset);
            let frozen_size = unsafe_cell_offset - end_offset;
            // Everything between the end_ptr and this `UnsafeCell` is frozen.
            if frozen_size != Size::ZERO {
                action(end_ptr, frozen_size, /*frozen*/true)?;
            }
            // This `UnsafeCell` is NOT frozen.
            if unsafe_cell_size != Size::ZERO {
                action(unsafe_cell_ptr, unsafe_cell_size, /*frozen*/false)?;
            }
            // Update end end_ptr.
            end_ptr = unsafe_cell_ptr.wrapping_offset(unsafe_cell_size, this);
            // Done
            Ok(())
        };
        // Run a visitor
        {
            let mut visitor = UnsafeCellVisitor {
                ecx: this,
                unsafe_cell_action: |place| {
                    trace!("unsafe_cell_action on {:?}", place.ptr);
                    // We need a size to go on.
                    let unsafe_cell_size = this.size_and_align_of_mplace(place)?
                        .map(|(size, _)| size)
                        // for extern types, just cover what we can
                        .unwrap_or_else(|| place.layout.size);
                    // Now handle this `UnsafeCell`, unless it is empty.
                    if unsafe_cell_size != Size::ZERO {
                        unsafe_cell_action(place.ptr, unsafe_cell_size)
                    } else {
                        Ok(())
                    }
                },
            };
            visitor.visit_value(place)?;
        }
        // The part between the end_ptr and the end of the place is also frozen.
        // So pretend there is a 0-sized `UnsafeCell` at the end.
        unsafe_cell_action(place.ptr.ptr_wrapping_offset(size, this), Size::ZERO)?;
        // Done!
        return Ok(());

        /// Visiting the memory covered by a `MemPlace`, being aware of
        /// whether we are inside an `UnsafeCell` or not.
        struct UnsafeCellVisitor<'ecx, 'mir, 'tcx, F>
            where F: FnMut(MPlaceTy<'tcx, Tag>) -> InterpResult<'tcx>
        {
            ecx: &'ecx MiriEvalContext<'mir, 'tcx>,
            unsafe_cell_action: F,
        }

        impl<'ecx, 'mir, 'tcx, F>
            ValueVisitor<'mir, 'tcx, Evaluator<'tcx>>
        for
            UnsafeCellVisitor<'ecx, 'mir, 'tcx, F>
        where
            F: FnMut(MPlaceTy<'tcx, Tag>) -> InterpResult<'tcx>
        {
            type V = MPlaceTy<'tcx, Tag>;

            #[inline(always)]
            fn ecx(&self) -> &MiriEvalContext<'mir, 'tcx> {
                &self.ecx
            }

            // Hook to detect `UnsafeCell`.
            fn visit_value(&mut self, v: MPlaceTy<'tcx, Tag>) -> InterpResult<'tcx>
            {
                trace!("UnsafeCellVisitor: {:?} {:?}", *v, v.layout.ty);
                let is_unsafe_cell = match v.layout.ty.sty {
                    ty::Adt(adt, _) => Some(adt.did) == self.ecx.tcx.lang_items().unsafe_cell_type(),
                    _ => false,
                };
                if is_unsafe_cell {
                    // We do not have to recurse further, this is an `UnsafeCell`.
                    (self.unsafe_cell_action)(v)
                } else if self.ecx.type_is_freeze(v.layout.ty) {
                    // This is `Freeze`, there cannot be an `UnsafeCell`
                    Ok(())
                } else {
                    // We want to not actually read from memory for this visit. So, before
                    // walking this value, we have to make sure it is not a
                    // `Variants::Multiple`.
                    match v.layout.variants {
                        layout::Variants::Multiple { .. } => {
                            // A multi-variant enum, or generator, or so.
                            // Treat this like a union: without reading from memory,
                            // we cannot determine the variant we are in. Reading from
                            // memory would be subject to Stacked Borrows rules, leading
                            // to all sorts of "funny" recursion.
                            // We only end up here if the type is *not* freeze, so we just call the
                            // `UnsafeCell` action.
                            (self.unsafe_cell_action)(v)
                        }
                        layout::Variants::Single { .. } => {
                            // Proceed further, try to find where exactly that `UnsafeCell`
                            // is hiding.
                            self.walk_value(v)
                        }
                    }
                }
            }

            // Make sure we visit aggregrates in increasing offset order.
            fn visit_aggregate(
                &mut self,
                place: MPlaceTy<'tcx, Tag>,
                fields: impl Iterator<Item=InterpResult<'tcx, MPlaceTy<'tcx, Tag>>>,
            ) -> InterpResult<'tcx> {
                match place.layout.fields {
                    layout::FieldPlacement::Array { .. } => {
                        // For the array layout, we know the iterator will yield sorted elements so
                        // we can avoid the allocation.
                        self.walk_aggregate(place, fields)
                    }
                    layout::FieldPlacement::Arbitrary { .. } => {
                        // Gather the subplaces and sort them before visiting.
                        let mut places = fields.collect::<InterpResult<'tcx, Vec<MPlaceTy<'tcx, Tag>>>>()?;
                        places.sort_by_key(|place| place.ptr.assert_ptr().offset);
                        self.walk_aggregate(place, places.into_iter().map(Ok))
                    }
                    layout::FieldPlacement::Union { .. } => {
                        // Uh, what?
                        bug!("a union is not an aggregate we should ever visit")
                    }
                }
            }

            // We have to do *something* for unions.
            fn visit_union(&mut self, v: MPlaceTy<'tcx, Tag>) -> InterpResult<'tcx>
            {
                // With unions, we fall back to whatever the type says, to hopefully be consistent
                // with LLVM IR.
                // FIXME: are we consistent, and is this really the behavior we want?
                let frozen = self.ecx.type_is_freeze(v.layout.ty);
                if frozen {
                    Ok(())
                } else {
                    (self.unsafe_cell_action)(v)
                }
            }

            // We should never get to a primitive, but always short-circuit somewhere above.
            fn visit_primitive(&mut self, _v: MPlaceTy<'tcx, Tag>) -> InterpResult<'tcx>
            {
                bug!("we should always short-circuit before coming to a primitive")
            }
        }
    }
}<|MERGE_RESOLUTION|>--- conflicted
+++ resolved
@@ -71,11 +71,7 @@
     /// Get the `Place` for a local
     fn local_place(&mut self, local: mir::Local) -> InterpResult<'tcx, PlaceTy<'tcx, Tag>> {
         let this = self.eval_context_mut();
-<<<<<<< HEAD
-        let place = mir::Place { base: mir::PlaceBase::Local(local), projection: None };
-=======
         let place = mir::Place { base: mir::PlaceBase::Local(local), projection: Box::new([]) };
->>>>>>> 8cd2c99a
         this.eval_place(&place)
     }
 
@@ -101,11 +97,6 @@
             Align::from_bytes(1).unwrap()
         )?.expect("we already checked for size 0");
 
-<<<<<<< HEAD
-        let rng = this.memory_mut().extra.rng.get_mut();
-        let mut data = vec![0; len];
-        rng.fill_bytes(&mut data);
-=======
         let mut data = vec![0; len];
 
         if this.machine.communicate {
@@ -117,7 +108,6 @@
             let rng = this.memory_mut().extra.rng.get_mut();
             rng.fill_bytes(&mut data);
         }
->>>>>>> 8cd2c99a
 
         let tcx = &{this.tcx.tcx};
         this.memory_mut().get_mut(ptr.alloc_id)?.write_bytes(tcx, ptr, &data)
