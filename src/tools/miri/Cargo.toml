--- conflicted
+++ resolved
@@ -30,10 +30,6 @@
 required-features = ["rustc_tests"]
 
 [dependencies]
-<<<<<<< HEAD
-byteorder = { version = "1.1", features = ["i128"]}
-=======
->>>>>>> 8cd2c99a
 cargo_metadata = { version = "0.8", optional = true }
 directories = { version = "2.0", optional = true }
 rustc_version = { version = "0.2.3", optional = true }
@@ -43,19 +39,12 @@
 log = "0.4"
 shell-escape = "0.1.4"
 hex = "0.3.2"
-<<<<<<< HEAD
-rand = "0.6"
-=======
 rand = "0.7"
 
->>>>>>> 8cd2c99a
 # A noop dependency that changes in the Rust repository, it's a bit of a hack.
 # See the `src/tools/rustc-workspace-hack/README.md` file in `rust-lang/rust`
 # for more information.
 rustc-workspace-hack = "1.0.0"
-# Depend on num-traits with default features to avoid having to rebuild
-# between "cargo build" and "cargo intall".
-num-traits = "*"
 
 # Depend on num-traits with default features to avoid having to rebuild
 # between "cargo build" and "cargo intall".
