#![feature(custom_test_frameworks)]
// Custom test runner, to avoid libtest being wrapped around compiletest which wraps libtest.
#![test_runner(test_runner)]

use std::path::PathBuf;
use std::env;

use compiletest_rs as compiletest;
use colored::*;

fn miri_path() -> PathBuf {
    if rustc_test_suite().is_some() {
        PathBuf::from(option_env!("MIRI_PATH").unwrap())
    } else {
        PathBuf::from(concat!("target/", env!("PROFILE"), "/miri"))
    }
}

fn rustc_test_suite() -> Option<PathBuf> {
    option_env!("RUSTC_TEST_SUITE").map(PathBuf::from)
}

fn rustc_lib_path() -> PathBuf {
    option_env!("RUSTC_LIB_PATH").unwrap().into()
}

fn run_tests(mode: &str, path: &str, target: &str, mut flags: Vec<String>) {
    let in_rustc_test_suite = rustc_test_suite().is_some();
    // Add some flags we always want.
    flags.push("--edition 2018".to_owned());
<<<<<<< HEAD
    if !in_rustc_test_suite {
      // Only `-Dwarnings` on the Miri side to make the rustc toolstate management less painful.
      // (We often get warnings when e.g. a feature gets stabilized or some lint gets added/improved.)
      flags.push("-Dwarnings -Dunused".to_owned()); // overwrite the -Aunused in compiletest-rs
=======
    if in_rustc_test_suite {
        // Less aggressive warnings to make the rustc toolstate management less painful.
        // (We often get warnings when e.g. a feature gets stabilized or some lint gets added/improved.)
        flags.push("-Astable-features".to_owned());
    } else {
        flags.push("-Dwarnings -Dunused".to_owned()); // overwrite the -Aunused in compiletest-rs
>>>>>>> 8cd2c99a
    }
    if let Ok(sysroot) = std::env::var("MIRI_SYSROOT") {
        flags.push(format!("--sysroot {}", sysroot));
    }

    // The rest of the configuration.
    let mut config = compiletest::Config::default().tempdir();
    config.mode = mode.parse().expect("Invalid mode");
    config.rustc_path = miri_path();
    if in_rustc_test_suite {
        config.run_lib_path = rustc_lib_path();
        config.compile_lib_path = rustc_lib_path();
    }
    config.filter = env::args().nth(1);
    config.host = get_host();
    config.src_base = PathBuf::from(path);
    config.target = target.to_owned();
    config.target_rustcflags = Some(flags.join(" "));
    compiletest::run_tests(&config);
}

fn compile_fail(path: &str, target: &str, opt: bool) {
    let opt_str = if opt { " with optimizations" } else { "" };
    eprintln!("{}", format!(
        "## Running compile-fail tests in {} against miri for target {}{}",
        path,
        target,
        opt_str
    ).green().bold());

    let mut flags = Vec::new();
    if opt {
        // Optimizing too aggressivley makes UB detection harder, but test at least
        // the default value.
        // FIXME: Opt level 3 ICEs during stack trace generation.
        flags.push("-Zmir-opt-level=1".to_owned());
    }

    run_tests("compile-fail", path, target, flags);
}

fn miri_pass(path: &str, target: &str, opt: bool) {
    let opt_str = if opt { " with optimizations" } else { "" };
    eprintln!("{}", format!(
        "## Running run-pass tests in {} against miri for target {}{}",
        path,
        target,
        opt_str
    ).green().bold());

    let mut flags = Vec::new();
    if opt {
        flags.push("-Zmir-opt-level=3".to_owned());
    }

    run_tests("ui", path, target, flags);
}

fn get_host() -> String {
    let rustc = rustc_test_suite().unwrap_or(PathBuf::from("rustc"));
    let rustc_version = std::process::Command::new(rustc)
        .arg("-vV")
        .output()
        .expect("rustc not found for -vV")
        .stdout;
    let rustc_version = std::str::from_utf8(&rustc_version).expect("rustc -vV is not utf8");
    let version_meta = rustc_version::version_meta_for(&rustc_version)
        .expect("failed to parse rustc version info");
    version_meta.host
}

fn get_target() -> String {
    std::env::var("MIRI_TEST_TARGET").unwrap_or_else(|_| get_host())
}

fn run_pass_miri(opt: bool) {
    miri_pass("tests/run-pass", &get_target(), opt);
}

fn compile_fail_miri(opt: bool) {
    compile_fail("tests/compile-fail", &get_target(), opt);
}

fn test_runner(_tests: &[&()]) {
    // Add a test env var to do environment communication tests
    std::env::set_var("MIRI_ENV_VAR_TEST", "0");

    run_pass_miri(false);
    run_pass_miri(true);

    compile_fail_miri(false);
    compile_fail_miri(true);
}<|MERGE_RESOLUTION|>--- conflicted
+++ resolved
@@ -28,19 +28,12 @@
     let in_rustc_test_suite = rustc_test_suite().is_some();
     // Add some flags we always want.
     flags.push("--edition 2018".to_owned());
-<<<<<<< HEAD
-    if !in_rustc_test_suite {
-      // Only `-Dwarnings` on the Miri side to make the rustc toolstate management less painful.
-      // (We often get warnings when e.g. a feature gets stabilized or some lint gets added/improved.)
-      flags.push("-Dwarnings -Dunused".to_owned()); // overwrite the -Aunused in compiletest-rs
-=======
     if in_rustc_test_suite {
         // Less aggressive warnings to make the rustc toolstate management less painful.
         // (We often get warnings when e.g. a feature gets stabilized or some lint gets added/improved.)
         flags.push("-Astable-features".to_owned());
     } else {
         flags.push("-Dwarnings -Dunused".to_owned()); // overwrite the -Aunused in compiletest-rs
->>>>>>> 8cd2c99a
     }
     if let Ok(sysroot) = std::env::var("MIRI_SYSROOT") {
         flags.push(format!("--sysroot {}", sysroot));
