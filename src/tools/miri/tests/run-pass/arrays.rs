use std::convert::TryFrom;

fn empty_array() -> [u16; 0] {
    []
}

fn mini_array() -> [u16; 1] {
    [42]
}

fn big_array() -> [u16; 5] {
    [5, 4, 3, 2, 1]
}

fn array_array() -> [[u8; 2]; 3] {
    [[5, 4], [3, 2], [1, 0]]
}

fn index_unsafe() -> i32 {
    let a = [0, 10, 20, 30];
    unsafe { *a.get_unchecked(2) }
}

fn index() -> i32 {
    let a = [0, 10, 20, 30];
    a[2]
}

fn array_repeat() -> [u8; 8] {
    [42; 8]
}

fn slice_index() -> u8 {
    let arr: &[_] = &[101, 102, 103, 104, 105, 106];
    arr[5]
}

<<<<<<< HEAD
=======
fn try_from() {
    const N: usize = 16;
    type Array = [u8; N];
    let array: Array = [0; N];
    let slice: &[u8] = &array[..];

    let result = <&Array>::try_from(slice);
    assert_eq!(&array, result.unwrap());
}

>>>>>>> 8cd2c99a
fn eq() {
    const N: usize = 16;
    type Array = [u8; N];
    let array1: Array = [0; N];
    let array2: Array = [0; N];
    let array3: Array = [1; N];
    assert_eq!(array1, array2);
    assert_ne!(array1, array3);
}

fn debug() {
    let array = [0u8, 42, 13, 71];
    println!("{:?}", array);
}

fn main() {
    assert_eq!(empty_array(), []);
    assert_eq!(index_unsafe(), 20);
    assert_eq!(index(), 20);
    assert_eq!(slice_index(), 106);
    assert_eq!(big_array(), [5, 4, 3, 2, 1]);
    assert_eq!(array_array(), [[5, 4], [3, 2], [1, 0]]);
    assert_eq!(array_repeat(), [42; 8]);
    assert_eq!(mini_array(), [42]);
<<<<<<< HEAD
=======
    try_from();
>>>>>>> 8cd2c99a
    eq();
    debug();
}<|MERGE_RESOLUTION|>--- conflicted
+++ resolved
@@ -35,8 +35,6 @@
     arr[5]
 }
 
-<<<<<<< HEAD
-=======
 fn try_from() {
     const N: usize = 16;
     type Array = [u8; N];
@@ -47,7 +45,6 @@
     assert_eq!(&array, result.unwrap());
 }
 
->>>>>>> 8cd2c99a
 fn eq() {
     const N: usize = 16;
     type Array = [u8; N];
@@ -72,10 +69,7 @@
     assert_eq!(array_array(), [[5, 4], [3, 2], [1, 0]]);
     assert_eq!(array_repeat(), [42; 8]);
     assert_eq!(mini_array(), [42]);
-<<<<<<< HEAD
-=======
     try_from();
->>>>>>> 8cd2c99a
     eq();
     debug();
 }