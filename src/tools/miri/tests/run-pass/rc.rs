#![feature(weak_into_raw)]
<<<<<<< HEAD
=======
#![feature(new_uninit)]
#![feature(get_mut_unchecked)]
>>>>>>> 8cd2c99a

use std::cell::{Cell, RefCell};
use std::rc::{Rc, Weak};
use std::sync::Arc;
use std::fmt::Debug;

fn rc_refcell() {
    let r = Rc::new(RefCell::new(42));
    let r2 = r.clone();
    *r.borrow_mut() += 10;
    let x = *r2.borrow();
    assert_eq!(x, 52);
}

fn rc_cell() {
    let r = Rc::new(Cell::new(42));
    let r2 = r.clone();
    let x = r.get();
    r2.set(x + x);
    assert_eq!(r.get(), 84);
}

fn rc_refcell2() {
    let r = Rc::new(RefCell::new(42));
    let r2 = r.clone();
    *r.borrow_mut() += 10;
    let x = r2.borrow();
    let r3 = r.clone();
    let y = r3.borrow();
    assert_eq!((*x + *y)/2, 52);
}

fn rc_raw() {
    let r = Rc::new(0);
    let r2 = Rc::into_raw(r.clone());
    let r2 = unsafe { Rc::from_raw(r2) };
    assert!(Rc::ptr_eq(&r, &r2));
    drop(r);
    assert!(Rc::try_unwrap(r2).is_ok());
}

fn arc() {
    fn test() -> Arc<i32> {
        let a = Arc::new(42);
        a
    }
    assert_eq!(*test(), 42);
}

// Make sure this Rc doesn't fall apart when touched
fn check_unique_rc<T: ?Sized>(mut r: Rc<T>) {
    let r2 = r.clone();
    assert!(Rc::get_mut(&mut r).is_none());
    drop(r2);
    assert!(Rc::get_mut(&mut r).is_some());
}

fn rc_from() {
    check_unique_rc::<[_]>(Rc::from(&[1,2,3] as &[_]));
    check_unique_rc::<[_]>(Rc::from(vec![1,2,3]));
    check_unique_rc::<[_]>(Rc::from(Box::new([1,2,3]) as Box<[_]>));
    check_unique_rc::<str>(Rc::from("Hello, World!"));
}

fn rc_fat_ptr_eq() {
    let p = Rc::new(1) as Rc<dyn Debug>;
    let a: *const dyn Debug = &*p;
    let r = Rc::into_raw(p);
    assert!(a == r);
    drop(unsafe { Rc::from_raw(r) });
}

/// Taken from the `Weak::into_raw` doctest.
fn weak_into_raw() {
    let strong = Rc::new(42);
    let weak = Rc::downgrade(&strong);
    let raw = Weak::into_raw(weak);

    assert_eq!(1, Rc::weak_count(&strong));
    assert_eq!(42, unsafe { *raw });

    drop(unsafe { Weak::from_raw(raw) });
    assert_eq!(0, Rc::weak_count(&strong));
}

/// Taken from the `Weak::from_raw` doctest.
fn weak_from_raw() {
    let strong = Rc::new(42);

    let raw_1 = Weak::into_raw(Rc::downgrade(&strong));
    let raw_2 = Weak::into_raw(Rc::downgrade(&strong));

    assert_eq!(2, Rc::weak_count(&strong));

    assert_eq!(42, *Weak::upgrade(&unsafe { Weak::from_raw(raw_1) }).unwrap());
    assert_eq!(1, Rc::weak_count(&strong));

    drop(strong);

    // Decrement the last weak count.
    assert!(Weak::upgrade(&unsafe { Weak::from_raw(raw_2) }).is_none());
}

<<<<<<< HEAD
=======
fn rc_uninit() {
    let mut five = Rc::<Box<u32>>::new_uninit();
    let five = unsafe {
        // Deferred initialization:
        Rc::get_mut_unchecked(&mut five).as_mut_ptr().write(Box::new(5));
        five.assume_init()
    };
    assert_eq!(**five, 5)
}

fn rc_uninit_slice() {
    let mut values = Rc::<[Box<usize>]>::new_uninit_slice(3);

    let values = unsafe {
        // Deferred initialization:
        Rc::get_mut_unchecked(&mut values)[0].as_mut_ptr().write(Box::new(0));
        Rc::get_mut_unchecked(&mut values)[1].as_mut_ptr().write(Box::new(1));
        Rc::get_mut_unchecked(&mut values)[2].as_mut_ptr().write(Box::new(2));

        values.assume_init()
    };

    for (idx, i) in values.iter().enumerate() {
        assert_eq!(idx, **i);
    }
}

>>>>>>> 8cd2c99a
fn main() {
    rc_fat_ptr_eq();
    rc_refcell();
    rc_refcell2();
    rc_cell();
    rc_raw();
    rc_from();
    weak_into_raw();
    weak_from_raw();
<<<<<<< HEAD
=======
    rc_uninit();
    rc_uninit_slice();
>>>>>>> 8cd2c99a

    arc();
}<|MERGE_RESOLUTION|>--- conflicted
+++ resolved
@@ -1,9 +1,6 @@
 #![feature(weak_into_raw)]
-<<<<<<< HEAD
-=======
 #![feature(new_uninit)]
 #![feature(get_mut_unchecked)]
->>>>>>> 8cd2c99a
 
 use std::cell::{Cell, RefCell};
 use std::rc::{Rc, Weak};
@@ -107,8 +104,6 @@
     assert!(Weak::upgrade(&unsafe { Weak::from_raw(raw_2) }).is_none());
 }
 
-<<<<<<< HEAD
-=======
 fn rc_uninit() {
     let mut five = Rc::<Box<u32>>::new_uninit();
     let five = unsafe {
@@ -136,7 +131,6 @@
     }
 }
 
->>>>>>> 8cd2c99a
 fn main() {
     rc_fat_ptr_eq();
     rc_refcell();
@@ -146,11 +140,8 @@
     rc_from();
     weak_into_raw();
     weak_from_raw();
-<<<<<<< HEAD
-=======
     rc_uninit();
     rc_uninit_slice();
->>>>>>> 8cd2c99a
 
     arc();
 }