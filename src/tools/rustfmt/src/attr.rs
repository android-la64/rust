//! Format attributes and meta items.

use syntax::ast;
use syntax::source_map::{BytePos, Span, DUMMY_SP};
use syntax::symbol::sym;

use self::doc_comment::DocCommentFormatter;
use crate::comment::{contains_comment, rewrite_doc_comment, CommentStyle};
use crate::config::lists::*;
use crate::config::IndentStyle;
use crate::expr::rewrite_literal;
use crate::lists::{definitive_tactic, itemize_list, write_list, ListFormatting, Separator};
use crate::overflow;
use crate::rewrite::{Rewrite, RewriteContext};
use crate::shape::Shape;
use crate::types::{rewrite_path, PathContext};
use crate::utils::{count_newlines, mk_sp};

mod doc_comment;

/// Returns attributes on the given statement.
pub(crate) fn get_attrs_from_stmt(stmt: &ast::Stmt) -> &[ast::Attribute] {
    match stmt.node {
        ast::StmtKind::Local(ref local) => &local.attrs,
        ast::StmtKind::Item(ref item) => &item.attrs,
        ast::StmtKind::Expr(ref expr) | ast::StmtKind::Semi(ref expr) => &expr.attrs,
        ast::StmtKind::Mac(ref mac) => &mac.2,
    }
}

pub(crate) fn get_span_without_attrs(stmt: &ast::Stmt) -> Span {
    match stmt.node {
        ast::StmtKind::Local(ref local) => local.span,
        ast::StmtKind::Item(ref item) => item.span,
        ast::StmtKind::Expr(ref expr) | ast::StmtKind::Semi(ref expr) => expr.span,
        ast::StmtKind::Mac(ref mac) => {
            let (ref mac, _, _) = **mac;
            mac.span
        }
    }
}

/// Returns attributes that are within `outer_span`.
pub(crate) fn filter_inline_attrs(
    attrs: &[ast::Attribute],
    outer_span: Span,
) -> Vec<ast::Attribute> {
    attrs
        .iter()
        .filter(|a| outer_span.lo() <= a.span.lo() && a.span.hi() <= outer_span.hi())
        .cloned()
        .collect()
}

fn is_derive(attr: &ast::Attribute) -> bool {
    attr.check_name(sym::derive)
}

/// Returns the arguments of `#[derive(...)]`.
fn get_derive_spans<'a>(attr: &'a ast::Attribute) -> Option<impl Iterator<Item = Span> + 'a> {
    attr.meta_item_list().map(|meta_item_list| {
        meta_item_list
            .into_iter()
            .map(|nested_meta_item| nested_meta_item.span())
    })
}

// The shape of the arguments to a function-like attribute.
fn argument_shape(
    left: usize,
    right: usize,
    combine: bool,
    shape: Shape,
    context: &RewriteContext<'_>,
) -> Option<Shape> {
    match context.config.indent_style() {
        IndentStyle::Block => {
            if combine {
                shape.offset_left(left)
            } else {
                Some(
                    shape
                        .block_indent(context.config.tab_spaces())
                        .with_max_width(context.config),
                )
            }
        }
        IndentStyle::Visual => shape
            .visual_indent(0)
            .shrink_left(left)
            .and_then(|s| s.sub_width(right)),
    }
}

fn format_derive(
    derive_args: &[Span],
    prefix: &str,
    shape: Shape,
    context: &RewriteContext<'_>,
) -> Option<String> {
    let mut result = String::with_capacity(128);
    result.push_str(prefix);
    result.push_str("[derive(");

    let argument_shape = argument_shape(10 + prefix.len(), 2, false, shape, context)?;
    let item_str = format_arg_list(
        derive_args.iter(),
        |_| DUMMY_SP.lo(),
        |_| DUMMY_SP.hi(),
        |sp| Some(context.snippet(**sp).to_owned()),
        DUMMY_SP,
        context,
        argument_shape,
        // 10 = "[derive()]", 3 = "()" and "]"
        shape.offset_left(10 + prefix.len())?.sub_width(3)?,
        None,
        false,
    )?;

    result.push_str(&item_str);
    if item_str.starts_with('\n') {
        result.push(',');
        result.push_str(&shape.indent.to_string_with_newline(context.config));
    }
    result.push_str(")]");
    Some(result)
}

/// Returns the first group of attributes that fills the given predicate.
/// We consider two doc comments are in different group if they are separated by normal comments.
fn take_while_with_pred<'a, P>(
    context: &RewriteContext<'_>,
    attrs: &'a [ast::Attribute],
    pred: P,
) -> &'a [ast::Attribute]
where
    P: Fn(&ast::Attribute) -> bool,
{
    let mut len = 0;
    let mut iter = attrs.iter().peekable();

    while let Some(attr) = iter.next() {
        if pred(attr) {
            len += 1;
        } else {
            break;
        }
        if let Some(next_attr) = iter.peek() {
            // Extract comments between two attributes.
            let span_between_attr = mk_sp(attr.span.hi(), next_attr.span.lo());
            let snippet = context.snippet(span_between_attr);
            if count_newlines(snippet) >= 2 || snippet.contains('/') {
                break;
            }
        }
    }

    &attrs[..len]
}

/// Rewrite the any doc comments which come before any other attributes.
fn rewrite_initial_doc_comments(
    context: &RewriteContext<'_>,
    attrs: &[ast::Attribute],
    shape: Shape,
) -> Option<(usize, Option<String>)> {
    if attrs.is_empty() {
        return Some((0, None));
    }
    // Rewrite doc comments
    let sugared_docs = take_while_with_pred(context, attrs, |a| a.is_sugared_doc);
    if !sugared_docs.is_empty() {
        let snippet = sugared_docs
            .iter()
            .map(|a| context.snippet(a.span))
            .collect::<Vec<_>>()
            .join("\n");
        return Some((
            sugared_docs.len(),
            Some(rewrite_doc_comment(
                &snippet,
                shape.comment(context.config),
                context.config,
            )?),
        ));
    }

    Some((0, None))
}

impl Rewrite for ast::NestedMetaItem {
    fn rewrite(&self, context: &RewriteContext<'_>, shape: Shape) -> Option<String> {
        match self {
            ast::NestedMetaItem::MetaItem(ref meta_item) => meta_item.rewrite(context, shape),
            ast::NestedMetaItem::Literal(ref l) => rewrite_literal(context, l, shape),
        }
    }
}

fn has_newlines_before_after_comment(comment: &str) -> (&str, &str) {
    // Look at before and after comment and see if there are any empty lines.
    let comment_begin = comment.find('/');
    let len = comment_begin.unwrap_or_else(|| comment.len());
    let mlb = count_newlines(&comment[..len]) > 1;
    let mla = if comment_begin.is_none() {
        mlb
    } else {
        comment
            .chars()
            .rev()
            .take_while(|c| c.is_whitespace())
            .filter(|&c| c == '\n')
            .count()
            > 1
    };
    (if mlb { "\n" } else { "" }, if mla { "\n" } else { "" })
}

impl Rewrite for ast::MetaItem {
    fn rewrite(&self, context: &RewriteContext<'_>, shape: Shape) -> Option<String> {
        Some(match self.node {
            ast::MetaItemKind::Word => {
                rewrite_path(context, PathContext::Type, None, &self.path, shape)?
            }
            ast::MetaItemKind::List(ref list) => {
                let path = rewrite_path(context, PathContext::Type, None, &self.path, shape)?;
                let has_trailing_comma = crate::expr::span_ends_with_comma(context, self.span);
                overflow::rewrite_with_parens(
                    context,
                    &path,
                    list.iter(),
                    // 1 = "]"
                    shape.sub_width(1)?,
                    self.span,
                    context.config.width_heuristics().attr_fn_like_width,
                    Some(if has_trailing_comma {
                        SeparatorTactic::Always
                    } else {
                        SeparatorTactic::Never
                    }),
                )?
            }
            ast::MetaItemKind::NameValue(ref literal) => {
                let path = rewrite_path(context, PathContext::Type, None, &self.path, shape)?;
                // 3 = ` = `
                let lit_shape = shape.shrink_left(path.len() + 3)?;
                // `rewrite_literal` returns `None` when `literal` exceeds max
                // width. Since a literal is basically unformattable unless it
                // is a string literal (and only if `format_strings` is set),
                // we might be better off ignoring the fact that the attribute
                // is longer than the max width and contiue on formatting.
                // See #2479 for example.
                let value = rewrite_literal(context, literal, lit_shape)
                    .unwrap_or_else(|| context.snippet(literal.span).to_owned());
                format!("{} = {}", path, value)
            }
        })
    }
}

fn format_arg_list<I, T, F1, F2, F3>(
    list: I,
    get_lo: F1,
    get_hi: F2,
    get_item_string: F3,
    span: Span,
    context: &RewriteContext<'_>,
    shape: Shape,
    one_line_shape: Shape,
    one_line_limit: Option<usize>,
    combine: bool,
) -> Option<String>
where
    I: Iterator<Item = T>,
    F1: Fn(&T) -> BytePos,
    F2: Fn(&T) -> BytePos,
    F3: Fn(&T) -> Option<String>,
{
    let items = itemize_list(
        context.snippet_provider,
        list,
        ")",
        ",",
        get_lo,
        get_hi,
        get_item_string,
        span.lo(),
        span.hi(),
        false,
    );
    let item_vec = items.collect::<Vec<_>>();
    let tactic = if let Some(limit) = one_line_limit {
        ListTactic::LimitedHorizontalVertical(limit)
    } else {
        ListTactic::HorizontalVertical
    };

    let tactic = definitive_tactic(&item_vec, tactic, Separator::Comma, shape.width);
    let fmt = ListFormatting::new(shape, context.config)
        .tactic(tactic)
        .ends_with_newline(false);
    let item_str = write_list(&item_vec, &fmt)?;

    let one_line_budget = one_line_shape.width;
    if context.config.indent_style() == IndentStyle::Visual
        || combine
        || (!item_str.contains('\n') && item_str.len() <= one_line_budget)
    {
        Some(item_str)
    } else {
        let nested_indent = shape.indent.to_string_with_newline(context.config);
        Some(format!("{}{}", nested_indent, item_str))
    }
}

impl Rewrite for ast::Attribute {
    fn rewrite(&self, context: &RewriteContext<'_>, shape: Shape) -> Option<String> {
        let snippet = context.snippet(self.span);
        if self.is_sugared_doc {
            rewrite_doc_comment(snippet, shape.comment(context.config), context.config)
        } else {
            let should_skip = self
                .ident()
                .map(|s| context.skip_context.skip_attribute(&s.name.as_str()))
                .unwrap_or(false);
            let prefix = attr_prefix(self);

            if should_skip || contains_comment(snippet) {
                return Some(snippet.to_owned());
            }

            if let Some(ref meta) = self.meta() {
                // This attribute is possibly a doc attribute needing normalization to a doc comment
                if context.config.normalize_doc_attributes() && meta.check_name(sym::doc) {
                    if let Some(ref literal) = meta.value_str() {
                        let comment_style = match self.style {
                            ast::AttrStyle::Inner => CommentStyle::Doc,
                            ast::AttrStyle::Outer => CommentStyle::TripleSlash,
                        };

                        let literal_str = literal.as_str();
                        let doc_comment_formatter =
<<<<<<< HEAD
                            DocCommentFormatter::new(literal_str.get(), comment_style);
=======
                            DocCommentFormatter::new(&*literal_str, comment_style);
>>>>>>> 8cd2c99a
                        let doc_comment = format!("{}", doc_comment_formatter);
                        return rewrite_doc_comment(
                            &doc_comment,
                            shape.comment(context.config),
                            context.config,
                        );
                    }
                }

                // 1 = `[`
                let shape = shape.offset_left(prefix.len() + 1)?;
                Some(
                    meta.rewrite(context, shape)
                        .map_or_else(|| snippet.to_owned(), |rw| format!("{}[{}]", prefix, rw)),
                )
            } else {
                Some(snippet.to_owned())
            }
        }
    }
}

impl<'a> Rewrite for [ast::Attribute] {
    fn rewrite(&self, context: &RewriteContext<'_>, shape: Shape) -> Option<String> {
        if self.is_empty() {
            return Some(String::new());
        }

        // The current remaining attributes.
        let mut attrs = self;
        let mut result = String::new();

        // This is not just a simple map because we need to handle doc comments
        // (where we take as many doc comment attributes as possible) and possibly
        // merging derives into a single attribute.
        loop {
            if attrs.is_empty() {
                return Some(result);
            }

            // Handle doc comments.
            let (doc_comment_len, doc_comment_str) =
                rewrite_initial_doc_comments(context, attrs, shape)?;
            if doc_comment_len > 0 {
                let doc_comment_str = doc_comment_str.expect("doc comments, but no result");
                result.push_str(&doc_comment_str);

                let missing_span = attrs
                    .get(doc_comment_len)
                    .map(|next| mk_sp(attrs[doc_comment_len - 1].span.hi(), next.span.lo()));
                if let Some(missing_span) = missing_span {
                    let snippet = context.snippet(missing_span);
                    let (mla, mlb) = has_newlines_before_after_comment(snippet);
                    let comment = crate::comment::recover_missing_comment_in_span(
                        missing_span,
                        shape.with_max_width(context.config),
                        context,
                        0,
                    )?;
                    let comment = if comment.is_empty() {
                        format!("\n{}", mlb)
                    } else {
                        format!("{}{}\n{}", mla, comment, mlb)
                    };
                    result.push_str(&comment);
                    result.push_str(&shape.indent.to_string(context.config));
                }

                attrs = &attrs[doc_comment_len..];

                continue;
            }

            // Handle derives if we will merge them.
            if context.config.merge_derives() && is_derive(&attrs[0]) {
                let derives = take_while_with_pred(context, attrs, is_derive);
                let derive_spans: Vec<_> = derives
                    .iter()
                    .filter_map(get_derive_spans)
                    .flatten()
                    .collect();
                let derive_str =
                    format_derive(&derive_spans, attr_prefix(&attrs[0]), shape, context)?;
                result.push_str(&derive_str);

                let missing_span = attrs
                    .get(derives.len())
                    .map(|next| mk_sp(attrs[derives.len() - 1].span.hi(), next.span.lo()));
                if let Some(missing_span) = missing_span {
                    let comment = crate::comment::recover_missing_comment_in_span(
                        missing_span,
                        shape.with_max_width(context.config),
                        context,
                        0,
                    )?;
                    result.push_str(&comment);
                    if let Some(next) = attrs.get(derives.len()) {
                        if next.is_sugared_doc {
                            let snippet = context.snippet(missing_span);
                            let (_, mlb) = has_newlines_before_after_comment(snippet);
                            result.push_str(&mlb);
                        }
                    }
                    result.push('\n');
                    result.push_str(&shape.indent.to_string(context.config));
                }

                attrs = &attrs[derives.len()..];

                continue;
            }

            // If we get here, then we have a regular attribute, just handle one
            // at a time.

            let formatted_attr = attrs[0].rewrite(context, shape)?;
            result.push_str(&formatted_attr);

            let missing_span = attrs
                .get(1)
                .map(|next| mk_sp(attrs[0].span.hi(), next.span.lo()));
            if let Some(missing_span) = missing_span {
                let comment = crate::comment::recover_missing_comment_in_span(
                    missing_span,
                    shape.with_max_width(context.config),
                    context,
                    0,
                )?;
                result.push_str(&comment);
                if let Some(next) = attrs.get(1) {
                    if next.is_sugared_doc {
                        let snippet = context.snippet(missing_span);
                        let (_, mlb) = has_newlines_before_after_comment(snippet);
                        result.push_str(&mlb);
                    }
                }
                result.push('\n');
                result.push_str(&shape.indent.to_string(context.config));
            }

            attrs = &attrs[1..];
        }
    }
}

fn attr_prefix(attr: &ast::Attribute) -> &'static str {
    match attr.style {
        ast::AttrStyle::Inner => "#!",
        ast::AttrStyle::Outer => "#",
    }
}

pub(crate) trait MetaVisitor<'ast> {
    fn visit_meta_item(&mut self, meta_item: &'ast ast::MetaItem) {
        match meta_item.node {
            ast::MetaItemKind::Word => self.visit_meta_word(meta_item),
            ast::MetaItemKind::List(ref list) => self.visit_meta_list(meta_item, list),
            ast::MetaItemKind::NameValue(ref lit) => self.visit_meta_name_value(meta_item, lit),
        }
    }

    fn visit_meta_list(
        &mut self,
        _meta_item: &'ast ast::MetaItem,
        list: &'ast [ast::NestedMetaItem],
    ) {
        for nm in list {
            self.visit_nested_meta_item(nm);
        }
    }

    fn visit_meta_word(&mut self, _meta_item: &'ast ast::MetaItem) {}

    fn visit_meta_name_value(&mut self, _meta_item: &'ast ast::MetaItem, _lit: &'ast ast::Lit) {}

    fn visit_nested_meta_item(&mut self, nm: &'ast ast::NestedMetaItem) {
        match nm {
            ast::NestedMetaItem::MetaItem(ref meta_item) => self.visit_meta_item(meta_item),
            ast::NestedMetaItem::Literal(ref lit) => self.visit_literal(lit),
        }
    }

    fn visit_literal(&mut self, _lit: &'ast ast::Lit) {}
}<|MERGE_RESOLUTION|>--- conflicted
+++ resolved
@@ -340,11 +340,7 @@
 
                         let literal_str = literal.as_str();
                         let doc_comment_formatter =
-<<<<<<< HEAD
-                            DocCommentFormatter::new(literal_str.get(), comment_style);
-=======
                             DocCommentFormatter::new(&*literal_str, comment_style);
->>>>>>> 8cd2c99a
                         let doc_comment = format!("{}", doc_comment_formatter);
                         return rewrite_doc_comment(
                             &doc_comment,
