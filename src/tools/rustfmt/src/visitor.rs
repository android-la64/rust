use std::cell::RefCell;
use std::rc::Rc;

use syntax::parse::ParseSess;
use syntax::source_map::{self, BytePos, Pos, SourceMap, Span};
use syntax::{ast, visit};

use crate::attr::*;
use crate::comment::{rewrite_comment, CodeCharKind, CommentCodeSlices};
use crate::config::{BraceStyle, Config};
use crate::coverage::transform_missing_snippet;
use crate::items::{
    format_impl, format_trait, format_trait_alias, is_mod_decl, is_use_item,
<<<<<<< HEAD
    rewrite_associated_impl_type, rewrite_associated_type, rewrite_existential_impl_type,
    rewrite_existential_type, rewrite_extern_crate, rewrite_type_alias, FnBraceStyle, FnSig,
=======
    rewrite_associated_impl_type, rewrite_associated_type, rewrite_extern_crate,
    rewrite_opaque_impl_type, rewrite_opaque_type, rewrite_type_alias, FnBraceStyle, FnSig,
>>>>>>> 8cd2c99a
    StaticParts, StructParts,
};
use crate::macros::{rewrite_macro, rewrite_macro_def, MacroPosition};
use crate::rewrite::{Rewrite, RewriteContext};
use crate::shape::{Indent, Shape};
use crate::skip::{is_skip_attr, SkipContext};
use crate::source_map::{LineRangeUtils, SpanUtils};
use crate::spanned::Spanned;
use crate::stmt::Stmt;
use crate::utils::{
    self, contains_skip, count_newlines, depr_skip_annotation, inner_attributes, last_line_width,
    mk_sp, ptr_vec_to_ref_vec, rewrite_ident, stmt_expr,
};
use crate::{ErrorKind, FormatReport, FormattingError};

/// Creates a string slice corresponding to the specified span.
pub(crate) struct SnippetProvider<'a> {
    /// A pointer to the content of the file we are formatting.
    big_snippet: &'a str,
    /// A position of the start of `big_snippet`, used as an offset.
    start_pos: usize,
}

impl<'a> SnippetProvider<'a> {
    pub(crate) fn span_to_snippet(&self, span: Span) -> Option<&str> {
        let start_index = span.lo().to_usize().checked_sub(self.start_pos)?;
        let end_index = span.hi().to_usize().checked_sub(self.start_pos)?;
        Some(&self.big_snippet[start_index..end_index])
    }

    pub(crate) fn new(start_pos: BytePos, big_snippet: &'a str) -> Self {
        let start_pos = start_pos.to_usize();
        SnippetProvider {
            big_snippet,
            start_pos,
        }
    }
}

pub(crate) struct FmtVisitor<'a> {
    parent_context: Option<&'a RewriteContext<'a>>,
    pub(crate) parse_session: &'a ParseSess,
    pub(crate) source_map: &'a SourceMap,
    pub(crate) buffer: String,
    pub(crate) last_pos: BytePos,
    // FIXME: use an RAII util or closure for indenting
    pub(crate) block_indent: Indent,
    pub(crate) config: &'a Config,
    pub(crate) is_if_else_block: bool,
    pub(crate) snippet_provider: &'a SnippetProvider<'a>,
    pub(crate) line_number: usize,
    /// List of 1-based line ranges which were annotated with skip
    /// Both bounds are inclusifs.
<<<<<<< HEAD
    pub(crate) skipped_range: Vec<(usize, usize)>,
=======
    pub(crate) skipped_range: Rc<RefCell<Vec<(usize, usize)>>>,
>>>>>>> 8cd2c99a
    pub(crate) macro_rewrite_failure: bool,
    pub(crate) report: FormatReport,
    pub(crate) skip_context: SkipContext,
}

impl<'a> Drop for FmtVisitor<'a> {
    fn drop(&mut self) {
        if let Some(ctx) = self.parent_context {
            if self.macro_rewrite_failure {
                ctx.macro_rewrite_failure.replace(true);
            }
        }
    }
}

impl<'b, 'a: 'b> FmtVisitor<'a> {
    fn set_parent_context(&mut self, context: &'a RewriteContext<'_>) {
        self.parent_context = Some(context);
    }

    pub(crate) fn shape(&self) -> Shape {
        Shape::indented(self.block_indent, self.config)
    }

    fn next_span(&self, hi: BytePos) -> Span {
        mk_sp(self.last_pos, hi)
    }

    fn visit_stmt(&mut self, stmt: &Stmt<'_>) {
        debug!(
<<<<<<< HEAD
            "visit_stmt: {:?} {:?}",
            self.source_map.lookup_char_pos(stmt.span().lo()),
            self.source_map.lookup_char_pos(stmt.span().hi())
        );

=======
            "visit_stmt: {:?} {:?} `{}`",
            self.source_map.lookup_char_pos(stmt.span().lo()),
            self.source_map.lookup_char_pos(stmt.span().hi()),
            self.snippet(stmt.span()),
        );

        // https://github.com/rust-lang/rust/issues/63679.
        let is_all_semicolons =
            |snippet: &str| snippet.chars().all(|c| c.is_whitespace() || c == ';');
        if is_all_semicolons(&self.snippet(stmt.span())) {
            self.last_pos = stmt.span().hi();
            return;
        }

>>>>>>> 8cd2c99a
        match stmt.as_ast_node().node {
            ast::StmtKind::Item(ref item) => {
                self.visit_item(item);
                // Handle potential `;` after the item.
                self.format_missing(stmt.span().hi());
            }
            ast::StmtKind::Local(..) | ast::StmtKind::Expr(..) | ast::StmtKind::Semi(..) => {
                let attrs = get_attrs_from_stmt(stmt.as_ast_node());
                if contains_skip(attrs) {
                    self.push_skipped_with_span(
                        attrs,
                        stmt.span(),
                        get_span_without_attrs(stmt.as_ast_node()),
                    );
                } else {
                    let shape = self.shape();
                    let rewrite = self.with_context(|ctx| stmt.rewrite(&ctx, shape));
                    self.push_rewrite(stmt.span(), rewrite)
                }
            }
            ast::StmtKind::Mac(ref mac) => {
                let (ref mac, _macro_style, ref attrs) = **mac;
                if self.visit_attrs(attrs, ast::AttrStyle::Outer) {
                    self.push_skipped_with_span(
                        attrs,
                        stmt.span(),
                        get_span_without_attrs(stmt.as_ast_node()),
                    );
                } else {
                    self.visit_mac(mac, None, MacroPosition::Statement);
                }
                self.format_missing(stmt.span().hi());
            }
        }
    }

    /// Remove spaces between the opening brace and the first statement or the inner attribute
    /// of the block.
    fn trim_spaces_after_opening_brace(
        &mut self,
        b: &ast::Block,
        inner_attrs: Option<&[ast::Attribute]>,
    ) {
        if let Some(first_stmt) = b.stmts.first() {
            let hi = inner_attrs
                .and_then(|attrs| inner_attributes(attrs).first().map(|attr| attr.span.lo()))
                .unwrap_or_else(|| first_stmt.span().lo());
            let missing_span = self.next_span(hi);
            let snippet = self.snippet(missing_span);
            let len = CommentCodeSlices::new(snippet)
                .nth(0)
                .and_then(|(kind, _, s)| {
                    if kind == CodeCharKind::Normal {
                        s.rfind('\n')
                    } else {
                        None
                    }
                });
            if let Some(len) = len {
                self.last_pos = self.last_pos + BytePos::from_usize(len);
            }
        }
    }

    pub(crate) fn visit_block(
        &mut self,
        b: &ast::Block,
        inner_attrs: Option<&[ast::Attribute]>,
        has_braces: bool,
    ) {
        debug!(
            "visit_block: {:?} {:?}",
            self.source_map.lookup_char_pos(b.span.lo()),
            self.source_map.lookup_char_pos(b.span.hi())
        );

        // Check if this block has braces.
        let brace_compensation = BytePos(if has_braces { 1 } else { 0 });

        self.last_pos = self.last_pos + brace_compensation;
        self.block_indent = self.block_indent.block_indent(self.config);
        self.push_str("{");
        self.trim_spaces_after_opening_brace(b, inner_attrs);

        // Format inner attributes if available.
        if let Some(attrs) = inner_attrs {
            self.visit_attrs(attrs, ast::AttrStyle::Inner);
        }

        self.walk_block_stmts(b);

        if !b.stmts.is_empty() {
            if let Some(expr) = stmt_expr(&b.stmts[b.stmts.len() - 1]) {
                if utils::semicolon_for_expr(&self.get_context(), expr) {
                    self.push_str(";");
                }
            }
        }

        let rest_span = self.next_span(b.span.hi());
        if out_of_file_lines_range!(self, rest_span) {
            self.push_str(self.snippet(rest_span));
            self.block_indent = self.block_indent.block_unindent(self.config);
        } else {
            // Ignore the closing brace.
            let missing_span = self.next_span(b.span.hi() - brace_compensation);
            self.close_block(missing_span, self.unindent_comment_on_closing_brace(b));
        }
        self.last_pos = source!(self, b.span).hi();
    }

    fn close_block(&mut self, span: Span, unindent_comment: bool) {
        let config = self.config;
<<<<<<< HEAD

        let mut last_hi = span.lo();
        let mut unindented = false;
        let mut prev_ends_with_newline = false;
        let mut extra_newline = false;

=======

        let mut last_hi = span.lo();
        let mut unindented = false;
        let mut prev_ends_with_newline = false;
        let mut extra_newline = false;

>>>>>>> 8cd2c99a
        let skip_normal = |s: &str| {
            let trimmed = s.trim();
            trimmed.is_empty() || trimmed.chars().all(|c| c == ';')
        };

        for (kind, offset, sub_slice) in CommentCodeSlices::new(self.snippet(span)) {
            let sub_slice = transform_missing_snippet(config, sub_slice);

            debug!("close_block: {:?} {:?} {:?}", kind, offset, sub_slice);

            match kind {
                CodeCharKind::Comment => {
                    if !unindented && unindent_comment {
                        unindented = true;
                        self.block_indent = self.block_indent.block_unindent(config);
                    }
                    let span_in_between = mk_sp(last_hi, span.lo() + BytePos::from_usize(offset));
                    let snippet_in_between = self.snippet(span_in_between);
                    let mut comment_on_same_line = !snippet_in_between.contains("\n");

                    let mut comment_shape =
                        Shape::indented(self.block_indent, config).comment(config);
                    if comment_on_same_line {
                        // 1 = a space before `//`
                        let offset_len = 1 + last_line_width(&self.buffer)
                            .saturating_sub(self.block_indent.width());
                        match comment_shape
                            .visual_indent(offset_len)
                            .sub_width(offset_len)
                        {
                            Some(shp) => comment_shape = shp,
                            None => comment_on_same_line = false,
                        }
                    };

                    if comment_on_same_line {
                        self.push_str(" ");
                    } else {
                        if count_newlines(snippet_in_between) >= 2 || extra_newline {
                            self.push_str("\n");
                        }
                        self.push_str(&self.block_indent.to_string_with_newline(config));
                    }

                    let comment_str = rewrite_comment(&sub_slice, false, comment_shape, config);
                    match comment_str {
                        Some(ref s) => self.push_str(s),
                        None => self.push_str(&sub_slice),
                    }
                }
                CodeCharKind::Normal if skip_normal(&sub_slice) => {
                    extra_newline = prev_ends_with_newline && sub_slice.contains('\n');
                    continue;
                }
                CodeCharKind::Normal => {
                    self.push_str(&self.block_indent.to_string_with_newline(config));
                    self.push_str(sub_slice.trim());
                }
            }
            prev_ends_with_newline = sub_slice.ends_with('\n');
            extra_newline = false;
            last_hi = span.lo() + BytePos::from_usize(offset + sub_slice.len());
        }
        if unindented {
            self.block_indent = self.block_indent.block_indent(self.config);
        }
        self.block_indent = self.block_indent.block_unindent(self.config);
        self.push_str(&self.block_indent.to_string_with_newline(config));
        self.push_str("}");
    }

    fn unindent_comment_on_closing_brace(&self, b: &ast::Block) -> bool {
        self.is_if_else_block && !b.stmts.is_empty()
    }

    // Note that this only gets called for function definitions. Required methods
    // on traits do not get handled here.
    fn visit_fn(
        &mut self,
        fk: visit::FnKind<'_>,
        generics: &ast::Generics,
        fd: &ast::FnDecl,
        s: Span,
        defaultness: ast::Defaultness,
        inner_attrs: Option<&[ast::Attribute]>,
    ) {
        let indent = self.block_indent;
        let block;
        let rewrite = match fk {
            visit::FnKind::ItemFn(ident, _, _, b) | visit::FnKind::Method(ident, _, _, b) => {
                block = b;
                self.rewrite_fn_before_block(
                    indent,
                    ident,
                    &FnSig::from_fn_kind(&fk, generics, fd, defaultness),
                    mk_sp(s.lo(), b.span.lo()),
                )
            }
            visit::FnKind::Closure(_) => unreachable!(),
        };

        if let Some((fn_str, fn_brace_style)) = rewrite {
            self.format_missing_with_indent(source!(self, s).lo());

            if let Some(rw) = self.single_line_fn(&fn_str, block, inner_attrs) {
                self.push_str(&rw);
                self.last_pos = s.hi();
                return;
            }

            self.push_str(&fn_str);
            match fn_brace_style {
                FnBraceStyle::SameLine => self.push_str(" "),
                FnBraceStyle::NextLine => {
                    self.push_str(&self.block_indent.to_string_with_newline(self.config))
                }
                _ => unreachable!(),
            }
            self.last_pos = source!(self, block.span).lo();
        } else {
            self.format_missing(source!(self, block.span).lo());
        }

        self.visit_block(block, inner_attrs, true)
    }

    pub(crate) fn visit_item(&mut self, item: &ast::Item) {
        skip_out_of_file_lines_range_visitor!(self, item.span);

        // This is where we bail out if there is a skip attribute. This is only
        // complex in the module case. It is complex because the module could be
        // in a separate file and there might be attributes in both files, but
        // the AST lumps them all together.
        let filtered_attrs;
        let mut attrs = &item.attrs;
        let skip_context_saved = self.skip_context.clone();
        self.skip_context.update_with_attrs(&attrs);

        let should_visit_node_again = match item.node {
            // For use/extern crate items, skip rewriting attributes but check for a skip attribute.
            ast::ItemKind::Use(..) | ast::ItemKind::ExternCrate(_) => {
                if contains_skip(attrs) {
                    self.push_skipped_with_span(attrs.as_slice(), item.span(), item.span());
                    false
                } else {
                    true
                }
            }
            // Module is inline, in this case we treat it like any other item.
            _ if !is_mod_decl(item) => {
                if self.visit_attrs(&item.attrs, ast::AttrStyle::Outer) {
                    self.push_skipped_with_span(item.attrs.as_slice(), item.span(), item.span());
                    false
                } else {
                    true
                }
            }
            // Module is not inline, but should be skipped.
            ast::ItemKind::Mod(..) if contains_skip(&item.attrs) => false,
            // Module is not inline and should not be skipped. We want
            // to process only the attributes in the current file.
            ast::ItemKind::Mod(..) => {
                filtered_attrs = filter_inline_attrs(&item.attrs, item.span());
                // Assert because if we should skip it should be caught by
                // the above case.
                assert!(!self.visit_attrs(&filtered_attrs, ast::AttrStyle::Outer));
                attrs = &filtered_attrs;
                true
            }
            _ => {
                if self.visit_attrs(&item.attrs, ast::AttrStyle::Outer) {
                    self.push_skipped_with_span(item.attrs.as_slice(), item.span(), item.span());
                    false
                } else {
                    true
                }
            }
        };

        if should_visit_node_again {
            match item.node {
                ast::ItemKind::Use(ref tree) => self.format_import(item, tree),
                ast::ItemKind::Impl(..) => {
                    let block_indent = self.block_indent;
                    let rw = self.with_context(|ctx| format_impl(&ctx, item, block_indent));
                    self.push_rewrite(item.span, rw);
                }
                ast::ItemKind::Trait(..) => {
                    let block_indent = self.block_indent;
                    let rw = self.with_context(|ctx| format_trait(&ctx, item, block_indent));
                    self.push_rewrite(item.span, rw);
                }
                ast::ItemKind::TraitAlias(ref generics, ref generic_bounds) => {
                    let shape = Shape::indented(self.block_indent, self.config);
                    let rw = format_trait_alias(
                        &self.get_context(),
                        item.ident,
                        &item.vis,
                        generics,
                        generic_bounds,
                        shape,
                    );
                    self.push_rewrite(item.span, rw);
                }
                ast::ItemKind::ExternCrate(_) => {
                    let rw = rewrite_extern_crate(&self.get_context(), item, self.shape());
                    let span = if attrs.is_empty() {
                        item.span
                    } else {
                        mk_sp(attrs[0].span.lo(), item.span.hi())
                    };
                    self.push_rewrite(span, rw);
                }
                ast::ItemKind::Struct(..) | ast::ItemKind::Union(..) => {
                    self.visit_struct(&StructParts::from_item(item));
                }
                ast::ItemKind::Enum(ref def, ref generics) => {
                    self.format_missing_with_indent(source!(self, item.span).lo());
                    self.visit_enum(item.ident, &item.vis, def, generics, item.span);
                    self.last_pos = source!(self, item.span).hi();
                }
                ast::ItemKind::Mod(ref module) => {
                    let is_inline = !is_mod_decl(item);
                    self.format_missing_with_indent(source!(self, item.span).lo());
                    self.format_mod(module, &item.vis, item.span, item.ident, attrs, is_inline);
                }
                ast::ItemKind::Mac(ref mac) => {
                    self.visit_mac(mac, Some(item.ident), MacroPosition::Item);
                }
                ast::ItemKind::ForeignMod(ref foreign_mod) => {
                    self.format_missing_with_indent(source!(self, item.span).lo());
                    self.format_foreign_mod(foreign_mod, item.span);
                }
                ast::ItemKind::Static(..) | ast::ItemKind::Const(..) => {
                    self.visit_static(&StaticParts::from_item(item));
                }
                ast::ItemKind::Fn(ref decl, ref fn_header, ref generics, ref body) => {
                    let inner_attrs = inner_attributes(&item.attrs);
                    self.visit_fn(
                        visit::FnKind::ItemFn(item.ident, fn_header, &item.vis, body),
                        generics,
                        decl,
                        item.span,
                        ast::Defaultness::Final,
                        Some(&inner_attrs),
                    )
                }
                ast::ItemKind::TyAlias(ref ty, ref generics) => {
                    let rewrite = rewrite_type_alias(
                        &self.get_context(),
                        self.block_indent,
                        item.ident,
                        ty,
                        generics,
                        &item.vis,
                    );
                    self.push_rewrite(item.span, rewrite);
                }
                ast::ItemKind::OpaqueTy(ref generic_bounds, ref generics) => {
                    let rewrite = rewrite_opaque_type(
                        &self.get_context(),
                        self.block_indent,
                        item.ident,
                        generic_bounds,
                        generics,
                        &item.vis,
                    );
                    self.push_rewrite(item.span, rewrite);
                }
                ast::ItemKind::GlobalAsm(..) => {
                    let snippet = Some(self.snippet(item.span).to_owned());
                    self.push_rewrite(item.span, snippet);
                }
                ast::ItemKind::MacroDef(ref def) => {
                    let rewrite = rewrite_macro_def(
                        &self.get_context(),
                        self.shape(),
                        self.block_indent,
                        def,
                        item.ident,
                        &item.vis,
                        item.span,
                    );
                    self.push_rewrite(item.span, rewrite);
                }
            };
        }
        self.skip_context = skip_context_saved;
    }

    pub(crate) fn visit_trait_item(&mut self, ti: &ast::TraitItem) {
        skip_out_of_file_lines_range_visitor!(self, ti.span);

        if self.visit_attrs(&ti.attrs, ast::AttrStyle::Outer) {
            self.push_skipped_with_span(ti.attrs.as_slice(), ti.span(), ti.span());
            return;
        }

        match ti.node {
            ast::TraitItemKind::Const(..) => self.visit_static(&StaticParts::from_trait_item(ti)),
            ast::TraitItemKind::Method(ref sig, None) => {
                let indent = self.block_indent;
                let rewrite =
                    self.rewrite_required_fn(indent, ti.ident, sig, &ti.generics, ti.span);
                self.push_rewrite(ti.span, rewrite);
            }
            ast::TraitItemKind::Method(ref sig, Some(ref body)) => {
                let inner_attrs = inner_attributes(&ti.attrs);
                self.visit_fn(
                    visit::FnKind::Method(ti.ident, sig, None, body),
                    &ti.generics,
                    &sig.decl,
                    ti.span,
                    ast::Defaultness::Final,
                    Some(&inner_attrs),
                );
            }
            ast::TraitItemKind::Type(ref generic_bounds, ref type_default) => {
                let rewrite = rewrite_associated_type(
                    ti.ident,
                    type_default.as_ref(),
                    &ti.generics,
                    Some(generic_bounds),
                    &self.get_context(),
                    self.block_indent,
                );
                self.push_rewrite(ti.span, rewrite);
            }
            ast::TraitItemKind::Macro(ref mac) => {
                self.visit_mac(mac, Some(ti.ident), MacroPosition::Item);
            }
        }
    }

    pub(crate) fn visit_impl_item(&mut self, ii: &ast::ImplItem) {
        skip_out_of_file_lines_range_visitor!(self, ii.span);

        if self.visit_attrs(&ii.attrs, ast::AttrStyle::Outer) {
            self.push_skipped_with_span(ii.attrs.as_slice(), ii.span(), ii.span());
            return;
        }

        match ii.node {
            ast::ImplItemKind::Method(ref sig, ref body) => {
                let inner_attrs = inner_attributes(&ii.attrs);
                self.visit_fn(
                    visit::FnKind::Method(ii.ident, sig, Some(&ii.vis), body),
                    &ii.generics,
                    &sig.decl,
                    ii.span,
                    ii.defaultness,
                    Some(&inner_attrs),
                );
            }
            ast::ImplItemKind::Const(..) => self.visit_static(&StaticParts::from_impl_item(ii)),
            ast::ImplItemKind::TyAlias(ref ty) => {
                let rewrite = rewrite_associated_impl_type(
                    ii.ident,
                    ii.defaultness,
                    Some(ty),
                    &ii.generics,
                    &self.get_context(),
                    self.block_indent,
                );
                self.push_rewrite(ii.span, rewrite);
            }
            ast::ImplItemKind::OpaqueTy(ref generic_bounds) => {
                let rewrite = rewrite_opaque_impl_type(
                    &self.get_context(),
                    ii.ident,
                    &ii.generics,
                    generic_bounds,
                    self.block_indent,
                );
                self.push_rewrite(ii.span, rewrite);
            }
            ast::ImplItemKind::Macro(ref mac) => {
                self.visit_mac(mac, Some(ii.ident), MacroPosition::Item);
            }
        }
    }

    fn visit_mac(&mut self, mac: &ast::Mac, ident: Option<ast::Ident>, pos: MacroPosition) {
        skip_out_of_file_lines_range_visitor!(self, mac.span);

        // 1 = ;
        let shape = self.shape().saturating_sub_width(1);
        let rewrite = self.with_context(|ctx| rewrite_macro(mac, ident, ctx, shape, pos));
        self.push_rewrite(mac.span, rewrite);
    }

    pub(crate) fn push_str(&mut self, s: &str) {
        self.line_number += count_newlines(s);
        self.buffer.push_str(s);
    }

    #[allow(clippy::needless_pass_by_value)]
    fn push_rewrite_inner(&mut self, span: Span, rewrite: Option<String>) {
        if let Some(ref s) = rewrite {
            self.push_str(s);
        } else {
            let snippet = self.snippet(span);
            self.push_str(snippet.trim());
        }
        self.last_pos = source!(self, span).hi();
    }

    pub(crate) fn push_rewrite(&mut self, span: Span, rewrite: Option<String>) {
        self.format_missing_with_indent(source!(self, span).lo());
        self.push_rewrite_inner(span, rewrite);
    }

    pub(crate) fn push_skipped_with_span(
        &mut self,
        attrs: &[ast::Attribute],
        item_span: Span,
        main_span: Span,
    ) {
        self.format_missing_with_indent(source!(self, item_span).lo());
        // do not take into account the lines with attributes as part of the skipped range
        let attrs_end = attrs
            .iter()
            .map(|attr| self.source_map.lookup_char_pos(attr.span.hi()).line)
            .max()
            .unwrap_or(1);
        let first_line = self.source_map.lookup_char_pos(main_span.lo()).line;
        // Statement can start after some newlines and/or spaces
        // or it can be on the same line as the last attribute.
        // So here we need to take a minimum between the two.
        let lo = std::cmp::min(attrs_end + 1, first_line);
        self.push_rewrite_inner(item_span, None);
        let hi = self.line_number + 1;
        self.skipped_range.borrow_mut().push((lo, hi));
    }

    pub(crate) fn from_context(ctx: &'a RewriteContext<'_>) -> FmtVisitor<'a> {
        let mut visitor = FmtVisitor::from_source_map(
            ctx.parse_session,
            ctx.config,
            ctx.snippet_provider,
            ctx.report.clone(),
        );
        visitor.skip_context.update(ctx.skip_context.clone());
        visitor.set_parent_context(ctx);
        visitor
    }

    pub(crate) fn from_source_map(
        parse_session: &'a ParseSess,
        config: &'a Config,
        snippet_provider: &'a SnippetProvider<'_>,
        report: FormatReport,
    ) -> FmtVisitor<'a> {
        FmtVisitor {
            parent_context: None,
            parse_session,
            source_map: parse_session.source_map(),
            buffer: String::with_capacity(snippet_provider.big_snippet.len() * 2),
            last_pos: BytePos(0),
            block_indent: Indent::empty(),
            config,
            is_if_else_block: false,
            snippet_provider,
            line_number: 0,
            skipped_range: Rc::new(RefCell::new(vec![])),
            macro_rewrite_failure: false,
            report,
            skip_context: Default::default(),
        }
    }

    pub(crate) fn opt_snippet(&'b self, span: Span) -> Option<&'a str> {
        self.snippet_provider.span_to_snippet(span)
    }

    pub(crate) fn snippet(&'b self, span: Span) -> &'a str {
        self.opt_snippet(span).unwrap()
    }

    // Returns true if we should skip the following item.
    pub(crate) fn visit_attrs(&mut self, attrs: &[ast::Attribute], style: ast::AttrStyle) -> bool {
        for attr in attrs {
            if attr.check_name(depr_skip_annotation()) {
                let file_name = self.source_map.span_to_filename(attr.span).into();
                self.report.append(
                    file_name,
                    vec![FormattingError::from_span(
                        attr.span,
                        &self.source_map,
                        ErrorKind::DeprecatedAttr,
                    )],
                );
            } else if self.is_unknown_rustfmt_attr(&attr.path.segments) {
                let file_name = self.source_map.span_to_filename(attr.span).into();
                self.report.append(
                    file_name,
                    vec![FormattingError::from_span(
                        attr.span,
                        &self.source_map,
                        ErrorKind::BadAttr,
                    )],
                );
            }
        }
        if contains_skip(attrs) {
            return true;
        }

        let attrs: Vec<_> = attrs.iter().filter(|a| a.style == style).cloned().collect();
        if attrs.is_empty() {
            return false;
        }

        let rewrite = attrs.rewrite(&self.get_context(), self.shape());
        let span = mk_sp(attrs[0].span.lo(), attrs[attrs.len() - 1].span.hi());
        self.push_rewrite(span, rewrite);

        false
    }

    fn is_unknown_rustfmt_attr(&self, segments: &[ast::PathSegment]) -> bool {
        if segments[0].ident.to_string() != "rustfmt" {
            return false;
        }
        !is_skip_attr(segments)
    }

    fn walk_mod_items(&mut self, m: &ast::Mod) {
        self.visit_items_with_reordering(&ptr_vec_to_ref_vec(&m.items));
    }

    fn walk_stmts(&mut self, stmts: &[Stmt<'_>]) {
        if stmts.is_empty() {
            return;
        }

        // Extract leading `use ...;`.
        let items: Vec<_> = stmts
            .iter()
            .take_while(|stmt| stmt.to_item().map_or(false, is_use_item))
            .filter_map(|stmt| stmt.to_item())
            .collect();

        if items.is_empty() {
            self.visit_stmt(&stmts[0]);
            self.walk_stmts(&stmts[1..]);
        } else {
            self.visit_items_with_reordering(&items);
            self.walk_stmts(&stmts[items.len()..]);
        }
    }

    fn walk_block_stmts(&mut self, b: &ast::Block) {
        self.walk_stmts(&Stmt::from_ast_nodes(b.stmts.iter()))
    }

    fn format_mod(
        &mut self,
        m: &ast::Mod,
        vis: &ast::Visibility,
        s: Span,
        ident: ast::Ident,
        attrs: &[ast::Attribute],
        is_internal: bool,
    ) {
        let vis_str = utils::format_visibility(&self.get_context(), vis);
        self.push_str(&*vis_str);
        self.push_str("mod ");
        // Calling `to_owned()` to work around borrow checker.
        let ident_str = rewrite_ident(&self.get_context(), ident).to_owned();
        self.push_str(&ident_str);

        if is_internal {
            match self.config.brace_style() {
                BraceStyle::AlwaysNextLine => {
                    let indent_str = self.block_indent.to_string_with_newline(self.config);
                    self.push_str(&indent_str);
                    self.push_str("{");
                }
                _ => self.push_str(" {"),
            }
            // Hackery to account for the closing }.
            let mod_lo = self.snippet_provider.span_after(source!(self, s), "{");
            let body_snippet =
                self.snippet(mk_sp(mod_lo, source!(self, m.inner).hi() - BytePos(1)));
            let body_snippet = body_snippet.trim();
            if body_snippet.is_empty() {
                self.push_str("}");
            } else {
                self.last_pos = mod_lo;
                self.block_indent = self.block_indent.block_indent(self.config);
                self.visit_attrs(attrs, ast::AttrStyle::Inner);
                self.walk_mod_items(m);
                let missing_span = self.next_span(m.inner.hi() - BytePos(1));
                self.close_block(missing_span, false);
            }
            self.last_pos = source!(self, m.inner).hi();
        } else {
            self.push_str(";");
            self.last_pos = source!(self, s).hi();
        }
    }

    pub(crate) fn format_separate_mod(
        &mut self,
        m: &ast::Mod,
        source_file: &source_map::SourceFile,
    ) {
        self.block_indent = Indent::empty();
        self.walk_mod_items(m);
        self.format_missing_with_indent(source_file.end_pos);
    }

    pub(crate) fn skip_empty_lines(&mut self, end_pos: BytePos) {
        while let Some(pos) = self
            .snippet_provider
            .opt_span_after(self.next_span(end_pos), "\n")
        {
            if let Some(snippet) = self.opt_snippet(self.next_span(pos)) {
                if snippet.trim().is_empty() {
                    self.last_pos = pos;
                } else {
                    return;
                }
            }
        }
    }

    pub(crate) fn with_context<F>(&mut self, f: F) -> Option<String>
    where
        F: Fn(&RewriteContext<'_>) -> Option<String>,
    {
        // FIXME borrow checker fighting - can be simplified a lot with NLL.
        let (result, mrf) = {
            let context = self.get_context();
            let result = f(&context);
            let mrf = &context.macro_rewrite_failure.borrow();
            (result, *std::ops::Deref::deref(mrf))
        };

        self.macro_rewrite_failure |= mrf;
        result
    }

    pub(crate) fn get_context(&self) -> RewriteContext<'_> {
        RewriteContext {
            parse_session: self.parse_session,
            source_map: self.source_map,
            config: self.config,
            inside_macro: Rc::new(RefCell::new(false)),
            use_block: RefCell::new(false),
            is_if_else_block: RefCell::new(false),
            force_one_line_chain: RefCell::new(false),
            snippet_provider: self.snippet_provider,
            macro_rewrite_failure: RefCell::new(false),
            report: self.report.clone(),
            skip_context: self.skip_context.clone(),
<<<<<<< HEAD
=======
            skipped_range: self.skipped_range.clone(),
>>>>>>> 8cd2c99a
        }
    }
}<|MERGE_RESOLUTION|>--- conflicted
+++ resolved
@@ -11,13 +11,8 @@
 use crate::coverage::transform_missing_snippet;
 use crate::items::{
     format_impl, format_trait, format_trait_alias, is_mod_decl, is_use_item,
-<<<<<<< HEAD
-    rewrite_associated_impl_type, rewrite_associated_type, rewrite_existential_impl_type,
-    rewrite_existential_type, rewrite_extern_crate, rewrite_type_alias, FnBraceStyle, FnSig,
-=======
     rewrite_associated_impl_type, rewrite_associated_type, rewrite_extern_crate,
     rewrite_opaque_impl_type, rewrite_opaque_type, rewrite_type_alias, FnBraceStyle, FnSig,
->>>>>>> 8cd2c99a
     StaticParts, StructParts,
 };
 use crate::macros::{rewrite_macro, rewrite_macro_def, MacroPosition};
@@ -71,11 +66,7 @@
     pub(crate) line_number: usize,
     /// List of 1-based line ranges which were annotated with skip
     /// Both bounds are inclusifs.
-<<<<<<< HEAD
-    pub(crate) skipped_range: Vec<(usize, usize)>,
-=======
     pub(crate) skipped_range: Rc<RefCell<Vec<(usize, usize)>>>,
->>>>>>> 8cd2c99a
     pub(crate) macro_rewrite_failure: bool,
     pub(crate) report: FormatReport,
     pub(crate) skip_context: SkipContext,
@@ -106,13 +97,6 @@
 
     fn visit_stmt(&mut self, stmt: &Stmt<'_>) {
         debug!(
-<<<<<<< HEAD
-            "visit_stmt: {:?} {:?}",
-            self.source_map.lookup_char_pos(stmt.span().lo()),
-            self.source_map.lookup_char_pos(stmt.span().hi())
-        );
-
-=======
             "visit_stmt: {:?} {:?} `{}`",
             self.source_map.lookup_char_pos(stmt.span().lo()),
             self.source_map.lookup_char_pos(stmt.span().hi()),
@@ -127,7 +111,6 @@
             return;
         }
 
->>>>>>> 8cd2c99a
         match stmt.as_ast_node().node {
             ast::StmtKind::Item(ref item) => {
                 self.visit_item(item);
@@ -241,21 +224,12 @@
 
     fn close_block(&mut self, span: Span, unindent_comment: bool) {
         let config = self.config;
-<<<<<<< HEAD
 
         let mut last_hi = span.lo();
         let mut unindented = false;
         let mut prev_ends_with_newline = false;
         let mut extra_newline = false;
 
-=======
-
-        let mut last_hi = span.lo();
-        let mut unindented = false;
-        let mut prev_ends_with_newline = false;
-        let mut extra_newline = false;
-
->>>>>>> 8cd2c99a
         let skip_normal = |s: &str| {
             let trimmed = s.trim();
             trimmed.is_empty() || trimmed.chars().all(|c| c == ';')
@@ -913,10 +887,7 @@
             macro_rewrite_failure: RefCell::new(false),
             report: self.report.clone(),
             skip_context: self.skip_context.clone(),
-<<<<<<< HEAD
-=======
             skipped_range: self.skipped_range.clone(),
->>>>>>> 8cd2c99a
         }
     }
 }