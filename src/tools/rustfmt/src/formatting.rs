// High level formatting functions.

use std::collections::HashMap;
use std::io::{self, Write};
use std::panic::{catch_unwind, AssertUnwindSafe};
use std::rc::Rc;
use std::time::{Duration, Instant};

use syntax::ast;
use syntax::errors::emitter::{ColorConfig, Emitter};
use syntax::errors::{DiagnosticBuilder, Handler};
use syntax::parse::{self, ParseSess};
use syntax::source_map::{FilePathMapping, SourceMap, Span, DUMMY_SP};

use self::newline_style::apply_newline_style;
use crate::comment::{CharClasses, FullCodeCharKind};
use crate::config::{Config, FileName, Verbosity};
use crate::ignore_path::IgnorePathSet;
use crate::issues::BadIssueSeeker;
use crate::utils::count_newlines;
use crate::visitor::{FmtVisitor, SnippetProvider};
use crate::{modules, source_file, ErrorKind, FormatReport, Input, Session};

mod newline_style;

// A map of the files of a crate, with their new content
pub(crate) type SourceFile = Vec<FileRecord>;
pub(crate) type FileRecord = (FileName, String);

impl<'b, T: Write + 'b> Session<'b, T> {
    pub(crate) fn format_input_inner(&mut self, input: Input) -> Result<FormatReport, ErrorKind> {
        if !self.config.version_meets_requirement() {
            return Err(ErrorKind::VersionMismatch);
        }

        syntax::with_globals(self.config.edition().to_libsyntax_pos_edition(), || {
            if self.config.disable_all_formatting() {
                // When the input is from stdin, echo back the input.
                if let Input::Text(ref buf) = input {
                    if let Err(e) = io::stdout().write_all(buf.as_bytes()) {
                        return Err(From::from(e));
                    }
                }
                return Ok(FormatReport::new());
            }

            let config = &self.config.clone();
            let format_result = format_project(input, config, self);

            format_result.map(|report| {
                self.errors.add(&report.internal.borrow().1);
                report
            })
        })
    }
}

// Format an entire crate (or subset of the module tree).
fn format_project<T: FormatHandler>(
    input: Input,
    config: &Config,
    handler: &mut T,
) -> Result<FormatReport, ErrorKind> {
    let mut timer = Timer::start();

    let main_file = input.file_name();
    let input_is_stdin = main_file == FileName::Stdin;

    let ignore_path_set = match IgnorePathSet::from_ignore_list(&config.ignore()) {
        Ok(set) => set,
        Err(e) => return Err(ErrorKind::InvalidGlobPattern(e)),
    };
    if config.skip_children() && ignore_path_set.is_match(&main_file) {
        return Ok(FormatReport::new());
    }

    // Parse the crate.
    let source_map = Rc::new(SourceMap::new(FilePathMapping::empty()));
    let mut parse_session = make_parse_sess(source_map.clone(), config);
    let mut report = FormatReport::new();
    let directory_ownership = input.to_directory_ownership();
    let krate = match parse_crate(
        input,
        &parse_session,
        config,
        &mut report,
        directory_ownership,
    ) {
        Ok(krate) => krate,
        // Surface parse error via Session (errors are merged there from report)
        Err(ErrorKind::ParseError) => return Ok(report),
        Err(e) => return Err(e),
    };
    timer = timer.done_parsing();

    // Suppress error output if we have to do any further parsing.
    let silent_emitter = silent_emitter();
    parse_session.span_diagnostic = Handler::with_emitter(true, None, silent_emitter);

    let mut context = FormatContext::new(&krate, report, parse_session, config, handler);
    let files = modules::ModResolver::new(
        &context.parse_session,
        directory_ownership.unwrap_or(parse::DirectoryOwnership::UnownedViaMod(true)),
        !(input_is_stdin || config.skip_children()),
    )
    .visit_crate(&krate)
    .map_err(|e| io::Error::new(io::ErrorKind::Other, e))?;
    for (path, module) in files {
        let should_ignore = !input_is_stdin && ignore_path_set.is_match(&path);
        if (config.skip_children() && path != main_file) || should_ignore {
            continue;
        }
        should_emit_verbose(input_is_stdin, config, || println!("Formatting {}", path));
        let is_root = path == main_file;
        context.format_file(path, &module, is_root)?;
    }
    timer = timer.done_formatting();

    should_emit_verbose(input_is_stdin, config, || {
        println!(
            "Spent {0:.3} secs in the parsing phase, and {1:.3} secs in the formatting phase",
            timer.get_parse_time(),
            timer.get_format_time(),
        )
    });

    Ok(context.report)
}

// Used for formatting files.
#[derive(new)]
struct FormatContext<'a, T: FormatHandler> {
    krate: &'a ast::Crate,
    report: FormatReport,
    parse_session: ParseSess,
    config: &'a Config,
    handler: &'a mut T,
}

impl<'a, T: FormatHandler + 'a> FormatContext<'a, T> {
    // Formats a single file/module.
    fn format_file(
        &mut self,
        path: FileName,
        module: &ast::Mod,
        is_root: bool,
    ) -> Result<(), ErrorKind> {
        let source_file = self
            .parse_session
            .source_map()
            .lookup_char_pos(module.inner.lo())
            .file;
        let big_snippet = source_file.src.as_ref().unwrap();
        let snippet_provider = SnippetProvider::new(source_file.start_pos, big_snippet);
        let mut visitor = FmtVisitor::from_source_map(
            &self.parse_session,
            &self.config,
            &snippet_provider,
            self.report.clone(),
        );
        visitor.skip_context.update_with_attrs(&self.krate.attrs);

        // Format inner attributes if available.
        if !self.krate.attrs.is_empty() && is_root {
            visitor.skip_empty_lines(source_file.end_pos);
            if visitor.visit_attrs(&self.krate.attrs, ast::AttrStyle::Inner) {
                visitor.push_rewrite(module.inner, None);
            } else {
                visitor.format_separate_mod(module, &*source_file);
            }
        } else {
            visitor.last_pos = source_file.start_pos;
            visitor.skip_empty_lines(source_file.end_pos);
            visitor.format_separate_mod(module, &*source_file);
        };

        debug_assert_eq!(
            visitor.line_number,
            count_newlines(&visitor.buffer),
            "failed in format_file visitor.buffer:\n {:?}",
            &visitor.buffer
        );

        // For some reason, the source_map does not include terminating
        // newlines so we must add one on for each file. This is sad.
        source_file::append_newline(&mut visitor.buffer);

        format_lines(
            &mut visitor.buffer,
            &path,
            &visitor.skipped_range.borrow(),
            &self.config,
            &self.report,
        );

        apply_newline_style(
            self.config.newline_style(),
            &mut visitor.buffer,
            &big_snippet,
        );

        if visitor.macro_rewrite_failure {
            self.report.add_macro_format_failure();
        }
        self.report
            .add_non_formatted_ranges(visitor.skipped_range.borrow().clone());

        self.handler.handle_formatted_file(
            self.parse_session.source_map(),
            path,
            visitor.buffer.to_owned(),
            &mut self.report,
        )
    }
}

// Handle the results of formatting.
trait FormatHandler {
    fn handle_formatted_file(
        &mut self,
        source_map: &SourceMap,
        path: FileName,
        result: String,
        report: &mut FormatReport,
    ) -> Result<(), ErrorKind>;
}

impl<'b, T: Write + 'b> FormatHandler for Session<'b, T> {
    // Called for each formatted file.
    fn handle_formatted_file(
        &mut self,
        source_map: &SourceMap,
        path: FileName,
        result: String,
        report: &mut FormatReport,
    ) -> Result<(), ErrorKind> {
        if let Some(ref mut out) = self.out {
<<<<<<< HEAD
            match source_file::write_file(Some(source_map), &path, &result, out, &*self.emitter) {
=======
            match source_file::write_file(Some(source_map), &path, &result, out, &mut *self.emitter)
            {
>>>>>>> 8cd2c99a
                Ok(ref result) if result.has_diff => report.add_diff(),
                Err(e) => {
                    // Create a new error with path_str to help users see which files failed
                    let err_msg = format!("{}: {}", path, e);
                    return Err(io::Error::new(e.kind(), err_msg).into());
                }
                _ => {}
            }
        }

        self.source_file.push((path, result));
        Ok(())
    }
}

pub(crate) struct FormattingError {
    pub(crate) line: usize,
    pub(crate) kind: ErrorKind,
    is_comment: bool,
    is_string: bool,
    pub(crate) line_buffer: String,
}

impl FormattingError {
    pub(crate) fn from_span(
        span: Span,
        source_map: &SourceMap,
        kind: ErrorKind,
    ) -> FormattingError {
        FormattingError {
            line: source_map.lookup_char_pos(span.lo()).line,
            is_comment: kind.is_comment(),
            kind,
            is_string: false,
            line_buffer: source_map
                .span_to_lines(span)
                .ok()
                .and_then(|fl| {
                    fl.file
                        .get_line(fl.lines[0].line_index)
                        .map(std::borrow::Cow::into_owned)
                })
                .unwrap_or_else(String::new),
        }
    }

    pub(crate) fn is_internal(&self) -> bool {
        match self.kind {
            ErrorKind::LineOverflow(..)
            | ErrorKind::TrailingWhitespace
            | ErrorKind::IoError(_)
            | ErrorKind::ParseError
            | ErrorKind::LostComment => true,
            _ => false,
        }
    }

    pub(crate) fn msg_suffix(&self) -> &str {
        if self.is_comment || self.is_string {
            "set `error_on_unformatted = false` to suppress \
             the warning against comments or string literals\n"
        } else {
            ""
        }
    }

    // (space, target)
    pub(crate) fn format_len(&self) -> (usize, usize) {
        match self.kind {
            ErrorKind::LineOverflow(found, max) => (max, found - max),
            ErrorKind::TrailingWhitespace
            | ErrorKind::DeprecatedAttr
            | ErrorKind::BadIssue(_)
            | ErrorKind::BadAttr
            | ErrorKind::LostComment
            | ErrorKind::LicenseCheck => {
                let trailing_ws_start = self
                    .line_buffer
                    .rfind(|c: char| !c.is_whitespace())
                    .map(|pos| pos + 1)
                    .unwrap_or(0);
                (
                    trailing_ws_start,
                    self.line_buffer.len() - trailing_ws_start,
                )
            }
            _ => unreachable!(),
        }
    }
}

pub(crate) type FormatErrorMap = HashMap<FileName, Vec<FormattingError>>;

#[derive(Default, Debug, PartialEq)]
pub(crate) struct ReportedErrors {
    // Encountered e.g., an IO error.
    pub(crate) has_operational_errors: bool,

    // Failed to reformat code because of parsing errors.
    pub(crate) has_parsing_errors: bool,

    // Code is valid, but it is impossible to format it properly.
    pub(crate) has_formatting_errors: bool,

    // Code contains macro call that was unable to format.
    pub(crate) has_macro_format_failure: bool,

    // Failed a check, such as the license check or other opt-in checking.
    pub(crate) has_check_errors: bool,

    /// Formatted code differs from existing code (--check only).
    pub(crate) has_diff: bool,
}

impl ReportedErrors {
    /// Combine two summaries together.
    pub(crate) fn add(&mut self, other: &ReportedErrors) {
        self.has_operational_errors |= other.has_operational_errors;
        self.has_parsing_errors |= other.has_parsing_errors;
        self.has_formatting_errors |= other.has_formatting_errors;
        self.has_macro_format_failure |= other.has_macro_format_failure;
        self.has_check_errors |= other.has_check_errors;
        self.has_diff |= other.has_diff;
    }
}

#[derive(Clone, Copy, Debug)]
enum Timer {
    Disabled,
    Initialized(Instant),
    DoneParsing(Instant, Instant),
    DoneFormatting(Instant, Instant, Instant),
}

impl Timer {
    fn start() -> Timer {
        if cfg!(target_arch = "wasm32") {
            Timer::Disabled
        } else {
            Timer::Initialized(Instant::now())
        }
    }
    fn done_parsing(self) -> Self {
        match self {
            Timer::Disabled => Timer::Disabled,
            Timer::Initialized(init_time) => Timer::DoneParsing(init_time, Instant::now()),
            _ => panic!("Timer can only transition to DoneParsing from Initialized state"),
        }
    }

    fn done_formatting(self) -> Self {
        match self {
            Timer::Disabled => Timer::Disabled,
            Timer::DoneParsing(init_time, parse_time) => {
                Timer::DoneFormatting(init_time, parse_time, Instant::now())
            }
            _ => panic!("Timer can only transition to DoneFormatting from DoneParsing state"),
        }
    }

    /// Returns the time it took to parse the source files in seconds.
    fn get_parse_time(&self) -> f32 {
        match *self {
            Timer::Disabled => panic!("this platform cannot time execution"),
            Timer::DoneParsing(init, parse_time) | Timer::DoneFormatting(init, parse_time, _) => {
                // This should never underflow since `Instant::now()` guarantees monotonicity.
                Self::duration_to_f32(parse_time.duration_since(init))
            }
            Timer::Initialized(..) => unreachable!(),
        }
    }

    /// Returns the time it took to go from the parsed AST to the formatted output. Parsing time is
    /// not included.
    fn get_format_time(&self) -> f32 {
        match *self {
            Timer::Disabled => panic!("this platform cannot time execution"),
            Timer::DoneFormatting(_init, parse_time, format_time) => {
                Self::duration_to_f32(format_time.duration_since(parse_time))
            }
            Timer::DoneParsing(..) | Timer::Initialized(..) => unreachable!(),
        }
    }

    fn duration_to_f32(d: Duration) -> f32 {
        d.as_secs() as f32 + d.subsec_nanos() as f32 / 1_000_000_000f32
    }
}

// Formatting done on a char by char or line by line basis.
// FIXME(#20): other stuff for parity with make tidy.
fn format_lines(
    text: &mut String,
    name: &FileName,
    skipped_range: &[(usize, usize)],
    config: &Config,
    report: &FormatReport,
) {
    let mut formatter = FormatLines::new(name, skipped_range, config);
    formatter.check_license(text);
    formatter.iterate(text);

    if formatter.newline_count > 1 {
        debug!("track truncate: {} {}", text.len(), formatter.newline_count);
        let line = text.len() - formatter.newline_count + 1;
        text.truncate(line);
    }

    report.append(name.clone(), formatter.errors);
}

struct FormatLines<'a> {
    name: &'a FileName,
    skipped_range: &'a [(usize, usize)],
    last_was_space: bool,
    line_len: usize,
    cur_line: usize,
    newline_count: usize,
    errors: Vec<FormattingError>,
    issue_seeker: BadIssueSeeker,
    line_buffer: String,
    current_line_contains_string_literal: bool,
    format_line: bool,
    allow_issue_seek: bool,
    config: &'a Config,
}

impl<'a> FormatLines<'a> {
    fn new(
        name: &'a FileName,
        skipped_range: &'a [(usize, usize)],
        config: &'a Config,
    ) -> FormatLines<'a> {
        let issue_seeker = BadIssueSeeker::new(config.report_todo(), config.report_fixme());
        FormatLines {
            name,
            skipped_range,
            last_was_space: false,
            line_len: 0,
            cur_line: 1,
            newline_count: 0,
            errors: vec![],
            allow_issue_seek: !issue_seeker.is_disabled(),
            issue_seeker,
            line_buffer: String::with_capacity(config.max_width() * 2),
            current_line_contains_string_literal: false,
            format_line: config.file_lines().contains_line(name, 1),
            config,
        }
    }

    fn check_license(&mut self, text: &mut String) {
        if let Some(ref license_template) = self.config.license_template {
            if !license_template.is_match(text) {
                self.errors.push(FormattingError {
                    line: self.cur_line,
                    kind: ErrorKind::LicenseCheck,
                    is_comment: false,
                    is_string: false,
                    line_buffer: String::new(),
                });
            }
        }
    }

    // Iterate over the chars in the file map.
    fn iterate(&mut self, text: &mut String) {
        for (kind, c) in CharClasses::new(text.chars()) {
            if c == '\r' {
                continue;
            }

            if self.allow_issue_seek && self.format_line {
                // Add warnings for bad todos/ fixmes
                if let Some(issue) = self.issue_seeker.inspect(c) {
                    self.push_err(ErrorKind::BadIssue(issue), false, false);
                }
            }

            if c == '\n' {
                self.new_line(kind);
            } else {
                self.char(c, kind);
            }
        }
    }

    fn new_line(&mut self, kind: FullCodeCharKind) {
        if self.format_line {
            // Check for (and record) trailing whitespace.
            if self.last_was_space {
                if self.should_report_error(kind, &ErrorKind::TrailingWhitespace)
                    && !self.is_skipped_line()
                {
                    self.push_err(
                        ErrorKind::TrailingWhitespace,
                        kind.is_comment(),
                        kind.is_string(),
                    );
                }
                self.line_len -= 1;
            }

            // Check for any line width errors we couldn't correct.
            let error_kind = ErrorKind::LineOverflow(self.line_len, self.config.max_width());
            if self.line_len > self.config.max_width()
                && !self.is_skipped_line()
                && self.should_report_error(kind, &error_kind)
            {
                let is_string = self.current_line_contains_string_literal;
                self.push_err(error_kind, kind.is_comment(), is_string);
            }
        }

        self.line_len = 0;
        self.cur_line += 1;
        self.format_line = self
            .config
            .file_lines()
            .contains_line(self.name, self.cur_line);
        self.newline_count += 1;
        self.last_was_space = false;
        self.line_buffer.clear();
        self.current_line_contains_string_literal = false;
    }

    fn char(&mut self, c: char, kind: FullCodeCharKind) {
        self.newline_count = 0;
        self.line_len += if c == '\t' {
            self.config.tab_spaces()
        } else {
            1
        };
        self.last_was_space = c.is_whitespace();
        self.line_buffer.push(c);
        if kind.is_string() {
            self.current_line_contains_string_literal = true;
        }
    }

    fn push_err(&mut self, kind: ErrorKind, is_comment: bool, is_string: bool) {
        self.errors.push(FormattingError {
            line: self.cur_line,
            kind,
            is_comment,
            is_string,
            line_buffer: self.line_buffer.clone(),
        });
    }

    fn should_report_error(&self, char_kind: FullCodeCharKind, error_kind: &ErrorKind) -> bool {
        let allow_error_report = if char_kind.is_comment()
            || self.current_line_contains_string_literal
            || error_kind.is_comment()
        {
            self.config.error_on_unformatted()
        } else {
            true
        };

        match error_kind {
            ErrorKind::LineOverflow(..) => {
                self.config.error_on_line_overflow() && allow_error_report
            }
            ErrorKind::TrailingWhitespace | ErrorKind::LostComment => allow_error_report,
            _ => true,
        }
    }

    /// Returns `true` if the line with the given line number was skipped by `#[rustfmt::skip]`.
    fn is_skipped_line(&self) -> bool {
        self.skipped_range
            .iter()
            .any(|&(lo, hi)| lo <= self.cur_line && self.cur_line <= hi)
    }
}

fn parse_crate(
    input: Input,
    parse_session: &ParseSess,
    config: &Config,
    report: &mut FormatReport,
    directory_ownership: Option<parse::DirectoryOwnership>,
) -> Result<ast::Crate, ErrorKind> {
    let input_is_stdin = input.is_text();

    let parser = match input {
        Input::File(ref file) => {
            // Use `new_sub_parser_from_file` when we the input is a submodule.
            Ok(if let Some(dir_own) = directory_ownership {
                parse::new_sub_parser_from_file(parse_session, file, dir_own, None, DUMMY_SP)
            } else {
                parse::new_parser_from_file(parse_session, file)
            })
        }
        Input::Text(text) => parse::maybe_new_parser_from_source_str(
            parse_session,
            syntax::source_map::FileName::Custom("stdin".to_owned()),
            text,
        )
        .map(|mut parser| {
            parser.recurse_into_file_modules = false;
            parser
        })
        .map_err(|diags| {
            diags
                .into_iter()
                .map(|d| DiagnosticBuilder::new_diagnostic(&parse_session.span_diagnostic, d))
                .collect::<Vec<_>>()
        }),
    };

    let result = match parser {
        Ok(mut parser) => {
            parser.cfg_mods = false;
            if config.skip_children() {
                parser.recurse_into_file_modules = false;
            }

            let mut parser = AssertUnwindSafe(parser);
            catch_unwind(move || parser.0.parse_crate_mod().map_err(|d| vec![d]))
        }
        Err(db) => Ok(Err(db)),
    };

    match result {
        Ok(Ok(c)) => {
            if !parse_session.span_diagnostic.has_errors() {
                return Ok(c);
            }
        }
        Ok(Err(mut diagnostics)) => diagnostics.iter_mut().for_each(DiagnosticBuilder::emit),
        Err(_) => {
            // Note that if you see this message and want more information,
            // then run the `parse_crate_mod` function above without
            // `catch_unwind` so rustfmt panics and you can get a backtrace.
            should_emit_verbose(input_is_stdin, config, || {
                println!("The Rust parser panicked")
            });
        }
    }

    report.add_parsing_error();
    Err(ErrorKind::ParseError)
}

/// Emitter which discards every error.
struct SilentEmitter;

impl Emitter for SilentEmitter {
    fn emit_diagnostic(&mut self, _db: &DiagnosticBuilder<'_>) {}
}

fn silent_emitter() -> Box<SilentEmitter> {
    Box::new(SilentEmitter {})
}

fn make_parse_sess(source_map: Rc<SourceMap>, config: &Config) -> ParseSess {
    let tty_handler = if config.hide_parse_errors() {
        let silent_emitter = silent_emitter();
        Handler::with_emitter(true, None, silent_emitter)
    } else {
        let supports_color = term::stderr().map_or(false, |term| term.supports_color());
        let color_cfg = if supports_color {
            ColorConfig::Auto
        } else {
            ColorConfig::Never
        };
        Handler::with_tty_emitter(color_cfg, true, None, Some(source_map.clone()))
    };

    ParseSess::with_span_handler(tty_handler, source_map)
}

fn should_emit_verbose<F>(is_stdin: bool, config: &Config, f: F)
where
    F: Fn(),
{
    if config.verbose() == Verbosity::Verbose && !is_stdin {
        f();
    }
}<|MERGE_RESOLUTION|>--- conflicted
+++ resolved
@@ -235,12 +235,8 @@
         report: &mut FormatReport,
     ) -> Result<(), ErrorKind> {
         if let Some(ref mut out) = self.out {
-<<<<<<< HEAD
-            match source_file::write_file(Some(source_map), &path, &result, out, &*self.emitter) {
-=======
             match source_file::write_file(Some(source_map), &path, &result, out, &mut *self.emitter)
             {
->>>>>>> 8cd2c99a
                 Ok(ref result) if result.has_diff => report.add_diff(),
                 Err(e) => {
                     // Create a new error with path_str to help users see which files failed
