// Inspired by Paul Woolcock's cargo-fmt (https://github.com/pwoolcoc/cargo-fmt/).

#![deny(warnings)]

use cargo_metadata;

use std::cmp::Ordering;
use std::collections::{BTreeMap, BTreeSet};
use std::env;
use std::fs;
use std::hash::{Hash, Hasher};
use std::io::{self, Write};
use std::iter::FromIterator;
use std::path::{Path, PathBuf};
use std::process::Command;
use std::str;

use structopt::StructOpt;

#[derive(StructOpt, Debug)]
#[structopt(
    bin_name = "cargo fmt",
<<<<<<< HEAD
    author = "",
=======
>>>>>>> 8cd2c99a
    about = "This utility formats all bin and lib files of \
             the current crate using rustfmt."
)]
pub struct Opts {
    /// No output printed to stdout
    #[structopt(short = "q", long = "quiet")]
    quiet: bool,

    /// Use verbose output
    #[structopt(short = "v", long = "verbose")]
    verbose: bool,

    /// Print rustfmt version and exit
    #[structopt(long = "version")]
    version: bool,

    /// Specify package to format (only usable in workspaces)
    #[structopt(short = "p", long = "package", value_name = "package")]
    packages: Vec<String>,

    /// Specify path to Cargo.toml
    #[structopt(long = "manifest-path", value_name = "manifest-path")]
    manifest_path: Option<String>,

<<<<<<< HEAD
    /// Options passed to rustfmt
    // 'raw = true' to make `--` explicit.
    #[structopt(name = "rustfmt_options", raw(raw = "true"))]
=======
    /// Specify message-format: short|json|human
    #[structopt(long = "message-format", value_name = "message-format")]
    message_format: Option<String>,

    /// Options passed to rustfmt
    // 'raw = true' to make `--` explicit.
    #[structopt(name = "rustfmt_options", raw(true))]
>>>>>>> 8cd2c99a
    rustfmt_options: Vec<String>,

    /// Format all packages (only usable in workspaces)
    #[structopt(long = "all")]
    format_all: bool,
}

fn main() {
    let exit_status = execute();
    std::io::stdout().flush().unwrap();
    std::process::exit(exit_status);
}

const SUCCESS: i32 = 0;
const FAILURE: i32 = 1;

fn execute() -> i32 {
    // Drop extra `fmt` argument provided by `cargo`.
    let mut found_fmt = false;
    let args = env::args().filter(|x| {
        if found_fmt {
            true
        } else {
            found_fmt = x == "fmt";
            x != "fmt"
        }
    });

    let opts = Opts::from_iter(args);

    let verbosity = match (opts.verbose, opts.quiet) {
        (false, false) => Verbosity::Normal,
        (false, true) => Verbosity::Quiet,
        (true, false) => Verbosity::Verbose,
        (true, true) => {
            print_usage_to_stderr("quiet mode and verbose mode are not compatible");
            return FAILURE;
        }
    };

    if opts.version {
        return handle_command_status(get_rustfmt_info(&[String::from("--version")]));
    }
    if opts.rustfmt_options.iter().any(|s| {
        ["--print-config", "-h", "--help", "-V", "--version"].contains(&s.as_str())
            || s.starts_with("--help=")
            || s.starts_with("--print-config=")
    }) {
        return handle_command_status(get_rustfmt_info(&opts.rustfmt_options));
    }

    let strategy = CargoFmtStrategy::from_opts(&opts);
<<<<<<< HEAD

    if let Some(specified_manifest_path) = opts.manifest_path {
        if !specified_manifest_path.ends_with("Cargo.toml") {
            print_usage_to_stderr("the manifest-path must be a path to a Cargo.toml file");
            return FAILURE;
        }
        let manifest_path = PathBuf::from(specified_manifest_path);
        handle_command_status(format_crate(
            verbosity,
            &strategy,
            opts.rustfmt_options,
            Some(&manifest_path),
        ))
    } else {
        handle_command_status(format_crate(
            verbosity,
            &strategy,
            opts.rustfmt_options,
            None,
        ))
=======
    let mut rustfmt_args = opts.rustfmt_options;
    if let Some(message_format) = opts.message_format {
        if let Err(msg) = convert_message_format_to_rustfmt_args(&message_format, &mut rustfmt_args)
        {
            print_usage_to_stderr(&msg);
            return FAILURE;
        }
    }

    if let Some(specified_manifest_path) = opts.manifest_path {
        if !specified_manifest_path.ends_with("Cargo.toml") {
            print_usage_to_stderr("the manifest-path must be a path to a Cargo.toml file");
            return FAILURE;
        }
        let manifest_path = PathBuf::from(specified_manifest_path);
        handle_command_status(format_crate(
            verbosity,
            &strategy,
            rustfmt_args,
            Some(&manifest_path),
        ))
    } else {
        handle_command_status(format_crate(verbosity, &strategy, rustfmt_args, None))
    }
}

fn convert_message_format_to_rustfmt_args(
    message_format: &str,
    rustfmt_args: &mut Vec<String>,
) -> Result<(), String> {
    let mut contains_emit_mode = false;
    let mut contains_check = false;
    let mut contains_list_files = false;
    for arg in rustfmt_args.iter() {
        if arg.starts_with("--emit") {
            contains_emit_mode = true;
        }
        if arg == "--check" {
            contains_check = true;
        }
        if arg == "-l" || arg == "--files-with-diff" {
            contains_list_files = true;
        }
    }
    match message_format {
        "short" => {
            if !contains_list_files {
                rustfmt_args.push(String::from("-l"));
            }
            Ok(())
        }
        "json" => {
            if contains_emit_mode {
                return Err(String::from(
                    "cannot include --emit arg when --message-format is set to json",
                ));
            }
            if contains_check {
                return Err(String::from(
                    "cannot include --check arg when --message-format is set to json",
                ));
            }
            rustfmt_args.push(String::from("--emit"));
            rustfmt_args.push(String::from("json"));
            Ok(())
        }
        "human" => Ok(()),
        _ => {
            return Err(format!(
                "invalid --message-format value: {}. Allowed values are: short|json|human",
                message_format
            ));
        }
>>>>>>> 8cd2c99a
    }
}

fn print_usage_to_stderr(reason: &str) {
    eprintln!("{}", reason);
    let app = Opts::clap();
    app.after_help("")
        .write_help(&mut io::stderr())
        .expect("failed to write to stderr");
}

#[derive(Debug, Clone, Copy, PartialEq)]
pub enum Verbosity {
    Verbose,
    Normal,
    Quiet,
}

fn handle_command_status(status: Result<i32, io::Error>) -> i32 {
    match status {
        Err(e) => {
            print_usage_to_stderr(&e.to_string());
            FAILURE
        }
        Ok(status) => status,
    }
}

fn get_rustfmt_info(args: &[String]) -> Result<i32, io::Error> {
    let mut command = Command::new("rustfmt")
        .stdout(std::process::Stdio::inherit())
        .args(args)
        .spawn()
        .map_err(|e| match e.kind() {
            io::ErrorKind::NotFound => io::Error::new(
                io::ErrorKind::Other,
                "Could not run rustfmt, please make sure it is in your PATH.",
            ),
            _ => e,
        })?;
    let result = command.wait()?;
    if result.success() {
        Ok(SUCCESS)
    } else {
        Ok(result.code().unwrap_or(SUCCESS))
    }
}

fn format_crate(
    verbosity: Verbosity,
    strategy: &CargoFmtStrategy,
    rustfmt_args: Vec<String>,
    manifest_path: Option<&Path>,
) -> Result<i32, io::Error> {
    let targets = get_targets(strategy, manifest_path)?;

    // Currently only bin and lib files get formatted.
    run_rustfmt(&targets, &rustfmt_args, verbosity)
}

/// Target uses a `path` field for equality and hashing.
#[derive(Debug)]
pub struct Target {
    /// A path to the main source file of the target.
    path: PathBuf,
    /// A kind of target (e.g., lib, bin, example, ...).
    kind: String,
    /// Rust edition for this target.
    edition: String,
}

impl Target {
    pub fn from_target(target: &cargo_metadata::Target) -> Self {
        let path = PathBuf::from(&target.src_path);
        let canonicalized = fs::canonicalize(&path).unwrap_or(path);

        Target {
            path: canonicalized,
            kind: target.kind[0].clone(),
            edition: target.edition.clone(),
        }
    }
}

impl PartialEq for Target {
    fn eq(&self, other: &Target) -> bool {
        self.path == other.path
    }
}

impl PartialOrd for Target {
    fn partial_cmp(&self, other: &Target) -> Option<Ordering> {
        Some(self.path.cmp(&other.path))
    }
}

impl Ord for Target {
    fn cmp(&self, other: &Target) -> Ordering {
        self.path.cmp(&other.path)
    }
}

impl Eq for Target {}

impl Hash for Target {
    fn hash<H: Hasher>(&self, state: &mut H) {
        self.path.hash(state);
    }
}

#[derive(Debug, PartialEq, Eq)]
pub enum CargoFmtStrategy {
    /// Format every packages and dependencies.
    All,
    /// Format packages that are specified by the command line argument.
    Some(Vec<String>),
    /// Format the root packages only.
    Root,
}

impl CargoFmtStrategy {
    pub fn from_opts(opts: &Opts) -> CargoFmtStrategy {
        match (opts.format_all, opts.packages.is_empty()) {
            (false, true) => CargoFmtStrategy::Root,
            (true, _) => CargoFmtStrategy::All,
            (false, false) => CargoFmtStrategy::Some(opts.packages.clone()),
        }
    }
}

/// Based on the specified `CargoFmtStrategy`, returns a set of main source files.
fn get_targets(
    strategy: &CargoFmtStrategy,
    manifest_path: Option<&Path>,
) -> Result<BTreeSet<Target>, io::Error> {
    let mut targets = BTreeSet::new();

    match *strategy {
        CargoFmtStrategy::Root => get_targets_root_only(manifest_path, &mut targets)?,
        CargoFmtStrategy::All => {
            get_targets_recursive(manifest_path, &mut targets, &mut BTreeSet::new())?
        }
        CargoFmtStrategy::Some(ref hitlist) => {
            get_targets_with_hitlist(manifest_path, hitlist, &mut targets)?
        }
    }

    if targets.is_empty() {
        Err(io::Error::new(
            io::ErrorKind::Other,
            "Failed to find targets".to_owned(),
        ))
    } else {
        Ok(targets)
    }
}

fn get_targets_root_only(
    manifest_path: Option<&Path>,
    targets: &mut BTreeSet<Target>,
) -> Result<(), io::Error> {
    let metadata = get_cargo_metadata(manifest_path, false)?;
    let workspace_root_path = PathBuf::from(&metadata.workspace_root).canonicalize()?;
    let (in_workspace_root, current_dir_manifest) = if let Some(target_manifest) = manifest_path {
        (
            workspace_root_path == target_manifest,
            target_manifest.canonicalize()?,
        )
    } else {
        let current_dir = env::current_dir()?.canonicalize()?;
        (
            workspace_root_path == current_dir,
            current_dir.join("Cargo.toml"),
        )
    };

    let package_targets = match metadata.packages.len() {
        1 => metadata.packages.into_iter().next().unwrap().targets,
        _ => metadata
            .packages
            .into_iter()
            .filter(|p| {
                in_workspace_root
                    || PathBuf::from(&p.manifest_path)
                        .canonicalize()
                        .unwrap_or_default()
                        == current_dir_manifest
            })
            .map(|p| p.targets)
            .flatten()
            .collect(),
    };

    for target in package_targets {
        targets.insert(Target::from_target(&target));
    }

    Ok(())
}

fn get_targets_recursive(
    manifest_path: Option<&Path>,
    mut targets: &mut BTreeSet<Target>,
    visited: &mut BTreeSet<String>,
) -> Result<(), io::Error> {
    let metadata = get_cargo_metadata(manifest_path, false)?;
    let metadata_with_deps = get_cargo_metadata(manifest_path, true)?;

    for package in metadata.packages {
        add_targets(&package.targets, &mut targets);

        // Look for local dependencies.
        for dependency in package.dependencies {
            if dependency.source.is_some() || visited.contains(&dependency.name) {
                continue;
            }

            let dependency_package = metadata_with_deps
                .packages
                .iter()
                .find(|p| p.name == dependency.name && p.source.is_none());
            let manifest_path = if dependency_package.is_some() {
                PathBuf::from(&dependency_package.unwrap().manifest_path)
            } else {
                let mut package_manifest_path = PathBuf::from(&package.manifest_path);
                package_manifest_path.pop();
                package_manifest_path.push(&dependency.name);
                package_manifest_path.push("Cargo.toml");
                package_manifest_path
            };

            if manifest_path.exists() {
                visited.insert(dependency.name);
                get_targets_recursive(Some(&manifest_path), &mut targets, visited)?;
            }
        }
    }

    Ok(())
}

fn get_targets_with_hitlist(
    manifest_path: Option<&Path>,
    hitlist: &[String],
    targets: &mut BTreeSet<Target>,
) -> Result<(), io::Error> {
    let metadata = get_cargo_metadata(manifest_path, false)?;

    let mut workspace_hitlist: BTreeSet<&String> = BTreeSet::from_iter(hitlist);

    for package in metadata.packages {
        if workspace_hitlist.remove(&package.name) {
            for target in package.targets {
                targets.insert(Target::from_target(&target));
            }
        }
    }

    if workspace_hitlist.is_empty() {
        Ok(())
    } else {
        let package = workspace_hitlist.iter().next().unwrap();
        Err(io::Error::new(
            io::ErrorKind::InvalidInput,
            format!("package `{}` is not a member of the workspace", package),
        ))
    }
}

fn add_targets(target_paths: &[cargo_metadata::Target], targets: &mut BTreeSet<Target>) {
    for target in target_paths {
        targets.insert(Target::from_target(target));
    }
}

fn run_rustfmt(
    targets: &BTreeSet<Target>,
    fmt_args: &[String],
    verbosity: Verbosity,
) -> Result<i32, io::Error> {
    let by_edition = targets
        .iter()
        .inspect(|t| {
            if verbosity == Verbosity::Verbose {
                println!("[{} ({})] {:?}", t.kind, t.edition, t.path)
            }
        })
        .fold(BTreeMap::new(), |mut h, t| {
            h.entry(&t.edition).or_insert_with(Vec::new).push(&t.path);
            h
        });

    let mut status = vec![];
    for (edition, files) in by_edition {
        let stdout = if verbosity == Verbosity::Quiet {
            std::process::Stdio::null()
        } else {
            std::process::Stdio::inherit()
        };

        if verbosity == Verbosity::Verbose {
            print!("rustfmt");
            print!(" --edition {}", edition);
            fmt_args.iter().for_each(|f| print!(" {}", f));
            files.iter().for_each(|f| print!(" {}", f.display()));
            println!();
        }

        let mut command = Command::new("rustfmt")
            .stdout(stdout)
            .args(files)
            .args(&["--edition", edition])
            .args(fmt_args)
            .spawn()
            .map_err(|e| match e.kind() {
                io::ErrorKind::NotFound => io::Error::new(
                    io::ErrorKind::Other,
                    "Could not run rustfmt, please make sure it is in your PATH.",
                ),
                _ => e,
            })?;

        status.push(command.wait()?);
    }

    Ok(status
        .iter()
        .filter_map(|s| if s.success() { None } else { s.code() })
        .next()
        .unwrap_or(SUCCESS))
}

fn get_cargo_metadata(
    manifest_path: Option<&Path>,
    include_deps: bool,
) -> Result<cargo_metadata::Metadata, io::Error> {
    let mut cmd = cargo_metadata::MetadataCommand::new();
    if !include_deps {
        cmd.no_deps();
    }
    if let Some(manifest_path) = manifest_path {
        cmd.manifest_path(manifest_path);
    }
    match cmd.exec() {
        Ok(metadata) => Ok(metadata),
        Err(error) => Err(io::Error::new(io::ErrorKind::Other, error.to_string())),
    }
}

#[cfg(test)]
mod cargo_fmt_tests {
    use super::*;

    #[test]
    fn default_options() {
        let empty: Vec<String> = vec![];
        let o = Opts::from_iter(&empty);
        assert_eq!(false, o.quiet);
        assert_eq!(false, o.verbose);
        assert_eq!(false, o.version);
        assert_eq!(empty, o.packages);
        assert_eq!(empty, o.rustfmt_options);
        assert_eq!(false, o.format_all);
<<<<<<< HEAD
=======
        assert_eq!(None, o.manifest_path);
        assert_eq!(None, o.message_format);
>>>>>>> 8cd2c99a
    }

    #[test]
    fn good_options() {
        let o = Opts::from_iter(&[
            "test",
            "-q",
            "-p",
            "p1",
            "-p",
            "p2",
<<<<<<< HEAD
=======
            "--message-format",
            "short",
>>>>>>> 8cd2c99a
            "--",
            "--edition",
            "2018",
        ]);
        assert_eq!(true, o.quiet);
        assert_eq!(false, o.verbose);
        assert_eq!(false, o.version);
        assert_eq!(vec!["p1", "p2"], o.packages);
        assert_eq!(vec!["--edition", "2018"], o.rustfmt_options);
        assert_eq!(false, o.format_all);
<<<<<<< HEAD
=======
        assert_eq!(Some(String::from("short")), o.message_format);
>>>>>>> 8cd2c99a
    }

    #[test]
    fn unexpected_option() {
        assert!(
            Opts::clap()
                .get_matches_from_safe(&["test", "unexpected"])
                .is_err()
        );
    }

    #[test]
    fn unexpected_flag() {
        assert!(
            Opts::clap()
                .get_matches_from_safe(&["test", "--flag"])
                .is_err()
        );
    }

    #[test]
    fn mandatory_separator() {
        assert!(
            Opts::clap()
                .get_matches_from_safe(&["test", "--check"])
                .is_err()
        );
        assert!(
            !Opts::clap()
                .get_matches_from_safe(&["test", "--", "--check"])
                .is_err()
        );
    }

    #[test]
    fn multiple_packages_one_by_one() {
        let o = Opts::from_iter(&[
            "test",
            "-p",
            "package1",
            "--package",
            "package2",
            "-p",
            "package3",
        ]);
        assert_eq!(3, o.packages.len());
    }

    #[test]
    fn multiple_packages_grouped() {
        let o = Opts::from_iter(&[
            "test",
            "--package",
            "package1",
            "package2",
            "-p",
            "package3",
            "package4",
        ]);
        assert_eq!(4, o.packages.len());
    }

    #[test]
    fn empty_packages_1() {
        assert!(Opts::clap().get_matches_from_safe(&["test", "-p"]).is_err());
    }

    #[test]
    fn empty_packages_2() {
        assert!(
            Opts::clap()
                .get_matches_from_safe(&["test", "-p", "--", "--check"])
                .is_err()
        );
    }

    #[test]
    fn empty_packages_3() {
        assert!(
            Opts::clap()
                .get_matches_from_safe(&["test", "-p", "--verbose"])
                .is_err()
        );
    }

    #[test]
    fn empty_packages_4() {
        assert!(
            Opts::clap()
                .get_matches_from_safe(&["test", "-p", "--check"])
                .is_err()
        );
    }
<<<<<<< HEAD
=======

    mod convert_message_format_to_rustfmt_args_tests {
        use super::*;

        #[test]
        fn invalid_message_format() {
            assert_eq!(
                convert_message_format_to_rustfmt_args("awesome", &mut vec![]),
                Err(String::from(
                    "invalid --message-format value: awesome. Allowed values are: short|json|human"
                )),
            );
        }

        #[test]
        fn json_message_format_and_check_arg() {
            let mut args = vec![String::from("--check")];
            assert_eq!(
                convert_message_format_to_rustfmt_args("json", &mut args),
                Err(String::from(
                    "cannot include --check arg when --message-format is set to json"
                )),
            );
        }

        #[test]
        fn json_message_format_and_emit_arg() {
            let mut args = vec![String::from("--emit"), String::from("checkstyle")];
            assert_eq!(
                convert_message_format_to_rustfmt_args("json", &mut args),
                Err(String::from(
                    "cannot include --emit arg when --message-format is set to json"
                )),
            );
        }

        #[test]
        fn json_message_format() {
            let mut args = vec![String::from("--edition"), String::from("2018")];
            assert!(convert_message_format_to_rustfmt_args("json", &mut args).is_ok());
            assert_eq!(
                args,
                vec![
                    String::from("--edition"),
                    String::from("2018"),
                    String::from("--emit"),
                    String::from("json")
                ]
            );
        }

        #[test]
        fn human_message_format() {
            let exp_args = vec![String::from("--emit"), String::from("json")];
            let mut act_args = exp_args.clone();
            assert!(convert_message_format_to_rustfmt_args("human", &mut act_args).is_ok());
            assert_eq!(act_args, exp_args);
        }

        #[test]
        fn short_message_format() {
            let mut args = vec![String::from("--check")];
            assert!(convert_message_format_to_rustfmt_args("short", &mut args).is_ok());
            assert_eq!(args, vec![String::from("--check"), String::from("-l")]);
        }

        #[test]
        fn short_message_format_included_short_list_files_flag() {
            let mut args = vec![String::from("--check"), String::from("-l")];
            assert!(convert_message_format_to_rustfmt_args("short", &mut args).is_ok());
            assert_eq!(args, vec![String::from("--check"), String::from("-l")]);
        }

        #[test]
        fn short_message_format_included_long_list_files_flag() {
            let mut args = vec![String::from("--check"), String::from("--files-with-diff")];
            assert!(convert_message_format_to_rustfmt_args("short", &mut args).is_ok());
            assert_eq!(
                args,
                vec![String::from("--check"), String::from("--files-with-diff")]
            );
        }
    }
>>>>>>> 8cd2c99a
}<|MERGE_RESOLUTION|>--- conflicted
+++ resolved
@@ -20,10 +20,6 @@
 #[derive(StructOpt, Debug)]
 #[structopt(
     bin_name = "cargo fmt",
-<<<<<<< HEAD
-    author = "",
-=======
->>>>>>> 8cd2c99a
     about = "This utility formats all bin and lib files of \
              the current crate using rustfmt."
 )]
@@ -48,11 +44,6 @@
     #[structopt(long = "manifest-path", value_name = "manifest-path")]
     manifest_path: Option<String>,
 
-<<<<<<< HEAD
-    /// Options passed to rustfmt
-    // 'raw = true' to make `--` explicit.
-    #[structopt(name = "rustfmt_options", raw(raw = "true"))]
-=======
     /// Specify message-format: short|json|human
     #[structopt(long = "message-format", value_name = "message-format")]
     message_format: Option<String>,
@@ -60,7 +51,6 @@
     /// Options passed to rustfmt
     // 'raw = true' to make `--` explicit.
     #[structopt(name = "rustfmt_options", raw(true))]
->>>>>>> 8cd2c99a
     rustfmt_options: Vec<String>,
 
     /// Format all packages (only usable in workspaces)
@@ -113,28 +103,6 @@
     }
 
     let strategy = CargoFmtStrategy::from_opts(&opts);
-<<<<<<< HEAD
-
-    if let Some(specified_manifest_path) = opts.manifest_path {
-        if !specified_manifest_path.ends_with("Cargo.toml") {
-            print_usage_to_stderr("the manifest-path must be a path to a Cargo.toml file");
-            return FAILURE;
-        }
-        let manifest_path = PathBuf::from(specified_manifest_path);
-        handle_command_status(format_crate(
-            verbosity,
-            &strategy,
-            opts.rustfmt_options,
-            Some(&manifest_path),
-        ))
-    } else {
-        handle_command_status(format_crate(
-            verbosity,
-            &strategy,
-            opts.rustfmt_options,
-            None,
-        ))
-=======
     let mut rustfmt_args = opts.rustfmt_options;
     if let Some(message_format) = opts.message_format {
         if let Err(msg) = convert_message_format_to_rustfmt_args(&message_format, &mut rustfmt_args)
@@ -208,7 +176,6 @@
                 message_format
             ));
         }
->>>>>>> 8cd2c99a
     }
 }
 
@@ -572,11 +539,8 @@
         assert_eq!(empty, o.packages);
         assert_eq!(empty, o.rustfmt_options);
         assert_eq!(false, o.format_all);
-<<<<<<< HEAD
-=======
         assert_eq!(None, o.manifest_path);
         assert_eq!(None, o.message_format);
->>>>>>> 8cd2c99a
     }
 
     #[test]
@@ -588,11 +552,8 @@
             "p1",
             "-p",
             "p2",
-<<<<<<< HEAD
-=======
             "--message-format",
             "short",
->>>>>>> 8cd2c99a
             "--",
             "--edition",
             "2018",
@@ -603,10 +564,7 @@
         assert_eq!(vec!["p1", "p2"], o.packages);
         assert_eq!(vec!["--edition", "2018"], o.rustfmt_options);
         assert_eq!(false, o.format_all);
-<<<<<<< HEAD
-=======
         assert_eq!(Some(String::from("short")), o.message_format);
->>>>>>> 8cd2c99a
     }
 
     #[test]
@@ -700,8 +658,6 @@
                 .is_err()
         );
     }
-<<<<<<< HEAD
-=======
 
     mod convert_message_format_to_rustfmt_args_tests {
         use super::*;
@@ -785,5 +741,4 @@
             );
         }
     }
->>>>>>> 8cd2c99a
 }