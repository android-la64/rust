use std::borrow::Cow;
use std::cmp::min;

use itertools::Itertools;
use syntax::parse::token::DelimToken;
use syntax::source_map::{BytePos, SourceMap, Span};
use syntax::{ast, ptr};

use crate::chains::rewrite_chain;
use crate::closures;
use crate::comment::{
    combine_strs_with_missing_comments, contains_comment, recover_comment_removed, rewrite_comment,
    rewrite_missing_comment, CharClasses, FindUncommented,
};
use crate::config::lists::*;
use crate::config::{Config, ControlBraceStyle, IndentStyle, Version};
use crate::lists::{
    definitive_tactic, itemize_list, shape_for_tactic, struct_lit_formatting, struct_lit_shape,
    struct_lit_tactic, write_list, ListFormatting, Separator,
};
use crate::macros::{rewrite_macro, MacroPosition};
use crate::matches::rewrite_match;
use crate::overflow::{self, IntoOverflowableItem, OverflowableItem};
use crate::pairs::{rewrite_all_pairs, rewrite_pair, PairParts};
use crate::rewrite::{Rewrite, RewriteContext};
use crate::shape::{Indent, Shape};
use crate::source_map::{LineRangeUtils, SpanUtils};
use crate::spanned::Spanned;
use crate::string::{rewrite_string, StringFormat};
use crate::types::{rewrite_path, PathContext};
use crate::utils::{
    colon_spaces, contains_skip, count_newlines, first_line_ends_with, inner_attributes,
<<<<<<< HEAD
    last_line_extendable, last_line_width, mk_sp, outer_attributes, ptr_vec_to_ref_vec,
    semicolon_for_expr, unicode_str_width, wrap_str,
=======
    last_line_extendable, last_line_width, mk_sp, outer_attributes, semicolon_for_expr,
    unicode_str_width, wrap_str,
>>>>>>> 8cd2c99a
};
use crate::vertical::rewrite_with_alignment;
use crate::visitor::FmtVisitor;

impl Rewrite for ast::Expr {
    fn rewrite(&self, context: &RewriteContext<'_>, shape: Shape) -> Option<String> {
        format_expr(self, ExprType::SubExpression, context, shape)
    }
}

#[derive(Copy, Clone, PartialEq)]
pub(crate) enum ExprType {
    Statement,
    SubExpression,
}

pub(crate) fn format_expr(
    expr: &ast::Expr,
    expr_type: ExprType,
    context: &RewriteContext<'_>,
    shape: Shape,
) -> Option<String> {
    skip_out_of_file_lines_range!(context, expr.span);

    if contains_skip(&*expr.attrs) {
        return Some(context.snippet(expr.span()).to_owned());
    }
    let shape = if expr_type == ExprType::Statement && semicolon_for_expr(context, expr) {
        shape.sub_width(1)?
    } else {
        shape
    };

    let expr_rw = match expr.node {
        ast::ExprKind::Array(ref expr_vec) => rewrite_array(
            "",
            expr_vec.iter(),
            expr.span,
            context,
            shape,
            choose_separator_tactic(context, expr.span),
            None,
        ),
        ast::ExprKind::Lit(ref l) => rewrite_literal(context, l, shape),
        ast::ExprKind::Call(ref callee, ref args) => {
            let inner_span = mk_sp(callee.span.hi(), expr.span.hi());
            let callee_str = callee.rewrite(context, shape)?;
            rewrite_call(context, &callee_str, args, inner_span, shape)
        }
        ast::ExprKind::Paren(ref subexpr) => rewrite_paren(context, subexpr, shape, expr.span),
        ast::ExprKind::Binary(op, ref lhs, ref rhs) => {
            // FIXME: format comments between operands and operator
            rewrite_all_pairs(expr, shape, context).or_else(|| {
                rewrite_pair(
                    &**lhs,
                    &**rhs,
                    PairParts::infix(&format!(" {} ", context.snippet(op.span))),
                    context,
                    shape,
                    context.config.binop_separator(),
                )
            })
        }
        ast::ExprKind::Unary(op, ref subexpr) => rewrite_unary_op(context, op, subexpr, shape),
        ast::ExprKind::Struct(ref path, ref fields, ref base) => rewrite_struct_lit(
            context,
            path,
            fields,
            base.as_ref().map(|e| &**e),
            &expr.attrs,
            expr.span,
            shape,
        ),
        ast::ExprKind::Tup(ref items) => {
            rewrite_tuple(context, items.iter(), expr.span, shape, items.len() == 1)
        }
        ast::ExprKind::Let(..) => None,
        ast::ExprKind::If(..)
        | ast::ExprKind::ForLoop(..)
        | ast::ExprKind::Loop(..)
        | ast::ExprKind::While(..) => to_control_flow(expr, expr_type)
            .and_then(|control_flow| control_flow.rewrite(context, shape)),
        ast::ExprKind::Block(ref block, opt_label) => {
            match expr_type {
                ExprType::Statement => {
                    if is_unsafe_block(block) {
                        rewrite_block(block, Some(&expr.attrs), opt_label, context, shape)
                    } else if let rw @ Some(_) =
                        rewrite_empty_block(context, block, Some(&expr.attrs), opt_label, "", shape)
                    {
                        // Rewrite block without trying to put it in a single line.
                        rw
                    } else {
                        let prefix = block_prefix(context, block, shape)?;

                        rewrite_block_with_visitor(
                            context,
                            &prefix,
                            block,
                            Some(&expr.attrs),
                            opt_label,
                            shape,
                            true,
                        )
                    }
                }
                ExprType::SubExpression => {
                    rewrite_block(block, Some(&expr.attrs), opt_label, context, shape)
                }
            }
        }
        ast::ExprKind::Match(ref cond, ref arms) => {
            rewrite_match(context, cond, arms, shape, expr.span, &expr.attrs)
        }
        ast::ExprKind::Path(ref qself, ref path) => {
            rewrite_path(context, PathContext::Expr, qself.as_ref(), path, shape)
        }
        ast::ExprKind::Assign(ref lhs, ref rhs) => {
            rewrite_assignment(context, lhs, rhs, None, shape)
        }
        ast::ExprKind::AssignOp(ref op, ref lhs, ref rhs) => {
            rewrite_assignment(context, lhs, rhs, Some(op), shape)
        }
        ast::ExprKind::Continue(ref opt_label) => {
            let id_str = match *opt_label {
                Some(label) => format!(" {}", label.ident),
                None => String::new(),
            };
            Some(format!("continue{}", id_str))
        }
        ast::ExprKind::Break(ref opt_label, ref opt_expr) => {
            let id_str = match *opt_label {
                Some(label) => format!(" {}", label.ident),
                None => String::new(),
            };

            if let Some(ref expr) = *opt_expr {
                rewrite_unary_prefix(context, &format!("break{} ", id_str), &**expr, shape)
            } else {
                Some(format!("break{}", id_str))
            }
        }
        ast::ExprKind::Yield(ref opt_expr) => {
            if let Some(ref expr) = *opt_expr {
                rewrite_unary_prefix(context, "yield ", &**expr, shape)
            } else {
                Some("yield".to_string())
            }
        }
        ast::ExprKind::Closure(capture, ref is_async, movability, ref fn_decl, ref body, _) => {
            closures::rewrite_closure(
                capture, is_async, movability, fn_decl, body, expr.span, context, shape,
            )
        }
        ast::ExprKind::Try(..) | ast::ExprKind::Field(..) | ast::ExprKind::MethodCall(..) => {
            rewrite_chain(expr, context, shape)
        }
        ast::ExprKind::Mac(ref mac) => {
            rewrite_macro(mac, None, context, shape, MacroPosition::Expression).or_else(|| {
                wrap_str(
                    context.snippet(expr.span).to_owned(),
                    context.config.max_width(),
                    shape,
                )
            })
        }
        ast::ExprKind::Ret(None) => Some("return".to_owned()),
        ast::ExprKind::Ret(Some(ref expr)) => {
            rewrite_unary_prefix(context, "return ", &**expr, shape)
        }
        ast::ExprKind::Box(ref expr) => rewrite_unary_prefix(context, "box ", &**expr, shape),
        ast::ExprKind::AddrOf(mutability, ref expr) => {
            rewrite_expr_addrof(context, mutability, expr, shape)
        }
        ast::ExprKind::Cast(ref expr, ref ty) => rewrite_pair(
            &**expr,
            &**ty,
            PairParts::infix(" as "),
            context,
            shape,
            SeparatorPlace::Front,
        ),
        ast::ExprKind::Type(ref expr, ref ty) => rewrite_pair(
            &**expr,
            &**ty,
            PairParts::infix(": "),
            context,
            shape,
            SeparatorPlace::Back,
        ),
        ast::ExprKind::Index(ref expr, ref index) => {
            rewrite_index(&**expr, &**index, context, shape)
        }
        ast::ExprKind::Repeat(ref expr, ref repeats) => rewrite_pair(
            &**expr,
            &*repeats.value,
            PairParts::new("[", "; ", "]"),
            context,
            shape,
            SeparatorPlace::Back,
        ),
        ast::ExprKind::Range(ref lhs, ref rhs, limits) => {
            let delim = match limits {
                ast::RangeLimits::HalfOpen => "..",
                ast::RangeLimits::Closed => "..=",
            };

            fn needs_space_before_range(context: &RewriteContext<'_>, lhs: &ast::Expr) -> bool {
                match lhs.node {
                    ast::ExprKind::Lit(ref lit) => match lit.node {
                        ast::LitKind::FloatUnsuffixed(..) => {
                            context.snippet(lit.span).ends_with('.')
                        }
                        _ => false,
                    },
                    _ => false,
                }
            }

            fn needs_space_after_range(rhs: &ast::Expr) -> bool {
                match rhs.node {
                    // Don't format `.. ..` into `....`, which is invalid.
                    //
                    // This check is unnecessary for `lhs`, because a range
                    // starting from another range needs parentheses as `(x ..) ..`
                    // (`x .. ..` is a range from `x` to `..`).
                    ast::ExprKind::Range(None, _, _) => true,
                    _ => false,
                }
            }

            let default_sp_delim = |lhs: Option<&ast::Expr>, rhs: Option<&ast::Expr>| {
                let space_if = |b: bool| if b { " " } else { "" };

                format!(
                    "{}{}{}",
                    lhs.map_or("", |lhs| space_if(needs_space_before_range(context, lhs))),
                    delim,
                    rhs.map_or("", |rhs| space_if(needs_space_after_range(rhs))),
                )
            };

            match (lhs.as_ref().map(|x| &**x), rhs.as_ref().map(|x| &**x)) {
                (Some(lhs), Some(rhs)) => {
                    let sp_delim = if context.config.spaces_around_ranges() {
                        format!(" {} ", delim)
                    } else {
                        default_sp_delim(Some(lhs), Some(rhs))
                    };
                    rewrite_pair(
                        &*lhs,
                        &*rhs,
                        PairParts::infix(&sp_delim),
                        context,
                        shape,
                        context.config.binop_separator(),
                    )
                }
                (None, Some(rhs)) => {
                    let sp_delim = if context.config.spaces_around_ranges() {
                        format!("{} ", delim)
                    } else {
                        default_sp_delim(None, Some(rhs))
                    };
                    rewrite_unary_prefix(context, &sp_delim, &*rhs, shape)
                }
                (Some(lhs), None) => {
                    let sp_delim = if context.config.spaces_around_ranges() {
                        format!(" {}", delim)
                    } else {
                        default_sp_delim(Some(lhs), None)
                    };
                    rewrite_unary_suffix(context, &sp_delim, &*lhs, shape)
                }
                (None, None) => Some(delim.to_owned()),
            }
        }
        // We do not format these expressions yet, but they should still
        // satisfy our width restrictions.
        ast::ExprKind::InlineAsm(..) => Some(context.snippet(expr.span).to_owned()),
        ast::ExprKind::TryBlock(ref block) => {
            if let rw @ Some(_) =
                rewrite_single_line_block(context, "try ", block, Some(&expr.attrs), None, shape)
            {
                rw
            } else {
                // 9 = `try `
                let budget = shape.width.saturating_sub(9);
                Some(format!(
                    "{}{}",
                    "try ",
                    rewrite_block(
                        block,
                        Some(&expr.attrs),
                        None,
                        context,
                        Shape::legacy(budget, shape.indent)
                    )?
                ))
            }
        }
        ast::ExprKind::Async(capture_by, _node_id, ref block) => {
            let mover = if capture_by == ast::CaptureBy::Value {
                "move "
            } else {
                ""
            };
            if let rw @ Some(_) = rewrite_single_line_block(
                context,
                format!("{}{}", "async ", mover).as_str(),
                block,
                Some(&expr.attrs),
                None,
                shape,
            ) {
                rw
            } else {
                // 6 = `async `
                let budget = shape.width.saturating_sub(6);
                Some(format!(
                    "{}{}{}",
                    "async ",
                    mover,
                    rewrite_block(
                        block,
                        Some(&expr.attrs),
                        None,
                        context,
                        Shape::legacy(budget, shape.indent)
                    )?
                ))
            }
        }
        ast::ExprKind::Await(_) => rewrite_chain(expr, context, shape),
        ast::ExprKind::Err => None,
    };

    expr_rw
        .and_then(|expr_str| recover_comment_removed(expr_str, expr.span, context))
        .and_then(|expr_str| {
            let attrs = outer_attributes(&expr.attrs);
            let attrs_str = attrs.rewrite(context, shape)?;
            let span = mk_sp(
                attrs.last().map_or(expr.span.lo(), |attr| attr.span.hi()),
                expr.span.lo(),
            );
            combine_strs_with_missing_comments(context, &attrs_str, &expr_str, span, shape, false)
        })
}

pub(crate) fn rewrite_array<'a, T: 'a + IntoOverflowableItem<'a>>(
    name: &'a str,
    exprs: impl Iterator<Item = &'a T>,
    span: Span,
    context: &'a RewriteContext<'_>,
    shape: Shape,
    force_separator_tactic: Option<SeparatorTactic>,
    delim_token: Option<DelimToken>,
) -> Option<String> {
    overflow::rewrite_with_square_brackets(
        context,
        name,
        exprs,
        shape,
        span,
        force_separator_tactic,
        delim_token,
    )
}

fn rewrite_empty_block(
    context: &RewriteContext<'_>,
    block: &ast::Block,
    attrs: Option<&[ast::Attribute]>,
    label: Option<ast::Label>,
    prefix: &str,
    shape: Shape,
) -> Option<String> {
    if !block.stmts.is_empty() {
        return None;
    }

    let label_str = rewrite_label(label);
    if attrs.map_or(false, |a| !inner_attributes(a).is_empty()) {
        return None;
    }

    if !block_contains_comment(block, context.source_map) && shape.width >= 2 {
        return Some(format!("{}{}{{}}", prefix, label_str));
    }

    // If a block contains only a single-line comment, then leave it on one line.
    let user_str = context.snippet(block.span);
    let user_str = user_str.trim();
    if user_str.starts_with('{') && user_str.ends_with('}') {
        let comment_str = user_str[1..user_str.len() - 1].trim();
        if block.stmts.is_empty()
            && !comment_str.contains('\n')
            && !comment_str.starts_with("//")
            && comment_str.len() + 4 <= shape.width
        {
            return Some(format!("{}{}{{ {} }}", prefix, label_str, comment_str));
        }
    }

    None
}

fn block_prefix(context: &RewriteContext<'_>, block: &ast::Block, shape: Shape) -> Option<String> {
    Some(match block.rules {
        ast::BlockCheckMode::Unsafe(..) => {
            let snippet = context.snippet(block.span);
            let open_pos = snippet.find_uncommented("{")?;
            // Extract comment between unsafe and block start.
            let trimmed = &snippet[6..open_pos].trim();

            if !trimmed.is_empty() {
                // 9 = "unsafe  {".len(), 7 = "unsafe ".len()
                let budget = shape.width.checked_sub(9)?;
                format!(
                    "unsafe {} ",
                    rewrite_comment(
                        trimmed,
                        true,
                        Shape::legacy(budget, shape.indent + 7),
                        context.config,
                    )?
                )
            } else {
                "unsafe ".to_owned()
            }
        }
        ast::BlockCheckMode::Default => String::new(),
    })
}

fn rewrite_single_line_block(
    context: &RewriteContext<'_>,
    prefix: &str,
    block: &ast::Block,
    attrs: Option<&[ast::Attribute]>,
    label: Option<ast::Label>,
    shape: Shape,
) -> Option<String> {
    if is_simple_block(block, attrs, context.source_map) {
        let expr_shape = shape.offset_left(last_line_width(prefix))?;
        let expr_str = block.stmts[0].rewrite(context, expr_shape)?;
        let label_str = rewrite_label(label);
        let result = format!("{}{}{{ {} }}", prefix, label_str, expr_str);
        if result.len() <= shape.width && !result.contains('\n') {
            return Some(result);
        }
    }
    None
}

pub(crate) fn rewrite_block_with_visitor(
    context: &RewriteContext<'_>,
    prefix: &str,
    block: &ast::Block,
    attrs: Option<&[ast::Attribute]>,
    label: Option<ast::Label>,
    shape: Shape,
    has_braces: bool,
) -> Option<String> {
    if let rw @ Some(_) = rewrite_empty_block(context, block, attrs, label, prefix, shape) {
        return rw;
    }

    let mut visitor = FmtVisitor::from_context(context);
    visitor.block_indent = shape.indent;
    visitor.is_if_else_block = context.is_if_else_block();
    match (block.rules, label) {
        (ast::BlockCheckMode::Unsafe(..), _) | (ast::BlockCheckMode::Default, Some(_)) => {
            let snippet = context.snippet(block.span);
            let open_pos = snippet.find_uncommented("{")?;
            visitor.last_pos = block.span.lo() + BytePos(open_pos as u32)
        }
        (ast::BlockCheckMode::Default, None) => visitor.last_pos = block.span.lo(),
    }

    let inner_attrs = attrs.map(inner_attributes);
    let label_str = rewrite_label(label);
    visitor.visit_block(block, inner_attrs.as_ref().map(|a| &**a), has_braces);
    Some(format!("{}{}{}", prefix, label_str, visitor.buffer))
}

impl Rewrite for ast::Block {
    fn rewrite(&self, context: &RewriteContext<'_>, shape: Shape) -> Option<String> {
        rewrite_block(self, None, None, context, shape)
    }
}

fn rewrite_block(
    block: &ast::Block,
    attrs: Option<&[ast::Attribute]>,
    label: Option<ast::Label>,
    context: &RewriteContext<'_>,
    shape: Shape,
) -> Option<String> {
    let prefix = block_prefix(context, block, shape)?;

    // shape.width is used only for the single line case: either the empty block `{}`,
    // or an unsafe expression `unsafe { e }`.
    if let rw @ Some(_) = rewrite_empty_block(context, block, attrs, label, &prefix, shape) {
        return rw;
    }

    let result = rewrite_block_with_visitor(context, &prefix, block, attrs, label, shape, true);
    if let Some(ref result_str) = result {
        if result_str.lines().count() <= 3 {
            if let rw @ Some(_) =
                rewrite_single_line_block(context, &prefix, block, attrs, label, shape)
            {
                return rw;
            }
        }
    }

    result
}

// Rewrite condition if the given expression has one.
pub(crate) fn rewrite_cond(
    context: &RewriteContext<'_>,
    expr: &ast::Expr,
    shape: Shape,
) -> Option<String> {
    match expr.node {
        ast::ExprKind::Match(ref cond, _) => {
            // `match `cond` {`
            let cond_shape = match context.config.indent_style() {
                IndentStyle::Visual => shape.shrink_left(6).and_then(|s| s.sub_width(2))?,
                IndentStyle::Block => shape.offset_left(8)?,
            };
            cond.rewrite(context, cond_shape)
        }
        _ => to_control_flow(expr, ExprType::SubExpression).and_then(|control_flow| {
            let alt_block_sep =
                String::from("\n") + &shape.indent.block_only().to_string(context.config);
            control_flow
                .rewrite_cond(context, shape, &alt_block_sep)
                .and_then(|rw| Some(rw.0))
        }),
    }
}

// Abstraction over control flow expressions
#[derive(Debug)]
struct ControlFlow<'a> {
    cond: Option<&'a ast::Expr>,
    block: &'a ast::Block,
    else_block: Option<&'a ast::Expr>,
    label: Option<ast::Label>,
    pat: Option<&'a ast::Pat>,
    keyword: &'a str,
    matcher: &'a str,
    connector: &'a str,
    allow_single_line: bool,
    // HACK: `true` if this is an `if` expression in an `else if`.
    nested_if: bool,
    span: Span,
}

<<<<<<< HEAD
fn extract_pats_and_cond(expr: &ast::Expr) -> (Vec<&ast::Pat>, &ast::Expr) {
    match expr.node {
        ast::ExprKind::Let(ref pats, ref cond) => (ptr_vec_to_ref_vec(pats), cond),
        _ => (vec![], expr),
=======
fn extract_pats_and_cond(expr: &ast::Expr) -> (Option<&ast::Pat>, &ast::Expr) {
    match expr.node {
        ast::ExprKind::Let(ref pat, ref cond) => (Some(pat), cond),
        _ => (None, expr),
>>>>>>> 8cd2c99a
    }
}

// FIXME: Refactor this.
fn to_control_flow(expr: &ast::Expr, expr_type: ExprType) -> Option<ControlFlow<'_>> {
    match expr.node {
        ast::ExprKind::If(ref cond, ref if_block, ref else_block) => {
<<<<<<< HEAD
            let (pats, cond) = extract_pats_and_cond(cond);
            Some(ControlFlow::new_if(
                cond,
                pats,
=======
            let (pat, cond) = extract_pats_and_cond(cond);
            Some(ControlFlow::new_if(
                cond,
                pat,
>>>>>>> 8cd2c99a
                if_block,
                else_block.as_ref().map(|e| &**e),
                expr_type == ExprType::SubExpression,
                false,
                expr.span,
            ))
        }
        ast::ExprKind::ForLoop(ref pat, ref cond, ref block, label) => {
            Some(ControlFlow::new_for(pat, cond, block, label, expr.span))
        }
        ast::ExprKind::Loop(ref block, label) => {
            Some(ControlFlow::new_loop(block, label, expr.span))
        }
        ast::ExprKind::While(ref cond, ref block, label) => {
<<<<<<< HEAD
            let (pats, cond) = extract_pats_and_cond(cond);
            Some(ControlFlow::new_while(pats, cond, block, label, expr.span))
=======
            let (pat, cond) = extract_pats_and_cond(cond);
            Some(ControlFlow::new_while(pat, cond, block, label, expr.span))
>>>>>>> 8cd2c99a
        }
        _ => None,
    }
}

fn choose_matcher(pat: Option<&ast::Pat>) -> &'static str {
    pat.map_or("", |_| "let")
}

impl<'a> ControlFlow<'a> {
    fn new_if(
        cond: &'a ast::Expr,
        pat: Option<&'a ast::Pat>,
        block: &'a ast::Block,
        else_block: Option<&'a ast::Expr>,
        allow_single_line: bool,
        nested_if: bool,
        span: Span,
    ) -> ControlFlow<'a> {
        let matcher = choose_matcher(pat);
        ControlFlow {
            cond: Some(cond),
            block,
            else_block,
            label: None,
            pat,
            keyword: "if",
            matcher,
            connector: " =",
            allow_single_line,
            nested_if,
            span,
        }
    }

    fn new_loop(block: &'a ast::Block, label: Option<ast::Label>, span: Span) -> ControlFlow<'a> {
        ControlFlow {
            cond: None,
            block,
            else_block: None,
            label,
            pat: None,
            keyword: "loop",
            matcher: "",
            connector: "",
            allow_single_line: false,
            nested_if: false,
            span,
        }
    }

    fn new_while(
        pat: Option<&'a ast::Pat>,
        cond: &'a ast::Expr,
        block: &'a ast::Block,
        label: Option<ast::Label>,
        span: Span,
    ) -> ControlFlow<'a> {
        let matcher = choose_matcher(pat);
        ControlFlow {
            cond: Some(cond),
            block,
            else_block: None,
            label,
            pat,
            keyword: "while",
            matcher,
            connector: " =",
            allow_single_line: false,
            nested_if: false,
            span,
        }
    }

    fn new_for(
        pat: &'a ast::Pat,
        cond: &'a ast::Expr,
        block: &'a ast::Block,
        label: Option<ast::Label>,
        span: Span,
    ) -> ControlFlow<'a> {
        ControlFlow {
            cond: Some(cond),
            block,
            else_block: None,
            label,
            pat: Some(pat),
            keyword: "for",
            matcher: "",
            connector: " in",
            allow_single_line: false,
            nested_if: false,
            span,
        }
    }

    fn rewrite_single_line(
        &self,
        pat_expr_str: &str,
        context: &RewriteContext<'_>,
        width: usize,
    ) -> Option<String> {
        assert!(self.allow_single_line);
        let else_block = self.else_block?;
        let fixed_cost = self.keyword.len() + "  {  } else {  }".len();

        if let ast::ExprKind::Block(ref else_node, _) = else_block.node {
            if !is_simple_block(self.block, None, context.source_map)
                || !is_simple_block(else_node, None, context.source_map)
                || pat_expr_str.contains('\n')
            {
                return None;
            }

            let new_width = width.checked_sub(pat_expr_str.len() + fixed_cost)?;
            let expr = &self.block.stmts[0];
            let if_str = expr.rewrite(context, Shape::legacy(new_width, Indent::empty()))?;

            let new_width = new_width.checked_sub(if_str.len())?;
            let else_expr = &else_node.stmts[0];
            let else_str = else_expr.rewrite(context, Shape::legacy(new_width, Indent::empty()))?;

            if if_str.contains('\n') || else_str.contains('\n') {
                return None;
            }

            let result = format!(
                "{} {} {{ {} }} else {{ {} }}",
                self.keyword, pat_expr_str, if_str, else_str
            );

            if result.len() <= width {
                return Some(result);
            }
        }

        None
    }
}

/// Returns `true` if the last line of pat_str has leading whitespace and it is wider than the
/// shape's indent.
fn last_line_offsetted(start_column: usize, pat_str: &str) -> bool {
    let mut leading_whitespaces = 0;
    for c in pat_str.chars().rev() {
        match c {
            '\n' => break,
            _ if c.is_whitespace() => leading_whitespaces += 1,
            _ => leading_whitespaces = 0,
        }
    }
    leading_whitespaces > start_column
}

impl<'a> ControlFlow<'a> {
    fn rewrite_pat_expr(
        &self,
        context: &RewriteContext<'_>,
        expr: &ast::Expr,
        shape: Shape,
        offset: usize,
    ) -> Option<String> {
        debug!("rewrite_pat_expr {:?} {:?} {:?}", shape, self.pat, expr);

        let cond_shape = shape.offset_left(offset)?;
        if !self.pat.is_none() {
            let matcher = if self.matcher.is_empty() {
                self.matcher.to_owned()
            } else {
                format!("{} ", self.matcher)
            };
            let pat_shape = cond_shape
                .offset_left(matcher.len())?
                .sub_width(self.connector.len())?;
            let pat_string = if let Some(pat) = self.pat {
                pat.rewrite(context, pat_shape)?
            } else {
                "".to_owned()
            };
            let result = format!("{}{}{}", matcher, pat_string, self.connector);
            return rewrite_assign_rhs(context, result, expr, cond_shape);
        }

        let expr_rw = expr.rewrite(context, cond_shape);
        // The expression may (partially) fit on the current line.
        // We do not allow splitting between `if` and condition.
        if self.keyword == "if" || expr_rw.is_some() {
            return expr_rw;
        }

        // The expression won't fit on the current line, jump to next.
        let nested_shape = shape
            .block_indent(context.config.tab_spaces())
            .with_max_width(context.config);
        let nested_indent_str = nested_shape.indent.to_string_with_newline(context.config);
        expr.rewrite(context, nested_shape)
            .map(|expr_rw| format!("{}{}", nested_indent_str, expr_rw))
    }

    fn rewrite_cond(
        &self,
        context: &RewriteContext<'_>,
        shape: Shape,
        alt_block_sep: &str,
    ) -> Option<(String, usize)> {
        // Do not take the rhs overhead from the upper expressions into account
        // when rewriting pattern.
        let new_width = context.budget(shape.used_width());
        let fresh_shape = Shape {
            width: new_width,
            ..shape
        };
        let constr_shape = if self.nested_if {
            // We are part of an if-elseif-else chain. Our constraints are tightened.
            // 7 = "} else " .len()
            fresh_shape.offset_left(7)?
        } else {
            fresh_shape
        };

        let label_string = rewrite_label(self.label);
        // 1 = space after keyword.
        let offset = self.keyword.len() + label_string.len() + 1;

        let pat_expr_string = match self.cond {
            Some(cond) => self.rewrite_pat_expr(context, cond, constr_shape, offset)?,
            None => String::new(),
        };

        let brace_overhead =
            if context.config.control_brace_style() != ControlBraceStyle::AlwaysNextLine {
                // 2 = ` {`
                2
            } else {
                0
            };
        let one_line_budget = context
            .config
            .max_width()
            .saturating_sub(constr_shape.used_width() + offset + brace_overhead);
        let force_newline_brace = (pat_expr_string.contains('\n')
            || pat_expr_string.len() > one_line_budget)
            && (!last_line_extendable(&pat_expr_string)
                || last_line_offsetted(shape.used_width(), &pat_expr_string));

        // Try to format if-else on single line.
        if self.allow_single_line
            && context
                .config
                .width_heuristics()
                .single_line_if_else_max_width
                > 0
        {
            let trial = self.rewrite_single_line(&pat_expr_string, context, shape.width);

            if let Some(cond_str) = trial {
                if cond_str.len()
                    <= context
                        .config
                        .width_heuristics()
                        .single_line_if_else_max_width
                {
                    return Some((cond_str, 0));
                }
            }
        }

        let cond_span = if let Some(cond) = self.cond {
            cond.span
        } else {
            mk_sp(self.block.span.lo(), self.block.span.lo())
        };

        // `for event in event`
        // Do not include label in the span.
        let lo = self
            .label
            .map_or(self.span.lo(), |label| label.ident.span.hi());
        let between_kwd_cond = mk_sp(
            context
                .snippet_provider
                .span_after(mk_sp(lo, self.span.hi()), self.keyword.trim()),
            if self.pat.is_none() {
                cond_span.lo()
            } else if self.matcher.is_empty() {
                self.pat.unwrap().span.lo()
            } else {
                context
                    .snippet_provider
                    .span_before(self.span, self.matcher.trim())
            },
        );

        let between_kwd_cond_comment = extract_comment(between_kwd_cond, context, shape);

        let after_cond_comment =
            extract_comment(mk_sp(cond_span.hi(), self.block.span.lo()), context, shape);

        let block_sep = if self.cond.is_none() && between_kwd_cond_comment.is_some() {
            ""
        } else if context.config.control_brace_style() == ControlBraceStyle::AlwaysNextLine
            || force_newline_brace
        {
            alt_block_sep
        } else {
            " "
        };

        let used_width = if pat_expr_string.contains('\n') {
            last_line_width(&pat_expr_string)
        } else {
            // 2 = spaces after keyword and condition.
            label_string.len() + self.keyword.len() + pat_expr_string.len() + 2
        };

        Some((
            format!(
                "{}{}{}{}{}",
                label_string,
                self.keyword,
                between_kwd_cond_comment.as_ref().map_or(
                    if pat_expr_string.is_empty() || pat_expr_string.starts_with('\n') {
                        ""
                    } else {
                        " "
                    },
                    |s| &**s,
                ),
                pat_expr_string,
                after_cond_comment.as_ref().map_or(block_sep, |s| &**s)
            ),
            used_width,
        ))
    }
}

impl<'a> Rewrite for ControlFlow<'a> {
    fn rewrite(&self, context: &RewriteContext<'_>, shape: Shape) -> Option<String> {
        debug!("ControlFlow::rewrite {:?} {:?}", self, shape);

        let alt_block_sep = &shape.indent.to_string_with_newline(context.config);
        let (cond_str, used_width) = self.rewrite_cond(context, shape, alt_block_sep)?;
        // If `used_width` is 0, it indicates that whole control flow is written in a single line.
        if used_width == 0 {
            return Some(cond_str);
        }

        let block_width = shape.width.saturating_sub(used_width);
        // This is used only for the empty block case: `{}`. So, we use 1 if we know
        // we should avoid the single line case.
        let block_width = if self.else_block.is_some() || self.nested_if {
            min(1, block_width)
        } else {
            block_width
        };
        let block_shape = Shape {
            width: block_width,
            ..shape
        };
        let block_str = {
            let old_val = context.is_if_else_block.replace(self.else_block.is_some());
            let result =
                rewrite_block_with_visitor(context, "", self.block, None, None, block_shape, true);
            context.is_if_else_block.replace(old_val);
            result?
        };

        let mut result = format!("{}{}", cond_str, block_str);

        if let Some(else_block) = self.else_block {
            let shape = Shape::indented(shape.indent, context.config);
            let mut last_in_chain = false;
            let rewrite = match else_block.node {
                // If the else expression is another if-else expression, prevent it
                // from being formatted on a single line.
                // Note how we're passing the original shape, as the
                // cost of "else" should not cascade.
                ast::ExprKind::If(ref cond, ref if_block, ref next_else_block) => {
                    let (pats, cond) = extract_pats_and_cond(cond);
                    ControlFlow::new_if(
                        cond,
                        pats,
                        if_block,
                        next_else_block.as_ref().map(|e| &**e),
                        false,
                        true,
                        mk_sp(else_block.span.lo(), self.span.hi()),
                    )
                    .rewrite(context, shape)
                }
                _ => {
                    last_in_chain = true;
                    // When rewriting a block, the width is only used for single line
                    // blocks, passing 1 lets us avoid that.
                    let else_shape = Shape {
                        width: min(1, shape.width),
                        ..shape
                    };
                    format_expr(else_block, ExprType::Statement, context, else_shape)
                }
            };

            let between_kwd_else_block = mk_sp(
                self.block.span.hi(),
                context
                    .snippet_provider
                    .span_before(mk_sp(self.block.span.hi(), else_block.span.lo()), "else"),
            );
            let between_kwd_else_block_comment =
                extract_comment(between_kwd_else_block, context, shape);

            let after_else = mk_sp(
                context
                    .snippet_provider
                    .span_after(mk_sp(self.block.span.hi(), else_block.span.lo()), "else"),
                else_block.span.lo(),
            );
            let after_else_comment = extract_comment(after_else, context, shape);

            let between_sep = match context.config.control_brace_style() {
                ControlBraceStyle::AlwaysNextLine | ControlBraceStyle::ClosingNextLine => {
                    &*alt_block_sep
                }
                ControlBraceStyle::AlwaysSameLine => " ",
            };
            let after_sep = match context.config.control_brace_style() {
                ControlBraceStyle::AlwaysNextLine if last_in_chain => &*alt_block_sep,
                _ => " ",
            };

            result.push_str(&format!(
                "{}else{}",
                between_kwd_else_block_comment
                    .as_ref()
                    .map_or(between_sep, |s| &**s),
                after_else_comment.as_ref().map_or(after_sep, |s| &**s),
            ));
            result.push_str(&rewrite?);
        }

        Some(result)
    }
}

fn rewrite_label(opt_label: Option<ast::Label>) -> Cow<'static, str> {
    match opt_label {
        Some(label) => Cow::from(format!("{}: ", label.ident)),
        None => Cow::from(""),
    }
}

fn extract_comment(span: Span, context: &RewriteContext<'_>, shape: Shape) -> Option<String> {
    match rewrite_missing_comment(span, shape, context) {
        Some(ref comment) if !comment.is_empty() => Some(format!(
            "{indent}{}{indent}",
            comment,
            indent = shape.indent.to_string_with_newline(context.config)
        )),
        _ => None,
    }
}

pub(crate) fn block_contains_comment(block: &ast::Block, source_map: &SourceMap) -> bool {
    let snippet = source_map.span_to_snippet(block.span).unwrap();
    contains_comment(&snippet)
}

// Checks that a block contains no statements, an expression and no comments or
// attributes.
// FIXME: incorrectly returns false when comment is contained completely within
// the expression.
pub(crate) fn is_simple_block(
    block: &ast::Block,
    attrs: Option<&[ast::Attribute]>,
    source_map: &SourceMap,
) -> bool {
    (block.stmts.len() == 1
        && stmt_is_expr(&block.stmts[0])
        && !block_contains_comment(block, source_map)
        && attrs.map_or(true, |a| a.is_empty()))
}

/// Checks whether a block contains at most one statement or expression, and no
/// comments or attributes.
pub(crate) fn is_simple_block_stmt(
    block: &ast::Block,
    attrs: Option<&[ast::Attribute]>,
    source_map: &SourceMap,
) -> bool {
    block.stmts.len() <= 1
        && !block_contains_comment(block, source_map)
        && attrs.map_or(true, |a| a.is_empty())
}

/// Checks whether a block contains no statements, expressions, comments, or
/// inner attributes.
pub(crate) fn is_empty_block(
    block: &ast::Block,
    attrs: Option<&[ast::Attribute]>,
    source_map: &SourceMap,
) -> bool {
    block.stmts.is_empty()
        && !block_contains_comment(block, source_map)
        && attrs.map_or(true, |a| inner_attributes(a).is_empty())
}

pub(crate) fn stmt_is_expr(stmt: &ast::Stmt) -> bool {
    match stmt.node {
        ast::StmtKind::Expr(..) => true,
        _ => false,
    }
}

pub(crate) fn is_unsafe_block(block: &ast::Block) -> bool {
    if let ast::BlockCheckMode::Unsafe(..) = block.rules {
        true
    } else {
        false
    }
}

<<<<<<< HEAD
pub(crate) fn rewrite_multiple_patterns(
=======
pub(crate) fn rewrite_literal(
>>>>>>> 8cd2c99a
    context: &RewriteContext<'_>,
    l: &ast::Lit,
    shape: Shape,
) -> Option<String> {
<<<<<<< HEAD
    let pat_strs = pats
        .iter()
        .map(|p| p.rewrite(context, shape))
        .collect::<Option<Vec<_>>>()?;

    let use_mixed_layout = pats
        .iter()
        .zip(pat_strs.iter())
        .all(|(pat, pat_str)| is_short_pattern(pat, pat_str));
    let items: Vec<_> = pat_strs.into_iter().map(ListItem::from_str).collect();
    let tactic = if use_mixed_layout {
        DefinitiveListTactic::Mixed
    } else {
        definitive_tactic(
            &items,
            ListTactic::HorizontalVertical,
            Separator::VerticalBar,
            shape.width,
        )
    };
    let fmt = ListFormatting::new(shape, context.config)
        .tactic(tactic)
        .separator(" |")
        .separator_place(context.config.binop_separator())
        .ends_with_newline(false);
    write_list(&items, &fmt)
}

pub(crate) fn rewrite_literal(
    context: &RewriteContext<'_>,
    l: &ast::Lit,
    shape: Shape,
) -> Option<String> {
=======
>>>>>>> 8cd2c99a
    match l.node {
        ast::LitKind::Str(_, ast::StrStyle::Cooked) => rewrite_string_lit(context, l.span, shape),
        _ => wrap_str(
            context.snippet(l.span).to_owned(),
            context.config.max_width(),
            shape,
        ),
    }
}

fn rewrite_string_lit(context: &RewriteContext<'_>, span: Span, shape: Shape) -> Option<String> {
    let string_lit = context.snippet(span);

    if !context.config.format_strings() {
        if string_lit
            .lines()
            .dropping_back(1)
            .all(|line| line.ends_with('\\'))
        {
            let new_indent = shape.visual_indent(1).indent;
            let indented_string_lit = String::from(
                string_lit
                    .lines()
                    .map(|line| {
                        format!(
                            "{}{}",
                            new_indent.to_string(context.config),
                            line.trim_start()
                        )
                    })
                    .collect::<Vec<_>>()
                    .join("\n")
                    .trim_start(),
            );
            return if context.config.version() == Version::Two {
                Some(indented_string_lit)
            } else {
                wrap_str(indented_string_lit, context.config.max_width(), shape)
            };
        } else {
            return wrap_str(string_lit.to_owned(), context.config.max_width(), shape);
        }
    }

    // Remove the quote characters.
    let str_lit = &string_lit[1..string_lit.len() - 1];

    rewrite_string(
        str_lit,
        &StringFormat::new(shape.visual_indent(0), context.config),
        shape.width.saturating_sub(2),
    )
}

fn choose_separator_tactic(context: &RewriteContext<'_>, span: Span) -> Option<SeparatorTactic> {
    if context.inside_macro() {
        if span_ends_with_comma(context, span) {
            Some(SeparatorTactic::Always)
        } else {
            Some(SeparatorTactic::Never)
        }
    } else {
        None
    }
}

pub(crate) fn rewrite_call(
    context: &RewriteContext<'_>,
    callee: &str,
    args: &[ptr::P<ast::Expr>],
    span: Span,
    shape: Shape,
) -> Option<String> {
    overflow::rewrite_with_parens(
        context,
        callee,
        args.iter(),
        shape,
        span,
        context.config.width_heuristics().fn_call_width,
        choose_separator_tactic(context, span),
    )
}

pub(crate) fn is_simple_expr(expr: &ast::Expr) -> bool {
    match expr.node {
        ast::ExprKind::Lit(..) => true,
        ast::ExprKind::Path(ref qself, ref path) => qself.is_none() && path.segments.len() <= 1,
        ast::ExprKind::AddrOf(_, ref expr)
        | ast::ExprKind::Box(ref expr)
        | ast::ExprKind::Cast(ref expr, _)
        | ast::ExprKind::Field(ref expr, _)
        | ast::ExprKind::Try(ref expr)
        | ast::ExprKind::Unary(_, ref expr) => is_simple_expr(expr),
        ast::ExprKind::Index(ref lhs, ref rhs) => is_simple_expr(lhs) && is_simple_expr(rhs),
        ast::ExprKind::Repeat(ref lhs, ref rhs) => {
            is_simple_expr(lhs) && is_simple_expr(&*rhs.value)
        }
        _ => false,
    }
}

pub(crate) fn is_every_expr_simple(lists: &[OverflowableItem<'_>]) -> bool {
    lists.iter().all(OverflowableItem::is_simple)
}

pub(crate) fn can_be_overflowed_expr(
    context: &RewriteContext<'_>,
    expr: &ast::Expr,
    args_len: usize,
) -> bool {
    match expr.node {
        _ if !expr.attrs.is_empty() => false,
        ast::ExprKind::Match(..) => {
            (context.use_block_indent() && args_len == 1)
                || (context.config.indent_style() == IndentStyle::Visual && args_len > 1)
                || context.config.overflow_delimited_expr()
        }
        ast::ExprKind::If(..)
        | ast::ExprKind::ForLoop(..)
        | ast::ExprKind::Loop(..)
        | ast::ExprKind::While(..) => {
            context.config.combine_control_expr() && context.use_block_indent() && args_len == 1
        }

        // Handle always block-like expressions
        ast::ExprKind::Async(..) | ast::ExprKind::Block(..) | ast::ExprKind::Closure(..) => true,

        // Handle `[]` and `{}`-like expressions
        ast::ExprKind::Array(..) | ast::ExprKind::Struct(..) => {
            context.config.overflow_delimited_expr()
                || (context.use_block_indent() && args_len == 1)
        }
        ast::ExprKind::Mac(ref mac) => {
            match (mac.delim, context.config.overflow_delimited_expr()) {
                (ast::MacDelimiter::Bracket, true) | (ast::MacDelimiter::Brace, true) => true,
                _ => context.use_block_indent() && args_len == 1,
            }
        }

        // Handle parenthetical expressions
        ast::ExprKind::Call(..) | ast::ExprKind::MethodCall(..) | ast::ExprKind::Tup(..) => {
            context.use_block_indent() && args_len == 1
        }

        // Handle unary-like expressions
        ast::ExprKind::AddrOf(_, ref expr)
        | ast::ExprKind::Box(ref expr)
        | ast::ExprKind::Try(ref expr)
        | ast::ExprKind::Unary(_, ref expr)
        | ast::ExprKind::Cast(ref expr, _) => can_be_overflowed_expr(context, expr, args_len),
        _ => false,
    }
}

pub(crate) fn is_nested_call(expr: &ast::Expr) -> bool {
    match expr.node {
        ast::ExprKind::Call(..) | ast::ExprKind::Mac(..) => true,
        ast::ExprKind::AddrOf(_, ref expr)
        | ast::ExprKind::Box(ref expr)
        | ast::ExprKind::Try(ref expr)
        | ast::ExprKind::Unary(_, ref expr)
        | ast::ExprKind::Cast(ref expr, _) => is_nested_call(expr),
        _ => false,
    }
}

/// Returns `true` if a function call or a method call represented by the given span ends with a
/// trailing comma. This function is used when rewriting macro, as adding or removing a trailing
/// comma from macro can potentially break the code.
pub(crate) fn span_ends_with_comma(context: &RewriteContext<'_>, span: Span) -> bool {
    let mut result: bool = Default::default();
    let mut prev_char: char = Default::default();
    let closing_delimiters = &[')', '}', ']'];

    for (kind, c) in CharClasses::new(context.snippet(span).chars()) {
        match c {
            _ if kind.is_comment() || c.is_whitespace() => continue,
            c if closing_delimiters.contains(&c) => {
                result &= !closing_delimiters.contains(&prev_char);
            }
            ',' => result = true,
            _ => result = false,
        }
        prev_char = c;
    }

    result
}

fn rewrite_paren(
    context: &RewriteContext<'_>,
    mut subexpr: &ast::Expr,
    shape: Shape,
    mut span: Span,
) -> Option<String> {
    debug!("rewrite_paren, shape: {:?}", shape);

    // Extract comments within parens.
    let mut pre_span;
    let mut post_span;
    let mut pre_comment;
    let mut post_comment;
    let remove_nested_parens = context.config.remove_nested_parens();
    loop {
        // 1 = "(" or ")"
        pre_span = mk_sp(span.lo() + BytePos(1), subexpr.span.lo());
        post_span = mk_sp(subexpr.span.hi(), span.hi() - BytePos(1));
        pre_comment = rewrite_missing_comment(pre_span, shape, context)?;
        post_comment = rewrite_missing_comment(post_span, shape, context)?;

        // Remove nested parens if there are no comments.
        if let ast::ExprKind::Paren(ref subsubexpr) = subexpr.node {
            if remove_nested_parens && pre_comment.is_empty() && post_comment.is_empty() {
                span = subexpr.span;
                subexpr = subsubexpr;
                continue;
            }
        }

        break;
    }

    // 1 = `(` and `)`
    let sub_shape = shape.offset_left(1)?.sub_width(1)?;
    let subexpr_str = subexpr.rewrite(context, sub_shape)?;
    let fits_single_line = !pre_comment.contains("//") && !post_comment.contains("//");
    if fits_single_line {
        Some(format!("({}{}{})", pre_comment, subexpr_str, post_comment))
    } else {
        rewrite_paren_in_multi_line(context, subexpr, shape, pre_span, post_span)
    }
}

fn rewrite_paren_in_multi_line(
    context: &RewriteContext<'_>,
    subexpr: &ast::Expr,
    shape: Shape,
    pre_span: Span,
    post_span: Span,
) -> Option<String> {
    let nested_indent = shape.indent.block_indent(context.config);
    let nested_shape = Shape::indented(nested_indent, context.config);
    let pre_comment = rewrite_missing_comment(pre_span, nested_shape, context)?;
    let post_comment = rewrite_missing_comment(post_span, nested_shape, context)?;
    let subexpr_str = subexpr.rewrite(context, nested_shape)?;

    let mut result = String::with_capacity(subexpr_str.len() * 2);
    result.push('(');
    if !pre_comment.is_empty() {
        result.push_str(&nested_indent.to_string_with_newline(context.config));
        result.push_str(&pre_comment);
    }
    result.push_str(&nested_indent.to_string_with_newline(context.config));
    result.push_str(&subexpr_str);
    if !post_comment.is_empty() {
        result.push_str(&nested_indent.to_string_with_newline(context.config));
        result.push_str(&post_comment);
    }
    result.push_str(&shape.indent.to_string_with_newline(context.config));
    result.push(')');

    Some(result)
}

fn rewrite_index(
    expr: &ast::Expr,
    index: &ast::Expr,
    context: &RewriteContext<'_>,
    shape: Shape,
) -> Option<String> {
    let expr_str = expr.rewrite(context, shape)?;

    let offset = last_line_width(&expr_str) + 1;
    let rhs_overhead = shape.rhs_overhead(context.config);
    let index_shape = if expr_str.contains('\n') {
        Shape::legacy(context.config.max_width(), shape.indent)
            .offset_left(offset)
            .and_then(|shape| shape.sub_width(1 + rhs_overhead))
    } else {
        match context.config.indent_style() {
            IndentStyle::Block => shape
                .offset_left(offset)
                .and_then(|shape| shape.sub_width(1)),
            IndentStyle::Visual => shape.visual_indent(offset).sub_width(offset + 1),
        }
    };
    let orig_index_rw = index_shape.and_then(|s| index.rewrite(context, s));

    // Return if index fits in a single line.
    match orig_index_rw {
        Some(ref index_str) if !index_str.contains('\n') => {
            return Some(format!("{}[{}]", expr_str, index_str));
        }
        _ => (),
    }

    // Try putting index on the next line and see if it fits in a single line.
    let indent = shape.indent.block_indent(context.config);
    let index_shape = Shape::indented(indent, context.config).offset_left(1)?;
    let index_shape = index_shape.sub_width(1 + rhs_overhead)?;
    let new_index_rw = index.rewrite(context, index_shape);
    match (orig_index_rw, new_index_rw) {
        (_, Some(ref new_index_str)) if !new_index_str.contains('\n') => Some(format!(
            "{}{}[{}]",
            expr_str,
            indent.to_string_with_newline(context.config),
            new_index_str,
        )),
        (None, Some(ref new_index_str)) => Some(format!(
            "{}{}[{}]",
            expr_str,
            indent.to_string_with_newline(context.config),
            new_index_str,
        )),
        (Some(ref index_str), _) => Some(format!("{}[{}]", expr_str, index_str)),
        _ => None,
    }
}

fn struct_lit_can_be_aligned(fields: &[ast::Field], base: Option<&ast::Expr>) -> bool {
    if base.is_some() {
        return false;
    }

    fields.iter().all(|field| !field.is_shorthand)
}

fn rewrite_struct_lit<'a>(
    context: &RewriteContext<'_>,
    path: &ast::Path,
    fields: &'a [ast::Field],
    base: Option<&'a ast::Expr>,
    attrs: &[ast::Attribute],
    span: Span,
    shape: Shape,
) -> Option<String> {
    debug!("rewrite_struct_lit: shape {:?}", shape);

    enum StructLitField<'a> {
        Regular(&'a ast::Field),
        Base(&'a ast::Expr),
    }

    // 2 = " {".len()
    let path_shape = shape.sub_width(2)?;
    let path_str = rewrite_path(context, PathContext::Expr, None, path, path_shape)?;

    if fields.is_empty() && base.is_none() {
        return Some(format!("{} {{}}", path_str));
    }

    // Foo { a: Foo } - indent is +3, width is -5.
    let (h_shape, v_shape) = struct_lit_shape(shape, context, path_str.len() + 3, 2)?;

    let one_line_width = h_shape.map_or(0, |shape| shape.width);
    let body_lo = context.snippet_provider.span_after(span, "{");
    let fields_str = if struct_lit_can_be_aligned(fields, base)
        && context.config.struct_field_align_threshold() > 0
    {
        rewrite_with_alignment(
            fields,
            context,
            v_shape,
            mk_sp(body_lo, span.hi()),
            one_line_width,
        )?
    } else {
        let field_iter = fields
            .iter()
            .map(StructLitField::Regular)
            .chain(base.into_iter().map(StructLitField::Base));

        let span_lo = |item: &StructLitField<'_>| match *item {
            StructLitField::Regular(field) => field.span().lo(),
            StructLitField::Base(expr) => {
                let last_field_hi = fields.last().map_or(span.lo(), |field| field.span.hi());
                let snippet = context.snippet(mk_sp(last_field_hi, expr.span.lo()));
                let pos = snippet.find_uncommented("..").unwrap();
                last_field_hi + BytePos(pos as u32)
            }
        };
        let span_hi = |item: &StructLitField<'_>| match *item {
            StructLitField::Regular(field) => field.span().hi(),
            StructLitField::Base(expr) => expr.span.hi(),
        };
        let rewrite = |item: &StructLitField<'_>| match *item {
            StructLitField::Regular(field) => {
                // The 1 taken from the v_budget is for the comma.
                rewrite_field(context, field, v_shape.sub_width(1)?, 0)
            }
            StructLitField::Base(expr) => {
                // 2 = ..
                expr.rewrite(context, v_shape.offset_left(2)?)
                    .map(|s| format!("..{}", s))
            }
        };

        let items = itemize_list(
            context.snippet_provider,
            field_iter,
            "}",
            ",",
            span_lo,
            span_hi,
            rewrite,
            body_lo,
            span.hi(),
            false,
        );
        let item_vec = items.collect::<Vec<_>>();

        let tactic = struct_lit_tactic(h_shape, context, &item_vec);
        let nested_shape = shape_for_tactic(tactic, h_shape, v_shape);

        let ends_with_comma = span_ends_with_comma(context, span);
        let force_no_trailing_comma = context.inside_macro() && !ends_with_comma;

        let fmt = struct_lit_formatting(
            nested_shape,
            tactic,
            context,
            force_no_trailing_comma || base.is_some() || !context.use_block_indent(),
        );

        write_list(&item_vec, &fmt)?
    };

    let fields_str =
        wrap_struct_field(context, &attrs, &fields_str, shape, v_shape, one_line_width)?;
    Some(format!("{} {{{}}}", path_str, fields_str))

    // FIXME if context.config.indent_style() == Visual, but we run out
    // of space, we should fall back to BlockIndent.
}

pub(crate) fn wrap_struct_field(
    context: &RewriteContext<'_>,
    attrs: &[ast::Attribute],
    fields_str: &str,
    shape: Shape,
    nested_shape: Shape,
    one_line_width: usize,
) -> Option<String> {
    let should_vertical = context.config.indent_style() == IndentStyle::Block
        && (fields_str.contains('\n')
            || !context.config.struct_lit_single_line()
            || fields_str.len() > one_line_width);

    let inner_attrs = &inner_attributes(attrs);
    if inner_attrs.is_empty() {
        if should_vertical {
            Some(format!(
                "{}{}{}",
                nested_shape.indent.to_string_with_newline(context.config),
                fields_str,
                shape.indent.to_string_with_newline(context.config)
            ))
        } else {
            // One liner or visual indent.
            Some(format!(" {} ", fields_str))
        }
    } else {
        Some(format!(
            "{}{}{}{}{}",
            nested_shape.indent.to_string_with_newline(context.config),
            inner_attrs.rewrite(context, shape)?,
            nested_shape.indent.to_string_with_newline(context.config),
            fields_str,
            shape.indent.to_string_with_newline(context.config)
        ))
    }
}

pub(crate) fn struct_lit_field_separator(config: &Config) -> &str {
    colon_spaces(config)
}

pub(crate) fn rewrite_field(
    context: &RewriteContext<'_>,
    field: &ast::Field,
    shape: Shape,
    prefix_max_width: usize,
) -> Option<String> {
    if contains_skip(&field.attrs) {
        return Some(context.snippet(field.span()).to_owned());
    }
    let mut attrs_str = field.attrs.rewrite(context, shape)?;
    if !attrs_str.is_empty() {
        attrs_str.push_str(&shape.indent.to_string_with_newline(context.config));
    };
    let name = context.snippet(field.ident.span);
    if field.is_shorthand {
        Some(attrs_str + name)
    } else {
        let mut separator = String::from(struct_lit_field_separator(context.config));
        for _ in 0..prefix_max_width.saturating_sub(name.len()) {
            separator.push(' ');
        }
        let overhead = name.len() + separator.len();
        let expr_shape = shape.offset_left(overhead)?;
        let expr = field.expr.rewrite(context, expr_shape);

        match expr {
            Some(ref e) if e.as_str() == name && context.config.use_field_init_shorthand() => {
                Some(attrs_str + name)
            }
            Some(e) => Some(format!("{}{}{}{}", attrs_str, name, separator, e)),
            None => {
                let expr_offset = shape.indent.block_indent(context.config);
                let expr = field
                    .expr
                    .rewrite(context, Shape::indented(expr_offset, context.config));
                expr.map(|s| {
                    format!(
                        "{}{}:\n{}{}",
                        attrs_str,
                        name,
                        expr_offset.to_string(context.config),
                        s
                    )
                })
            }
        }
    }
}

fn rewrite_tuple_in_visual_indent_style<'a, T: 'a + IntoOverflowableItem<'a>>(
    context: &RewriteContext<'_>,
    mut items: impl Iterator<Item = &'a T>,
    span: Span,
    shape: Shape,
    is_singleton_tuple: bool,
) -> Option<String> {
    // In case of length 1, need a trailing comma
    debug!("rewrite_tuple_in_visual_indent_style {:?}", shape);
    if is_singleton_tuple {
        // 3 = "(" + ",)"
        let nested_shape = shape.sub_width(3)?.visual_indent(1);
        return items
            .next()
            .unwrap()
            .rewrite(context, nested_shape)
            .map(|s| format!("({},)", s));
    }

    let list_lo = context.snippet_provider.span_after(span, "(");
    let nested_shape = shape.sub_width(2)?.visual_indent(1);
    let items = itemize_list(
        context.snippet_provider,
        items,
        ")",
        ",",
        |item| item.span().lo(),
        |item| item.span().hi(),
        |item| item.rewrite(context, nested_shape),
        list_lo,
        span.hi() - BytePos(1),
        false,
    );
    let item_vec: Vec<_> = items.collect();
    let tactic = definitive_tactic(
        &item_vec,
        ListTactic::HorizontalVertical,
        Separator::Comma,
        nested_shape.width,
    );
    let fmt = ListFormatting::new(nested_shape, context.config)
        .tactic(tactic)
        .ends_with_newline(false);
    let list_str = write_list(&item_vec, &fmt)?;

    Some(format!("({})", list_str))
}

pub(crate) fn rewrite_tuple<'a, T: 'a + IntoOverflowableItem<'a>>(
    context: &'a RewriteContext<'_>,
    items: impl Iterator<Item = &'a T>,
    span: Span,
    shape: Shape,
    is_singleton_tuple: bool,
) -> Option<String> {
    debug!("rewrite_tuple {:?}", shape);
    if context.use_block_indent() {
        // We use the same rule as function calls for rewriting tuples.
        let force_tactic = if context.inside_macro() {
            if span_ends_with_comma(context, span) {
                Some(SeparatorTactic::Always)
            } else {
                Some(SeparatorTactic::Never)
            }
        } else if is_singleton_tuple {
            Some(SeparatorTactic::Always)
        } else {
            None
        };
        overflow::rewrite_with_parens(
            context,
            "",
            items,
            shape,
            span,
            context.config.width_heuristics().fn_call_width,
            force_tactic,
        )
    } else {
        rewrite_tuple_in_visual_indent_style(context, items, span, shape, is_singleton_tuple)
    }
}

pub(crate) fn rewrite_unary_prefix<R: Rewrite>(
    context: &RewriteContext<'_>,
    prefix: &str,
    rewrite: &R,
    shape: Shape,
) -> Option<String> {
    rewrite
        .rewrite(context, shape.offset_left(prefix.len())?)
        .map(|r| format!("{}{}", prefix, r))
}

// FIXME: this is probably not correct for multi-line Rewrites. we should
// subtract suffix.len() from the last line budget, not the first!
pub(crate) fn rewrite_unary_suffix<R: Rewrite>(
    context: &RewriteContext<'_>,
    suffix: &str,
    rewrite: &R,
    shape: Shape,
) -> Option<String> {
    rewrite
        .rewrite(context, shape.sub_width(suffix.len())?)
        .map(|mut r| {
            r.push_str(suffix);
            r
        })
}

fn rewrite_unary_op(
    context: &RewriteContext<'_>,
    op: ast::UnOp,
    expr: &ast::Expr,
    shape: Shape,
) -> Option<String> {
    // For some reason, an UnOp is not spanned like BinOp!
    rewrite_unary_prefix(context, ast::UnOp::to_string(op), expr, shape)
}

fn rewrite_assignment(
    context: &RewriteContext<'_>,
    lhs: &ast::Expr,
    rhs: &ast::Expr,
    op: Option<&ast::BinOp>,
    shape: Shape,
) -> Option<String> {
    let operator_str = match op {
        Some(op) => context.snippet(op.span),
        None => "=",
    };

    // 1 = space between lhs and operator.
    let lhs_shape = shape.sub_width(operator_str.len() + 1)?;
    let lhs_str = format!("{} {}", lhs.rewrite(context, lhs_shape)?, operator_str);

    rewrite_assign_rhs(context, lhs_str, rhs, shape)
}

/// Controls where to put the rhs.
#[derive(Debug, Copy, Clone, PartialEq, Eq)]
pub(crate) enum RhsTactics {
    /// Use heuristics.
    Default,
    /// Put the rhs on the next line if it uses multiple line, without extra indentation.
    ForceNextLineWithoutIndent,
    /// Allow overflowing max width if neither `Default` nor `ForceNextLineWithoutIndent`
    /// did not work.
    AllowOverflow,
}

// The left hand side must contain everything up to, and including, the
// assignment operator.
pub(crate) fn rewrite_assign_rhs<S: Into<String>, R: Rewrite>(
    context: &RewriteContext<'_>,
    lhs: S,
    ex: &R,
    shape: Shape,
) -> Option<String> {
    rewrite_assign_rhs_with(context, lhs, ex, shape, RhsTactics::Default)
}

pub(crate) fn rewrite_assign_rhs_with<S: Into<String>, R: Rewrite>(
    context: &RewriteContext<'_>,
    lhs: S,
    ex: &R,
    shape: Shape,
    rhs_tactics: RhsTactics,
) -> Option<String> {
    let lhs = lhs.into();
    let last_line_width = last_line_width(&lhs).saturating_sub(if lhs.contains('\n') {
        shape.indent.width()
    } else {
        0
    });
    // 1 = space between operator and rhs.
    let orig_shape = shape.offset_left(last_line_width + 1).unwrap_or(Shape {
        width: 0,
        offset: shape.offset + last_line_width + 1,
        ..shape
    });
    let rhs = choose_rhs(
        context,
        ex,
        orig_shape,
        ex.rewrite(context, orig_shape),
        rhs_tactics,
    )?;
    Some(lhs + &rhs)
}

fn choose_rhs<R: Rewrite>(
    context: &RewriteContext<'_>,
    expr: &R,
    shape: Shape,
    orig_rhs: Option<String>,
    rhs_tactics: RhsTactics,
) -> Option<String> {
    match orig_rhs {
        Some(ref new_str)
            if !new_str.contains('\n') && unicode_str_width(new_str) <= shape.width =>
        {
            Some(format!(" {}", new_str))
        }
        _ => {
            // Expression did not fit on the same line as the identifier.
            // Try splitting the line and see if that works better.
            let new_shape = shape_from_rhs_tactic(context, shape, rhs_tactics)?;
            let new_rhs = expr.rewrite(context, new_shape);
            let new_indent_str = &shape
                .indent
                .block_indent(context.config)
                .to_string_with_newline(context.config);

            match (orig_rhs, new_rhs) {
                (Some(ref orig_rhs), Some(ref new_rhs))
                    if wrap_str(new_rhs.clone(), context.config.max_width(), new_shape)
                        .is_none() =>
                {
                    Some(format!(" {}", orig_rhs))
                }
                (Some(ref orig_rhs), Some(ref new_rhs))
                    if prefer_next_line(orig_rhs, new_rhs, rhs_tactics) =>
                {
                    Some(format!("{}{}", new_indent_str, new_rhs))
                }
                (None, Some(ref new_rhs)) => Some(format!("{}{}", new_indent_str, new_rhs)),
                (None, None) if rhs_tactics == RhsTactics::AllowOverflow => {
                    let shape = shape.infinite_width();
                    expr.rewrite(context, shape).map(|s| format!(" {}", s))
                }
                (None, None) => None,
                (Some(orig_rhs), _) => Some(format!(" {}", orig_rhs)),
            }
        }
    }
}

fn shape_from_rhs_tactic(
    context: &RewriteContext<'_>,
    shape: Shape,
    rhs_tactic: RhsTactics,
) -> Option<Shape> {
    match rhs_tactic {
        RhsTactics::ForceNextLineWithoutIndent => shape
            .with_max_width(context.config)
            .sub_width(shape.indent.width()),
        RhsTactics::Default | RhsTactics::AllowOverflow => {
            Shape::indented(shape.indent.block_indent(context.config), context.config)
                .sub_width(shape.rhs_overhead(context.config))
        }
    }
}

/// Returns true if formatting next_line_rhs is better on a new line when compared to the
/// original's line formatting.
///
/// It is considered better if:
/// 1. the tactic is ForceNextLineWithoutIndent
/// 2. next_line_rhs doesn't have newlines
/// 3. the original line has more newlines than next_line_rhs
/// 4. the original formatting of the first line ends with `(`, `{`, or `[` and next_line_rhs
///    doesn't
pub(crate) fn prefer_next_line(
    orig_rhs: &str,
    next_line_rhs: &str,
    rhs_tactics: RhsTactics,
) -> bool {
    rhs_tactics == RhsTactics::ForceNextLineWithoutIndent
        || !next_line_rhs.contains('\n')
        || count_newlines(orig_rhs) > count_newlines(next_line_rhs) + 1
        || first_line_ends_with(orig_rhs, '(') && !first_line_ends_with(next_line_rhs, '(')
        || first_line_ends_with(orig_rhs, '{') && !first_line_ends_with(next_line_rhs, '{')
        || first_line_ends_with(orig_rhs, '[') && !first_line_ends_with(next_line_rhs, '[')
}

fn rewrite_expr_addrof(
    context: &RewriteContext<'_>,
    mutability: ast::Mutability,
    expr: &ast::Expr,
    shape: Shape,
) -> Option<String> {
    let operator_str = match mutability {
        ast::Mutability::Immutable => "&",
        ast::Mutability::Mutable => "&mut ",
    };
    rewrite_unary_prefix(context, operator_str, expr, shape)
}

pub(crate) fn is_method_call(expr: &ast::Expr) -> bool {
    match expr.node {
        ast::ExprKind::MethodCall(..) => true,
        ast::ExprKind::AddrOf(_, ref expr)
        | ast::ExprKind::Box(ref expr)
        | ast::ExprKind::Cast(ref expr, _)
        | ast::ExprKind::Try(ref expr)
        | ast::ExprKind::Unary(_, ref expr) => is_method_call(expr),
        _ => false,
    }
}

#[cfg(test)]
mod test {
    use super::last_line_offsetted;

    #[test]
    fn test_last_line_offsetted() {
        let lines = "one\n    two";
        assert_eq!(last_line_offsetted(2, lines), true);
        assert_eq!(last_line_offsetted(4, lines), false);
        assert_eq!(last_line_offsetted(6, lines), false);

        let lines = "one    two";
        assert_eq!(last_line_offsetted(2, lines), false);
        assert_eq!(last_line_offsetted(0, lines), false);

        let lines = "\ntwo";
        assert_eq!(last_line_offsetted(2, lines), false);
        assert_eq!(last_line_offsetted(0, lines), false);

        let lines = "one\n    two      three";
        assert_eq!(last_line_offsetted(2, lines), true);
        let lines = "one\n two      three";
        assert_eq!(last_line_offsetted(2, lines), false);
    }
}<|MERGE_RESOLUTION|>--- conflicted
+++ resolved
@@ -30,13 +30,8 @@
 use crate::types::{rewrite_path, PathContext};
 use crate::utils::{
     colon_spaces, contains_skip, count_newlines, first_line_ends_with, inner_attributes,
-<<<<<<< HEAD
-    last_line_extendable, last_line_width, mk_sp, outer_attributes, ptr_vec_to_ref_vec,
-    semicolon_for_expr, unicode_str_width, wrap_str,
-=======
     last_line_extendable, last_line_width, mk_sp, outer_attributes, semicolon_for_expr,
     unicode_str_width, wrap_str,
->>>>>>> 8cd2c99a
 };
 use crate::vertical::rewrite_with_alignment;
 use crate::visitor::FmtVisitor;
@@ -601,17 +596,10 @@
     span: Span,
 }
 
-<<<<<<< HEAD
-fn extract_pats_and_cond(expr: &ast::Expr) -> (Vec<&ast::Pat>, &ast::Expr) {
-    match expr.node {
-        ast::ExprKind::Let(ref pats, ref cond) => (ptr_vec_to_ref_vec(pats), cond),
-        _ => (vec![], expr),
-=======
 fn extract_pats_and_cond(expr: &ast::Expr) -> (Option<&ast::Pat>, &ast::Expr) {
     match expr.node {
         ast::ExprKind::Let(ref pat, ref cond) => (Some(pat), cond),
         _ => (None, expr),
->>>>>>> 8cd2c99a
     }
 }
 
@@ -619,17 +607,10 @@
 fn to_control_flow(expr: &ast::Expr, expr_type: ExprType) -> Option<ControlFlow<'_>> {
     match expr.node {
         ast::ExprKind::If(ref cond, ref if_block, ref else_block) => {
-<<<<<<< HEAD
-            let (pats, cond) = extract_pats_and_cond(cond);
-            Some(ControlFlow::new_if(
-                cond,
-                pats,
-=======
             let (pat, cond) = extract_pats_and_cond(cond);
             Some(ControlFlow::new_if(
                 cond,
                 pat,
->>>>>>> 8cd2c99a
                 if_block,
                 else_block.as_ref().map(|e| &**e),
                 expr_type == ExprType::SubExpression,
@@ -644,13 +625,8 @@
             Some(ControlFlow::new_loop(block, label, expr.span))
         }
         ast::ExprKind::While(ref cond, ref block, label) => {
-<<<<<<< HEAD
-            let (pats, cond) = extract_pats_and_cond(cond);
-            Some(ControlFlow::new_while(pats, cond, block, label, expr.span))
-=======
             let (pat, cond) = extract_pats_and_cond(cond);
             Some(ControlFlow::new_while(pat, cond, block, label, expr.span))
->>>>>>> 8cd2c99a
         }
         _ => None,
     }
@@ -1172,51 +1148,11 @@
     }
 }
 
-<<<<<<< HEAD
-pub(crate) fn rewrite_multiple_patterns(
-=======
 pub(crate) fn rewrite_literal(
->>>>>>> 8cd2c99a
     context: &RewriteContext<'_>,
     l: &ast::Lit,
     shape: Shape,
 ) -> Option<String> {
-<<<<<<< HEAD
-    let pat_strs = pats
-        .iter()
-        .map(|p| p.rewrite(context, shape))
-        .collect::<Option<Vec<_>>>()?;
-
-    let use_mixed_layout = pats
-        .iter()
-        .zip(pat_strs.iter())
-        .all(|(pat, pat_str)| is_short_pattern(pat, pat_str));
-    let items: Vec<_> = pat_strs.into_iter().map(ListItem::from_str).collect();
-    let tactic = if use_mixed_layout {
-        DefinitiveListTactic::Mixed
-    } else {
-        definitive_tactic(
-            &items,
-            ListTactic::HorizontalVertical,
-            Separator::VerticalBar,
-            shape.width,
-        )
-    };
-    let fmt = ListFormatting::new(shape, context.config)
-        .tactic(tactic)
-        .separator(" |")
-        .separator_place(context.config.binop_separator())
-        .ends_with_newline(false);
-    write_list(&items, &fmt)
-}
-
-pub(crate) fn rewrite_literal(
-    context: &RewriteContext<'_>,
-    l: &ast::Lit,
-    shape: Shape,
-) -> Option<String> {
-=======
->>>>>>> 8cd2c99a
     match l.node {
         ast::LitKind::Str(_, ast::StrStyle::Cooked) => rewrite_string_lit(context, l.span, shape),
         _ => wrap_str(
