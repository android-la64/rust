--- conflicted
+++ resolved
@@ -1,11 +1,7 @@
 [package]
 
 name = "rustfmt-nightly"
-<<<<<<< HEAD
-version = "1.4.4"
-=======
 version = "1.4.8"
->>>>>>> 8cd2c99a
 authors = ["Nicholas Cameron <ncameron@mozilla.com>", "The Rustfmt developers"]
 description = "Tool to find and fix Rust formatting issues"
 repository = "https://github.com/rust-lang/rustfmt"
@@ -51,15 +47,9 @@
 getopts = "0.2"
 derive-new = "0.5"
 cargo_metadata = "0.8"
-<<<<<<< HEAD
-rustc-ap-rustc_target = "546.0.0"
-rustc-ap-syntax = "546.0.0"
-rustc-ap-syntax_pos = "546.0.0"
-=======
 rustc-ap-rustc_target = "583.0.0"
 rustc-ap-syntax = "583.0.0"
 rustc-ap-syntax_pos = "583.0.0"
->>>>>>> 8cd2c99a
 failure = "0.1.3"
 bytecount = "0.6"
 unicode-width = "0.1.5"
@@ -67,15 +57,9 @@
 dirs = "2.0.1"
 ignore = "0.4.6"
 annotate-snippets = { version = "0.6", features = ["ansi_term"] }
-<<<<<<< HEAD
-structopt = "0.2.18"
-
-rustfmt-config_proc_macro = { version = "0.1.2", path = "config_proc_macro" }
-=======
 structopt = "0.3"
 
 rustfmt-config_proc_macro = { version = "0.2", path = "config_proc_macro" }
->>>>>>> 8cd2c99a
 
 # A noop dependency that changes in the Rust repository, it's a bit of a hack.
 # See the `src/tools/rustc-workspace-hack/README.md` file in `rust-lang/rust`
