--- conflicted
+++ resolved
@@ -175,11 +175,6 @@
     let input_files = Arc::clone(&callbacks.input_files);
     let analysis = Arc::clone(&callbacks.analysis);
 
-<<<<<<< HEAD
-    let buf = Arc::new(Mutex::new(vec![]));
-    let err_buf = Arc::clone(&buf);
-=======
->>>>>>> 8cd2c99a
     let args: Vec<_> = if cfg!(feature = "clippy") && clippy_preference != ClippyPreference::Off {
         // Allow feature gating in the same way as `cargo clippy`
         let mut clippy_args = vec!["--cfg".to_owned(), r#"feature="cargo-clippy""#.to_owned()];
