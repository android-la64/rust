--- conflicted
+++ resolved
@@ -1,10 +1,6 @@
 [package]
 name = "rls-analysis"
-<<<<<<< HEAD
-version = "0.18.0"
-=======
 version = "0.18.1"
->>>>>>> 8cd2c99a
 edition = "2018"
 authors = ["Nick Cameron <ncameron@mozilla.com>"]
 description = "Library for processing rustc's save-analysis data for the RLS"
@@ -23,11 +19,7 @@
 [dependencies]
 log = "0.4"
 rls-data = "= 0.19"
-<<<<<<< HEAD
-rls-span = "0.5"
-=======
 rls-span = "0.5.2"
->>>>>>> 8cd2c99a
 derive-new = "0.5"
 fst = { version = "0.3", default-features = false }
 itertools = "0.8"
@@ -37,12 +29,4 @@
 
 [dev-dependencies]
 lazy_static = "1"
-<<<<<<< HEAD
-env_logger = "0.5"
-
-[features]
-default = []
-derive = ["rls-data/derive", "rls-span/derive"]
-=======
-env_logger = "0.5"
->>>>>>> 8cd2c99a
+env_logger = "0.5"