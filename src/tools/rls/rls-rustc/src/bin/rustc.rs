<<<<<<< HEAD
fn main() {
    rls_rustc::run();
=======
fn main() -> Result<(), ()> {
    rls_rustc::run()
>>>>>>> 8cd2c99a
}<|MERGE_RESOLUTION|>--- conflicted
+++ resolved
@@ -1,8 +1,3 @@
-<<<<<<< HEAD
-fn main() {
-    rls_rustc::run();
-=======
 fn main() -> Result<(), ()> {
     rls_rustc::run()
->>>>>>> 8cd2c99a
 }