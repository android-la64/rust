#![feature(rustc_private)]

extern crate env_logger;
extern crate rustc;
extern crate rustc_driver;
extern crate rustc_interface;
extern crate rustc_save_analysis;
extern crate syntax;

use rustc::session::config::ErrorOutputType;
use rustc::session::early_error;
#[cfg(any(feature = "clippy", feature = "ipc"))]
use rustc_driver::Compilation;
use rustc_driver::{run_compiler, Callbacks};
use rustc_interface::interface;

use std::env;
<<<<<<< HEAD
use std::process;

pub fn run() {
    env_logger::init();
    let result = rustc_driver::report_ices_to_stderr_if_any(|| {
        let args = env::args_os()
            .enumerate()
            .map(|(i, arg)| {
                arg.into_string().unwrap_or_else(|arg| {
                    early_error(
                        ErrorOutputType::default(),
                        &format!("Argument {} is not valid Unicode: {:?}", i, arg),
                    )
                })
=======
#[allow(unused_imports)]
use std::path::{Path, PathBuf};

#[cfg(feature = "clippy")]
mod clippy;
#[cfg(feature = "ipc")]
mod ipc;

pub fn run() -> Result<(), ()> {
    #[cfg(feature = "ipc")]
    let mut rt = tokio::runtime::Runtime::new().unwrap();
    #[cfg(feature = "clippy")]
    let clippy_preference = clippy::preference();

    #[cfg(feature = "ipc")]
    let (mut shim_calls, file_loader) = match std::env::var("RLS_IPC_ENDPOINT").ok() {
        Some(endpoint) => {
            #[allow(deprecated)] // Windows doesn't work with lazily-bound reactors
            let reactor = rt.reactor().clone();
            let connection =
                ipc::connect(endpoint, &reactor).expect("Couldn't connect to IPC endpoint");
            let client: ipc::Client =
                rt.block_on(connection).expect("Couldn't connect to IPC endpoint");
            let (file_loader, callbacks) = client.split();

            (
                ShimCalls {
                    callbacks: Some(callbacks),
                    #[cfg(feature = "clippy")]
                    clippy_preference,
                },
                file_loader.into_boxed(),
            )
        }
        None => (ShimCalls::default(), None),
    };
    #[cfg(not(feature = "ipc"))]
    let (mut shim_calls, file_loader) = (ShimCalls::default(), None);

    let args = env::args_os()
        .enumerate()
        .map(|(i, arg)| {
            arg.into_string().unwrap_or_else(|arg| {
                early_error(
                    ErrorOutputType::default(),
                    &format!("Argument {} is not valid Unicode: {:?}", i, arg),
                )
>>>>>>> 8cd2c99a
            })
        })
        .collect::<Vec<_>>();

    #[cfg(feature = "clippy")]
    let args = match clippy_preference {
        Some(preference) => clippy::adjust_args(args, preference),
        None => args,
    };

    rustc_driver::install_ice_hook();
    rustc_driver::catch_fatal_errors(|| run_compiler(&args, &mut shim_calls, file_loader, None))
        .map(|_| ())
        .map_err(|_| ())
}

#[derive(Default)]
struct ShimCalls {
    #[cfg(feature = "ipc")]
    callbacks: Option<ipc::IpcCallbacks>,
    #[cfg(feature = "clippy")]
    clippy_preference: Option<clippy::ClippyPreference>,
}

impl Callbacks for ShimCalls {
    fn config(&mut self, config: &mut interface::Config) {
        config.opts.debugging_opts.continue_parse_after_error = true;
        config.opts.debugging_opts.save_analysis = true;
    }

    #[cfg(feature = "clippy")]
    fn after_parsing(&mut self, compiler: &interface::Compiler) -> Compilation {
        match self.clippy_preference {
            Some(preference) if preference != clippy::ClippyPreference::Off => {
                clippy::after_parse_callback(compiler);
            }
            _ => {}
        }

        Compilation::Continue
    }

    #[cfg(feature = "ipc")]
    fn after_expansion(&mut self, compiler: &interface::Compiler) -> Compilation {
        use rustc::session::config::Input;

        use futures::future::Future;
        use rls_ipc::rpc::{Crate, Edition};
        use std::collections::{HashMap, HashSet};

        let callbacks = match self.callbacks.as_ref() {
            Some(callbacks) => callbacks,
            None => return Compilation::Continue,
        };

        let sess = compiler.session();
        let input = compiler.input();
        let crate_name = compiler.crate_name().unwrap().peek().clone();

        let cwd = &sess.working_dir.0;

        let src_path = match input {
            Input::File(ref name) => Some(name.to_path_buf()),
            Input::Str { .. } => None,
        }
        .and_then(|path| src_path(Some(cwd), path));

        let krate = Crate {
            name: crate_name.to_owned(),
            src_path,
            disambiguator: sess.local_crate_disambiguator().to_fingerprint().as_value(),
            edition: match sess.edition() {
                syntax::edition::Edition::Edition2015 => Edition::Edition2015,
                syntax::edition::Edition::Edition2018 => Edition::Edition2018,
            },
        };

        let mut input_files: HashMap<PathBuf, HashSet<Crate>> = HashMap::new();
        for file in fetch_input_files(sess) {
            input_files.entry(file).or_default().insert(krate.clone());
        }

        if let Err(e) = callbacks.input_files(input_files).wait() {
            log::error!("Can't send input files as part of a compilation callback: {:?}", e);
        }

        Compilation::Continue
    }

    #[cfg(feature = "ipc")]
    fn after_analysis(&mut self, compiler: &interface::Compiler) -> Compilation {
        use futures::future::Future;

        let callbacks = match self.callbacks.as_ref() {
            Some(callbacks) => callbacks,
            None => return Compilation::Continue,
        };

        use rustc_save_analysis::CallbackHandler;

        let input = compiler.input();
        let crate_name = compiler.crate_name().unwrap().peek().clone();

        // Guaranteed to not be dropped yet in the pipeline thanks to the
        // `config.opts.debugging_opts.save_analysis` value being set to `true`.
        let expanded_crate = &compiler.expansion().unwrap().peek().0;
        compiler.global_ctxt().unwrap().peek_mut().enter(|tcx| {
            // There are two ways to move the data from rustc to the RLS, either
            // directly or by serialising and deserialising. We only want to do
            // the latter when there are compatibility issues between crates.

            // This version passes via JSON, it is more easily backwards compatible.
            // save::process_crate(state.tcx.unwrap(),
            //                     state.expanded_crate.unwrap(),
            //                     state.analysis.unwrap(),
            //                     state.crate_name.unwrap(),
            //                     state.input,
            //                     None,
            //                     save::DumpHandler::new(state.out_dir,
            //                                            state.crate_name.unwrap()));
            // This version passes directly, it is more efficient.
            rustc_save_analysis::process_crate(
                tcx,
                &expanded_crate,
                &crate_name,
                &input,
                None,
                CallbackHandler {
                    callback: &mut |a| {
                        let analysis = unsafe { ::std::mem::transmute(a.clone()) };
                        if let Err(e) = callbacks.complete_analysis(analysis).wait() {
                            log::error!(
                                "Can't send analysis as part of a compilation callback: {:?}",
                                e
                            );
                        }
                    },
                },
            );
        });

        Compilation::Continue
    }
}

#[cfg(feature = "ipc")]
fn fetch_input_files(sess: &rustc::session::Session) -> Vec<PathBuf> {
    let cwd = &sess.working_dir.0;

    sess.source_map()
        .files()
        .iter()
        .filter(|fmap| fmap.is_real_file())
        .filter(|fmap| !fmap.is_imported())
        .map(|fmap| fmap.name.to_string())
        .map(|fmap| src_path(Some(cwd), fmap).unwrap())
        .collect()
}

#[cfg(feature = "ipc")]
fn src_path(cwd: Option<&Path>, path: impl AsRef<Path>) -> Option<PathBuf> {
    let path = path.as_ref();

    Some(match (cwd, path.is_absolute()) {
        (_, true) => path.to_owned(),
        (Some(cwd), _) => cwd.join(path),
        (None, _) => std::env::current_dir().ok()?.join(path),
    })
}<|MERGE_RESOLUTION|>--- conflicted
+++ resolved
@@ -15,22 +15,6 @@
 use rustc_interface::interface;
 
 use std::env;
-<<<<<<< HEAD
-use std::process;
-
-pub fn run() {
-    env_logger::init();
-    let result = rustc_driver::report_ices_to_stderr_if_any(|| {
-        let args = env::args_os()
-            .enumerate()
-            .map(|(i, arg)| {
-                arg.into_string().unwrap_or_else(|arg| {
-                    early_error(
-                        ErrorOutputType::default(),
-                        &format!("Argument {} is not valid Unicode: {:?}", i, arg),
-                    )
-                })
-=======
 #[allow(unused_imports)]
 use std::path::{Path, PathBuf};
 
@@ -78,7 +62,6 @@
                     ErrorOutputType::default(),
                     &format!("Argument {} is not valid Unicode: {:?}", i, arg),
                 )
->>>>>>> 8cd2c99a
             })
         })
         .collect::<Vec<_>>();
