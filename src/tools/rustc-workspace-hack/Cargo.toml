--- conflicted
+++ resolved
@@ -59,21 +59,10 @@
 [dependencies]
 curl-sys = { version = "0.4.13", features = ["http2", "libnghttp2-sys"], optional = true }
 crossbeam-utils = { version = "0.6.5", features = ["nightly"] }
-<<<<<<< HEAD
-parking_lot = { version = "0.7", features = ['nightly'] }
-rand = { version = "0.6.1", features = ["i128_support"] }
-serde = { version = "1.0.82", features = ['derive'] }
-serde_json = { version = "1.0.31", features = ["raw_value"] }
-smallvec = { version = "0.6", features = ['union', 'may_dangle'] }
-scopeguard = { version = "0.3.3", features = ["use_std", "default"] }
-byteorder = { version = "1.2.7", features = ["i128"] }
-syn = { version = "0.15.35", features = ["extra-traits", "full"] }
-=======
 serde = { version = "1.0.82", features = ['derive'] }
 serde_json = { version = "1.0.31", features = ["raw_value"] }
 smallvec = { version = "0.6", features = ['union', 'may_dangle'] }
 url = { version = "2.0", features = ['serde'] }
->>>>>>> 8cd2c99a
 
 
 [target.'cfg(not(windows))'.dependencies]
