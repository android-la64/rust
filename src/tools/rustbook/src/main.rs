<<<<<<< HEAD
use clap::{crate_version};
=======
use clap::crate_version;
>>>>>>> 8cd2c99a

use std::env;
use std::path::{Path, PathBuf};

use clap::{App, AppSettings, ArgMatches, SubCommand};

<<<<<<< HEAD
use mdbook::MDBook;
use mdbook::errors::{Result as Result3};

#[cfg(feature = "linkcheck")]
use mdbook::renderer::RenderContext;
#[cfg(feature = "linkcheck")]
use mdbook_linkcheck::{self, errors::BrokenLinks};
use failure::Error;
=======
use mdbook::errors::Result as Result3;
use mdbook::MDBook;

#[cfg(feature = "linkcheck")]
use failure::Error;
#[cfg(feature = "linkcheck")]
use mdbook::renderer::RenderContext;
#[cfg(feature = "linkcheck")]
use mdbook_linkcheck::{self, errors::BrokenLinks};
>>>>>>> 8cd2c99a

fn main() {
    let d_message = "-d, --dest-dir=[dest-dir]
'The output directory for your book{n}(Defaults to ./book when omitted)'";
    let dir_message = "[dir]
'A directory for your book{n}(Defaults to Current Directory when omitted)'";

    let matches = App::new("rustbook")
<<<<<<< HEAD
                    .about("Build a book with mdBook")
                    .author("Steve Klabnik <steve@steveklabnik.com>")
                    .version(&*format!("v{}", crate_version!()))
                    .setting(AppSettings::SubcommandRequired)
                    .subcommand(SubCommand::with_name("build")
                        .about("Build the book from the markdown files")
                        .arg_from_usage(d_message)
                        .arg_from_usage(dir_message))
                    .subcommand(SubCommand::with_name("linkcheck")
                        .about("Run linkcheck with mdBook 3")
                        .arg_from_usage(dir_message))
                    .get_matches();
=======
        .about("Build a book with mdBook")
        .author("Steve Klabnik <steve@steveklabnik.com>")
        .version(&*format!("v{}", crate_version!()))
        .setting(AppSettings::SubcommandRequired)
        .subcommand(
            SubCommand::with_name("build")
                .about("Build the book from the markdown files")
                .arg_from_usage(d_message)
                .arg_from_usage(dir_message),
        )
        .subcommand(
            SubCommand::with_name("linkcheck")
                .about("Run linkcheck with mdBook 3")
                .arg_from_usage(dir_message),
        )
        .get_matches();
>>>>>>> 8cd2c99a

    // Check which subcomamnd the user ran...
    match matches.subcommand() {
        ("build", Some(sub_matches)) => {
            if let Err(e) = build(sub_matches) {
                eprintln!("Error: {}", e);

                for cause in e.iter().skip(1) {
                    eprintln!("\tCaused By: {}", cause);
                }

                ::std::process::exit(101);
            }
<<<<<<< HEAD
        },
        ("linkcheck", Some(sub_matches)) => {
            if let Err(err) = linkcheck(sub_matches) {
                eprintln!("Error: {}", err);

                #[cfg(feature = "linkcheck")]
                {
                    if let Ok(broken_links) = err.downcast::<BrokenLinks>() {
                        for cause in broken_links.links().iter() {
                            eprintln!("\tCaused By: {}", cause);
                        }
                    }
                }

                ::std::process::exit(101);
            }
        },
=======
        }
        ("linkcheck", Some(sub_matches)) => {
            #[cfg(feature = "linkcheck")]
            {
                if let Err(err) = linkcheck(sub_matches) {
                    eprintln!("Error: {}", err);

                    // HACK: ignore timeouts
                    let actually_broken = err
                        .downcast::<BrokenLinks>()
                        .map(|broken_links| {
                            broken_links
                                .links()
                                .iter()
                                .inspect(|cause| eprintln!("\tCaused By: {}", cause))
                                .fold(false, |already_broken, cause| {
                                    already_broken || !format!("{}", cause).contains("timed out")
                                })
                        })
                        .unwrap_or(false);

                    if actually_broken {
                        std::process::exit(101);
                    } else {
                        std::process::exit(0);
                    }
                }
            }

            #[cfg(not(feature = "linkcheck"))]
            {
                // This avoids the `unused_binding` lint.
                println!(
                    "mdbook-linkcheck is disabled, but arguments were passed: {:?}",
                    sub_matches
                );
            }
        }
>>>>>>> 8cd2c99a
        (_, _) => unreachable!(),
    };
}

#[cfg(feature = "linkcheck")]
pub fn linkcheck(args: &ArgMatches<'_>) -> Result<(), Error> {
    let book_dir = get_book_dir(args);
    let book = MDBook::load(&book_dir).unwrap();
    let cfg = book.config;
    let render_ctx = RenderContext::new(&book_dir, book.book, cfg, &book_dir);

    mdbook_linkcheck::check_links(&render_ctx)
<<<<<<< HEAD
}

#[cfg(not(feature = "linkcheck"))]
pub fn linkcheck(_args: &ArgMatches<'_>) -> Result<(), Error> {
    println!("mdbook-linkcheck is disabled.");
    Ok(())
=======
>>>>>>> 8cd2c99a
}

// Build command implementation
pub fn build(args: &ArgMatches<'_>) -> Result3<()> {
    let book_dir = get_book_dir(args);
    let mut book = MDBook::load(&book_dir)?;

    // Set this to allow us to catch bugs in advance.
    book.config.build.create_missing = false;

    if let Some(dest_dir) = args.value_of("dest-dir") {
        book.config.build.build_dir = PathBuf::from(dest_dir);
    }

    book.build()?;

    Ok(())
}

fn get_book_dir(args: &ArgMatches<'_>) -> PathBuf {
    if let Some(dir) = args.value_of("dir") {
        // Check if path is relative from current dir, or absolute...
        let p = Path::new(dir);
        if p.is_relative() {
            env::current_dir().unwrap().join(dir)
        } else {
            p.to_path_buf()
        }
    } else {
        env::current_dir().unwrap()
    }
}<|MERGE_RESOLUTION|>--- conflicted
+++ resolved
@@ -1,24 +1,10 @@
-<<<<<<< HEAD
-use clap::{crate_version};
-=======
 use clap::crate_version;
->>>>>>> 8cd2c99a
 
 use std::env;
 use std::path::{Path, PathBuf};
 
 use clap::{App, AppSettings, ArgMatches, SubCommand};
 
-<<<<<<< HEAD
-use mdbook::MDBook;
-use mdbook::errors::{Result as Result3};
-
-#[cfg(feature = "linkcheck")]
-use mdbook::renderer::RenderContext;
-#[cfg(feature = "linkcheck")]
-use mdbook_linkcheck::{self, errors::BrokenLinks};
-use failure::Error;
-=======
 use mdbook::errors::Result as Result3;
 use mdbook::MDBook;
 
@@ -28,7 +14,6 @@
 use mdbook::renderer::RenderContext;
 #[cfg(feature = "linkcheck")]
 use mdbook_linkcheck::{self, errors::BrokenLinks};
->>>>>>> 8cd2c99a
 
 fn main() {
     let d_message = "-d, --dest-dir=[dest-dir]
@@ -37,20 +22,6 @@
 'A directory for your book{n}(Defaults to Current Directory when omitted)'";
 
     let matches = App::new("rustbook")
-<<<<<<< HEAD
-                    .about("Build a book with mdBook")
-                    .author("Steve Klabnik <steve@steveklabnik.com>")
-                    .version(&*format!("v{}", crate_version!()))
-                    .setting(AppSettings::SubcommandRequired)
-                    .subcommand(SubCommand::with_name("build")
-                        .about("Build the book from the markdown files")
-                        .arg_from_usage(d_message)
-                        .arg_from_usage(dir_message))
-                    .subcommand(SubCommand::with_name("linkcheck")
-                        .about("Run linkcheck with mdBook 3")
-                        .arg_from_usage(dir_message))
-                    .get_matches();
-=======
         .about("Build a book with mdBook")
         .author("Steve Klabnik <steve@steveklabnik.com>")
         .version(&*format!("v{}", crate_version!()))
@@ -67,7 +38,6 @@
                 .arg_from_usage(dir_message),
         )
         .get_matches();
->>>>>>> 8cd2c99a
 
     // Check which subcomamnd the user ran...
     match matches.subcommand() {
@@ -81,25 +51,6 @@
 
                 ::std::process::exit(101);
             }
-<<<<<<< HEAD
-        },
-        ("linkcheck", Some(sub_matches)) => {
-            if let Err(err) = linkcheck(sub_matches) {
-                eprintln!("Error: {}", err);
-
-                #[cfg(feature = "linkcheck")]
-                {
-                    if let Ok(broken_links) = err.downcast::<BrokenLinks>() {
-                        for cause in broken_links.links().iter() {
-                            eprintln!("\tCaused By: {}", cause);
-                        }
-                    }
-                }
-
-                ::std::process::exit(101);
-            }
-        },
-=======
         }
         ("linkcheck", Some(sub_matches)) => {
             #[cfg(feature = "linkcheck")]
@@ -138,7 +89,6 @@
                 );
             }
         }
->>>>>>> 8cd2c99a
         (_, _) => unreachable!(),
     };
 }
@@ -151,15 +101,6 @@
     let render_ctx = RenderContext::new(&book_dir, book.book, cfg, &book_dir);
 
     mdbook_linkcheck::check_links(&render_ctx)
-<<<<<<< HEAD
-}
-
-#[cfg(not(feature = "linkcheck"))]
-pub fn linkcheck(_args: &ArgMatches<'_>) -> Result<(), Error> {
-    println!("mdbook-linkcheck is disabled.");
-    Ok(())
-=======
->>>>>>> 8cd2c99a
 }
 
 // Build command implementation
