[package]
name = "cargo"
<<<<<<< HEAD
version = "0.39.0"
=======
version = "0.40.0"
>>>>>>> 8cd2c99a
edition = "2018"
authors = ["Yehuda Katz <wycats@gmail.com>",
           "Carl Lerche <me@carllerche.com>",
           "Alex Crichton <alex@alexcrichton.com>"]
license = "MIT OR Apache-2.0"
homepage = "https://crates.io"
repository = "https://github.com/rust-lang/cargo"
documentation = "https://docs.rs/cargo"
readme = "README.md"
description = """
Cargo, a package manager for Rust.
"""

[lib]
name = "cargo"
path = "src/cargo/lib.rs"

[dependencies]
atty = "0.2"
bytesize = "1.0"
<<<<<<< HEAD
crates-io = { path = "crates/crates-io", version = "0.27" }
=======
crates-io = { path = "crates/crates-io", version = "0.28" }
>>>>>>> 8cd2c99a
crossbeam-utils = "0.6"
crypto-hash = "0.3.1"
curl = { version = "0.4.21", features = ['http2'] }
curl-sys = "0.4.18"
env_logger = "0.6.0"
pretty_env_logger = { version = "0.3", optional = true }
failure = "0.1.5"
filetime = "0.2"
flate2 = { version = "1.0.3", features = ['zlib'] }
fs2 = "0.4"
<<<<<<< HEAD
git2 = "0.9.2"
git2-curl = "0.10.1"
glob = "0.3.0"
hex = "0.3"
home = "0.3"
=======
git2 = "0.10.0"
git2-curl = "0.11.0"
glob = "0.3.0"
hex = "0.4"
home = "0.5"
humantime = "1.2.0"
>>>>>>> 8cd2c99a
ignore = "0.4.7"
lazy_static = "1.2.0"
jobserver = "0.1.13"
lazycell = "1.2.0"
libc = "0.2"
log = "0.4.6"
<<<<<<< HEAD
libgit2-sys = "0.8.2"
=======
libgit2-sys = "0.9.0"
>>>>>>> 8cd2c99a
memchr = "2.1.3"
num_cpus = "1.0"
opener = "0.4"
percent-encoding = "2.0"
remove_dir_all = "0.5.2"
rustfix = "0.4.6"
same-file = "1"
semver = { version = "0.9.0", features = ["serde"] }
serde = { version = "1.0.82", features = ['derive'] }
serde_ignored = "0.1.0"
serde_json = { version = "1.0.30", features = ["raw_value"] }
shell-escape = "0.1.4"
strip-ansi-escapes = "0.1.0"
tar = { version = "0.4.18", default-features = false }
tempfile = "3.0"
termcolor = "1.0"
<<<<<<< HEAD
toml = "0.5.0"
url = { version = "2.0", features = ['serde'] }
=======
toml = "0.5.3"
url = "2.0"
>>>>>>> 8cd2c99a
walkdir = "2.2"
clap = "2.31.2"
unicode-width = "0.1.5"
openssl = { version = '0.10.11', optional = true }
im-rc = "13.0.0"

# A noop dependency that changes in the Rust repository, it's a bit of a hack.
# See the `src/tools/rustc-workspace-hack/README.md` file in `rust-lang/rust`
# for more information.
rustc-workspace-hack = "1.0.0"

[target.'cfg(target_os = "macos")'.dependencies]
core-foundation = { version = "0.6.0", features = ["mac_os_10_7_support"] }

[target.'cfg(windows)'.dependencies]
miow = "0.3.1"
fwdansi = "1"

[target.'cfg(windows)'.dependencies.winapi]
version = "0.3"
features = [
  "basetsd",
  "handleapi",
  "jobapi",
  "jobapi2",
  "memoryapi",
  "minwindef",
  "ntdef",
  "ntstatus",
  "processenv",
  "processthreadsapi",
  "psapi",
  "synchapi",
  "winerror",
  "winbase",
  "wincon",
  "winnt",
]

[dev-dependencies]
cargo-test-macro = { path = "crates/cargo-test-macro", version = "0.1.0" }
<<<<<<< HEAD
=======
cargo-test-support = { path = "crates/cargo-test-support", version = "0.1.0" }
>>>>>>> 8cd2c99a

[[bin]]
name = "cargo"
test = false
doc = false

[features]
deny-warnings = []
vendored-openssl = ['openssl/vendored']
pretty-env-logger = ['pretty_env_logger']<|MERGE_RESOLUTION|>--- conflicted
+++ resolved
@@ -1,10 +1,6 @@
 [package]
 name = "cargo"
-<<<<<<< HEAD
-version = "0.39.0"
-=======
 version = "0.40.0"
->>>>>>> 8cd2c99a
 edition = "2018"
 authors = ["Yehuda Katz <wycats@gmail.com>",
            "Carl Lerche <me@carllerche.com>",
@@ -25,11 +21,7 @@
 [dependencies]
 atty = "0.2"
 bytesize = "1.0"
-<<<<<<< HEAD
-crates-io = { path = "crates/crates-io", version = "0.27" }
-=======
 crates-io = { path = "crates/crates-io", version = "0.28" }
->>>>>>> 8cd2c99a
 crossbeam-utils = "0.6"
 crypto-hash = "0.3.1"
 curl = { version = "0.4.21", features = ['http2'] }
@@ -40,31 +32,19 @@
 filetime = "0.2"
 flate2 = { version = "1.0.3", features = ['zlib'] }
 fs2 = "0.4"
-<<<<<<< HEAD
-git2 = "0.9.2"
-git2-curl = "0.10.1"
-glob = "0.3.0"
-hex = "0.3"
-home = "0.3"
-=======
 git2 = "0.10.0"
 git2-curl = "0.11.0"
 glob = "0.3.0"
 hex = "0.4"
 home = "0.5"
 humantime = "1.2.0"
->>>>>>> 8cd2c99a
 ignore = "0.4.7"
 lazy_static = "1.2.0"
 jobserver = "0.1.13"
 lazycell = "1.2.0"
 libc = "0.2"
 log = "0.4.6"
-<<<<<<< HEAD
-libgit2-sys = "0.8.2"
-=======
 libgit2-sys = "0.9.0"
->>>>>>> 8cd2c99a
 memchr = "2.1.3"
 num_cpus = "1.0"
 opener = "0.4"
@@ -81,13 +61,8 @@
 tar = { version = "0.4.18", default-features = false }
 tempfile = "3.0"
 termcolor = "1.0"
-<<<<<<< HEAD
-toml = "0.5.0"
-url = { version = "2.0", features = ['serde'] }
-=======
 toml = "0.5.3"
 url = "2.0"
->>>>>>> 8cd2c99a
 walkdir = "2.2"
 clap = "2.31.2"
 unicode-width = "0.1.5"
@@ -129,10 +104,7 @@
 
 [dev-dependencies]
 cargo-test-macro = { path = "crates/cargo-test-macro", version = "0.1.0" }
-<<<<<<< HEAD
-=======
 cargo-test-support = { path = "crates/cargo-test-support", version = "0.1.0" }
->>>>>>> 8cd2c99a
 
 [[bin]]
 name = "cargo"
