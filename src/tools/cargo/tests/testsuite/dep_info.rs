--- conflicted
+++ resolved
@@ -1,12 +1,6 @@
-<<<<<<< HEAD
-use crate::support::paths::{self, CargoPathExt};
-use crate::support::registry::Package;
-use crate::support::{
-=======
 use cargo_test_support::paths::{self, CargoPathExt};
 use cargo_test_support::registry::Package;
 use cargo_test_support::{
->>>>>>> 8cd2c99a
     basic_bin_manifest, basic_manifest, is_nightly, main_file, project, rustc_host, Project,
 };
 use filetime::FileTime;
@@ -484,11 +478,7 @@
         // See https://github.com/rust-lang/rust/issues/63012
         return;
     }
-<<<<<<< HEAD
-    if !crate::support::symlink_supported() {
-=======
     if !cargo_test_support::symlink_supported() {
->>>>>>> 8cd2c99a
         return;
     }
     Package::new("regdep", "0.1.0")
