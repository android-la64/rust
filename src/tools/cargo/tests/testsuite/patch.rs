--- conflicted
+++ resolved
@@ -1133,8 +1133,6 @@
 ",
         )
         .run();
-<<<<<<< HEAD
-=======
 }
 
 #[cargo_test]
@@ -1404,5 +1402,4 @@
     // `[patch]` are printed.
     p.cargo("build").with_stderr("[FINISHED] [..]").run();
     p.cargo("build").with_stderr("[FINISHED] [..]").run();
->>>>>>> 8cd2c99a
 }