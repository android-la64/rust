--- conflicted
+++ resolved
@@ -83,8 +83,6 @@
 }
 
 #[cargo_test]
-<<<<<<< HEAD
-=======
 fn non_virtual_default_members_build_other_member() {
     let p = project()
         .file(
@@ -123,7 +121,6 @@
 }
 
 #[cargo_test]
->>>>>>> 8cd2c99a
 fn inferred_root() {
     let p = project()
         .file(
@@ -890,8 +887,6 @@
 }
 
 #[cargo_test]
-<<<<<<< HEAD
-=======
 fn virtual_default_members_build_other_member() {
     let p = project()
         .file(
@@ -917,7 +912,6 @@
 }
 
 #[cargo_test]
->>>>>>> 8cd2c99a
 fn virtual_build_no_members() {
     let p = project().file(
         "Cargo.toml",
@@ -1070,11 +1064,7 @@
 Caused by:
   could not parse input as TOML
 Caused by:
-<<<<<<< HEAD
-  expected an equals, found eof at line 1
-=======
   expected an equals, found eof at line 1 column 5
->>>>>>> 8cd2c99a
      Created binary (application) `bar` package
 ",
         )
