use filetime::FileTime;
use std::fs::{self, File, OpenOptions};
use std::io;
use std::io::prelude::*;
use std::net::TcpListener;
use std::path::{Path, PathBuf};
use std::thread;
use std::time::SystemTime;

use cargo_test_support::paths::{self, CargoPathExt};
use cargo_test_support::registry::Package;
use cargo_test_support::sleep_ms;
use cargo_test_support::{basic_manifest, is_coarse_mtime, project};

#[cargo_test]
fn modifying_and_moving() {
    let p = project()
        .file("src/main.rs", "mod a; fn main() {}")
        .file("src/a.rs", "")
        .build();

    p.cargo("build")
        .with_stderr(
            "\
[COMPILING] foo v0.0.1 ([CWD])
[FINISHED] dev [unoptimized + debuginfo] target(s) in [..]
",
        )
        .run();

    p.cargo("build").with_stdout("").run();
    p.root().move_into_the_past();
    p.root().join("target").move_into_the_past();

    File::create(&p.root().join("src/a.rs"))
        .unwrap()
        .write_all(b"#[allow(unused)]fn main() {}")
        .unwrap();
    p.cargo("build")
        .with_stderr(
            "\
[COMPILING] foo v0.0.1 ([CWD])
[FINISHED] dev [unoptimized + debuginfo] target(s) in [..]
",
        )
        .run();

    fs::rename(&p.root().join("src/a.rs"), &p.root().join("src/b.rs")).unwrap();
    p.cargo("build")
        .with_status(101)
        .with_stderr_contains("[..]file not found[..]")
        .run();
}

#[cargo_test]
fn modify_only_some_files() {
    let p = project()
        .file("src/lib.rs", "mod a;")
        .file("src/a.rs", "")
        .file("src/main.rs", "mod b; fn main() {}")
        .file("src/b.rs", "")
        .file("tests/test.rs", "")
        .build();

    p.cargo("build")
        .with_stderr(
            "\
[COMPILING] foo v0.0.1 ([CWD])
[FINISHED] dev [unoptimized + debuginfo] target(s) in [..]
",
        )
        .run();
    p.cargo("test").run();
    sleep_ms(1000);

    assert!(p.bin("foo").is_file());

    let lib = p.root().join("src/lib.rs");
    let bin = p.root().join("src/b.rs");

    File::create(&lib)
        .unwrap()
        .write_all(b"invalid rust code")
        .unwrap();
    File::create(&bin)
        .unwrap()
        .write_all(b"#[allow(unused)]fn foo() {}")
        .unwrap();
    lib.move_into_the_past();

    // Make sure the binary is rebuilt, not the lib
    p.cargo("build")
        .with_stderr(
            "\
[COMPILING] foo v0.0.1 ([CWD])
[FINISHED] dev [unoptimized + debuginfo] target(s) in [..]
",
        )
        .run();
    assert!(p.bin("foo").is_file());
}

#[cargo_test]
fn rebuild_sub_package_then_while_package() {
    let p = project()
        .file(
            "Cargo.toml",
            r#"
            [package]
            name = "foo"
            authors = []
            version = "0.0.1"

            [dependencies.a]
            path = "a"
            [dependencies.b]
            path = "b"
        "#,
        )
        .file("src/lib.rs", "extern crate a; extern crate b;")
        .file(
            "a/Cargo.toml",
            r#"
            [package]
            name = "a"
            authors = []
            version = "0.0.1"
            [dependencies.b]
            path = "../b"
        "#,
        )
        .file("a/src/lib.rs", "extern crate b;")
        .file("b/Cargo.toml", &basic_manifest("b", "0.0.1"))
        .file("b/src/lib.rs", "")
        .build();

    p.cargo("build").run();

    File::create(&p.root().join("b/src/lib.rs"))
        .unwrap()
        .write_all(br#"pub fn b() {}"#)
        .unwrap();

    p.cargo("build -pb").run();

    File::create(&p.root().join("src/lib.rs"))
        .unwrap()
        .write_all(br#"extern crate a; extern crate b; pub fn toplevel() {}"#)
        .unwrap();

    p.cargo("build").run();
}

#[cargo_test]
fn changing_lib_features_caches_targets() {
    let p = project()
        .file(
            "Cargo.toml",
            r#"
            [package]
            name = "foo"
            authors = []
            version = "0.0.1"

            [features]
            foo = []
        "#,
        )
        .file("src/lib.rs", "")
        .build();

    p.cargo("build")
        .with_stderr(
            "\
[..]Compiling foo v0.0.1 ([..])
[FINISHED] dev [unoptimized + debuginfo] target(s) in [..]
",
        )
        .run();

    p.cargo("build --features foo")
        .with_stderr(
            "\
[..]Compiling foo v0.0.1 ([..])
[FINISHED] dev [unoptimized + debuginfo] target(s) in [..]
",
        )
        .run();

    /* Targets should be cached from the first build */

    p.cargo("build")
        .with_stderr("[FINISHED] dev [unoptimized + debuginfo] target(s) in [..]")
        .run();

    p.cargo("build").with_stdout("").run();

    p.cargo("build --features foo")
        .with_stderr("[FINISHED] dev [unoptimized + debuginfo] target(s) in [..]")
        .run();
}

#[cargo_test]
fn changing_profiles_caches_targets() {
    let p = project()
        .file(
            "Cargo.toml",
            r#"
            [package]
            name = "foo"
            authors = []
            version = "0.0.1"

            [profile.dev]
            panic = "abort"
        "#,
        )
        .file("src/lib.rs", "")
        .build();

    p.cargo("build")
        .with_stderr(
            "\
[..]Compiling foo v0.0.1 ([..])
[FINISHED] dev [unoptimized + debuginfo] target(s) in [..]
",
        )
        .run();

    p.cargo("test")
        .with_stderr(
            "\
[..]Compiling foo v0.0.1 ([..])
[FINISHED] dev [unoptimized + debuginfo] target(s) in [..]
[RUNNING] target[..]debug[..]deps[..]foo-[..][EXE]
[DOCTEST] foo
",
        )
        .run();

    /* Targets should be cached from the first build */

    p.cargo("build")
        .with_stderr("[FINISHED] dev [unoptimized + debuginfo] target(s) in [..]")
        .run();

    p.cargo("test foo")
        .with_stderr(
            "\
[FINISHED] dev [unoptimized + debuginfo] target(s) in [..]
[RUNNING] target[..]debug[..]deps[..]foo-[..][EXE]
",
        )
        .run();
}

#[cargo_test]
fn changing_bin_paths_common_target_features_caches_targets() {
    // Make sure dep_cache crate is built once per feature
    let p = project()
        .no_manifest()
        .file(
            ".cargo/config",
            r#"
            [build]
            target-dir = "./target"
        "#,
        )
        .file(
            "dep_crate/Cargo.toml",
            r#"
            [package]
            name    = "dep_crate"
            version = "0.0.1"
            authors = []

            [features]
            ftest  = []
        "#,
        )
        .file(
            "dep_crate/src/lib.rs",
            r#"
            #[cfg(feature = "ftest")]
            pub fn yo() {
                println!("ftest on")
            }
            #[cfg(not(feature = "ftest"))]
            pub fn yo() {
                println!("ftest off")
            }
        "#,
        )
        .file(
            "a/Cargo.toml",
            r#"
            [package]
            name    = "a"
            version = "0.0.1"
            authors = []

            [dependencies]
            dep_crate = {path = "../dep_crate", features = []}
        "#,
        )
        .file("a/src/lib.rs", "")
        .file(
            "a/src/main.rs",
            r#"
            extern crate dep_crate;
            use dep_crate::yo;
            fn main() {
                yo();
            }
        "#,
        )
        .file(
            "b/Cargo.toml",
            r#"
            [package]
            name    = "b"
            version = "0.0.1"
            authors = []

            [dependencies]
            dep_crate = {path = "../dep_crate", features = ["ftest"]}
        "#,
        )
        .file("b/src/lib.rs", "")
        .file(
            "b/src/main.rs",
            r#"
            extern crate dep_crate;
            use dep_crate::yo;
            fn main() {
                yo();
            }
        "#,
        )
        .build();

    /* Build and rebuild a/. Ensure dep_crate only builds once */
    p.cargo("run")
        .cwd("a")
        .with_stdout("ftest off")
        .with_stderr(
            "\
[..]Compiling dep_crate v0.0.1 ([..])
[..]Compiling a v0.0.1 ([..])
[FINISHED] dev [unoptimized + debuginfo] target(s) in [..]
[RUNNING] `[..]target/debug/a[EXE]`
",
        )
        .run();
    p.cargo("clean -p a").cwd("a").run();
    p.cargo("run")
        .cwd("a")
        .with_stdout("ftest off")
        .with_stderr(
            "\
[..]Compiling a v0.0.1 ([..])
[FINISHED] dev [unoptimized + debuginfo] target(s) in [..]
[RUNNING] `[..]target/debug/a[EXE]`
",
        )
        .run();

    /* Build and rebuild b/. Ensure dep_crate only builds once */
    p.cargo("run")
        .cwd("b")
        .with_stdout("ftest on")
        .with_stderr(
            "\
[..]Compiling dep_crate v0.0.1 ([..])
[..]Compiling b v0.0.1 ([..])
[FINISHED] dev [unoptimized + debuginfo] target(s) in [..]
[RUNNING] `[..]target/debug/b[EXE]`
",
        )
        .run();
    p.cargo("clean -p b").cwd("b").run();
    p.cargo("run")
        .cwd("b")
        .with_stdout("ftest on")
        .with_stderr(
            "\
[..]Compiling b v0.0.1 ([..])
[FINISHED] dev [unoptimized + debuginfo] target(s) in [..]
[RUNNING] `[..]target/debug/b[EXE]`
",
        )
        .run();

    /* Build a/ package again. If we cache different feature dep builds correctly,
     * this should not cause a rebuild of dep_crate */
    p.cargo("clean -p a").cwd("a").run();
    p.cargo("run")
        .cwd("a")
        .with_stdout("ftest off")
        .with_stderr(
            "\
[..]Compiling a v0.0.1 ([..])
[FINISHED] dev [unoptimized + debuginfo] target(s) in [..]
[RUNNING] `[..]target/debug/a[EXE]`
",
        )
        .run();

    /* Build b/ package again. If we cache different feature dep builds correctly,
     * this should not cause a rebuild */
    p.cargo("clean -p b").cwd("b").run();
    p.cargo("run")
        .cwd("b")
        .with_stdout("ftest on")
        .with_stderr(
            "\
[..]Compiling b v0.0.1 ([..])
[FINISHED] dev [unoptimized + debuginfo] target(s) in [..]
[RUNNING] `[..]target/debug/b[EXE]`
",
        )
        .run();
}

#[cargo_test]
fn changing_bin_features_caches_targets() {
    let p = project()
        .file(
            "Cargo.toml",
            r#"
            [package]
            name = "foo"
            authors = []
            version = "0.0.1"

            [features]
            foo = []
        "#,
        )
        .file(
            "src/main.rs",
            r#"
            fn main() {
                let msg = if cfg!(feature = "foo") { "feature on" } else { "feature off" };
                println!("{}", msg);
            }
        "#,
        )
        .build();

    p.cargo("build")
        .with_stderr(
            "\
[COMPILING] foo v0.0.1 ([..])
[FINISHED] dev [unoptimized + debuginfo] target(s) in [..]
",
        )
        .run();
    p.rename_run("foo", "off1").with_stdout("feature off").run();

    p.cargo("build --features foo")
        .with_stderr(
            "\
[COMPILING] foo v0.0.1 ([..])
[FINISHED] dev [unoptimized + debuginfo] target(s) in [..]
",
        )
        .run();
    p.rename_run("foo", "on1").with_stdout("feature on").run();

    /* Targets should be cached from the first build */

    p.cargo("build")
        .with_stderr(
            "\
[FINISHED] dev [unoptimized + debuginfo] target(s) in [..]
",
        )
        .run();
    p.rename_run("foo", "off2").with_stdout("feature off").run();

    p.cargo("build --features foo")
        .with_stderr(
            "\
[FINISHED] dev [unoptimized + debuginfo] target(s) in [..]
",
        )
        .run();
    p.rename_run("foo", "on2").with_stdout("feature on").run();
}

#[cargo_test]
fn rebuild_tests_if_lib_changes() {
    let p = project()
        .file("src/lib.rs", "pub fn foo() {}")
        .file(
            "tests/foo.rs",
            r#"
            extern crate foo;
            #[test]
            fn test() { foo::foo(); }
        "#,
        )
        .build();

    p.cargo("build").run();
    p.cargo("test").run();

    sleep_ms(1000);
    File::create(&p.root().join("src/lib.rs")).unwrap();

    p.cargo("build -v").run();
    p.cargo("test -v")
        .with_status(101)
        .with_stderr_contains("[..]cannot find function `foo`[..]")
        .run();
}

#[cargo_test]
fn no_rebuild_transitive_target_deps() {
    let p = project()
        .file(
            "Cargo.toml",
            r#"
            [package]
            name = "foo"
            version = "0.0.1"
            authors = []

            [dependencies]
            a = { path = "a" }
            [dev-dependencies]
            b = { path = "b" }
        "#,
        )
        .file("src/lib.rs", "")
        .file("tests/foo.rs", "")
        .file(
            "a/Cargo.toml",
            r#"
            [package]
            name = "a"
            version = "0.0.1"
            authors = []

            [target.foo.dependencies]
            c = { path = "../c" }
        "#,
        )
        .file("a/src/lib.rs", "")
        .file(
            "b/Cargo.toml",
            r#"
            [package]
            name = "b"
            version = "0.0.1"
            authors = []

            [dependencies]
            c = { path = "../c" }
        "#,
        )
        .file("b/src/lib.rs", "")
        .file("c/Cargo.toml", &basic_manifest("c", "0.0.1"))
        .file("c/src/lib.rs", "")
        .build();

    p.cargo("build").run();
    p.cargo("test --no-run")
        .with_stderr(
            "\
[COMPILING] c v0.0.1 ([..])
[COMPILING] b v0.0.1 ([..])
[COMPILING] foo v0.0.1 ([..])
[FINISHED] dev [unoptimized + debuginfo] target(s) in [..]
",
        )
        .run();
}

#[cargo_test]
fn rerun_if_changed_in_dep() {
    let p = project()
        .file(
            "Cargo.toml",
            r#"
            [package]
            name = "foo"
            version = "0.0.1"
            authors = []

            [dependencies]
            a = { path = "a" }
        "#,
        )
        .file("src/lib.rs", "")
        .file(
            "a/Cargo.toml",
            r#"
            [package]
            name = "a"
            version = "0.0.1"
            authors = []
            build = "build.rs"
        "#,
        )
        .file(
            "a/build.rs",
            r#"
            fn main() {
                println!("cargo:rerun-if-changed=build.rs");
            }
        "#,
        )
        .file("a/src/lib.rs", "")
        .build();

    p.cargo("build").run();
    p.cargo("build").with_stdout("").run();
}

#[cargo_test]
fn same_build_dir_cached_packages() {
    let p = project()
        .no_manifest()
        .file(
            "a1/Cargo.toml",
            r#"
            [package]
            name = "a1"
            version = "0.0.1"
            authors = []
            [dependencies]
            b = { path = "../b" }
        "#,
        )
        .file("a1/src/lib.rs", "")
        .file(
            "a2/Cargo.toml",
            r#"
            [package]
            name = "a2"
            version = "0.0.1"
            authors = []
            [dependencies]
            b = { path = "../b" }
        "#,
        )
        .file("a2/src/lib.rs", "")
        .file(
            "b/Cargo.toml",
            r#"
            [package]
            name = "b"
            version = "0.0.1"
            authors = []
            [dependencies]
            c = { path = "../c" }
        "#,
        )
        .file("b/src/lib.rs", "")
        .file(
            "c/Cargo.toml",
            r#"
            [package]
            name = "c"
            version = "0.0.1"
            authors = []
            [dependencies]
            d = { path = "../d" }
        "#,
        )
        .file("c/src/lib.rs", "")
        .file("d/Cargo.toml", &basic_manifest("d", "0.0.1"))
        .file("d/src/lib.rs", "")
        .file(
            ".cargo/config",
            r#"
            [build]
            target-dir = "./target"
        "#,
        )
        .build();

    p.cargo("build")
        .cwd("a1")
        .with_stderr(&format!(
            "\
[COMPILING] d v0.0.1 ({dir}/d)
[COMPILING] c v0.0.1 ({dir}/c)
[COMPILING] b v0.0.1 ({dir}/b)
[COMPILING] a1 v0.0.1 ([CWD])
[FINISHED] dev [unoptimized + debuginfo] target(s) in [..]
",
            dir = p.url().to_file_path().unwrap().to_str().unwrap()
        ))
        .run();
    p.cargo("build")
        .cwd("a2")
        .with_stderr(
            "\
[COMPILING] a2 v0.0.1 ([CWD])
[FINISHED] dev [unoptimized + debuginfo] target(s) in [..]
",
        )
        .run();
}

#[cargo_test]
fn no_rebuild_if_build_artifacts_move_backwards_in_time() {
    let p = project()
        .file(
            "Cargo.toml",
            r#"
            [package]
            name = "foo"
            version = "0.0.1"
            authors = []

            [dependencies]
            a = { path = "a" }
        "#,
        )
        .file("src/lib.rs", "")
        .file("a/Cargo.toml", &basic_manifest("a", "0.0.1"))
        .file("a/src/lib.rs", "")
        .build();

    p.cargo("build").run();

    p.root().move_into_the_past();

    p.cargo("build")
        .with_stdout("")
        .with_stderr("[FINISHED] [..]")
        .run();
}

#[cargo_test]
fn rebuild_if_build_artifacts_move_forward_in_time() {
    let p = project()
        .file(
            "Cargo.toml",
            r#"
            [package]
            name = "foo"
            version = "0.0.1"
            authors = []

            [dependencies]
            a = { path = "a" }
        "#,
        )
        .file("src/lib.rs", "")
        .file("a/Cargo.toml", &basic_manifest("a", "0.0.1"))
        .file("a/src/lib.rs", "")
        .build();

    p.cargo("build").run();

    p.root().move_into_the_future();

    p.cargo("build")
        .env("CARGO_LOG", "")
        .with_stdout("")
        .with_stderr(
            "\
[COMPILING] a v0.0.1 ([..])
[COMPILING] foo v0.0.1 ([..])
[FINISHED] [..]
",
        )
        .run();
}

#[cargo_test]
fn rebuild_if_environment_changes() {
    let p = project()
        .file(
            "Cargo.toml",
            r#"
            [package]
            name = "foo"
            description = "old desc"
            version = "0.0.1"
            authors = []
        "#,
        )
        .file(
            "src/main.rs",
            r#"
            fn main() {
                println!("{}", env!("CARGO_PKG_DESCRIPTION"));
            }
        "#,
        )
        .build();

    p.cargo("run")
        .with_stdout("old desc")
        .with_stderr(
            "\
[COMPILING] foo v0.0.1 ([CWD])
[FINISHED] dev [unoptimized + debuginfo] target(s) in [..]
[RUNNING] `target/debug/foo[EXE]`
",
        )
        .run();

    File::create(&p.root().join("Cargo.toml"))
        .unwrap()
        .write_all(
            br#"
        [package]
        name = "foo"
        description = "new desc"
        version = "0.0.1"
        authors = []
    "#,
        )
        .unwrap();

    p.cargo("run")
        .with_stdout("new desc")
        .with_stderr(
            "\
[COMPILING] foo v0.0.1 ([CWD])
[FINISHED] dev [unoptimized + debuginfo] target(s) in [..]
[RUNNING] `target/debug/foo[EXE]`
",
        )
        .run();
}

#[cargo_test]
fn no_rebuild_when_rename_dir() {
    let p = project()
        .file(
            "Cargo.toml",
            r#"
            [package]
            name = "bar"
            version = "0.0.1"
            authors = []

            [dependencies]
            foo = { path = "foo" }
        "#,
        )
        .file("src/lib.rs", "")
        .file("foo/Cargo.toml", &basic_manifest("foo", "0.0.1"))
        .file("foo/src/lib.rs", "")
        .build();

    p.cargo("build").run();
    let mut new = p.root();
    new.pop();
    new.push("bar");
    fs::rename(p.root(), &new).unwrap();

    p.cargo("build")
        .cwd(&new)
        .with_stderr("[FINISHED] dev [unoptimized + debuginfo] target(s) in [..]")
        .run();
}

#[cargo_test]
fn unused_optional_dep() {
    Package::new("registry1", "0.1.0").publish();
    Package::new("registry2", "0.1.0").publish();
    Package::new("registry3", "0.1.0").publish();

    let p = project()
        .file(
            "Cargo.toml",
            r#"
                [package]
                name = "p"
                authors = []
                version = "0.1.0"

                [dependencies]
                bar = { path = "bar" }
                baz = { path = "baz" }
                registry1 = "*"
            "#,
        )
        .file("src/lib.rs", "")
        .file(
            "bar/Cargo.toml",
            r#"
                [package]
                name = "bar"
                version = "0.1.1"
                authors = []

                [dev-dependencies]
                registry2 = "*"
            "#,
        )
        .file("bar/src/lib.rs", "")
        .file(
            "baz/Cargo.toml",
            r#"
                [package]
                name = "baz"
                version = "0.1.1"
                authors = []

                [dependencies]
                registry3 = { version = "*", optional = true }
            "#,
        )
        .file("baz/src/lib.rs", "")
        .build();

    p.cargo("build").run();
    p.cargo("build").with_stderr("[FINISHED] [..]").run();
}

#[cargo_test]
fn path_dev_dep_registry_updates() {
    Package::new("registry1", "0.1.0").publish();
    Package::new("registry2", "0.1.0").publish();

    let p = project()
        .file(
            "Cargo.toml",
            r#"
                [package]
                name = "p"
                authors = []
                version = "0.1.0"

                [dependencies]
                bar = { path = "bar" }
            "#,
        )
        .file("src/lib.rs", "")
        .file(
            "bar/Cargo.toml",
            r#"
                [package]
                name = "bar"
                version = "0.1.1"
                authors = []

                [dependencies]
                registry1 = "*"

                [dev-dependencies]
                baz = { path = "../baz"}
            "#,
        )
        .file("bar/src/lib.rs", "")
        .file(
            "baz/Cargo.toml",
            r#"
                [package]
                name = "baz"
                version = "0.1.1"
                authors = []

                [dependencies]
                registry2 = "*"
            "#,
        )
        .file("baz/src/lib.rs", "")
        .build();

    p.cargo("build").run();
    p.cargo("build").with_stderr("[FINISHED] [..]").run();
}

#[cargo_test]
fn change_panic_mode() {
    let p = project()
        .file(
            "Cargo.toml",
            r#"
                [workspace]
                members = ['bar', 'baz']
                [profile.dev]
                panic = 'abort'
            "#,
        )
        .file("src/lib.rs", "")
        .file("bar/Cargo.toml", &basic_manifest("bar", "0.1.1"))
        .file("bar/src/lib.rs", "")
        .file(
            "baz/Cargo.toml",
            r#"
                [package]
                name = "baz"
                version = "0.1.1"
                authors = []

                [lib]
                proc-macro = true

                [dependencies]
                bar = { path = '../bar' }
            "#,
        )
        .file("baz/src/lib.rs", "extern crate bar;")
        .build();

    p.cargo("build -p bar").run();
    p.cargo("build -p baz").run();
}

#[cargo_test]
fn dont_rebuild_based_on_plugins() {
    let p = project()
        .file(
            "Cargo.toml",
            r#"
                [package]
                name = "bar"
                version = "0.1.1"

                [workspace]
                members = ['baz']

                [dependencies]
                proc-macro-thing = { path = 'proc-macro-thing' }
            "#,
        )
        .file("src/lib.rs", "")
        .file(
            "proc-macro-thing/Cargo.toml",
            r#"
                [package]
                name = "proc-macro-thing"
                version = "0.1.1"

                [lib]
                proc-macro = true

                [dependencies]
                qux = { path = '../qux' }
            "#,
        )
        .file("proc-macro-thing/src/lib.rs", "")
        .file(
            "baz/Cargo.toml",
            r#"
                [package]
                name = "baz"
                version = "0.1.1"

                [dependencies]
                qux = { path = '../qux' }
            "#,
        )
        .file("baz/src/main.rs", "fn main() {}")
        .file("qux/Cargo.toml", &basic_manifest("qux", "0.1.1"))
        .file("qux/src/lib.rs", "")
        .build();

    p.cargo("build").run();
    p.cargo("build -p baz").run();
    p.cargo("build").with_stderr("[FINISHED] [..]\n").run();
    p.cargo("build -p bar")
        .with_stderr("[FINISHED] [..]\n")
        .run();
}

#[cargo_test]
fn reuse_workspace_lib() {
    let p = project()
        .file(
            "Cargo.toml",
            r#"
                [package]
                name = "bar"
                version = "0.1.1"

                [workspace]

                [dependencies]
                baz = { path = 'baz' }
            "#,
        )
        .file("src/lib.rs", "")
        .file("baz/Cargo.toml", &basic_manifest("baz", "0.1.1"))
        .file("baz/src/lib.rs", "")
        .build();

    p.cargo("build").run();
    p.cargo("test -p baz -v --no-run")
        .with_stderr(
            "\
[COMPILING] baz v0.1.1 ([..])
[RUNNING] `rustc[..] --test [..]`
[FINISHED] [..]
",
        )
        .run();
}

#[cargo_test]
fn reuse_shared_build_dep() {
    let p = project()
        .file(
            "Cargo.toml",
            r#"
            [package]
            name = "foo"
            version = "0.0.1"

            [dependencies]
            shared = {path = "shared"}

            [workspace]
            members = ["shared", "bar"]
        "#,
        )
        .file("src/main.rs", "fn main() {}")
        .file("shared/Cargo.toml", &basic_manifest("shared", "0.0.1"))
        .file("shared/src/lib.rs", "")
        .file(
            "bar/Cargo.toml",
            r#"
            [package]
            name = "bar"
            version = "0.0.1"

            [build-dependencies]
            shared = { path = "../shared" }
        "#,
        )
        .file("bar/src/lib.rs", "")
        .file("bar/build.rs", "fn main() {}")
        .build();

    p.cargo("build --workspace").run();
    // This should not recompile!
    p.cargo("build -p foo -v")
        .with_stderr(
            "\
[FRESH] shared [..]
[FRESH] foo [..]
[FINISHED] [..]
",
        )
        .run();
}

#[cargo_test]
fn changing_rustflags_is_cached() {
    let p = project().file("src/lib.rs", "").build();

<<<<<<< HEAD
    p.cargo("build").run();
    p.cargo("build")
        .env("RUSTFLAGS", "-C linker=cc")
        .with_stderr(
            "\
[COMPILING] foo v0.0.1 ([..])
[FINISHED] dev [unoptimized + debuginfo] target(s) in [..]",
        )
        .run();
    // This should not recompile!
    p.cargo("build")
        .with_stderr("[FINISHED] dev [unoptimized + debuginfo] target(s) in [..]")
        .run();
    p.cargo("build")
        .env("RUSTFLAGS", "-C linker=cc")
        .with_stderr("[FINISHED] dev [unoptimized + debuginfo] target(s) in [..]")
        .run();
=======
    // This isn't ever cached, we always have to recompile
    for _ in 0..2 {
        p.cargo("build")
            .with_stderr(
                "\
[COMPILING] foo v0.0.1 ([..])
[FINISHED] dev [unoptimized + debuginfo] target(s) in [..]",
            )
            .run();
        p.cargo("build")
            .env("RUSTFLAGS", "-C linker=cc")
            .with_stderr(
                "\
[COMPILING] foo v0.0.1 ([..])
[FINISHED] dev [unoptimized + debuginfo] target(s) in [..]",
            )
            .run();
    }
>>>>>>> 8cd2c99a
}

#[cargo_test]
fn update_dependency_mtime_does_not_rebuild() {
    let p = project()
        .file(
            "Cargo.toml",
            r#"
            [package]
            name = "foo"
            version = "0.0.1"

            [dependencies]
            bar = { path = "bar" }
        "#,
        )
        .file("src/lib.rs", "")
        .file("bar/Cargo.toml", &basic_manifest("bar", "0.0.1"))
        .file("bar/src/lib.rs", "")
        .build();

    p.cargo("build -Z mtime-on-use")
        .masquerade_as_nightly_cargo()
        .env("RUSTFLAGS", "-C linker=cc")
        .with_stderr(
            "\
[COMPILING] bar v0.0.1 ([..])
[COMPILING] foo v0.0.1 ([..])
[FINISHED] dev [unoptimized + debuginfo] target(s) in [..]",
        )
        .run();
    // This does not make new files, but it does update the mtime of the dependency.
    p.cargo("build -p bar -Z mtime-on-use")
        .masquerade_as_nightly_cargo()
        .env("RUSTFLAGS", "-C linker=cc")
        .with_stderr("[FINISHED] dev [unoptimized + debuginfo] target(s) in [..]")
        .run();
    // This should not recompile!
    p.cargo("build -Z mtime-on-use")
        .masquerade_as_nightly_cargo()
        .env("RUSTFLAGS", "-C linker=cc")
        .with_stderr("[FINISHED] dev [unoptimized + debuginfo] target(s) in [..]")
        .run();
}

fn fingerprint_cleaner(mut dir: PathBuf, timestamp: filetime::FileTime) {
    // Cargo is experimenting with letting outside projects develop some
    // limited forms of GC for target_dir. This is one of the forms.
    // Specifically, Cargo is updating the mtime of a file in
    // target/profile/.fingerprint each time it uses the fingerprint.
    // So a cleaner can remove files associated with a fingerprint
    // if all the files in the fingerprint's folder are older then a time stamp without
    // effecting any builds that happened since that time stamp.
    let mut cleand = false;
    dir.push(".fingerprint");
    for fing in fs::read_dir(&dir).unwrap() {
        let fing = fing.unwrap();

        let outdated = |f: io::Result<fs::DirEntry>| {
            filetime::FileTime::from_last_modification_time(&f.unwrap().metadata().unwrap())
                <= timestamp
        };
        if fs::read_dir(fing.path()).unwrap().all(outdated) {
            fs::remove_dir_all(fing.path()).unwrap();
            println!("remove: {:?}", fing.path());
            // a real cleaner would remove the big files in deps and build as well
            // but fingerprint is sufficient for our tests
            cleand = true;
        } else {
        }
    }
    assert!(
        cleand,
        "called fingerprint_cleaner, but there was nothing to remove"
    );
}

#[cargo_test]
fn fingerprint_cleaner_does_not_rebuild() {
    let p = project()
        .file(
            "Cargo.toml",
            r#"
            [package]
            name = "foo"
            version = "0.0.1"

            [dependencies]
            bar = { path = "bar" }

            [features]
            a = []
        "#,
        )
        .file("src/lib.rs", "")
        .file("bar/Cargo.toml", &basic_manifest("bar", "0.0.1"))
        .file("bar/src/lib.rs", "")
        .build();

    p.cargo("build -Z mtime-on-use")
        .masquerade_as_nightly_cargo()
        .run();
    p.cargo("build -Z mtime-on-use --features a")
        .masquerade_as_nightly_cargo()
<<<<<<< HEAD
        .env("RUSTFLAGS", "-C linker=cc")
=======
>>>>>>> 8cd2c99a
        .with_stderr(
            "\
[COMPILING] foo v0.0.1 ([..])
[FINISHED] dev [unoptimized + debuginfo] target(s) in [..]",
        )
        .run();
    if is_coarse_mtime() {
        sleep_ms(1000);
    }
    let timestamp = filetime::FileTime::from_system_time(SystemTime::now());
    if is_coarse_mtime() {
        sleep_ms(1000);
    }
    // This does not make new files, but it does update the mtime.
    p.cargo("build -Z mtime-on-use --features a")
        .masquerade_as_nightly_cargo()
<<<<<<< HEAD
        .env("RUSTFLAGS", "-C linker=cc")
=======
>>>>>>> 8cd2c99a
        .with_stderr("[FINISHED] dev [unoptimized + debuginfo] target(s) in [..]")
        .run();
    fingerprint_cleaner(p.target_debug_dir(), timestamp);
    // This should not recompile!
    p.cargo("build -Z mtime-on-use --features a")
        .masquerade_as_nightly_cargo()
<<<<<<< HEAD
        .env("RUSTFLAGS", "-C linker=cc")
=======
>>>>>>> 8cd2c99a
        .with_stderr("[FINISHED] dev [unoptimized + debuginfo] target(s) in [..]")
        .run();
    // But this should be cleaned and so need a rebuild
    p.cargo("build -Z mtime-on-use")
        .masquerade_as_nightly_cargo()
        .with_stderr(
            "\
[COMPILING] foo v0.0.1 ([..])
[FINISHED] dev [unoptimized + debuginfo] target(s) in [..]",
        )
        .run();
}

#[cargo_test]
fn reuse_panic_build_dep_test() {
    let p = project()
        .file(
            "Cargo.toml",
            r#"
            [package]
            name = "foo"
            version = "0.0.1"

            [build-dependencies]
            bar = { path = "bar" }

            [dev-dependencies]
            bar = { path = "bar" }

            [profile.dev]
            panic = "abort"
        "#,
        )
        .file("src/lib.rs", "")
        .file("build.rs", "fn main() {}")
        .file("bar/Cargo.toml", &basic_manifest("bar", "0.0.1"))
        .file("bar/src/lib.rs", "")
        .build();

    // Check that `bar` is not built twice. It is only needed once (without `panic`).
    p.cargo("test --lib --no-run -v")
        .with_stderr(
            "\
[COMPILING] bar [..]
[RUNNING] `rustc --crate-name bar [..]
[COMPILING] foo [..]
[RUNNING] `rustc --crate-name build_script_build [..]
[RUNNING] [..]build-script-build`
[RUNNING] `rustc --crate-name foo src/lib.rs [..]--test[..]
[FINISHED] [..]
",
        )
        .run();
}

#[cargo_test]
fn reuse_panic_pm() {
    // foo(panic) -> bar(panic)
    // somepm(nopanic) -> bar(nopanic)
    let p = project()
        .file(
            "Cargo.toml",
            r#"
            [package]
            name = "foo"
            version = "0.0.1"

            [dependencies]
            bar = { path = "bar" }
            somepm = { path = "somepm" }

            [profile.dev]
            panic = "abort"
        "#,
        )
        .file("src/lib.rs", "extern crate bar;")
        .file("bar/Cargo.toml", &basic_manifest("bar", "0.0.1"))
        .file("bar/src/lib.rs", "")
        .file(
            "somepm/Cargo.toml",
            r#"
            [package]
            name = "somepm"
            version = "0.0.1"

            [lib]
            proc-macro = true

            [dependencies]
            bar = { path = "../bar" }
        "#,
        )
        .file("somepm/src/lib.rs", "extern crate bar;")
        .build();

    // bar is built once without panic (for proc-macro) and once with (for the
    // normal dependency).
    p.cargo("build -v")
        .with_stderr_unordered(
            "\
[COMPILING] bar [..]
[RUNNING] `rustc --crate-name bar bar/src/lib.rs [..]--crate-type lib --emit=[..]link -C debuginfo=2 [..]
[RUNNING] `rustc --crate-name bar bar/src/lib.rs [..]--crate-type lib --emit=[..]link -C panic=abort -C debuginfo=2 [..]
[COMPILING] somepm [..]
[RUNNING] `rustc --crate-name somepm [..]
[COMPILING] foo [..]
[RUNNING] `rustc --crate-name foo src/lib.rs [..]-C panic=abort[..]
[FINISHED] [..]
",
        )
        .run();
}

#[cargo_test]
fn bust_patched_dep() {
    Package::new("registry1", "0.1.0").publish();
    Package::new("registry2", "0.1.0")
        .dep("registry1", "0.1.0")
        .publish();

    let p = project()
        .file(
            "Cargo.toml",
            r#"
            [package]
            name = "foo"
            version = "0.0.1"

            [dependencies]
            registry2 = "0.1.0"

            [patch.crates-io]
            registry1 = { path = "reg1new" }
        "#,
        )
        .file("src/lib.rs", "")
        .file("reg1new/Cargo.toml", &basic_manifest("registry1", "0.1.0"))
        .file("reg1new/src/lib.rs", "")
        .build();

    p.cargo("build").run();
    if is_coarse_mtime() {
        sleep_ms(1000);
    }

    File::create(&p.root().join("reg1new/src/lib.rs")).unwrap();
    if is_coarse_mtime() {
        sleep_ms(1000);
    }

    p.cargo("build")
        .with_stderr(
            "\
[COMPILING] registry1 v0.1.0 ([..])
[COMPILING] registry2 v0.1.0
[COMPILING] foo v0.0.1 ([..])
[FINISHED] [..]
",
        )
        .run();

    p.cargo("build -v")
        .with_stderr(
            "\
[FRESH] registry1 v0.1.0 ([..])
[FRESH] registry2 v0.1.0
[FRESH] foo v0.0.1 ([..])
[FINISHED] [..]
",
        )
        .run();
}

#[cargo_test]
fn rebuild_on_mid_build_file_modification() {
    let server = TcpListener::bind("127.0.0.1:0").unwrap();
    let addr = server.local_addr().unwrap();

    let p = project()
        .file(
            "Cargo.toml",
            r#"
            [workspace]
            members = ["root", "proc_macro_dep"]
        "#,
        )
        .file(
            "root/Cargo.toml",
            r#"
            [package]
            name = "root"
            version = "0.1.0"
            authors = []

            [dependencies]
            proc_macro_dep = { path = "../proc_macro_dep" }
        "#,
        )
        .file(
            "root/src/lib.rs",
            r#"
            #[macro_use]
            extern crate proc_macro_dep;

            #[derive(Noop)]
            pub struct X;
        "#,
        )
        .file(
            "proc_macro_dep/Cargo.toml",
            r#"
            [package]
            name = "proc_macro_dep"
            version = "0.1.0"
            authors = []

            [lib]
            proc-macro = true
        "#,
        )
        .file(
            "proc_macro_dep/src/lib.rs",
            &format!(
                r#"
                extern crate proc_macro;

                use std::io::Read;
                use std::net::TcpStream;
                use proc_macro::TokenStream;

                #[proc_macro_derive(Noop)]
                pub fn noop(_input: TokenStream) -> TokenStream {{
                    let mut stream = TcpStream::connect("{}").unwrap();
                    let mut v = Vec::new();
                    stream.read_to_end(&mut v).unwrap();
                    "".parse().unwrap()
                }}
            "#,
                addr
            ),
        )
        .build();
    let root = p.root();

    let t = thread::spawn(move || {
        let socket = server.accept().unwrap().0;
        sleep_ms(1000);
        let mut file = OpenOptions::new()
            .write(true)
            .append(true)
            .open(root.join("root/src/lib.rs"))
            .unwrap();
        writeln!(file, "// modified").expect("Failed to append to root sources");
        drop(file);
        drop(socket);
        drop(server.accept().unwrap());
    });

    p.cargo("build")
        .with_stderr(
            "\
[COMPILING] proc_macro_dep v0.1.0 ([..]/proc_macro_dep)
[COMPILING] root v0.1.0 ([..]/root)
[FINISHED] dev [unoptimized + debuginfo] target(s) in [..]
",
        )
        .run();

    p.cargo("build")
        .with_stderr(
            "\
[COMPILING] root v0.1.0 ([..]/root)
[FINISHED] dev [unoptimized + debuginfo] target(s) in [..]
",
        )
        .run();

    t.join().ok().unwrap();
}

#[cargo_test]
fn dirty_both_lib_and_test() {
    // This tests that all artifacts that depend on the results of a build
    // script will get rebuilt when the build script reruns, even for separate
    // commands. It does the following:
    //
    // 1. Project "foo" has a build script which will compile a small
    //    staticlib to link against. Normally this would use the `cc` crate,
    //    but here we just use rustc to avoid the `cc` dependency.
    // 2. Build the library.
    // 3. Build the unit test. The staticlib intentionally has a bad value.
    // 4. Rewrite the staticlib with the correct value.
    // 5. Build the library again.
    // 6. Build the unit test. This should recompile.

    let slib = |n| {
        format!(
            r#"
            #[no_mangle]
            pub extern "C" fn doit() -> i32 {{
                return {};
            }}
        "#,
            n
        )
    };

    let p = project()
        .file(
            "src/lib.rs",
            r#"
            extern "C" {
                fn doit() -> i32;
            }

            #[test]
            fn t1() {
                assert_eq!(unsafe { doit() }, 1, "doit assert failure");
            }
        "#,
        )
        .file(
            "build.rs",
            r#"
            use std::env;
            use std::path::PathBuf;
            use std::process::Command;

            fn main() {
                let rustc = env::var_os("RUSTC").unwrap();
                let out_dir = PathBuf::from(env::var("OUT_DIR").unwrap());
                assert!(
                    Command::new(rustc)
                        .args(&[
                            "--crate-type=staticlib",
                            "--out-dir",
                            out_dir.to_str().unwrap(),
                            "slib.rs"
                        ])
                        .status()
                        .unwrap()
                        .success(),
                    "slib build failed"
                );
                println!("cargo:rustc-link-lib=slib");
                println!("cargo:rustc-link-search={}", out_dir.display());
            }
        "#,
        )
        .file("slib.rs", &slib(2))
        .build();

    p.cargo("build").run();

    // 2 != 1
    p.cargo("test --lib")
        .with_status(101)
        .with_stdout_contains("[..]doit assert failure[..]")
        .run();

    if is_coarse_mtime() {
        // #5918
        sleep_ms(1000);
    }
    // Fix the mistake.
    p.change_file("slib.rs", &slib(1));

    p.cargo("build").run();
    // This should recompile with the new static lib, and the test should pass.
    p.cargo("test --lib").run();
}

#[cargo_test]
fn script_fails_stay_dirty() {
    // Check if a script is aborted (such as hitting Ctrl-C) that it will re-run.
    // Steps:
    // 1. Build to establish fingerprints.
    // 2. Make a change that triggers the build script to re-run. Abort the
    //    script while it is running.
    // 3. Run the build again and make sure it re-runs the script.
    let p = project()
        .file(
            "build.rs",
            r#"
                mod helper;
                fn main() {
                    println!("cargo:rerun-if-changed=build.rs");
                    helper::doit();
                }
            "#,
        )
        .file("helper.rs", "pub fn doit() {}")
        .file("src/lib.rs", "")
        .build();

    p.cargo("build").run();
    if is_coarse_mtime() {
        sleep_ms(1000);
    }
    p.change_file("helper.rs", r#"pub fn doit() {panic!("Crash!");}"#);
    p.cargo("build")
        .with_stderr_contains("[..]Crash![..]")
        .with_status(101)
        .run();
    // There was a bug where this second call would be "fresh".
    p.cargo("build")
        .with_stderr_contains("[..]Crash![..]")
        .with_status(101)
        .run();
}

#[cargo_test]
fn simulated_docker_deps_stay_cached() {
    // Test what happens in docker where the nanoseconds are zeroed out.
    Package::new("regdep", "1.0.0").publish();
    Package::new("regdep_old_style", "1.0.0")
        .file("build.rs", "fn main() {}")
        .file("src/lib.rs", "")
        .publish();
    Package::new("regdep_env", "1.0.0")
        .file(
            "build.rs",
            r#"
            fn main() {
                println!("cargo:rerun-if-env-changed=SOMEVAR");
            }
            "#,
        )
        .file("src/lib.rs", "")
        .publish();
    Package::new("regdep_rerun", "1.0.0")
        .file(
            "build.rs",
            r#"
            fn main() {
                println!("cargo:rerun-if-changed=build.rs");
            }
            "#,
        )
        .file("src/lib.rs", "")
        .publish();

    let p = project()
        .file(
            "Cargo.toml",
            r#"
            [package]
            name = "foo"
            version = "0.1.0"

            [dependencies]
            pathdep = { path = "pathdep" }
            regdep = "1.0"
            regdep_old_style = "1.0"
            regdep_env = "1.0"
            regdep_rerun = "1.0"
            "#,
        )
        .file(
            "src/lib.rs",
            "
            extern crate pathdep;
            extern crate regdep;
            extern crate regdep_old_style;
            extern crate regdep_env;
            extern crate regdep_rerun;
            ",
        )
        .file("build.rs", "fn main() {}")
        .file("pathdep/Cargo.toml", &basic_manifest("pathdep", "1.0.0"))
        .file("pathdep/src/lib.rs", "")
        .build();

    p.cargo("build").run();

    let already_zero = {
        // This happens on HFS with 1-second timestamp resolution,
        // or other filesystems where it just so happens to write exactly on a
        // 1-second boundary.
        let metadata = fs::metadata(p.root().join("src/lib.rs")).unwrap();
        let mtime = FileTime::from_last_modification_time(&metadata);
        mtime.nanoseconds() == 0
    };

    // Recursively remove `nanoseconds` from every path.
    fn zeropath(path: &Path) {
        for entry in walkdir::WalkDir::new(path)
            .into_iter()
            .filter_map(|e| e.ok())
        {
            let metadata = fs::metadata(entry.path()).unwrap();
            let mtime = metadata.modified().unwrap();
            let mtime_duration = mtime.duration_since(SystemTime::UNIX_EPOCH).unwrap();
            let trunc_mtime = FileTime::from_unix_time(mtime_duration.as_secs() as i64, 0);
            let atime = metadata.accessed().unwrap();
            let atime_duration = atime.duration_since(SystemTime::UNIX_EPOCH).unwrap();
            let trunc_atime = FileTime::from_unix_time(atime_duration.as_secs() as i64, 0);
            if let Err(e) = filetime::set_file_times(entry.path(), trunc_atime, trunc_mtime) {
                // Windows doesn't allow changing filetimes on some things
                // (directories, other random things I'm not sure why). Just
                // ignore them.
                if e.kind() == std::io::ErrorKind::PermissionDenied {
                    println!("PermissionDenied filetime on {:?}", entry.path());
                } else {
                    panic!("FileTime error on {:?}: {:?}", entry.path(), e);
                }
            }
        }
    }
    zeropath(&p.root());
    zeropath(&paths::home());

    if already_zero {
        println!("already zero");
        // If it was already truncated, then everything stays fresh.
        p.cargo("build -v")
            .with_stderr_unordered(
                "\
[FRESH] pathdep [..]
[FRESH] regdep [..]
[FRESH] regdep_env [..]
[FRESH] regdep_old_style [..]
[FRESH] regdep_rerun [..]
[FRESH] foo [..]
[FINISHED] [..]
",
            )
            .run();
    } else {
        println!("not already zero");
        // It is not ideal that `foo` gets recompiled, but that is the current
        // behavior. Currently mtimes are ignored for registry deps.
        //
        // Note that this behavior is due to the fact that `foo` has a build
        // script in "old" mode where it doesn't print `rerun-if-*`. In this
        // mode we use `Precalculated` to fingerprint a path dependency, where
        // `Precalculated` is an opaque string which has the most recent mtime
        // in it. It differs between builds because one has nsec=0 and the other
        // likely has a nonzero nsec. Hence, the rebuild.
        p.cargo("build -v")
            .with_stderr_unordered(
                "\
[FRESH] pathdep [..]
[FRESH] regdep [..]
[FRESH] regdep_env [..]
[FRESH] regdep_old_style [..]
[FRESH] regdep_rerun [..]
[COMPILING] foo [..]
[RUNNING] [..]/foo-[..]/build-script-build[..]
[RUNNING] `rustc --crate-name foo[..]
[FINISHED] [..]
",
            )
            .run();
    }
}

#[cargo_test]
fn metadata_change_invalidates() {
    let p = project()
        .file(
            "Cargo.toml",
            r#"
            [package]
            name = "foo"
            version = "0.1.0"
            "#,
        )
        .file("src/lib.rs", "")
        .build();

    p.cargo("build").run();

    for attr in &[
        "authors = [\"foo\"]",
        "description = \"desc\"",
        "homepage = \"https://example.com\"",
        "repository =\"https://example.com\"",
    ] {
        let mut file = OpenOptions::new()
            .write(true)
            .append(true)
            .open(p.root().join("Cargo.toml"))
            .unwrap();
        writeln!(file, "{}", attr).unwrap();
        p.cargo("build")
            .with_stderr_contains("[COMPILING] foo [..]")
            .run();
    }
    p.cargo("build -v")
        .with_stderr_contains("[FRESH] foo[..]")
        .run();
    assert_eq!(p.glob("target/debug/deps/libfoo-*.rlib").count(), 1);
}

#[cargo_test]
fn edition_change_invalidates() {
    const MANIFEST: &str = r#"
        [package]
        name = "foo"
        version = "0.1.0"
    "#;
    let p = project()
        .file("Cargo.toml", MANIFEST)
        .file("src/lib.rs", "")
        .build();
    p.cargo("build").run();
    p.change_file("Cargo.toml", &format!("{}edition = \"2018\"", MANIFEST));
    p.cargo("build")
        .with_stderr_contains("[COMPILING] foo [..]")
        .run();
    p.change_file(
        "Cargo.toml",
        &format!(
            r#"{}edition = "2018"
            [lib]
            edition = "2015"
            "#,
            MANIFEST
        ),
    );
    p.cargo("build")
        .with_stderr_contains("[COMPILING] foo [..]")
        .run();
    p.cargo("build -v")
        .with_stderr_contains("[FRESH] foo[..]")
        .run();
    assert_eq!(p.glob("target/debug/deps/libfoo-*.rlib").count(), 1);
}

#[cargo_test]
fn rename_with_path_deps() {
    let p = project()
        .file(
            "Cargo.toml",
            r#"
                [project]
                name = "foo"
                version = "0.5.0"
                authors = []

                [dependencies]
                a = { path = 'a' }
            "#,
        )
        .file("src/lib.rs", "extern crate a; pub fn foo() { a::foo(); }")
        .file(
            "a/Cargo.toml",
            r#"
                [project]
                name = "a"
                version = "0.5.0"
                authors = []

                [dependencies]
                b = { path = 'b' }
            "#,
        )
        .file("a/src/lib.rs", "extern crate b; pub fn foo() { b::foo() }")
        .file(
            "a/b/Cargo.toml",
            r#"
                [project]
                name = "b"
                version = "0.5.0"
                authors = []
            "#,
        )
        .file("a/b/src/lib.rs", "pub fn foo() { }");
    let p = p.build();

    p.cargo("build").run();

    // Now rename the root directory and rerun `cargo run`. Not only should we
    // not build anything but we also shouldn't crash.
    let mut new = p.root();
    new.pop();
    new.push("foo2");

    fs::rename(p.root(), &new).unwrap();

    p.cargo("build")
        .cwd(&new)
        .with_stderr("[FINISHED] [..]")
        .run();
}

#[cargo_test]
fn move_target_directory_with_path_deps() {
    let p = project()
        .file(
            "Cargo.toml",
            r#"
                [project]
                name = "foo"
                version = "0.5.0"
                authors = []

                [dependencies]
                a = { path = "a" }
            "#,
        )
        .file(
            "a/Cargo.toml",
            r#"
                [project]
                name = "a"
                version = "0.5.0"
                authors = []
            "#,
        )
        .file("src/lib.rs", "extern crate a; pub use a::print_msg;")
        .file(
            "a/build.rs",
            r###"
            use std::env;
            use std::fs;
            use std::path::Path;

            fn main() {
                println!("cargo:rerun-if-changed=build.rs");
                let out_dir = env::var("OUT_DIR").unwrap();
                let dest_path = Path::new(&out_dir).join("hello.rs");
                fs::write(&dest_path, r#"
                    pub fn message() -> &'static str {
                        "Hello, World!"
                    }
                "#).unwrap();
            }
        "###,
        )
        .file(
            "a/src/lib.rs",
            r#"
            include!(concat!(env!("OUT_DIR"), "/hello.rs"));
            pub fn print_msg() { message(); }
            "#,
        );
    let p = p.build();

    let mut parent = p.root();
    parent.pop();

    p.cargo("build").run();

    let new_target = p.root().join("target2");
    fs::rename(p.root().join("target"), &new_target).unwrap();

    p.cargo("build")
        .env("CARGO_TARGET_DIR", &new_target)
        .with_stderr("[FINISHED] [..]")
        .run();
<<<<<<< HEAD
=======
}

#[cargo_test]
fn rerun_if_changes() {
    let p = project()
        .file(
            "build.rs",
            r#"
                fn main() {
                    println!("cargo:rerun-if-env-changed=FOO");
                    if std::env::var("FOO").is_ok() {
                        println!("cargo:rerun-if-env-changed=BAR");
                    }
                }
            "#,
        )
        .file("src/lib.rs", "")
        .build();

    p.cargo("build").run();
    p.cargo("build").with_stderr("[FINISHED] [..]").run();

    p.cargo("build -v")
        .env("FOO", "1")
        .with_stderr(
            "\
[COMPILING] foo [..]
[RUNNING] `[..]build-script-build`
[RUNNING] `rustc [..]
[FINISHED] [..]
",
        )
        .run();
    p.cargo("build")
        .env("FOO", "1")
        .with_stderr("[FINISHED] [..]")
        .run();

    p.cargo("build -v")
        .env("FOO", "1")
        .env("BAR", "1")
        .with_stderr(
            "\
[COMPILING] foo [..]
[RUNNING] `[..]build-script-build`
[RUNNING] `rustc [..]
[FINISHED] [..]
",
        )
        .run();
    p.cargo("build")
        .env("FOO", "1")
        .env("BAR", "1")
        .with_stderr("[FINISHED] [..]")
        .run();

    p.cargo("build -v")
        .env("BAR", "2")
        .with_stderr(
            "\
[COMPILING] foo [..]
[RUNNING] `[..]build-script-build`
[RUNNING] `rustc [..]
[FINISHED] [..]
",
        )
        .run();
    p.cargo("build")
        .env("BAR", "2")
        .with_stderr("[FINISHED] [..]")
        .run();
>>>>>>> 8cd2c99a
}<|MERGE_RESOLUTION|>--- conflicted
+++ resolved
@@ -1151,25 +1151,6 @@
 fn changing_rustflags_is_cached() {
     let p = project().file("src/lib.rs", "").build();
 
-<<<<<<< HEAD
-    p.cargo("build").run();
-    p.cargo("build")
-        .env("RUSTFLAGS", "-C linker=cc")
-        .with_stderr(
-            "\
-[COMPILING] foo v0.0.1 ([..])
-[FINISHED] dev [unoptimized + debuginfo] target(s) in [..]",
-        )
-        .run();
-    // This should not recompile!
-    p.cargo("build")
-        .with_stderr("[FINISHED] dev [unoptimized + debuginfo] target(s) in [..]")
-        .run();
-    p.cargo("build")
-        .env("RUSTFLAGS", "-C linker=cc")
-        .with_stderr("[FINISHED] dev [unoptimized + debuginfo] target(s) in [..]")
-        .run();
-=======
     // This isn't ever cached, we always have to recompile
     for _ in 0..2 {
         p.cargo("build")
@@ -1188,7 +1169,6 @@
             )
             .run();
     }
->>>>>>> 8cd2c99a
 }
 
 #[cargo_test]
@@ -1293,10 +1273,6 @@
         .run();
     p.cargo("build -Z mtime-on-use --features a")
         .masquerade_as_nightly_cargo()
-<<<<<<< HEAD
-        .env("RUSTFLAGS", "-C linker=cc")
-=======
->>>>>>> 8cd2c99a
         .with_stderr(
             "\
 [COMPILING] foo v0.0.1 ([..])
@@ -1313,20 +1289,12 @@
     // This does not make new files, but it does update the mtime.
     p.cargo("build -Z mtime-on-use --features a")
         .masquerade_as_nightly_cargo()
-<<<<<<< HEAD
-        .env("RUSTFLAGS", "-C linker=cc")
-=======
->>>>>>> 8cd2c99a
         .with_stderr("[FINISHED] dev [unoptimized + debuginfo] target(s) in [..]")
         .run();
     fingerprint_cleaner(p.target_debug_dir(), timestamp);
     // This should not recompile!
     p.cargo("build -Z mtime-on-use --features a")
         .masquerade_as_nightly_cargo()
-<<<<<<< HEAD
-        .env("RUSTFLAGS", "-C linker=cc")
-=======
->>>>>>> 8cd2c99a
         .with_stderr("[FINISHED] dev [unoptimized + debuginfo] target(s) in [..]")
         .run();
     // But this should be cleaned and so need a rebuild
@@ -2079,8 +2047,6 @@
         .env("CARGO_TARGET_DIR", &new_target)
         .with_stderr("[FINISHED] [..]")
         .run();
-<<<<<<< HEAD
-=======
 }
 
 #[cargo_test]
@@ -2152,5 +2118,4 @@
         .env("BAR", "2")
         .with_stderr("[FINISHED] [..]")
         .run();
->>>>>>> 8cd2c99a
 }