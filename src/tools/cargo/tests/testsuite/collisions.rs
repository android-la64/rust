use cargo_test_support::{basic_manifest, project};
use std::env;

#[cargo_test]
fn collision_dylib() {
    // Path dependencies don't include metadata hash in filename for dylibs.
    let p = project()
        .file(
            "Cargo.toml",
            r#"
            [workspace]
            members = ["a", "b"]
            "#,
        )
        .file(
            "a/Cargo.toml",
            r#"
            [package]
            name = "a"
            version = "1.0.0"

            [lib]
            crate-type = ["dylib"]
            "#,
        )
        .file("a/src/lib.rs", "")
        .file(
            "b/Cargo.toml",
            r#"
            [package]
            name = "b"
            version = "1.0.0"

            [lib]
            crate-type = ["dylib"]
            name = "a"
            "#,
        )
        .file("b/src/lib.rs", "")
        .build();

    // `j=1` is required because on Windows you'll get an error due to
    // two processes writing to the file at the same time.
    p.cargo("build -j=1")
        .with_stderr_contains(&format!("\
[WARNING] output filename collision.
The lib target `a` in package `b v1.0.0 ([..]/foo/b)` has the same output filename as the lib target `a` in package `a v1.0.0 ([..]/foo/a)`.
Colliding filename is: [..]/foo/target/debug/deps/{}a{}
The targets should have unique names.
Consider changing their names to be unique or compiling them separately.
This may become a hard error in the future; see <https://github.com/rust-lang/cargo/issues/6313>.
", env::consts::DLL_PREFIX, env::consts::DLL_SUFFIX))
        .run();
}

#[cargo_test]
fn collision_example() {
    // Examples in a workspace can easily collide.
    let p = project()
        .file(
            "Cargo.toml",
            r#"
            [workspace]
            members = ["a", "b"]
            "#,
        )
        .file("a/Cargo.toml", &basic_manifest("a", "1.0.0"))
        .file("a/examples/ex1.rs", "fn main() {}")
        .file("b/Cargo.toml", &basic_manifest("b", "1.0.0"))
        .file("b/examples/ex1.rs", "fn main() {}")
        .build();

    p.cargo("build --examples")
        .with_stderr_contains("\
[WARNING] output filename collision.
The example target `ex1` in package `b v1.0.0 ([..]/foo/b)` has the same output filename as the example target `ex1` in package `a v1.0.0 ([..]/foo/a)`.
Colliding filename is: [..]/foo/target/debug/examples/ex1[EXE]
The targets should have unique names.
Consider changing their names to be unique or compiling them separately.
This may become a hard error in the future; see <https://github.com/rust-lang/cargo/issues/6313>.
")
        .run();
}

#[cargo_test]
fn collision_export() {
    // `--out-dir` combines some things which can cause conflicts.
    let p = project()
        .file("Cargo.toml", &basic_manifest("foo", "1.0.0"))
        .file("examples/foo.rs", "fn main() {}")
        .file("src/main.rs", "fn main() {}")
        .build();

    p.cargo("build --out-dir=out -Z unstable-options --bins --examples")
        .masquerade_as_nightly_cargo()
        .with_stderr_contains("\
[WARNING] `--out-dir` filename collision.
The example target `foo` in package `foo v1.0.0 ([..]/foo)` has the same output filename as the bin target `foo` in package `foo v1.0.0 ([..]/foo)`.
Colliding filename is: [..]/foo/out/foo[EXE]
The exported filenames should be unique.
Consider changing their names to be unique or compiling them separately.
This may become a hard error in the future; see <https://github.com/rust-lang/cargo/issues/6313>.
")
        .run();
}

#[cargo_test]
fn collision_doc() {
    let p = project()
        .file(
            "Cargo.toml",
            r#"
            [package]
            name = "foo"
            version = "0.1.0"

            [dependencies]
            foo2 = { path = "foo2" }
            "#,
        )
        .file("src/lib.rs", "")
        .file(
            "foo2/Cargo.toml",
            r#"
            [package]
            name = "foo2"
            version = "0.1.0"

            [lib]
            name = "foo"
            "#,
        )
        .file("foo2/src/lib.rs", "")
        .build();

    p.cargo("doc")
        .with_stderr_contains(
            "\
[WARNING] output filename collision.
The lib target `foo` in package `foo2 v0.1.0 ([..]/foo/foo2)` has the same output \
filename as the lib target `foo` in package `foo v0.1.0 ([..]/foo)`.
Colliding filename is: [..]/foo/target/doc/foo/index.html
The targets should have unique names.
<<<<<<< HEAD
Consider changing their names to be unique or compiling them separately.
This may become a hard error in the future; see <https://github.com/rust-lang/cargo/issues/6313>.
=======
This is a known bug where multiple crates with the same name use
the same path; see <https://github.com/rust-lang/cargo/issues/6313>.
>>>>>>> 8cd2c99a
",
        )
        .run();
}<|MERGE_RESOLUTION|>--- conflicted
+++ resolved
@@ -141,13 +141,8 @@
 filename as the lib target `foo` in package `foo v0.1.0 ([..]/foo)`.
 Colliding filename is: [..]/foo/target/doc/foo/index.html
 The targets should have unique names.
-<<<<<<< HEAD
-Consider changing their names to be unique or compiling them separately.
-This may become a hard error in the future; see <https://github.com/rust-lang/cargo/issues/6313>.
-=======
 This is a known bug where multiple crates with the same name use
 the same path; see <https://github.com/rust-lang/cargo/issues/6313>.
->>>>>>> 8cd2c99a
 ",
         )
         .run();
