--- conflicted
+++ resolved
@@ -3,12 +3,6 @@
 
 use cargo;
 
-<<<<<<< HEAD
-use crate::support::paths::CargoPathExt;
-use crate::support::registry::Package;
-use crate::support::{basic_bin_manifest, basic_lib_manifest, basic_manifest, cargo_exe, project};
-use crate::support::{rustc_host, sleep_ms};
-=======
 use cargo_test_support::paths::CargoPathExt;
 use cargo_test_support::registry::Package;
 use cargo_test_support::{
@@ -16,7 +10,6 @@
 };
 use cargo_test_support::{cross_compile, is_nightly, paths};
 use cargo_test_support::{rustc_host, sleep_ms};
->>>>>>> 8cd2c99a
 
 #[cargo_test]
 fn cargo_test_simple() {
@@ -3299,7 +3292,6 @@
         .with_stderr_contains("[ERROR] test failed, to rerun pass '--lib'")
         .with_status(101)
         .run();
-<<<<<<< HEAD
 }
 
 #[cargo_test]
@@ -3321,7 +3313,7 @@
         .file("a/src/lib.rs", "#[test] fn t1() {assert!(false)}")
         .build();
 
-    p.cargo("test --all")
+    p.cargo("test --workspace")
         .with_stderr_contains("[ERROR] test failed, to rerun pass '-p a --lib'")
         .with_status(101)
         .run();
@@ -3332,40 +3324,6 @@
 }
 
 #[cargo_test]
-=======
-}
-
-#[cargo_test]
-fn test_hint_workspace_nonvirtual() {
-    let p = project()
-        .file(
-            "Cargo.toml",
-            r#"
-            [package]
-            name = "foo"
-            version = "0.1.0"
-
-            [workspace]
-            members = ["a"]
-            "#,
-        )
-        .file("src/lib.rs", "")
-        .file("a/Cargo.toml", &basic_manifest("a", "0.1.0"))
-        .file("a/src/lib.rs", "#[test] fn t1() {assert!(false)}")
-        .build();
-
-    p.cargo("test --workspace")
-        .with_stderr_contains("[ERROR] test failed, to rerun pass '-p a --lib'")
-        .with_status(101)
-        .run();
-    p.cargo("test -p a")
-        .with_stderr_contains("[ERROR] test failed, to rerun pass '-p a --lib'")
-        .with_status(101)
-        .run();
-}
-
-#[cargo_test]
->>>>>>> 8cd2c99a
 fn json_artifact_includes_test_flag() {
     // Verify that the JSON artifact output includes `test` flag.
     let p = project()
