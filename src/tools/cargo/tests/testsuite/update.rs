--- conflicted
+++ resolved
@@ -447,10 +447,7 @@
       "links": null,
       "manifest_path": "[..]/home/.cargo/registry/src/-[..]/serde-0.2.0/Cargo.toml",
       "metadata": null,
-<<<<<<< HEAD
-=======
       "publish": null,
->>>>>>> 8cd2c99a
       "name": "serde",
       "readme": null,
       "repository": null,
@@ -498,10 +495,7 @@
       "links": null,
       "manifest_path": "[..]/foo/Cargo.toml",
       "metadata": null,
-<<<<<<< HEAD
-=======
       "publish": null,
->>>>>>> 8cd2c99a
       "name": "bar",
       "readme": null,
       "repository": null,
