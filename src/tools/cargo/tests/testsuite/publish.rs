use std::fs::{self, File};
use std::io::prelude::*;

use cargo_test_support::git::{self, repo};
use cargo_test_support::paths;
use cargo_test_support::registry::{self, registry_path, registry_url, Package};
use cargo_test_support::{basic_manifest, project, publish};

const CLEAN_FOO_JSON: &str = r#"
    {
        "authors": [],
        "badges": {},
        "categories": [],
        "deps": [],
        "description": "foo",
        "documentation": "foo",
        "features": {},
        "homepage": "foo",
        "keywords": [],
        "license": "MIT",
        "license_file": null,
        "links": null,
        "name": "foo",
        "readme": null,
        "readme_file": null,
        "repository": "foo",
        "vers": "0.0.1"
    }
"#;

fn validate_upload_foo() {
    publish::validate_upload(
        r#"
        {
          "authors": [],
          "badges": {},
          "categories": [],
          "deps": [],
          "description": "foo",
          "documentation": null,
          "features": {},
          "homepage": null,
          "keywords": [],
          "license": "MIT",
          "license_file": null,
          "links": null,
          "name": "foo",
          "readme": null,
          "readme_file": null,
          "repository": null,
          "vers": "0.0.1"
          }
        "#,
        "foo-0.0.1.crate",
        &["Cargo.lock", "Cargo.toml", "Cargo.toml.orig", "src/main.rs"],
    );
}

fn validate_upload_foo_clean() {
    publish::validate_upload(
        CLEAN_FOO_JSON,
        "foo-0.0.1.crate",
        &[
            "Cargo.lock",
            "Cargo.toml",
            "Cargo.toml.orig",
            "src/main.rs",
            ".cargo_vcs_info.json",
        ],
    );
}

#[cargo_test]
fn simple() {
    registry::init();

    let p = project()
        .file(
            "Cargo.toml",
            r#"
            [project]
            name = "foo"
            version = "0.0.1"
            authors = []
            license = "MIT"
            description = "foo"
        "#,
        )
        .file("src/main.rs", "fn main() {}")
        .build();

    p.cargo("publish --no-verify --index")
        .arg(registry_url().to_string())
        .with_stderr(&format!(
            "\
[UPDATING] `{reg}` index
[WARNING] manifest has no documentation, [..]
See [..]
[PACKAGING] foo v0.0.1 ([CWD])
[UPLOADING] foo v0.0.1 ([CWD])
",
            reg = registry::registry_path().to_str().unwrap()
        ))
        .run();

    validate_upload_foo();
}

#[cargo_test]
fn old_token_location() {
    // Check that the `token` key works at the root instead of under a
    // `[registry]` table.
    registry::init();

    let p = project()
        .file(
            "Cargo.toml",
            r#"
            [project]
            name = "foo"
            version = "0.0.1"
            authors = []
            license = "MIT"
            description = "foo"
        "#,
        )
        .file("src/main.rs", "fn main() {}")
        .build();

    let credentials = paths::home().join(".cargo/credentials");
    fs::remove_file(&credentials).unwrap();

    // Verify can't publish without a token.
    p.cargo("publish --no-verify --index")
        .arg(registry_url().to_string())
        .with_status(101)
        .with_stderr_contains("[ERROR] no upload token found, please run `cargo login`")
        .run();

    File::create(&credentials)
        .unwrap()
        .write_all(br#"token = "api-token""#)
        .unwrap();

    p.cargo("publish --no-verify --index")
        .arg(registry_url().to_string())
        .with_stderr(&format!(
            "\
[UPDATING] `{reg}` index
[WARNING] manifest has no documentation, [..]
See [..]
[PACKAGING] foo v0.0.1 ([CWD])
[UPLOADING] foo v0.0.1 ([CWD])
",
            reg = registry_path().to_str().unwrap()
        ))
        .run();

    validate_upload_foo();
}

// TODO: Deprecated
// remove once it has been decided --host can be removed
#[cargo_test]
fn simple_with_host() {
    registry::init();

    let p = project()
        .file(
            "Cargo.toml",
            r#"
            [project]
            name = "foo"
            version = "0.0.1"
            authors = []
            license = "MIT"
            description = "foo"
        "#,
        )
        .file("src/main.rs", "fn main() {}")
        .build();

    p.cargo("publish --no-verify --host")
        .arg(registry_url().to_string())
        .with_stderr(&format!(
            "\
[WARNING] The flag '--host' is no longer valid.

Previous versions of Cargo accepted this flag, but it is being
deprecated. The flag is being renamed to 'index', as the flag
wants the location of the index. Please use '--index' instead.

This will soon become a hard error, so it's either recommended
to update to a fixed version or contact the upstream maintainer
about this warning.
[UPDATING] `{reg}` index
[WARNING] manifest has no documentation, [..]
See [..]
[PACKAGING] foo v0.0.1 ([CWD])
[UPLOADING] foo v0.0.1 ([CWD])
",
            reg = registry_path().to_str().unwrap()
        ))
        .run();

    validate_upload_foo();
}

// TODO: Deprecated
// remove once it has been decided --host can be removed
#[cargo_test]
fn simple_with_index_and_host() {
    registry::init();

    let p = project()
        .file(
            "Cargo.toml",
            r#"
            [project]
            name = "foo"
            version = "0.0.1"
            authors = []
            license = "MIT"
            description = "foo"
        "#,
        )
        .file("src/main.rs", "fn main() {}")
        .build();

    p.cargo("publish --no-verify --index")
        .arg(registry_url().to_string())
        .arg("--host")
        .arg(registry_url().to_string())
        .with_stderr(&format!(
            "\
[WARNING] The flag '--host' is no longer valid.

Previous versions of Cargo accepted this flag, but it is being
deprecated. The flag is being renamed to 'index', as the flag
wants the location of the index. Please use '--index' instead.

This will soon become a hard error, so it's either recommended
to update to a fixed version or contact the upstream maintainer
about this warning.
[UPDATING] `{reg}` index
[WARNING] manifest has no documentation, [..]
See [..]
[PACKAGING] foo v0.0.1 ([CWD])
[UPLOADING] foo v0.0.1 ([CWD])
",
            reg = registry_path().to_str().unwrap()
        ))
        .run();

    validate_upload_foo();
}

#[cargo_test]
fn git_deps() {
    registry::init();

    let p = project()
        .file(
            "Cargo.toml",
            r#"
            [project]
            name = "foo"
            version = "0.0.1"
            authors = []
            license = "MIT"
            description = "foo"

            [dependencies.foo]
            git = "git://path/to/nowhere"
        "#,
        )
        .file("src/main.rs", "fn main() {}")
        .build();

    p.cargo("publish -v --no-verify --index")
        .arg(registry_url().to_string())
        .with_status(101)
        .with_stderr(
            "\
[UPDATING] [..] index
[ERROR] all dependencies must have a version specified when publishing.
dependency `foo` does not specify a version
Note: The published dependency will use the version from crates.io,
the `git` specification will be removed from the dependency declaration.
",
        )
        .run();
}

#[cargo_test]
fn path_dependency_no_version() {
    registry::init();

    let p = project()
        .file(
            "Cargo.toml",
            r#"
            [project]
            name = "foo"
            version = "0.0.1"
            authors = []
            license = "MIT"
            description = "foo"

            [dependencies.bar]
            path = "bar"
        "#,
        )
        .file("src/main.rs", "fn main() {}")
        .file("bar/Cargo.toml", &basic_manifest("bar", "0.0.1"))
        .file("bar/src/lib.rs", "")
        .build();

    p.cargo("publish --index")
        .arg(registry_url().to_string())
        .with_status(101)
        .with_stderr(
            "\
[UPDATING] [..] index
[ERROR] all dependencies must have a version specified when publishing.
dependency `bar` does not specify a version
Note: The published dependency will use the version from crates.io,
the `path` specification will be removed from the dependency declaration.
",
        )
        .run();
}

#[cargo_test]
fn unpublishable_crate() {
    registry::init();

    let p = project()
        .file(
            "Cargo.toml",
            r#"
            [project]
            name = "foo"
            version = "0.0.1"
            authors = []
            license = "MIT"
            description = "foo"
            publish = false
        "#,
        )
        .file("src/main.rs", "fn main() {}")
        .build();

    p.cargo("publish --index")
        .arg(registry_url().to_string())
        .with_status(101)
        .with_stderr(
            "\
[ERROR] `foo` cannot be published.
The registry `crates-io` is not listed in the `publish` value in Cargo.toml.
",
        )
        .run();
}

#[cargo_test]
fn dont_publish_dirty() {
    registry::init();
    let p = project().file("bar", "").build();

    let _ = git::repo(&paths::root().join("foo"))
        .file(
            "Cargo.toml",
            r#"
            [project]
            name = "foo"
            version = "0.0.1"
            authors = []
            license = "MIT"
            description = "foo"
            documentation = "foo"
            homepage = "foo"
            repository = "foo"
        "#,
        )
        .file("src/main.rs", "fn main() {}")
        .build();

    p.cargo("publish --index")
        .arg(registry_url().to_string())
        .with_status(101)
        .with_stderr(
            "\
[UPDATING] `[..]` index
error: 1 files in the working directory contain changes that were not yet \
committed into git:

bar

to proceed despite this and include the uncommited changes, pass the `--allow-dirty` flag
",
        )
        .run();
}

#[cargo_test]
fn publish_clean() {
    registry::init();

    let p = project().build();

    let _ = repo(&paths::root().join("foo"))
        .file(
            "Cargo.toml",
            r#"
            [project]
            name = "foo"
            version = "0.0.1"
            authors = []
            license = "MIT"
            description = "foo"
            documentation = "foo"
            homepage = "foo"
            repository = "foo"
        "#,
        )
        .file("src/main.rs", "fn main() {}")
        .build();

    p.cargo("publish --index")
        .arg(registry_url().to_string())
        .run();

    validate_upload_foo_clean();
}

#[cargo_test]
fn publish_in_sub_repo() {
    registry::init();

    let p = project().no_manifest().file("baz", "").build();

    let _ = repo(&paths::root().join("foo"))
        .file(
            "bar/Cargo.toml",
            r#"
            [project]
            name = "foo"
            version = "0.0.1"
            authors = []
            license = "MIT"
            description = "foo"
            documentation = "foo"
            homepage = "foo"
            repository = "foo"
        "#,
        )
        .file("bar/src/main.rs", "fn main() {}")
        .build();

    p.cargo("publish")
        .cwd("bar")
        .arg("--index")
        .arg(registry_url().to_string())
        .run();

    validate_upload_foo_clean();
}

#[cargo_test]
fn publish_when_ignored() {
    registry::init();

    let p = project().file("baz", "").build();

    let _ = repo(&paths::root().join("foo"))
        .file(
            "Cargo.toml",
            r#"
            [project]
            name = "foo"
            version = "0.0.1"
            authors = []
            license = "MIT"
            description = "foo"
            documentation = "foo"
            homepage = "foo"
            repository = "foo"
        "#,
        )
        .file("src/main.rs", "fn main() {}")
        .file(".gitignore", "baz")
        .build();

    p.cargo("publish --index")
        .arg(registry_url().to_string())
        .run();

    publish::validate_upload(
        CLEAN_FOO_JSON,
        "foo-0.0.1.crate",
        &[
            "Cargo.lock",
            "Cargo.toml",
            "Cargo.toml.orig",
            "src/main.rs",
            ".gitignore",
            ".cargo_vcs_info.json",
        ],
    );
}

#[cargo_test]
fn ignore_when_crate_ignored() {
    registry::init();

    let p = project().no_manifest().file("bar/baz", "").build();

    let _ = repo(&paths::root().join("foo"))
        .file(".gitignore", "bar")
        .nocommit_file(
            "bar/Cargo.toml",
            r#"
            [project]
            name = "foo"
            version = "0.0.1"
            authors = []
            license = "MIT"
            description = "foo"
            documentation = "foo"
            homepage = "foo"
            repository = "foo"
        "#,
        )
        .nocommit_file("bar/src/main.rs", "fn main() {}");
    p.cargo("publish")
        .cwd("bar")
        .arg("--index")
        .arg(registry_url().to_string())
        .run();

    publish::validate_upload(
        CLEAN_FOO_JSON,
        "foo-0.0.1.crate",
        &[
            "Cargo.lock",
            "Cargo.toml",
            "Cargo.toml.orig",
            "src/main.rs",
            "baz",
        ],
    );
}

#[cargo_test]
fn new_crate_rejected() {
    registry::init();

    let p = project().file("baz", "").build();

    let _ = repo(&paths::root().join("foo"))
        .nocommit_file(
            "Cargo.toml",
            r#"
            [project]
            name = "foo"
            version = "0.0.1"
            authors = []
            license = "MIT"
            description = "foo"
            documentation = "foo"
            homepage = "foo"
            repository = "foo"
        "#,
        )
        .nocommit_file("src/main.rs", "fn main() {}");
    p.cargo("publish --index")
        .arg(registry_url().to_string())
        .with_status(101)
        .with_stderr_contains(
            "[ERROR] 3 files in the working directory contain \
             changes that were not yet committed into git:",
        )
        .run();
}

#[cargo_test]
fn dry_run() {
    registry::init();

    let p = project()
        .file(
            "Cargo.toml",
            r#"
            [project]
            name = "foo"
            version = "0.0.1"
            authors = []
            license = "MIT"
            description = "foo"
        "#,
        )
        .file("src/main.rs", "fn main() {}")
        .build();

    p.cargo("publish --dry-run --index")
        .arg(registry_url().to_string())
        .with_stderr(
            "\
[UPDATING] `[..]` index
[WARNING] manifest has no documentation, [..]
See [..]
[PACKAGING] foo v0.0.1 ([CWD])
[VERIFYING] foo v0.0.1 ([CWD])
[COMPILING] foo v0.0.1 [..]
[FINISHED] dev [unoptimized + debuginfo] target(s) in [..]
[UPLOADING] foo v0.0.1 ([CWD])
[WARNING] aborting upload due to dry run
",
        )
        .run();

    // Ensure the API request wasn't actually made
    assert!(registry::api_path().join("api/v1/crates").exists());
    assert!(!registry::api_path().join("api/v1/crates/new").exists());
}

#[cargo_test]
fn registry_not_in_publish_list() {
    registry::init();

    let p = project()
        .file(
            "Cargo.toml",
            r#"
            [project]
            name = "foo"
            version = "0.0.1"
            authors = []
            license = "MIT"
            description = "foo"
            publish = [
                "test"
            ]
        "#,
        )
        .file("src/main.rs", "fn main() {}")
        .build();

    p.cargo("publish")
        .arg("--registry")
        .arg("alternative")
        .with_status(101)
        .with_stderr(
            "\
[ERROR] `foo` cannot be published.
The registry `alternative` is not listed in the `publish` value in Cargo.toml.
",
        )
        .run();
}

#[cargo_test]
fn publish_empty_list() {
    registry::init();

    let p = project()
        .file(
            "Cargo.toml",
            r#"
            [project]
            name = "foo"
            version = "0.0.1"
            authors = []
            license = "MIT"
            description = "foo"
            publish = []
        "#,
        )
        .file("src/main.rs", "fn main() {}")
        .build();

    p.cargo("publish --registry alternative")
        .with_status(101)
        .with_stderr(
            "\
[ERROR] `foo` cannot be published.
The registry `alternative` is not listed in the `publish` value in Cargo.toml.
",
        )
        .run();
}

#[cargo_test]
fn publish_allowed_registry() {
    registry::init();

    let p = project().build();

    let _ = repo(&paths::root().join("foo"))
        .file(
            "Cargo.toml",
            r#"
            [project]
            name = "foo"
            version = "0.0.1"
            authors = []
            license = "MIT"
            description = "foo"
            documentation = "foo"
            homepage = "foo"
            repository = "foo"
            publish = ["alternative"]
        "#,
        )
        .file("src/main.rs", "fn main() {}")
        .build();

    p.cargo("publish --registry alternative").run();

    publish::validate_alt_upload(
        CLEAN_FOO_JSON,
        "foo-0.0.1.crate",
        &[
            "Cargo.lock",
            "Cargo.toml",
            "Cargo.toml.orig",
            "src/main.rs",
            ".cargo_vcs_info.json",
        ],
    );
}

#[cargo_test]
fn block_publish_no_registry() {
    registry::init();

    let p = project()
        .file(
            "Cargo.toml",
            r#"
            [project]
            name = "foo"
            version = "0.0.1"
            authors = []
            license = "MIT"
            description = "foo"
            publish = []
        "#,
        )
        .file("src/main.rs", "fn main() {}")
        .build();

    p.cargo("publish --registry alternative")
        .with_status(101)
        .with_stderr(
            "\
[ERROR] `foo` cannot be published.
The registry `alternative` is not listed in the `publish` value in Cargo.toml.
",
        )
        .run();
}

#[cargo_test]
fn publish_with_crates_io_explicit() {
    // Explicitly setting `crates-io` in the publish list.
    registry::init();

    let p = project()
        .file(
            "Cargo.toml",
            r#"
            [project]
            name = "foo"
            version = "0.0.1"
            authors = []
            license = "MIT"
            description = "foo"
            publish = ["crates-io"]
        "#,
        )
        .file("src/main.rs", "fn main() {}")
        .build();

    p.cargo("publish --registry alternative")
        .with_status(101)
        .with_stderr(
            "\
[ERROR] `foo` cannot be published.
The registry `alternative` is not listed in the `publish` value in Cargo.toml.
",
        )
        .run();

    p.cargo("publish").run();
}

#[cargo_test]
fn publish_with_select_features() {
    registry::init();

    let p = project()
        .file(
            "Cargo.toml",
            r#"
            [project]
            name = "foo"
            version = "0.0.1"
            authors = []
            license = "MIT"
            description = "foo"

            [features]
            required = []
            optional = []
        "#,
        )
        .file(
            "src/main.rs",
            "#[cfg(not(feature = \"required\"))]
             compile_error!(\"This crate requires `required` feature!\");
             fn main() {}",
        )
        .build();

    p.cargo("publish --features required --index")
        .arg(registry_url().to_string())
        .with_stderr_contains("[UPLOADING] foo v0.0.1 ([CWD])")
        .run();
}

#[cargo_test]
fn publish_with_all_features() {
    registry::init();

    let p = project()
        .file(
            "Cargo.toml",
            r#"
            [project]
            name = "foo"
            version = "0.0.1"
            authors = []
            license = "MIT"
            description = "foo"

            [features]
            required = []
            optional = []
        "#,
        )
        .file(
            "src/main.rs",
            "#[cfg(not(feature = \"required\"))]
             compile_error!(\"This crate requires `required` feature!\");
             fn main() {}",
        )
        .build();

    p.cargo("publish --all-features --index")
        .arg(registry_url().to_string())
        .with_stderr_contains("[UPLOADING] foo v0.0.1 ([CWD])")
        .run();
}

#[cargo_test]
fn publish_with_no_default_features() {
    registry::init();

    let p = project()
        .file(
            "Cargo.toml",
            r#"
            [project]
            name = "foo"
            version = "0.0.1"
            authors = []
            license = "MIT"
            description = "foo"

            [features]
            default = ["required"]
            required = []
        "#,
        )
        .file(
            "src/main.rs",
            "#[cfg(not(feature = \"required\"))]
             compile_error!(\"This crate requires `required` feature!\");
             fn main() {}",
        )
        .build();

    p.cargo("publish --no-default-features --index")
        .arg(registry_url().to_string())
        .with_stderr_contains("error: This crate requires `required` feature!")
        .with_status(101)
        .run();
}

#[cargo_test]
fn publish_with_patch() {
    Package::new("bar", "1.0.0").publish();

    let p = project()
        .file(
            "Cargo.toml",
            r#"
            [project]
            name = "foo"
            version = "0.0.1"
            authors = []
            license = "MIT"
            description = "foo"
            [dependencies]
            bar = "1.0"
            [patch.crates-io]
            bar = { path = "bar" }
        "#,
        )
        .file(
            "src/main.rs",
            "extern crate bar;
             fn main() {
                 bar::newfunc();
             }",
        )
        .file("bar/Cargo.toml", &basic_manifest("bar", "1.0.0"))
        .file("bar/src/lib.rs", "pub fn newfunc() {}")
        .build();

    // Check that it works with the patched crate.
    p.cargo("build").run();

    // Check that verify fails with patched crate which has new functionality.
    p.cargo("publish --index")
        .arg(registry_url().to_string())
        .with_stderr_contains("[..]newfunc[..]")
        .with_status(101)
        .run();

    // Remove the usage of new functionality and try again.
    p.change_file("src/main.rs", "extern crate bar; pub fn main() {}");

    p.cargo("publish --index")
        .arg(registry_url().to_string())
        .run();

    // Note, use of `registry` in the deps here is an artifact that this
    // publishes to a fake, local registry that is pretending to be crates.io.
    // Normal publishes would set it to null.
    publish::validate_upload(
        r#"
        {
          "authors": [],
          "badges": {},
          "categories": [],
          "deps": [
            {
              "default_features": true,
              "features": [],
              "kind": "normal",
              "name": "bar",
              "optional": false,
              "registry": "https://github.com/rust-lang/crates.io-index",
              "target": null,
              "version_req": "^1.0"
            }
          ],
          "description": "foo",
          "documentation": null,
          "features": {},
          "homepage": null,
          "keywords": [],
          "license": "MIT",
          "license_file": null,
          "links": null,
          "name": "foo",
          "readme": null,
          "readme_file": null,
          "repository": null,
          "vers": "0.0.1"
          }
        "#,
        "foo-0.0.1.crate",
        &["Cargo.lock", "Cargo.toml", "Cargo.toml.orig", "src/main.rs"],
<<<<<<< HEAD
=======
    );
}

#[cargo_test]
fn publish_checks_for_token_before_verify() {
    registry::init();

    let p = project()
        .file(
            "Cargo.toml",
            r#"
            [project]
            name = "foo"
            version = "0.0.1"
            authors = []
            license = "MIT"
            description = "foo"
        "#,
        )
        .file("src/main.rs", "fn main() {}")
        .build();

    let credentials = paths::home().join(".cargo/credentials");
    fs::remove_file(&credentials).unwrap();

    // Assert upload token error before the package is verified
    p.cargo("publish")
        .with_status(101)
        .with_stderr_contains("[ERROR] no upload token found, please run `cargo login`")
        .with_stderr_does_not_contain("[VERIFYING] foo v0.0.1 ([CWD])")
        .run();

    // Assert package verified successfully on dry run
    p.cargo("publish --dry-run")
        .with_status(0)
        .with_stderr_contains("[VERIFYING] foo v0.0.1 ([CWD])")
        .run();
}

#[cargo_test]
fn publish_with_bad_source() {
    let p = project()
        .file(
            ".cargo/config",
            r#"
            [source.crates-io]
            replace-with = 'local-registry'

            [source.local-registry]
            local-registry = 'registry'
            "#,
        )
        .file("src/lib.rs", "")
        .build();

    p.cargo("publish")
        .with_status(101)
        .with_stderr(
            "\
[ERROR] registry `[..]/foo/registry` does not support API commands.
Check for a source-replacement in .cargo/config.
",
        )
        .run();

    p.change_file(
        ".cargo/config",
        r#"
        [source.crates-io]
        replace-with = "vendored-sources"

        [source.vendored-sources]
        directory = "vendor"
        "#,
    );

    p.cargo("publish")
        .with_status(101)
        .with_stderr(
            "\
[ERROR] dir [..]/foo/vendor does not support API commands.
Check for a source-replacement in .cargo/config.
",
        )
        .run();
}

#[cargo_test]
fn publish_git_with_version() {
    // A dependency with both `git` and `version`.
    Package::new("dep1", "1.0.1")
        .file("src/lib.rs", "pub fn f() -> i32 {1}")
        .publish();

    let git_project = git::new("dep1", |project| {
        project
            .file("Cargo.toml", &basic_manifest("dep1", "1.0.0"))
            .file("src/lib.rs", "pub fn f() -> i32 {2}")
    });

    let p = project()
        .file(
            "Cargo.toml",
            &format!(
                r#"
                [package]
                name = "foo"
                version = "0.1.0"
                authors = []
                edition = "2018"
                license = "MIT"
                description = "foo"

                [dependencies]
                dep1 = {{version = "1.0", git="{}"}}
                "#,
                git_project.url()
            ),
        )
        .file(
            "src/main.rs",
            r#"
            pub fn main() {
                println!("{}", dep1::f());
            }
            "#,
        )
        .build();

    p.cargo("run").with_stdout("2").run();
    p.cargo("publish --no-verify --index")
        .arg(registry_url().to_string())
        .run();

    publish::validate_upload_with_contents(
        r#"
        {
          "authors": [],
          "badges": {},
          "categories": [],
          "deps": [
            {
              "default_features": true,
              "features": [],
              "kind": "normal",
              "name": "dep1",
              "optional": false,
              "registry": "https://github.com/rust-lang/crates.io-index",
              "target": null,
              "version_req": "^1.0"
            }
          ],
          "description": "foo",
          "documentation": null,
          "features": {},
          "homepage": null,
          "keywords": [],
          "license": "MIT",
          "license_file": null,
          "links": null,
          "name": "foo",
          "readme": null,
          "readme_file": null,
          "repository": null,
          "vers": "0.1.0"
          }
        "#,
        "foo-0.1.0.crate",
        &["Cargo.lock", "Cargo.toml", "Cargo.toml.orig", "src/main.rs"],
        &[
            (
                "Cargo.toml",
                // Check that only `version` is included in Cargo.toml.
                "[..]\n\
                 [dependencies.dep1]\n\
                 version = \"1.0\"\n\
                 ",
            ),
            (
                "Cargo.lock",
                // The important check here is that it is 1.0.1 in the registry.
                "[..]\n\
                 [[package]]\n\
                 name = \"foo\"\n\
                 version = \"0.1.0\"\n\
                 dependencies = [\n\
                 \x20\"dep1 1.0.1 (registry+https://github.com/rust-lang/crates.io-index)\",\n\
                 ]\n\
                 [..]",
            ),
        ],
>>>>>>> 8cd2c99a
    );
}

#[cargo_test]
fn publish_checks_for_token_before_verify() {
    registry::init();

    let p = project()
        .file(
            "Cargo.toml",
            r#"
            [project]
            name = "foo"
            version = "0.0.1"
            authors = []
            license = "MIT"
            description = "foo"
        "#,
        )
        .file("src/main.rs", "fn main() {}")
        .build();

    let credentials = paths::home().join(".cargo/credentials");
    fs::remove_file(&credentials).unwrap();

    // Assert upload token error before the package is verified
    p.cargo("publish")
        .with_status(101)
        .with_stderr_contains("[ERROR] no upload token found, please run `cargo login`")
        .with_stderr_does_not_contain("[VERIFYING] foo v0.0.1 ([CWD])")
        .run();

    // Assert package verified successfully on dry run
    p.cargo("publish --dry-run")
        .with_status(0)
        .with_stderr_contains("[VERIFYING] foo v0.0.1 ([CWD])")
        .run();
}<|MERGE_RESOLUTION|>--- conflicted
+++ resolved
@@ -985,8 +985,6 @@
         "#,
         "foo-0.0.1.crate",
         &["Cargo.lock", "Cargo.toml", "Cargo.toml.orig", "src/main.rs"],
-<<<<<<< HEAD
-=======
     );
 }
 
@@ -1178,42 +1176,5 @@
                  [..]",
             ),
         ],
->>>>>>> 8cd2c99a
     );
-}
-
-#[cargo_test]
-fn publish_checks_for_token_before_verify() {
-    registry::init();
-
-    let p = project()
-        .file(
-            "Cargo.toml",
-            r#"
-            [project]
-            name = "foo"
-            version = "0.0.1"
-            authors = []
-            license = "MIT"
-            description = "foo"
-        "#,
-        )
-        .file("src/main.rs", "fn main() {}")
-        .build();
-
-    let credentials = paths::home().join(".cargo/credentials");
-    fs::remove_file(&credentials).unwrap();
-
-    // Assert upload token error before the package is verified
-    p.cargo("publish")
-        .with_status(101)
-        .with_stderr_contains("[ERROR] no upload token found, please run `cargo login`")
-        .with_stderr_does_not_contain("[VERIFYING] foo v0.0.1 ([CWD])")
-        .run();
-
-    // Assert package verified successfully on dry run
-    p.cargo("publish --dry-run")
-        .with_status(0)
-        .with_stderr_contains("[VERIFYING] foo v0.0.1 ([CWD])")
-        .run();
 }