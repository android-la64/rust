use cargo::util::paths::dylib_path_envvar;
use cargo_test_support::paths::{root, CargoPathExt};
use cargo_test_support::registry::Package;
use cargo_test_support::{
    basic_bin_manifest, basic_lib_manifest, basic_manifest, main_file, project, rustc_host,
    sleep_ms, symlink_supported, t, Execs, ProjectBuilder,
};
use std::env;
use std::fs::{self, File};
use std::io::prelude::*;

<<<<<<< HEAD
use crate::support::paths::{root, CargoPathExt};
use crate::support::registry::Package;
use crate::support::{
    basic_bin_manifest, basic_lib_manifest, basic_manifest, main_file, project, rustc_host,
    sleep_ms, symlink_supported, Execs, ProjectBuilder,
};
use cargo::util::paths::dylib_path_envvar;

=======
>>>>>>> 8cd2c99a
#[cargo_test]
fn cargo_compile_simple() {
    let p = project()
        .file("Cargo.toml", &basic_bin_manifest("foo"))
        .file("src/foo.rs", &main_file(r#""i am foo""#, &[]))
        .build();

    p.cargo("build").run();
    assert!(p.bin("foo").is_file());

    p.process(&p.bin("foo")).with_stdout("i am foo\n").run();
}

#[cargo_test]
fn cargo_fail_with_no_stderr() {
    let p = project()
        .file("Cargo.toml", &basic_bin_manifest("foo"))
        .file("src/foo.rs", &String::from("refusal"))
        .build();
    p.cargo("build --message-format=json")
        .with_status(101)
        .with_stderr_does_not_contain("--- stderr")
        .run();
}

/// Checks that the `CARGO_INCREMENTAL` environment variable results in
/// `rustc` getting `-C incremental` passed to it.
#[cargo_test]
fn cargo_compile_incremental() {
    let p = project()
        .file("Cargo.toml", &basic_bin_manifest("foo"))
        .file("src/foo.rs", &main_file(r#""i am foo""#, &[]))
        .build();

    p.cargo("build -v")
        .env("CARGO_INCREMENTAL", "1")
        .with_stderr_contains(
            "[RUNNING] `rustc [..] -C incremental=[..]/target/debug/incremental[..]`\n",
        )
        .run();

    p.cargo("test -v")
        .env("CARGO_INCREMENTAL", "1")
        .with_stderr_contains(
            "[RUNNING] `rustc [..] -C incremental=[..]/target/debug/incremental[..]`\n",
        )
        .run();
}

#[cargo_test]
fn incremental_profile() {
    let p = project()
        .file(
            "Cargo.toml",
            r#"
            [package]
            name = "foo"
            version = "0.1.0"
            authors = []

            [profile.dev]
            incremental = false

            [profile.release]
            incremental = true
        "#,
        )
        .file("src/main.rs", "fn main() {}")
        .build();

    p.cargo("build -v")
        .env_remove("CARGO_INCREMENTAL")
        .with_stderr_does_not_contain("[..]C incremental=[..]")
        .run();

    p.cargo("build -v")
        .env("CARGO_INCREMENTAL", "1")
        .with_stderr_contains("[..]C incremental=[..]")
        .run();

    p.cargo("build --release -v")
        .env_remove("CARGO_INCREMENTAL")
        .with_stderr_contains("[..]C incremental=[..]")
        .run();

    p.cargo("build --release -v")
        .env("CARGO_INCREMENTAL", "0")
        .with_stderr_does_not_contain("[..]C incremental=[..]")
        .run();
}

#[cargo_test]
fn incremental_config() {
    let p = project()
        .file("src/main.rs", "fn main() {}")
        .file(
            ".cargo/config",
            r#"
            [build]
            incremental = false
        "#,
        )
        .build();

    p.cargo("build -v")
        .env_remove("CARGO_INCREMENTAL")
        .with_stderr_does_not_contain("[..]C incremental=[..]")
        .run();

    p.cargo("build -v")
        .env("CARGO_INCREMENTAL", "1")
        .with_stderr_contains("[..]C incremental=[..]")
        .run();
}

#[cargo_test]
fn cargo_compile_with_workspace_excluded() {
    let p = project().file("src/main.rs", "fn main() {}").build();

    p.cargo("build --workspace --exclude foo")
        .with_stderr_does_not_contain("[..]virtual[..]")
        .with_stderr_contains("[..]no packages to compile")
        .with_status(101)
        .run();
}

#[cargo_test]
fn cargo_compile_manifest_path() {
    let p = project()
        .file("Cargo.toml", &basic_bin_manifest("foo"))
        .file("src/foo.rs", &main_file(r#""i am foo""#, &[]))
        .build();

    p.cargo("build --manifest-path foo/Cargo.toml")
        .cwd(p.root().parent().unwrap())
        .run();
    assert!(p.bin("foo").is_file());
}

#[cargo_test]
fn cargo_compile_with_invalid_manifest() {
    let p = project().file("Cargo.toml", "").build();

    p.cargo("build")
        .with_status(101)
        .with_stderr(
            "\
[ERROR] failed to parse manifest at `[..]`

Caused by:
  virtual manifests must be configured with [workspace]
",
        )
        .run();
}

#[cargo_test]
fn cargo_compile_with_invalid_manifest2() {
    let p = project()
        .file(
            "Cargo.toml",
            r"
            [project]
            foo = bar
        ",
        )
        .build();

    p.cargo("build")
        .with_status(101)
        .with_stderr(
            "\
[ERROR] failed to parse manifest at `[..]`

Caused by:
  could not parse input as TOML

Caused by:
  invalid number at line 3 column 19
",
        )
        .run();
}

#[cargo_test]
fn cargo_compile_with_invalid_manifest3() {
    let p = project().file("src/Cargo.toml", "a = bar").build();

    p.cargo("build --manifest-path src/Cargo.toml")
        .with_status(101)
        .with_stderr(
            "\
[ERROR] failed to parse manifest at `[..]`

Caused by:
  could not parse input as TOML

Caused by:
  invalid number at line 1 column 5
",
        )
        .run();
}

#[cargo_test]
fn cargo_compile_duplicate_build_targets() {
    let p = project()
        .file(
            "Cargo.toml",
            r#"
            [package]
            name = "foo"
            version = "0.0.1"
            authors = []

            [lib]
            name = "main"
            path = "src/main.rs"
            crate-type = ["dylib"]

            [dependencies]
        "#,
        )
        .file("src/main.rs", "#![allow(warnings)] fn main() {}")
        .build();

    p.cargo("build")
        .with_stderr(
            "\
warning: file found to be present in multiple build targets: [..]main.rs
[COMPILING] foo v0.0.1 ([..])
[FINISHED] [..]
",
        )
        .run();
}

#[cargo_test]
fn cargo_compile_with_invalid_version() {
    let p = project()
        .file("Cargo.toml", &basic_manifest("foo", "1.0"))
        .build();

    p.cargo("build")
        .with_status(101)
        .with_stderr(
            "\
[ERROR] failed to parse manifest at `[..]`

Caused by:
  Expected dot for key `package.version`
",
        )
        .run();
}

#[cargo_test]
fn cargo_compile_with_empty_package_name() {
    let p = project()
        .file("Cargo.toml", &basic_manifest("", "0.0.0"))
        .build();

    p.cargo("build")
        .with_status(101)
        .with_stderr(
            "\
[ERROR] failed to parse manifest at `[..]`

Caused by:
  package name cannot be an empty string
",
        )
        .run();
}

#[cargo_test]
fn cargo_compile_with_invalid_package_name() {
    let p = project()
        .file("Cargo.toml", &basic_manifest("foo::bar", "0.0.0"))
        .build();

    p.cargo("build")
        .with_status(101)
        .with_stderr(
            "\
[ERROR] failed to parse manifest at `[..]`

Caused by:
  Invalid character `:` in package name: `foo::bar`
",
        )
        .run();
}

#[cargo_test]
fn cargo_compile_with_invalid_bin_target_name() {
    let p = project()
        .file(
            "Cargo.toml",
            r#"
            [package]
            name = "foo"
            authors = []
            version = "0.0.0"

            [[bin]]
            name = ""
        "#,
        )
        .build();

    p.cargo("build")
        .with_status(101)
        .with_stderr(
            "\
[ERROR] failed to parse manifest at `[..]`

Caused by:
  binary target names cannot be empty
",
        )
        .run();
}

#[cargo_test]
fn cargo_compile_with_forbidden_bin_target_name() {
    let p = project()
        .file(
            "Cargo.toml",
            r#"
            [package]
            name = "foo"
            authors = []
            version = "0.0.0"

            [[bin]]
            name = "build"
        "#,
        )
        .build();

    p.cargo("build")
        .with_status(101)
        .with_stderr(
            "\
[ERROR] failed to parse manifest at `[..]`

Caused by:
  the binary target name `build` is forbidden
",
        )
        .run();
}

#[cargo_test]
fn cargo_compile_with_bin_and_crate_type() {
    let p = project()
        .file(
            "Cargo.toml",
            r#"
            [package]
            name = "foo"
            authors = []
            version = "0.0.0"

            [[bin]]
            name = "the_foo_bin"
            path = "src/foo.rs"
            crate-type = ["cdylib", "rlib"]
        "#,
        )
        .file("src/foo.rs", "fn main() {}")
        .build();

    p.cargo("build")
        .with_status(101)
        .with_stderr(
            "\
[ERROR] failed to parse manifest at `[..]`

Caused by:
  the target `the_foo_bin` is a binary and can't have any crate-types set \
(currently \"cdylib, rlib\")",
        )
        .run();
}

#[cargo_test]
fn cargo_compile_with_bin_and_proc() {
    let p = project()
        .file(
            "Cargo.toml",
            r#"
            [package]
            name = "foo"
            authors = []
            version = "0.0.0"

            [[bin]]
            name = "the_foo_bin"
            path = "src/foo.rs"
            proc-macro = true
        "#,
        )
        .file("src/foo.rs", "fn main() {}")
        .build();

    p.cargo("build")
        .with_status(101)
        .with_stderr(
            "\
[ERROR] failed to parse manifest at `[..]`

Caused by:
  the target `the_foo_bin` is a binary and can't have `proc-macro` set `true`",
        )
        .run();
}

#[cargo_test]
fn cargo_compile_with_invalid_lib_target_name() {
    let p = project()
        .file(
            "Cargo.toml",
            r#"
            [package]
            name = "foo"
            authors = []
            version = "0.0.0"

            [lib]
            name = ""
        "#,
        )
        .build();

    p.cargo("build")
        .with_status(101)
        .with_stderr(
            "\
[ERROR] failed to parse manifest at `[..]`

Caused by:
  library target names cannot be empty
",
        )
        .run();
}

#[cargo_test]
fn cargo_compile_with_invalid_non_numeric_dep_version() {
    let p = project()
        .file(
            "Cargo.toml",
            r#"
            [package]
            name = "foo"
            version = "0.0.1"

            [dependencies]
            crossbeam = "y"
        "#,
        )
        .build();

    p.cargo("build")
        .with_status(101)
        .with_stderr(
            "\
[ERROR] failed to parse manifest at `[CWD]/Cargo.toml`

Caused by:
  failed to parse the version requirement `y` for dependency `crossbeam`

Caused by:
  the given version requirement is invalid
",
        )
        .run();
}

#[cargo_test]
fn cargo_compile_without_manifest() {
    let p = project().no_manifest().build();

    p.cargo("build")
        .with_status(101)
        .with_stderr("[ERROR] could not find `Cargo.toml` in `[..]` or any parent directory")
        .run();
}

#[cargo_test]
fn cargo_compile_with_invalid_code() {
    let p = project()
        .file("Cargo.toml", &basic_bin_manifest("foo"))
        .file("src/foo.rs", "invalid rust code!")
        .build();

    p.cargo("build")
        .with_status(101)
        .with_stderr_contains(
            "\
[ERROR] could not compile `foo`.

To learn more, run the command again with --verbose.\n",
        )
        .run();
    assert!(p.root().join("Cargo.lock").is_file());
}

#[cargo_test]
fn cargo_compile_with_invalid_code_in_deps() {
    let p = project()
        .file(
            "Cargo.toml",
            r#"
            [package]
            name = "foo"
            version = "0.0.1"
            authors = []

            [dependencies.bar]
            path = "../bar"
            [dependencies.baz]
            path = "../baz"
        "#,
        )
        .file("src/main.rs", "invalid rust code!")
        .build();
    let _bar = project()
        .at("bar")
        .file("Cargo.toml", &basic_manifest("bar", "0.1.0"))
        .file("src/lib.rs", "invalid rust code!")
        .build();
    let _baz = project()
        .at("baz")
        .file("Cargo.toml", &basic_manifest("baz", "0.1.0"))
        .file("src/lib.rs", "invalid rust code!")
        .build();
    p.cargo("build")
        .with_status(101)
        .with_stderr_contains("[..]invalid rust code[..]")
        .with_stderr_contains("[ERROR] could not compile [..]")
        .run();
}

#[cargo_test]
fn cargo_compile_with_warnings_in_the_root_package() {
    let p = project()
        .file("Cargo.toml", &basic_bin_manifest("foo"))
        .file("src/foo.rs", "fn main() {} fn dead() {}")
        .build();

    p.cargo("build")
        .with_stderr_contains("[..]function is never used: `dead`[..]")
        .run();
}

#[cargo_test]
fn cargo_compile_with_warnings_in_a_dep_package() {
    let p = project()
        .file(
            "Cargo.toml",
            r#"
            [project]

            name = "foo"
            version = "0.5.0"
            authors = ["wycats@example.com"]

            [dependencies.bar]
            path = "bar"

            [[bin]]

            name = "foo"
        "#,
        )
        .file("src/foo.rs", &main_file(r#""{}", bar::gimme()"#, &["bar"]))
        .file("bar/Cargo.toml", &basic_lib_manifest("bar"))
        .file(
            "bar/src/bar.rs",
            r#"
            pub fn gimme() -> &'static str {
                "test passed"
            }

            fn dead() {}
        "#,
        )
        .build();

    p.cargo("build")
        .with_stderr_contains("[..]function is never used: `dead`[..]")
        .run();

    assert!(p.bin("foo").is_file());

    p.process(&p.bin("foo")).with_stdout("test passed\n").run();
}

#[cargo_test]
fn cargo_compile_with_nested_deps_inferred() {
    let p = project()
        .file(
            "Cargo.toml",
            r#"
            [project]

            name = "foo"
            version = "0.5.0"
            authors = ["wycats@example.com"]

            [dependencies.bar]
            path = 'bar'

            [[bin]]
            name = "foo"
        "#,
        )
        .file("src/foo.rs", &main_file(r#""{}", bar::gimme()"#, &["bar"]))
        .file(
            "bar/Cargo.toml",
            r#"
            [project]

            name = "bar"
            version = "0.5.0"
            authors = ["wycats@example.com"]

            [dependencies.baz]
            path = "../baz"
        "#,
        )
        .file(
            "bar/src/lib.rs",
            r#"
            extern crate baz;

            pub fn gimme() -> String {
                baz::gimme()
            }
        "#,
        )
        .file("baz/Cargo.toml", &basic_manifest("baz", "0.5.0"))
        .file(
            "baz/src/lib.rs",
            r#"
            pub fn gimme() -> String {
                "test passed".to_string()
            }
        "#,
        )
        .build();

    p.cargo("build").run();

    assert!(p.bin("foo").is_file());
    assert!(!p.bin("libbar.rlib").is_file());
    assert!(!p.bin("libbaz.rlib").is_file());

    p.process(&p.bin("foo")).with_stdout("test passed\n").run();
}

#[cargo_test]
fn cargo_compile_with_nested_deps_correct_bin() {
    let p = project()
        .file(
            "Cargo.toml",
            r#"
            [project]

            name = "foo"
            version = "0.5.0"
            authors = ["wycats@example.com"]

            [dependencies.bar]
            path = "bar"

            [[bin]]
            name = "foo"
        "#,
        )
        .file("src/main.rs", &main_file(r#""{}", bar::gimme()"#, &["bar"]))
        .file(
            "bar/Cargo.toml",
            r#"
            [project]

            name = "bar"
            version = "0.5.0"
            authors = ["wycats@example.com"]

            [dependencies.baz]
            path = "../baz"
        "#,
        )
        .file(
            "bar/src/lib.rs",
            r#"
            extern crate baz;

            pub fn gimme() -> String {
                baz::gimme()
            }
        "#,
        )
        .file("baz/Cargo.toml", &basic_manifest("baz", "0.5.0"))
        .file(
            "baz/src/lib.rs",
            r#"
            pub fn gimme() -> String {
                "test passed".to_string()
            }
        "#,
        )
        .build();

    p.cargo("build").run();

    assert!(p.bin("foo").is_file());
    assert!(!p.bin("libbar.rlib").is_file());
    assert!(!p.bin("libbaz.rlib").is_file());

    p.process(&p.bin("foo")).with_stdout("test passed\n").run();
}

#[cargo_test]
fn cargo_compile_with_nested_deps_shorthand() {
    let p = project()
        .file(
            "Cargo.toml",
            r#"
            [project]

            name = "foo"
            version = "0.5.0"
            authors = ["wycats@example.com"]

            [dependencies.bar]
            path = "bar"
        "#,
        )
        .file("src/main.rs", &main_file(r#""{}", bar::gimme()"#, &["bar"]))
        .file(
            "bar/Cargo.toml",
            r#"
            [project]

            name = "bar"
            version = "0.5.0"
            authors = ["wycats@example.com"]

            [dependencies.baz]
            path = "../baz"

            [lib]

            name = "bar"
        "#,
        )
        .file(
            "bar/src/bar.rs",
            r#"
            extern crate baz;

            pub fn gimme() -> String {
                baz::gimme()
            }
        "#,
        )
        .file("baz/Cargo.toml", &basic_lib_manifest("baz"))
        .file(
            "baz/src/baz.rs",
            r#"
            pub fn gimme() -> String {
                "test passed".to_string()
            }
        "#,
        )
        .build();

    p.cargo("build").run();

    assert!(p.bin("foo").is_file());
    assert!(!p.bin("libbar.rlib").is_file());
    assert!(!p.bin("libbaz.rlib").is_file());

    p.process(&p.bin("foo")).with_stdout("test passed\n").run();
}

#[cargo_test]
fn cargo_compile_with_nested_deps_longhand() {
    let p = project()
        .file(
            "Cargo.toml",
            r#"
            [project]

            name = "foo"
            version = "0.5.0"
            authors = ["wycats@example.com"]

            [dependencies.bar]
            path = "bar"
            version = "0.5.0"

            [[bin]]

            name = "foo"
        "#,
        )
        .file("src/foo.rs", &main_file(r#""{}", bar::gimme()"#, &["bar"]))
        .file(
            "bar/Cargo.toml",
            r#"
            [project]

            name = "bar"
            version = "0.5.0"
            authors = ["wycats@example.com"]

            [dependencies.baz]
            path = "../baz"
            version = "0.5.0"

            [lib]

            name = "bar"
        "#,
        )
        .file(
            "bar/src/bar.rs",
            r#"
            extern crate baz;

            pub fn gimme() -> String {
                baz::gimme()
            }
        "#,
        )
        .file("baz/Cargo.toml", &basic_lib_manifest("baz"))
        .file(
            "baz/src/baz.rs",
            r#"
            pub fn gimme() -> String {
                "test passed".to_string()
            }
        "#,
        )
        .build();

    p.cargo("build").run();

    assert!(p.bin("foo").is_file());
    assert!(!p.bin("libbar.rlib").is_file());
    assert!(!p.bin("libbaz.rlib").is_file());

    p.process(&p.bin("foo")).with_stdout("test passed\n").run();
}

// Check that Cargo gives a sensible error if a dependency can't be found
// because of a name mismatch.
#[cargo_test]
fn cargo_compile_with_dep_name_mismatch() {
    let p = project()
        .file(
            "Cargo.toml",
            r#"
            [package]

            name = "foo"
            version = "0.0.1"
            authors = ["wycats@example.com"]

            [[bin]]

            name = "foo"

            [dependencies.notquitebar]

            path = "bar"
        "#,
        )
        .file("src/bin/foo.rs", &main_file(r#""i am foo""#, &["bar"]))
        .file("bar/Cargo.toml", &basic_bin_manifest("bar"))
        .file("bar/src/bar.rs", &main_file(r#""i am bar""#, &[]))
        .build();

    p.cargo("build")
        .with_status(101)
        .with_stderr(
            r#"error: no matching package named `notquitebar` found
location searched: [CWD]/bar
required by package `foo v0.0.1 ([CWD])`
"#,
        )
        .run();
}

#[cargo_test]
fn cargo_compile_with_filename() {
    let p = project()
        .file("src/lib.rs", "")
        .file(
            "src/bin/a.rs",
            r#"
            extern crate foo;
            fn main() { println!("hello a.rs"); }
        "#,
        )
        .file("examples/a.rs", r#"fn main() { println!("example"); }"#)
        .build();

    p.cargo("build --bin bin.rs")
        .with_status(101)
        .with_stderr("[ERROR] no bin target named `bin.rs`")
        .run();

    p.cargo("build --bin a.rs")
        .with_status(101)
        .with_stderr(
            "\
[ERROR] no bin target named `a.rs`

<tab>Did you mean `a`?",
        )
        .run();

    p.cargo("build --example example.rs")
        .with_status(101)
        .with_stderr("[ERROR] no example target named `example.rs`")
        .run();

    p.cargo("build --example a.rs")
        .with_status(101)
        .with_stderr(
            "\
[ERROR] no example target named `a.rs`

<tab>Did you mean `a`?",
        )
        .run();
}

#[cargo_test]
fn incompatible_dependencies() {
    Package::new("bad", "0.1.0").publish();
    Package::new("bad", "1.0.0").publish();
    Package::new("bad", "1.0.1").publish();
    Package::new("bad", "1.0.2").publish();
    Package::new("bar", "0.1.0").dep("bad", "0.1.0").publish();
    Package::new("baz", "0.1.1").dep("bad", "=1.0.0").publish();
    Package::new("baz", "0.1.0").dep("bad", "=1.0.0").publish();
    Package::new("qux", "0.1.2").dep("bad", ">=1.0.1").publish();
    Package::new("qux", "0.1.1").dep("bad", ">=1.0.1").publish();
    Package::new("qux", "0.1.0").dep("bad", ">=1.0.1").publish();

    let p = project()
        .file(
            "Cargo.toml",
            r#"
            [project]
            name = "foo"
            version = "0.0.1"

            [dependencies]
            bar = "0.1.0"
            baz = "0.1.0"
            qux = "0.1.0"
        "#,
        )
        .file("src/main.rs", "fn main(){}")
        .build();

    p.cargo("build")
        .with_status(101)
        .with_stderr_contains(
            "\
error: failed to select a version for `bad`.
    ... required by package `qux v0.1.0`
    ... which is depended on by `foo v0.0.1 ([..])`
versions that meet the requirements `>= 1.0.1` are: 1.0.2, 1.0.1

all possible versions conflict with previously selected packages.

  previously selected package `bad v1.0.0`
    ... which is depended on by `baz v0.1.0`
    ... which is depended on by `foo v0.0.1 ([..])`

failed to select a version for `bad` which could resolve this conflict",
        )
        .run();
}

#[cargo_test]
fn incompatible_dependencies_with_multi_semver() {
    Package::new("bad", "1.0.0").publish();
    Package::new("bad", "1.0.1").publish();
    Package::new("bad", "2.0.0").publish();
    Package::new("bad", "2.0.1").publish();
    Package::new("bar", "0.1.0").dep("bad", "=1.0.0").publish();
    Package::new("baz", "0.1.0").dep("bad", ">=2.0.1").publish();

    let p = project()
        .file(
            "Cargo.toml",
            r#"
            [project]
            name = "foo"
            version = "0.0.1"

            [dependencies]
            bar = "0.1.0"
            baz = "0.1.0"
            bad = ">=1.0.1, <=2.0.0"
        "#,
        )
        .file("src/main.rs", "fn main(){}")
        .build();

    p.cargo("build")
        .with_status(101)
        .with_stderr_contains(
            "\
error: failed to select a version for `bad`.
    ... required by package `foo v0.0.1 ([..])`
versions that meet the requirements `>= 1.0.1, <= 2.0.0` are: 2.0.0, 1.0.1

all possible versions conflict with previously selected packages.

  previously selected package `bad v2.0.1`
    ... which is depended on by `baz v0.1.0`
    ... which is depended on by `foo v0.0.1 ([..])`

  previously selected package `bad v1.0.0`
    ... which is depended on by `bar v0.1.0`
    ... which is depended on by `foo v0.0.1 ([..])`

failed to select a version for `bad` which could resolve this conflict",
        )
        .run();
}

#[cargo_test]
fn compile_path_dep_then_change_version() {
    let p = project()
        .file(
            "Cargo.toml",
            r#"
            [package]
            name = "foo"
            version = "0.0.1"
            authors = []

            [dependencies.bar]
            path = "bar"
        "#,
        )
        .file("src/lib.rs", "")
        .file("bar/Cargo.toml", &basic_manifest("bar", "0.0.1"))
        .file("bar/src/lib.rs", "")
        .build();

    p.cargo("build").run();

    File::create(&p.root().join("bar/Cargo.toml"))
        .unwrap()
        .write_all(basic_manifest("bar", "0.0.2").as_bytes())
        .unwrap();

    p.cargo("build").run();
}

#[cargo_test]
fn ignores_carriage_return_in_lockfile() {
    let p = project()
        .file("src/main.rs", r"mod a; fn main() {}")
        .file("src/a.rs", "")
        .build();

    p.cargo("build").run();

    let lockfile = p.root().join("Cargo.lock");
    let mut lock = String::new();
    File::open(&lockfile)
        .unwrap()
        .read_to_string(&mut lock)
        .unwrap();
    let lock = lock.replace("\n", "\r\n");
    File::create(&lockfile)
        .unwrap()
        .write_all(lock.as_bytes())
        .unwrap();
    p.cargo("build").run();
}

#[cargo_test]
fn cargo_default_env_metadata_env_var() {
    // Ensure that path dep + dylib + env_var get metadata
    // (even though path_dep + dylib should not)
    let p = project()
        .file(
            "Cargo.toml",
            r#"
            [package]
            name = "foo"
            version = "0.0.1"
            authors = []

            [dependencies.bar]
            path = "bar"
        "#,
        )
        .file("src/lib.rs", "// hi")
        .file(
            "bar/Cargo.toml",
            r#"
            [package]
            name = "bar"
            version = "0.0.1"
            authors = []

            [lib]
            name = "bar"
            crate_type = ["dylib"]
        "#,
        )
        .file("bar/src/lib.rs", "// hello")
        .build();

    // No metadata on libbar since it's a dylib path dependency
    p.cargo("build -v")
        .with_stderr(&format!(
            "\
[COMPILING] bar v0.0.1 ([CWD]/bar)
[RUNNING] `rustc --crate-name bar bar/src/lib.rs --color never --crate-type dylib \
        --emit=[..]link \
        -C prefer-dynamic -C debuginfo=2 \
        -C metadata=[..] \
        --out-dir [..] \
        -L dependency=[CWD]/target/debug/deps`
[COMPILING] foo v0.0.1 ([CWD])
[RUNNING] `rustc --crate-name foo src/lib.rs --color never --crate-type lib \
        --emit=[..]link -C debuginfo=2 \
        -C metadata=[..] \
        -C extra-filename=[..] \
        --out-dir [..] \
        -L dependency=[CWD]/target/debug/deps \
        --extern bar=[CWD]/target/debug/deps/{prefix}bar{suffix}`
[FINISHED] dev [unoptimized + debuginfo] target(s) in [..]",
            prefix = env::consts::DLL_PREFIX,
            suffix = env::consts::DLL_SUFFIX,
        ))
        .run();

    p.cargo("clean").run();

    // If you set the env-var, then we expect metadata on libbar
    p.cargo("build -v")
        .env("__CARGO_DEFAULT_LIB_METADATA", "stable")
        .with_stderr(&format!(
            "\
[COMPILING] bar v0.0.1 ([CWD]/bar)
[RUNNING] `rustc --crate-name bar bar/src/lib.rs --color never --crate-type dylib \
        --emit=[..]link \
        -C prefer-dynamic -C debuginfo=2 \
        -C metadata=[..] \
        --out-dir [..] \
        -L dependency=[CWD]/target/debug/deps`
[COMPILING] foo v0.0.1 ([CWD])
[RUNNING] `rustc --crate-name foo src/lib.rs --color never --crate-type lib \
        --emit=[..]link -C debuginfo=2 \
        -C metadata=[..] \
        -C extra-filename=[..] \
        --out-dir [..] \
        -L dependency=[CWD]/target/debug/deps \
        --extern bar=[CWD]/target/debug/deps/{prefix}bar-[..]{suffix}`
[FINISHED] dev [unoptimized + debuginfo] target(s) in [..]
",
            prefix = env::consts::DLL_PREFIX,
            suffix = env::consts::DLL_SUFFIX,
        ))
        .run();
}

#[cargo_test]
fn crate_env_vars() {
    let p = project()
        .file(
            "Cargo.toml",
            r#"
        [project]
        name = "foo"
        version = "0.5.1-alpha.1"
        description = "This is foo"
        homepage = "https://example.com"
        repository = "https://example.com/repo.git"
        authors = ["wycats@example.com"]
        "#,
        )
        .file(
            "src/main.rs",
            r#"
            extern crate foo;


            static VERSION_MAJOR: &'static str = env!("CARGO_PKG_VERSION_MAJOR");
            static VERSION_MINOR: &'static str = env!("CARGO_PKG_VERSION_MINOR");
            static VERSION_PATCH: &'static str = env!("CARGO_PKG_VERSION_PATCH");
            static VERSION_PRE: &'static str = env!("CARGO_PKG_VERSION_PRE");
            static VERSION: &'static str = env!("CARGO_PKG_VERSION");
            static CARGO_MANIFEST_DIR: &'static str = env!("CARGO_MANIFEST_DIR");
            static PKG_NAME: &'static str = env!("CARGO_PKG_NAME");
            static HOMEPAGE: &'static str = env!("CARGO_PKG_HOMEPAGE");
            static REPOSITORY: &'static str = env!("CARGO_PKG_REPOSITORY");
            static DESCRIPTION: &'static str = env!("CARGO_PKG_DESCRIPTION");

            fn main() {
                let s = format!("{}-{}-{} @ {} in {}", VERSION_MAJOR,
                                VERSION_MINOR, VERSION_PATCH, VERSION_PRE,
                                CARGO_MANIFEST_DIR);
                 assert_eq!(s, foo::version());
                 println!("{}", s);
                 assert_eq!("foo", PKG_NAME);
                 assert_eq!("https://example.com", HOMEPAGE);
                 assert_eq!("https://example.com/repo.git", REPOSITORY);
                 assert_eq!("This is foo", DESCRIPTION);
                let s = format!("{}.{}.{}-{}", VERSION_MAJOR,
                                VERSION_MINOR, VERSION_PATCH, VERSION_PRE);
                assert_eq!(s, VERSION);
            }
        "#,
        )
        .file(
            "src/lib.rs",
            r#"
            pub fn version() -> String {
                format!("{}-{}-{} @ {} in {}",
                        env!("CARGO_PKG_VERSION_MAJOR"),
                        env!("CARGO_PKG_VERSION_MINOR"),
                        env!("CARGO_PKG_VERSION_PATCH"),
                        env!("CARGO_PKG_VERSION_PRE"),
                        env!("CARGO_MANIFEST_DIR"))
            }
        "#,
        )
        .build();

    println!("build");
    p.cargo("build -v").run();

    println!("bin");
    p.process(&p.bin("foo"))
        .with_stdout("0-5-1 @ alpha.1 in [CWD]")
        .run();

    println!("test");
    p.cargo("test -v").run();
}

#[cargo_test]
fn crate_authors_env_vars() {
    let p = project()
        .file(
            "Cargo.toml",
            r#"
            [project]
            name = "foo"
            version = "0.5.1-alpha.1"
            authors = ["wycats@example.com", "neikos@example.com"]
        "#,
        )
        .file(
            "src/main.rs",
            r#"
            extern crate foo;

            static AUTHORS: &'static str = env!("CARGO_PKG_AUTHORS");

            fn main() {
                let s = "wycats@example.com:neikos@example.com";
                assert_eq!(AUTHORS, foo::authors());
                println!("{}", AUTHORS);
                assert_eq!(s, AUTHORS);
            }
        "#,
        )
        .file(
            "src/lib.rs",
            r#"
            pub fn authors() -> String {
                format!("{}", env!("CARGO_PKG_AUTHORS"))
            }
        "#,
        )
        .build();

    println!("build");
    p.cargo("build -v").run();

    println!("bin");
    p.process(&p.bin("foo"))
        .with_stdout("wycats@example.com:neikos@example.com")
        .run();

    println!("test");
    p.cargo("test -v").run();
}

#[cargo_test]
fn vv_prints_rustc_env_vars() {
    let p = project()
        .file(
            "Cargo.toml",
            r#"
            [project]
            name = "foo"
            version = "0.0.1"
            authors = ["escape='\"@example.com"]
        "#,
        )
        .file("src/main.rs", "fn main() {}")
        .build();

    let mut b = p.cargo("build -vv");

    if cfg!(windows) {
        b.with_stderr_contains(
            "[RUNNING] `[..]set CARGO_PKG_NAME=foo&& [..]rustc [..]`"
        ).with_stderr_contains(
            r#"[RUNNING] `[..]set CARGO_PKG_AUTHORS="escape='\"@example.com"&& [..]rustc [..]`"#
        )
    } else {
        b.with_stderr_contains("[RUNNING] `[..]CARGO_PKG_NAME=foo [..]rustc [..]`")
            .with_stderr_contains(
                r#"[RUNNING] `[..]CARGO_PKG_AUTHORS='escape='\''"@example.com' [..]rustc [..]`"#,
            )
    };

    b.run();
}

// The tester may already have LD_LIBRARY_PATH=::/foo/bar which leads to a false positive error
fn setenv_for_removing_empty_component(mut execs: Execs) -> Execs {
    let v = dylib_path_envvar();
    if let Ok(search_path) = env::var(v) {
        let new_search_path =
            env::join_paths(env::split_paths(&search_path).filter(|e| !e.as_os_str().is_empty()))
                .expect("join_paths");
        execs.env(v, new_search_path); // build_command() will override LD_LIBRARY_PATH accordingly
    }
    execs
}

// Regression test for #4277
#[cargo_test]
fn crate_library_path_env_var() {
    let p = project()
        .file(
            "src/main.rs",
            &format!(
                r##"
            fn main() {{
                let search_path = env!("{}");
                let paths = std::env::split_paths(&search_path).collect::<Vec<_>>();
                assert!(!paths.contains(&"".into()));
            }}
        "##,
                dylib_path_envvar()
            ),
        )
        .build();

    setenv_for_removing_empty_component(p.cargo("run")).run();
}

// Regression test for #4277
#[cargo_test]
fn build_with_fake_libc_not_loading() {
    let p = project()
        .file("src/main.rs", "fn main() {}")
        .file("src/lib.rs", r#" "#)
        .file("libc.so.6", r#""#)
        .build();

    setenv_for_removing_empty_component(p.cargo("build")).run();
}

// this is testing that src/<pkg-name>.rs still works (for now)
#[cargo_test]
fn many_crate_types_old_style_lib_location() {
    let p = project()
        .file(
            "Cargo.toml",
            r#"
            [project]

            name = "foo"
            version = "0.5.0"
            authors = ["wycats@example.com"]

            [lib]

            name = "foo"
            crate_type = ["rlib", "dylib"]
        "#,
        )
        .file("src/foo.rs", "pub fn foo() {}")
        .build();
    p.cargo("build")
        .with_stderr_contains(
            "\
[WARNING] path `[..]src/foo.rs` was erroneously implicitly accepted for library `foo`,
please rename the file to `src/lib.rs` or set lib.path in Cargo.toml",
        )
        .run();

    assert!(p.root().join("target/debug/libfoo.rlib").is_file());
    let fname = format!("{}foo{}", env::consts::DLL_PREFIX, env::consts::DLL_SUFFIX);
    assert!(p.root().join("target/debug").join(&fname).is_file());
}

#[cargo_test]
fn many_crate_types_correct() {
    let p = project()
        .file(
            "Cargo.toml",
            r#"
            [project]

            name = "foo"
            version = "0.5.0"
            authors = ["wycats@example.com"]

            [lib]

            name = "foo"
            crate_type = ["rlib", "dylib"]
        "#,
        )
        .file("src/lib.rs", "pub fn foo() {}")
        .build();
    p.cargo("build").run();

    assert!(p.root().join("target/debug/libfoo.rlib").is_file());
    let fname = format!("{}foo{}", env::consts::DLL_PREFIX, env::consts::DLL_SUFFIX);
    assert!(p.root().join("target/debug").join(&fname).is_file());
}

#[cargo_test]
fn self_dependency() {
    let p = project()
        .file(
            "Cargo.toml",
            r#"
            [package]

            name = "test"
            version = "0.0.0"
            authors = []

            [dependencies.test]

            path = "."

            [lib]
            name = "test"
            path = "src/test.rs"
        "#,
        )
        .file("src/test.rs", "fn main() {}")
        .build();
    p.cargo("build")
        .with_status(101)
        .with_stderr(
            "\
[ERROR] cyclic package dependency: package `test v0.0.0 ([CWD])` depends on itself. Cycle:
package `test v0.0.0 ([CWD])`",
        )
        .run();
}

#[cargo_test]
/// Make sure broken symlinks don't break the build
///
/// This test requires you to be able to make symlinks.
/// For windows, this may require you to enable developer mode.
fn ignore_broken_symlinks() {
    if !symlink_supported() {
        return;
    }

    let p = project()
        .file("Cargo.toml", &basic_bin_manifest("foo"))
        .file("src/foo.rs", &main_file(r#""i am foo""#, &[]))
        .symlink("Notafile", "bar")
        .build();

    p.cargo("build").run();
    assert!(p.bin("foo").is_file());

    p.process(&p.bin("foo")).with_stdout("i am foo\n").run();
}

#[cargo_test]
fn missing_lib_and_bin() {
    let p = project().build();
    p.cargo("build")
        .with_status(101)
        .with_stderr(
            "\
[ERROR] failed to parse manifest at `[..]Cargo.toml`

Caused by:
  no targets specified in the manifest
  either src/lib.rs, src/main.rs, a [lib] section, or [[bin]] section must be present\n",
        )
        .run();
}

#[cargo_test]
fn lto_build() {
    // FIXME: currently this hits a linker bug on 32-bit MSVC
    if cfg!(all(target_env = "msvc", target_pointer_width = "32")) {
        return;
    }

    let p = project()
        .file(
            "Cargo.toml",
            r#"
            [package]

            name = "test"
            version = "0.0.0"
            authors = []

            [profile.release]
            lto = true
        "#,
        )
        .file("src/main.rs", "fn main() {}")
        .build();
    p.cargo("build -v --release")
        .with_stderr(
            "\
[COMPILING] test v0.0.0 ([CWD])
[RUNNING] `rustc --crate-name test src/main.rs --color never --crate-type bin \
        --emit=[..]link \
        -C opt-level=3 \
        -C lto \
        -C metadata=[..] \
        --out-dir [CWD]/target/release/deps \
        -L dependency=[CWD]/target/release/deps`
[FINISHED] release [optimized] target(s) in [..]
",
        )
        .run();
}

#[cargo_test]
fn verbose_build() {
    let p = project().file("src/lib.rs", "").build();
    p.cargo("build -v")
        .with_stderr(
            "\
[COMPILING] foo v0.0.1 ([CWD])
[RUNNING] `rustc --crate-name foo src/lib.rs --color never --crate-type lib \
        --emit=[..]link -C debuginfo=2 \
        -C metadata=[..] \
        --out-dir [..] \
        -L dependency=[CWD]/target/debug/deps`
[FINISHED] dev [unoptimized + debuginfo] target(s) in [..]
",
        )
        .run();
}

#[cargo_test]
fn verbose_release_build() {
    let p = project().file("src/lib.rs", "").build();
    p.cargo("build -v --release")
        .with_stderr(
            "\
[COMPILING] foo v0.0.1 ([CWD])
[RUNNING] `rustc --crate-name foo src/lib.rs --color never --crate-type lib \
        --emit=[..]link \
        -C opt-level=3 \
        -C metadata=[..] \
        --out-dir [..] \
        -L dependency=[CWD]/target/release/deps`
[FINISHED] release [optimized] target(s) in [..]
",
        )
        .run();
}

#[cargo_test]
fn verbose_release_build_deps() {
    let p = project()
        .file(
            "Cargo.toml",
            r#"
            [package]

            name = "test"
            version = "0.0.0"
            authors = []

            [dependencies.foo]
            path = "foo"
        "#,
        )
        .file("src/lib.rs", "")
        .file(
            "foo/Cargo.toml",
            r#"
            [package]

            name = "foo"
            version = "0.0.0"
            authors = []

            [lib]
            name = "foo"
            crate_type = ["dylib", "rlib"]
        "#,
        )
        .file("foo/src/lib.rs", "")
        .build();
    p.cargo("build -v --release")
        .with_stderr(&format!(
            "\
[COMPILING] foo v0.0.0 ([CWD]/foo)
[RUNNING] `rustc --crate-name foo foo/src/lib.rs --color never \
        --crate-type dylib --crate-type rlib \
        --emit=[..]link \
        -C prefer-dynamic \
        -C opt-level=3 \
        -C metadata=[..] \
        --out-dir [..] \
        -L dependency=[CWD]/target/release/deps`
[COMPILING] test v0.0.0 ([CWD])
[RUNNING] `rustc --crate-name test src/lib.rs --color never --crate-type lib \
        --emit=[..]link \
        -C opt-level=3 \
        -C metadata=[..] \
        --out-dir [..] \
        -L dependency=[CWD]/target/release/deps \
        --extern foo=[CWD]/target/release/deps/{prefix}foo{suffix} \
        --extern foo=[CWD]/target/release/deps/libfoo.rlib`
[FINISHED] release [optimized] target(s) in [..]
",
            prefix = env::consts::DLL_PREFIX,
            suffix = env::consts::DLL_SUFFIX
        ))
        .run();
}

#[cargo_test]
fn explicit_examples() {
    let p = project()
        .file(
            "Cargo.toml",
            r#"
            [package]
            name = "foo"
            version = "1.0.0"
            authors = []

            [lib]
            name = "foo"
            path = "src/lib.rs"

            [[example]]
            name = "hello"
            path = "examples/ex-hello.rs"

            [[example]]
            name = "goodbye"
            path = "examples/ex-goodbye.rs"
        "#,
        )
        .file(
            "src/lib.rs",
            r#"
            pub fn get_hello() -> &'static str { "Hello" }
            pub fn get_goodbye() -> &'static str { "Goodbye" }
            pub fn get_world() -> &'static str { "World" }
        "#,
        )
        .file(
            "examples/ex-hello.rs",
            r#"
            extern crate foo;
            fn main() { println!("{}, {}!", foo::get_hello(), foo::get_world()); }
        "#,
        )
        .file(
            "examples/ex-goodbye.rs",
            r#"
            extern crate foo;
            fn main() { println!("{}, {}!", foo::get_goodbye(), foo::get_world()); }
        "#,
        )
        .build();

    p.cargo("build --examples").run();
    p.process(&p.bin("examples/hello"))
        .with_stdout("Hello, World!\n")
        .run();
    p.process(&p.bin("examples/goodbye"))
        .with_stdout("Goodbye, World!\n")
        .run();
}

#[cargo_test]
fn non_existing_example() {
    let p = project()
        .file(
            "Cargo.toml",
            r#"
            [package]
            name = "foo"
            version = "1.0.0"
            authors = []

            [lib]
            name = "foo"
            path = "src/lib.rs"

            [[example]]
            name = "hello"
        "#,
        )
        .file("src/lib.rs", "")
        .build();

    p.cargo("test -v")
        .with_status(101)
        .with_stderr(
            "\
[ERROR] failed to parse manifest at `[..]`

Caused by:
  can't find `hello` example, specify example.path",
        )
        .run();
}

#[cargo_test]
fn non_existing_binary() {
    let p = project()
        .file("Cargo.toml", &basic_bin_manifest("foo"))
        .file("src/lib.rs", "")
        .file("src/bin/ehlo.rs", "")
        .build();

    p.cargo("build -v")
        .with_status(101)
        .with_stderr(
            "\
[ERROR] failed to parse manifest at `[..]`

Caused by:
  can't find `foo` bin, specify bin.path",
        )
        .run();
}

#[cargo_test]
fn legacy_binary_paths_warnings() {
    let p = project()
        .file(
            "Cargo.toml",
            r#"
            [package]
            name = "foo"
            version = "1.0.0"
            authors = []

            [[bin]]
            name = "bar"
        "#,
        )
        .file("src/lib.rs", "")
        .file("src/main.rs", "fn main() {}")
        .build();

    p.cargo("build -v")
        .with_stderr_contains(
            "\
[WARNING] path `[..]src/main.rs` was erroneously implicitly accepted for binary `bar`,
please set bin.path in Cargo.toml",
        )
        .run();

    let p = project()
        .file(
            "Cargo.toml",
            r#"
            [package]
            name = "foo"
            version = "1.0.0"
            authors = []

            [[bin]]
            name = "bar"
        "#,
        )
        .file("src/lib.rs", "")
        .file("src/bin/main.rs", "fn main() {}")
        .build();

    p.cargo("build -v")
        .with_stderr_contains(
            "\
[WARNING] path `[..]src/bin/main.rs` was erroneously implicitly accepted for binary `bar`,
please set bin.path in Cargo.toml",
        )
        .run();

    let p = project()
        .file(
            "Cargo.toml",
            r#"
            [package]
            name = "foo"
            version = "1.0.0"
            authors = []

            [[bin]]
            name = "bar"
        "#,
        )
        .file("src/bar.rs", "fn main() {}")
        .build();

    p.cargo("build -v")
        .with_stderr_contains(
            "\
[WARNING] path `[..]src/bar.rs` was erroneously implicitly accepted for binary `bar`,
please set bin.path in Cargo.toml",
        )
        .run();
}

#[cargo_test]
fn implicit_examples() {
    let p = project()
        .file(
            "src/lib.rs",
            r#"
            pub fn get_hello() -> &'static str { "Hello" }
            pub fn get_goodbye() -> &'static str { "Goodbye" }
            pub fn get_world() -> &'static str { "World" }
        "#,
        )
        .file(
            "examples/hello.rs",
            r#"
            extern crate foo;
            fn main() {
                println!("{}, {}!", foo::get_hello(), foo::get_world());
            }
        "#,
        )
        .file(
            "examples/goodbye.rs",
            r#"
            extern crate foo;
            fn main() {
                println!("{}, {}!", foo::get_goodbye(), foo::get_world());
            }
        "#,
        )
        .build();

    p.cargo("build --examples").run();
    p.process(&p.bin("examples/hello"))
        .with_stdout("Hello, World!\n")
        .run();
    p.process(&p.bin("examples/goodbye"))
        .with_stdout("Goodbye, World!\n")
        .run();
}

#[cargo_test]
fn standard_build_no_ndebug() {
    let p = project()
        .file("Cargo.toml", &basic_bin_manifest("foo"))
        .file(
            "src/foo.rs",
            r#"
            fn main() {
                if cfg!(debug_assertions) {
                    println!("slow")
                } else {
                    println!("fast")
                }
            }
        "#,
        )
        .build();

    p.cargo("build").run();
    p.process(&p.bin("foo")).with_stdout("slow\n").run();
}

#[cargo_test]
fn release_build_ndebug() {
    let p = project()
        .file("Cargo.toml", &basic_bin_manifest("foo"))
        .file(
            "src/foo.rs",
            r#"
            fn main() {
                if cfg!(debug_assertions) {
                    println!("slow")
                } else {
                    println!("fast")
                }
            }
        "#,
        )
        .build();

    p.cargo("build --release").run();
    p.process(&p.release_bin("foo")).with_stdout("fast\n").run();
}

#[cargo_test]
fn inferred_main_bin() {
    let p = project().file("src/main.rs", "fn main() {}").build();

    p.cargo("build").run();
    p.process(&p.bin("foo")).run();
}

#[cargo_test]
fn deletion_causes_failure() {
    let p = project()
        .file(
            "Cargo.toml",
            r#"
            [package]
            name = "foo"
            version = "0.0.1"
            authors = []

            [dependencies.bar]
            path = "bar"
        "#,
        )
        .file("src/main.rs", "extern crate bar; fn main() {}")
        .file("bar/Cargo.toml", &basic_manifest("bar", "0.0.1"))
        .file("bar/src/lib.rs", "")
        .build();

    p.cargo("build").run();
    p.change_file("Cargo.toml", &basic_manifest("foo", "0.0.1"));
    p.cargo("build")
        .with_status(101)
        .with_stderr_contains("[..]can't find crate for `bar`")
        .run();
}

#[cargo_test]
fn bad_cargo_toml_in_target_dir() {
    let p = project()
        .file("src/main.rs", "fn main() {}")
        .file("target/Cargo.toml", "bad-toml")
        .build();

    p.cargo("build").run();
    p.process(&p.bin("foo")).run();
}

#[cargo_test]
fn lib_with_standard_name() {
    let p = project()
        .file("Cargo.toml", &basic_manifest("syntax", "0.0.1"))
        .file("src/lib.rs", "pub fn foo() {}")
        .file(
            "src/main.rs",
            "extern crate syntax; fn main() { syntax::foo() }",
        )
        .build();

    p.cargo("build")
        .with_stderr(
            "\
[COMPILING] syntax v0.0.1 ([CWD])
[FINISHED] dev [unoptimized + debuginfo] target(s) in [..]
",
        )
        .run();
}

#[cargo_test]
fn simple_staticlib() {
    let p = project()
        .file(
            "Cargo.toml",
            r#"
              [package]
              name = "foo"
              authors = []
              version = "0.0.1"

              [lib]
              name = "foo"
              crate-type = ["staticlib"]
        "#,
        )
        .file("src/lib.rs", "pub fn foo() {}")
        .build();

    // env var is a test for #1381
    p.cargo("build").env("CARGO_LOG", "nekoneko=trace").run();
}

#[cargo_test]
fn staticlib_rlib_and_bin() {
    let p = project()
        .file(
            "Cargo.toml",
            r#"
              [package]
              name = "foo"
              authors = []
              version = "0.0.1"

              [lib]
              name = "foo"
              crate-type = ["staticlib", "rlib"]
        "#,
        )
        .file("src/lib.rs", "pub fn foo() {}")
        .file("src/main.rs", "extern crate foo; fn main() { foo::foo(); }")
        .build();

    p.cargo("build -v").run();
}

#[cargo_test]
fn opt_out_of_bin() {
    let p = project()
        .file(
            "Cargo.toml",
            r#"
              bin = []

              [package]
              name = "foo"
              authors = []
              version = "0.0.1"
        "#,
        )
        .file("src/lib.rs", "")
        .file("src/main.rs", "bad syntax")
        .build();
    p.cargo("build").run();
}

#[cargo_test]
fn single_lib() {
    let p = project()
        .file(
            "Cargo.toml",
            r#"
              [package]
              name = "foo"
              authors = []
              version = "0.0.1"

              [lib]
              name = "foo"
              path = "src/bar.rs"
        "#,
        )
        .file("src/bar.rs", "")
        .build();
    p.cargo("build").run();
}

#[cargo_test]
fn freshness_ignores_excluded() {
    let foo = project()
        .file(
            "Cargo.toml",
            r#"
            [package]
            name = "foo"
            version = "0.0.0"
            authors = []
            build = "build.rs"
            exclude = ["src/b*.rs"]
        "#,
        )
        .file("build.rs", "fn main() {}")
        .file("src/lib.rs", "pub fn bar() -> i32 { 1 }")
        .build();
    foo.root().move_into_the_past();

    foo.cargo("build")
        .with_stderr(
            "\
[COMPILING] foo v0.0.0 ([CWD])
[FINISHED] dev [unoptimized + debuginfo] target(s) in [..]
",
        )
        .run();

    // Smoke test to make sure it doesn't compile again
    println!("first pass");
    foo.cargo("build").with_stdout("").run();

    // Modify an ignored file and make sure we don't rebuild
    println!("second pass");
    File::create(&foo.root().join("src/bar.rs")).unwrap();
    foo.cargo("build").with_stdout("").run();
}

#[cargo_test]
fn rebuild_preserves_out_dir() {
    let foo = project()
        .file(
            "Cargo.toml",
            r#"
            [package]
            name = "foo"
            version = "0.0.0"
            authors = []
            build = 'build.rs'
        "#,
        )
        .file(
            "build.rs",
            r#"
            use std::env;
            use std::fs::File;
            use std::path::Path;

            fn main() {
                let path = Path::new(&env::var("OUT_DIR").unwrap()).join("foo");
                if env::var_os("FIRST").is_some() {
                    File::create(&path).unwrap();
                } else {
                    File::create(&path).unwrap();
                }
            }
        "#,
        )
        .file("src/lib.rs", "pub fn bar() -> i32 { 1 }")
        .build();
    foo.root().move_into_the_past();

    foo.cargo("build")
        .env("FIRST", "1")
        .with_stderr(
            "\
[COMPILING] foo v0.0.0 ([CWD])
[FINISHED] dev [unoptimized + debuginfo] target(s) in [..]
",
        )
        .run();

    File::create(&foo.root().join("src/bar.rs")).unwrap();
    foo.cargo("build")
        .with_stderr(
            "\
[COMPILING] foo v0.0.0 ([CWD])
[FINISHED] dev [unoptimized + debuginfo] target(s) in [..]
",
        )
        .run();
}

#[cargo_test]
fn dep_no_libs() {
    let foo = project()
        .file(
            "Cargo.toml",
            r#"
            [package]
            name = "foo"
            version = "0.0.0"
            authors = []

            [dependencies.bar]
            path = "bar"
        "#,
        )
        .file("src/lib.rs", "pub fn bar() -> i32 { 1 }")
        .file("bar/Cargo.toml", &basic_manifest("bar", "0.0.0"))
        .file("bar/src/main.rs", "")
        .build();
    foo.cargo("build").run();
}

#[cargo_test]
fn recompile_space_in_name() {
    let foo = project()
        .file(
            "Cargo.toml",
            r#"
            [package]
            name = "foo"
            version = "0.0.0"
            authors = []

            [lib]
            name = "foo"
            path = "src/my lib.rs"
        "#,
        )
        .file("src/my lib.rs", "")
        .build();
    foo.cargo("build").run();
    foo.root().move_into_the_past();
    foo.cargo("build").with_stdout("").run();
}

#[cfg(unix)]
#[cargo_test]
fn ignore_bad_directories() {
    use std::os::unix::prelude::*;
    let foo = project()
        .file("Cargo.toml", &basic_manifest("foo", "0.0.0"))
        .file("src/lib.rs", "")
        .build();
    let dir = foo.root().join("tmp");
    fs::create_dir(&dir).unwrap();
    let stat = fs::metadata(&dir).unwrap();
    let mut perms = stat.permissions();
    perms.set_mode(0o644);
    fs::set_permissions(&dir, perms.clone()).unwrap();
    foo.cargo("build").run();
    perms.set_mode(0o755);
    fs::set_permissions(&dir, perms).unwrap();
}

#[cargo_test]
fn bad_cargo_config() {
    let foo = project()
        .file("Cargo.toml", &basic_manifest("foo", "0.0.0"))
        .file("src/lib.rs", "")
        .file(".cargo/config", "this is not valid toml")
        .build();
    foo.cargo("build -v")
        .with_status(101)
        .with_stderr(
            "\
[ERROR] could not load Cargo configuration

Caused by:
  could not parse TOML configuration in `[..]`

Caused by:
  could not parse input as TOML

Caused by:
  expected an equals, found an identifier at line 1 column 6
",
        )
        .run();
}

#[cargo_test]
fn cargo_platform_specific_dependency() {
    let host = rustc_host();
    let p = project()
        .file(
            "Cargo.toml",
            &format!(
                r#"
            [project]
            name = "foo"
            version = "0.5.0"
            authors = ["wycats@example.com"]
            build = "build.rs"

            [target.{host}.dependencies]
            dep = {{ path = "dep" }}
            [target.{host}.build-dependencies]
            build = {{ path = "build" }}
            [target.{host}.dev-dependencies]
            dev = {{ path = "dev" }}
        "#,
                host = host
            ),
        )
        .file("src/main.rs", "extern crate dep; fn main() { dep::dep() }")
        .file(
            "tests/foo.rs",
            "extern crate dev; #[test] fn foo() { dev::dev() }",
        )
        .file(
            "build.rs",
            "extern crate build; fn main() { build::build(); }",
        )
        .file("dep/Cargo.toml", &basic_manifest("dep", "0.5.0"))
        .file("dep/src/lib.rs", "pub fn dep() {}")
        .file("build/Cargo.toml", &basic_manifest("build", "0.5.0"))
        .file("build/src/lib.rs", "pub fn build() {}")
        .file("dev/Cargo.toml", &basic_manifest("dev", "0.5.0"))
        .file("dev/src/lib.rs", "pub fn dev() {}")
        .build();

    p.cargo("build").run();

    assert!(p.bin("foo").is_file());
    p.cargo("test").run();
}

#[cargo_test]
fn bad_platform_specific_dependency() {
    let p = project()
        .file(
            "Cargo.toml",
            r#"
            [project]

            name = "foo"
            version = "0.5.0"
            authors = ["wycats@example.com"]

            [target.wrong-target.dependencies.bar]
            path = "bar"
        "#,
        )
        .file("src/main.rs", &main_file(r#""{}", bar::gimme()"#, &["bar"]))
        .file("bar/Cargo.toml", &basic_manifest("bar", "0.5.0"))
        .file(
            "bar/src/lib.rs",
            r#"pub fn gimme() -> String { format!("") }"#,
        )
        .build();

    p.cargo("build")
        .with_status(101)
        .with_stderr_contains("[..]can't find crate for `bar`")
        .run();
}

#[cargo_test]
fn cargo_platform_specific_dependency_wrong_platform() {
    let p = project()
        .file(
            "Cargo.toml",
            r#"
            [project]

            name = "foo"
            version = "0.5.0"
            authors = ["wycats@example.com"]

            [target.non-existing-triplet.dependencies.bar]
            path = "bar"
        "#,
        )
        .file("src/main.rs", "fn main() {}")
        .file("bar/Cargo.toml", &basic_manifest("bar", "0.5.0"))
        .file(
            "bar/src/lib.rs",
            "invalid rust file, should not be compiled",
        )
        .build();

    p.cargo("build").run();

    assert!(p.bin("foo").is_file());
    p.process(&p.bin("foo")).run();

    let loc = p.root().join("Cargo.lock");
    let mut lockfile = String::new();
    File::open(&loc)
        .unwrap()
        .read_to_string(&mut lockfile)
        .unwrap();
    assert!(lockfile.contains("bar"));
}

#[cargo_test]
fn example_as_lib() {
    let p = project()
        .file(
            "Cargo.toml",
            r#"
            [package]
            name = "foo"
            version = "0.0.1"
            authors = []

            [[example]]
            name = "ex"
            crate-type = ["lib"]
        "#,
        )
        .file("src/lib.rs", "")
        .file("examples/ex.rs", "")
        .build();

    p.cargo("build --example=ex").run();
    assert!(p.example_lib("ex", "lib").is_file());
}

#[cargo_test]
fn example_as_rlib() {
    let p = project()
        .file(
            "Cargo.toml",
            r#"
            [package]
            name = "foo"
            version = "0.0.1"
            authors = []

            [[example]]
            name = "ex"
            crate-type = ["rlib"]
        "#,
        )
        .file("src/lib.rs", "")
        .file("examples/ex.rs", "")
        .build();

    p.cargo("build --example=ex").run();
    assert!(p.example_lib("ex", "rlib").is_file());
}

#[cargo_test]
fn example_as_dylib() {
    let p = project()
        .file(
            "Cargo.toml",
            r#"
            [package]
            name = "foo"
            version = "0.0.1"
            authors = []

            [[example]]
            name = "ex"
            crate-type = ["dylib"]
        "#,
        )
        .file("src/lib.rs", "")
        .file("examples/ex.rs", "")
        .build();

    p.cargo("build --example=ex").run();
    assert!(p.example_lib("ex", "dylib").is_file());
}

#[cargo_test]
fn example_as_proc_macro() {
    let p = project()
        .file(
            "Cargo.toml",
            r#"
            [package]
            name = "foo"
            version = "0.0.1"
            authors = []

            [[example]]
            name = "ex"
            crate-type = ["proc-macro"]
        "#,
        )
        .file("src/lib.rs", "")
        .file(
            "examples/ex.rs",
            r#"
            extern crate proc_macro;
            use proc_macro::TokenStream;

            #[proc_macro]
            pub fn eat(_item: TokenStream) -> TokenStream {
                "".parse().unwrap()
            }
            "#,
        )
        .build();

    p.cargo("build --example=ex").run();
    assert!(p.example_lib("ex", "proc-macro").is_file());
}

#[cargo_test]
fn example_bin_same_name() {
    let p = project()
        .file("src/main.rs", "fn main() {}")
        .file("examples/foo.rs", "fn main() {}")
        .build();

    p.cargo("build --examples").run();

    assert!(!p.bin("foo").is_file());
    // We expect a file of the form bin/foo-{metadata_hash}
    assert!(p.bin("examples/foo").is_file());

    p.cargo("build --examples").run();

    assert!(!p.bin("foo").is_file());
    // We expect a file of the form bin/foo-{metadata_hash}
    assert!(p.bin("examples/foo").is_file());
}

#[cargo_test]
fn compile_then_delete() {
    let p = project().file("src/main.rs", "fn main() {}").build();

    p.cargo("run -v").run();
    assert!(p.bin("foo").is_file());
    if cfg!(windows) {
        // On windows unlinking immediately after running often fails, so sleep
        sleep_ms(100);
    }
    fs::remove_file(&p.bin("foo")).unwrap();
    p.cargo("run -v").run();
}

#[cargo_test]
fn transitive_dependencies_not_available() {
    let p = project()
        .file(
            "Cargo.toml",
            r#"
            [package]
            name = "foo"
            version = "0.0.1"
            authors = []

            [dependencies.aaaaa]
            path = "a"
        "#,
        )
        .file(
            "src/main.rs",
            "extern crate bbbbb; extern crate aaaaa; fn main() {}",
        )
        .file(
            "a/Cargo.toml",
            r#"
            [package]
            name = "aaaaa"
            version = "0.0.1"
            authors = []

            [dependencies.bbbbb]
            path = "../b"
        "#,
        )
        .file("a/src/lib.rs", "extern crate bbbbb;")
        .file("b/Cargo.toml", &basic_manifest("bbbbb", "0.0.1"))
        .file("b/src/lib.rs", "")
        .build();

    p.cargo("build -v")
        .with_status(101)
        .with_stderr_contains("[..] can't find crate for `bbbbb`[..]")
        .run();
}

#[cargo_test]
fn cyclic_deps_rejected() {
    let p = project()
        .file(
            "Cargo.toml",
            r#"
            [package]
            name = "foo"
            version = "0.0.1"
            authors = []

            [dependencies.a]
            path = "a"
        "#,
        )
        .file("src/lib.rs", "")
        .file(
            "a/Cargo.toml",
            r#"
            [package]
            name = "a"
            version = "0.0.1"
            authors = []

            [dependencies.foo]
            path = ".."
        "#,
        )
        .file("a/src/lib.rs", "")
        .build();

    p.cargo("build -v")
        .with_status(101)
        .with_stderr(
"[ERROR] cyclic package dependency: package `a v0.0.1 ([CWD]/a)` depends on itself. Cycle:
package `a v0.0.1 ([CWD]/a)`
    ... which is depended on by `foo v0.0.1 ([CWD])`",
        ).run();
}

#[cargo_test]
fn predictable_filenames() {
    let p = project()
        .file(
            "Cargo.toml",
            r#"
            [package]
            name = "foo"
            version = "0.0.1"
            authors = []

            [lib]
            name = "foo"
            crate-type = ["dylib", "rlib"]
        "#,
        )
        .file("src/lib.rs", "")
        .build();

    p.cargo("build -v").run();
    assert!(p.root().join("target/debug/libfoo.rlib").is_file());
    let dylib_name = format!("{}foo{}", env::consts::DLL_PREFIX, env::consts::DLL_SUFFIX);
    assert!(p.root().join("target/debug").join(dylib_name).is_file());
}

#[cargo_test]
fn dashes_to_underscores() {
    let p = project()
        .file("Cargo.toml", &basic_manifest("foo-bar", "0.0.1"))
        .file("src/lib.rs", "")
        .file("src/main.rs", "extern crate foo_bar; fn main() {}")
        .build();

    p.cargo("build -v").run();
    assert!(p.bin("foo-bar").is_file());
}

#[cargo_test]
fn dashes_in_crate_name_bad() {
    let p = project()
        .file(
            "Cargo.toml",
            r#"
            [package]
            name = "foo"
            version = "0.0.1"
            authors = []

            [lib]
            name = "foo-bar"
        "#,
        )
        .file("src/lib.rs", "")
        .file("src/main.rs", "extern crate foo_bar; fn main() {}")
        .build();

    p.cargo("build -v")
        .with_status(101)
        .with_stderr(
            "\
[ERROR] failed to parse manifest at `[..]/foo/Cargo.toml`

Caused by:
  library target names cannot contain hyphens: foo-bar
",
        )
        .run();
}

#[cargo_test]
fn rustc_env_var() {
    let p = project().file("src/lib.rs", "").build();

    p.cargo("build -v")
        .env("RUSTC", "rustc-that-does-not-exist")
        .with_status(101)
        .with_stderr(
            "\
[ERROR] could not execute process `rustc-that-does-not-exist -vV` ([..])

Caused by:
[..]
",
        )
        .run();
    assert!(!p.bin("a").is_file());
}

#[cargo_test]
fn filtering() {
    let p = project()
        .file("src/lib.rs", "")
        .file("src/bin/a.rs", "fn main() {}")
        .file("src/bin/b.rs", "fn main() {}")
        .file("examples/a.rs", "fn main() {}")
        .file("examples/b.rs", "fn main() {}")
        .build();

    p.cargo("build --lib").run();
    assert!(!p.bin("a").is_file());

    p.cargo("build --bin=a --example=a").run();
    assert!(p.bin("a").is_file());
    assert!(!p.bin("b").is_file());
    assert!(p.bin("examples/a").is_file());
    assert!(!p.bin("examples/b").is_file());
}

#[cargo_test]
fn filtering_implicit_bins() {
    let p = project()
        .file("src/lib.rs", "")
        .file("src/bin/a.rs", "fn main() {}")
        .file("src/bin/b.rs", "fn main() {}")
        .file("examples/a.rs", "fn main() {}")
        .file("examples/b.rs", "fn main() {}")
        .build();

    p.cargo("build --bins").run();
    assert!(p.bin("a").is_file());
    assert!(p.bin("b").is_file());
    assert!(!p.bin("examples/a").is_file());
    assert!(!p.bin("examples/b").is_file());
}

#[cargo_test]
fn filtering_implicit_examples() {
    let p = project()
        .file("src/lib.rs", "")
        .file("src/bin/a.rs", "fn main() {}")
        .file("src/bin/b.rs", "fn main() {}")
        .file("examples/a.rs", "fn main() {}")
        .file("examples/b.rs", "fn main() {}")
        .build();

    p.cargo("build --examples").run();
    assert!(!p.bin("a").is_file());
    assert!(!p.bin("b").is_file());
    assert!(p.bin("examples/a").is_file());
    assert!(p.bin("examples/b").is_file());
}

#[cargo_test]
fn ignore_dotfile() {
    let p = project()
        .file("src/bin/.a.rs", "")
        .file("src/bin/a.rs", "fn main() {}")
        .build();

    p.cargo("build").run();
}

#[cargo_test]
fn ignore_dotdirs() {
    let p = project()
        .file("src/bin/a.rs", "fn main() {}")
        .file(".git/Cargo.toml", "")
        .file(".pc/dummy-fix.patch/Cargo.toml", "")
        .build();

    p.cargo("build").run();
}

#[cargo_test]
fn dotdir_root() {
    let p = ProjectBuilder::new(root().join(".foo"))
        .file("src/bin/a.rs", "fn main() {}")
        .build();
    p.cargo("build").run();
}

#[cargo_test]
fn custom_target_dir_env() {
    let p = project().file("src/main.rs", "fn main() {}").build();

    let exe_name = format!("foo{}", env::consts::EXE_SUFFIX);

    p.cargo("build").env("CARGO_TARGET_DIR", "foo/target").run();
    assert!(p.root().join("foo/target/debug").join(&exe_name).is_file());
    assert!(!p.root().join("target/debug").join(&exe_name).is_file());

    p.cargo("build").run();
    assert!(p.root().join("foo/target/debug").join(&exe_name).is_file());
    assert!(p.root().join("target/debug").join(&exe_name).is_file());

    fs::create_dir(p.root().join(".cargo")).unwrap();
    File::create(p.root().join(".cargo/config"))
        .unwrap()
        .write_all(
            br#"
        [build]
        target-dir = "foo/target"
    "#,
        )
        .unwrap();
    p.cargo("build").env("CARGO_TARGET_DIR", "bar/target").run();
    assert!(p.root().join("bar/target/debug").join(&exe_name).is_file());
    assert!(p.root().join("foo/target/debug").join(&exe_name).is_file());
    assert!(p.root().join("target/debug").join(&exe_name).is_file());
}

#[cargo_test]
fn custom_target_dir_line_parameter() {
    let p = project().file("src/main.rs", "fn main() {}").build();

    let exe_name = format!("foo{}", env::consts::EXE_SUFFIX);

    p.cargo("build --target-dir foo/target").run();
    assert!(p.root().join("foo/target/debug").join(&exe_name).is_file());
    assert!(!p.root().join("target/debug").join(&exe_name).is_file());

    p.cargo("build").run();
    assert!(p.root().join("foo/target/debug").join(&exe_name).is_file());
    assert!(p.root().join("target/debug").join(&exe_name).is_file());

    fs::create_dir(p.root().join(".cargo")).unwrap();
    File::create(p.root().join(".cargo/config"))
        .unwrap()
        .write_all(
            br#"
        [build]
        target-dir = "foo/target"
    "#,
        )
        .unwrap();
    p.cargo("build --target-dir bar/target").run();
    assert!(p.root().join("bar/target/debug").join(&exe_name).is_file());
    assert!(p.root().join("foo/target/debug").join(&exe_name).is_file());
    assert!(p.root().join("target/debug").join(&exe_name).is_file());

    p.cargo("build --target-dir foobar/target")
        .env("CARGO_TARGET_DIR", "bar/target")
        .run();
    assert!(p
        .root()
        .join("foobar/target/debug")
        .join(&exe_name)
        .is_file());
    assert!(p.root().join("bar/target/debug").join(&exe_name).is_file());
    assert!(p.root().join("foo/target/debug").join(&exe_name).is_file());
    assert!(p.root().join("target/debug").join(&exe_name).is_file());
}

#[cargo_test]
fn build_multiple_packages() {
    let p = project()
        .file(
            "Cargo.toml",
            r#"
            [package]
            name = "foo"
            version = "0.0.1"
            authors = []

            [dependencies.d1]
                path = "d1"
            [dependencies.d2]
                path = "d2"

            [[bin]]
                name = "foo"
        "#,
        )
        .file("src/foo.rs", &main_file(r#""i am foo""#, &[]))
        .file("d1/Cargo.toml", &basic_bin_manifest("d1"))
        .file("d1/src/lib.rs", "")
        .file("d1/src/main.rs", "fn main() { println!(\"d1\"); }")
        .file(
            "d2/Cargo.toml",
            r#"
            [package]
            name = "d2"
            version = "0.0.1"
            authors = []

            [[bin]]
                name = "d2"
                doctest = false
        "#,
        )
        .file("d2/src/main.rs", "fn main() { println!(\"d2\"); }")
        .build();

    p.cargo("build -p d1 -p d2 -p foo").run();

    assert!(p.bin("foo").is_file());
    p.process(&p.bin("foo")).with_stdout("i am foo\n").run();

    let d1_path = &p
        .build_dir()
        .join("debug")
        .join(format!("d1{}", env::consts::EXE_SUFFIX));
    let d2_path = &p
        .build_dir()
        .join("debug")
        .join(format!("d2{}", env::consts::EXE_SUFFIX));

    assert!(d1_path.is_file());
    p.process(d1_path).with_stdout("d1").run();

    assert!(d2_path.is_file());
    p.process(d2_path).with_stdout("d2").run();
}

#[cargo_test]
fn invalid_spec() {
    let p = project()
        .file(
            "Cargo.toml",
            r#"
            [package]
            name = "foo"
            version = "0.0.1"
            authors = []

            [dependencies.d1]
                path = "d1"

            [[bin]]
                name = "foo"
        "#,
        )
        .file("src/bin/foo.rs", &main_file(r#""i am foo""#, &[]))
        .file("d1/Cargo.toml", &basic_bin_manifest("d1"))
        .file("d1/src/lib.rs", "")
        .file("d1/src/main.rs", "fn main() { println!(\"d1\"); }")
        .build();

    p.cargo("build -p notAValidDep")
        .with_status(101)
        .with_stderr("[ERROR] package ID specification `notAValidDep` matched no packages")
        .run();

    p.cargo("build -p d1 -p notAValidDep")
        .with_status(101)
        .with_stderr("[ERROR] package ID specification `notAValidDep` matched no packages")
        .run();
}

#[cargo_test]
fn manifest_with_bom_is_ok() {
    let p = project()
        .file(
            "Cargo.toml",
            "\u{FEFF}
            [package]
            name = \"foo\"
            version = \"0.0.1\"
            authors = []
        ",
        )
        .file("src/lib.rs", "")
        .build();
    p.cargo("build -v").run();
}

#[cargo_test]
fn panic_abort_compiles_with_panic_abort() {
    let p = project()
        .file(
            "Cargo.toml",
            r#"
            [package]
            name = "foo"
            version = "0.0.1"
            authors = []

            [profile.dev]
            panic = 'abort'
        "#,
        )
        .file("src/lib.rs", "")
        .build();
    p.cargo("build -v")
        .with_stderr_contains("[..] -C panic=abort [..]")
        .run();
}

#[cargo_test]
fn explicit_color_config_is_propagated_to_rustc() {
    let p = project()
        .file("Cargo.toml", &basic_manifest("test", "0.0.0"))
        .file("src/lib.rs", "")
        .build();
    p.cargo("build -v --color always")
        .with_stderr_contains("[..]rustc [..] src/lib.rs --color always[..]")
        .run();

    p.cargo("clean").run();

    p.cargo("build -v --color never")
        .with_stderr(
            "\
[COMPILING] test v0.0.0 ([..])
[RUNNING] `rustc [..] --color never [..]`
[FINISHED] dev [unoptimized + debuginfo] target(s) in [..]
",
        )
        .run();
}

#[cargo_test]
fn compiler_json_error_format() {
    let p = project()
        .file(
            "Cargo.toml",
            r#"
            [project]

            name = "foo"
            version = "0.5.0"
            authors = ["wycats@example.com"]

            [dependencies.bar]
            path = "bar"
        "#,
        )
        .file(
            "build.rs",
            "fn main() { println!(\"cargo:rustc-cfg=xyz\") }",
        )
        .file("src/main.rs", "fn main() { let unused = 92; }")
        .file("bar/Cargo.toml", &basic_manifest("bar", "0.5.0"))
        .file("bar/src/lib.rs", r#"fn dead() {}"#)
        .build();

    // Use `jobs=1` to ensure that the order of messages is consistent.
    p.cargo("build -v --message-format=json --jobs=1")
        .with_json(
            r#"
    {
        "reason":"compiler-artifact",
        "package_id":"foo 0.5.0 ([..])",
        "target":{
            "kind":["custom-build"],
            "crate_types":["bin"],
            "doctest": false,
            "edition": "2015",
            "name":"build-script-build",
            "src_path":"[..]build.rs"
        },
        "profile": {
            "debug_assertions": true,
            "debuginfo": 2,
            "opt_level": "0",
            "overflow_checks": true,
            "test": false
        },
        "executable": null,
        "features": [],
        "filenames": "{...}",
        "fresh": false
    }

    {
        "reason":"compiler-message",
        "package_id":"bar 0.5.0 ([..])",
        "target":{
            "kind":["lib"],
            "crate_types":["lib"],
            "doctest": true,
            "edition": "2015",
            "name":"bar",
            "src_path":"[..]lib.rs"
        },
        "message":"{...}"
    }

    {
        "reason":"compiler-artifact",
        "profile": {
            "debug_assertions": true,
            "debuginfo": 2,
            "opt_level": "0",
            "overflow_checks": true,
            "test": false
        },
        "executable": null,
        "features": [],
        "package_id":"bar 0.5.0 ([..])",
        "target":{
            "kind":["lib"],
            "crate_types":["lib"],
            "doctest": true,
            "edition": "2015",
            "name":"bar",
            "src_path":"[..]lib.rs"
        },
        "filenames":[
            "[..].rlib",
            "[..].rmeta"
        ],
        "fresh": false
    }

    {
        "reason":"build-script-executed",
        "package_id":"foo 0.5.0 ([..])",
        "linked_libs":[],
        "linked_paths":[],
        "env":[],
        "cfgs":["xyz"]
    }

    {
        "reason":"compiler-message",
        "package_id":"foo 0.5.0 ([..])",
        "target":{
            "kind":["bin"],
            "crate_types":["bin"],
            "doctest": false,
            "edition": "2015",
            "name":"foo",
            "src_path":"[..]main.rs"
        },
        "message":"{...}"
    }

    {
        "reason":"compiler-artifact",
        "package_id":"foo 0.5.0 ([..])",
        "target":{
            "kind":["bin"],
            "crate_types":["bin"],
            "doctest": false,
            "edition": "2015",
            "name":"foo",
            "src_path":"[..]main.rs"
        },
        "profile": {
            "debug_assertions": true,
            "debuginfo": 2,
            "opt_level": "0",
            "overflow_checks": true,
            "test": false
        },
        "executable": "[..]/foo/target/debug/foo[EXE]",
        "features": [],
        "filenames": "{...}",
        "fresh": false
    }
"#,
        )
        .run();

    // With fresh build, we should repeat the artifacts,
    // but omit compiler warnings.
    p.cargo("build -v --message-format=json --jobs=1")
        .with_json(
            r#"
    {
        "reason":"compiler-artifact",
        "package_id":"foo 0.5.0 ([..])",
        "target":{
            "kind":["custom-build"],
            "crate_types":["bin"],
            "doctest": false,
            "edition": "2015",
            "name":"build-script-build",
            "src_path":"[..]build.rs"
        },
        "profile": {
            "debug_assertions": true,
            "debuginfo": 2,
            "opt_level": "0",
            "overflow_checks": true,
            "test": false
        },
        "executable": null,
        "features": [],
        "filenames": "{...}",
        "fresh": true
    }

    {
        "reason":"compiler-artifact",
        "profile": {
            "debug_assertions": true,
            "debuginfo": 2,
            "opt_level": "0",
            "overflow_checks": true,
            "test": false
        },
        "executable": null,
        "features": [],
        "package_id":"bar 0.5.0 ([..])",
        "target":{
            "kind":["lib"],
            "crate_types":["lib"],
            "doctest": true,
            "edition": "2015",
            "name":"bar",
            "src_path":"[..]lib.rs"
        },
        "filenames":[
            "[..].rlib",
            "[..].rmeta"
        ],
        "fresh": true
    }

    {
        "reason":"build-script-executed",
        "package_id":"foo 0.5.0 ([..])",
        "linked_libs":[],
        "linked_paths":[],
        "env":[],
        "cfgs":["xyz"]
    }

    {
        "reason":"compiler-artifact",
        "package_id":"foo 0.5.0 ([..])",
        "target":{
            "kind":["bin"],
            "crate_types":["bin"],
            "doctest": false,
            "edition": "2015",
            "name":"foo",
            "src_path":"[..]main.rs"
        },
        "profile": {
            "debug_assertions": true,
            "debuginfo": 2,
            "opt_level": "0",
            "overflow_checks": true,
            "test": false
        },
        "executable": "[..]/foo/target/debug/foo[EXE]",
        "features": [],
        "filenames": "{...}",
        "fresh": true
    }
"#,
        )
        .run();
}

#[cargo_test]
fn wrong_message_format_option() {
    let p = project()
        .file("Cargo.toml", &basic_bin_manifest("foo"))
        .file("src/main.rs", "fn main() {}")
        .build();

    p.cargo("build --message-format XML")
        .with_status(101)
        .with_stderr_contains(
            "\
error: invalid message format specifier: `xml`
",
        )
        .run();
}

#[cargo_test]
fn message_format_json_forward_stderr() {
    let p = project()
        .file("Cargo.toml", &basic_bin_manifest("foo"))
        .file("src/main.rs", "fn main() { let unused = 0; }")
        .build();

    p.cargo("rustc --release --bin foo --message-format JSON")
        .with_json(
            r#"
    {
        "reason":"compiler-message",
        "package_id":"foo 0.5.0 ([..])",
        "target":{
            "kind":["bin"],
            "crate_types":["bin"],
            "doctest": false,
            "edition": "2015",
            "name":"foo",
            "src_path":"[..]"
        },
        "message":"{...}"
    }

    {
        "reason":"compiler-artifact",
        "package_id":"foo 0.5.0 ([..])",
        "target":{
            "kind":["bin"],
            "crate_types":["bin"],
            "doctest": false,
            "edition": "2015",
            "name":"foo",
            "src_path":"[..]"
        },
        "profile":{
            "debug_assertions":false,
            "debuginfo":null,
            "opt_level":"3",
            "overflow_checks": false,
            "test":false
        },
        "executable": "{...}",
        "features":[],
        "filenames": "{...}",
        "fresh": false
    }
"#,
        )
        .run();
}

#[cargo_test]
fn no_warn_about_package_metadata() {
    let p = project()
        .file(
            "Cargo.toml",
            r#"
            [package]
            name = "foo"
            version = "0.0.1"
            authors = []

            [package.metadata]
            foo = "bar"
            a = true
            b = 3

            [package.metadata.another]
            bar = 3
        "#,
        )
        .file("src/lib.rs", "")
        .build();
    p.cargo("build")
        .with_stderr(
            "[..] foo v0.0.1 ([..])\n\
             [FINISHED] dev [unoptimized + debuginfo] target(s) in [..]\n",
        )
        .run();
}

#[cargo_test]
fn cargo_build_empty_target() {
    let p = project()
        .file("Cargo.toml", &basic_bin_manifest("foo"))
        .file("src/main.rs", "fn main() {}")
        .build();

    p.cargo("build --target")
        .arg("")
        .with_status(101)
        .with_stderr_contains("[..] target was empty")
        .run();
}

#[cargo_test]
fn build_all_workspace() {
    let p = project()
        .file(
            "Cargo.toml",
            r#"
            [project]
            name = "foo"
            version = "0.1.0"

            [dependencies]
            bar = { path = "bar" }

            [workspace]
        "#,
        )
        .file("src/main.rs", "fn main() {}")
        .file("bar/Cargo.toml", &basic_manifest("bar", "0.1.0"))
        .file("bar/src/lib.rs", "pub fn bar() {}")
        .build();

    p.cargo("build --workspace")
        .with_stderr(
            "[..] Compiling bar v0.1.0 ([..])\n\
             [..] Compiling foo v0.1.0 ([..])\n\
             [..] Finished dev [unoptimized + debuginfo] target(s) in [..]\n",
        )
        .run();
}

#[cargo_test]
fn build_all_exclude() {
    let p = project()
        .file(
            "Cargo.toml",
            r#"
            [project]
            name = "foo"
            version = "0.1.0"

            [workspace]
            members = ["bar", "baz"]
        "#,
        )
        .file("src/main.rs", "fn main() {}")
        .file("bar/Cargo.toml", &basic_manifest("bar", "0.1.0"))
        .file("bar/src/lib.rs", "pub fn bar() {}")
        .file("baz/Cargo.toml", &basic_manifest("baz", "0.1.0"))
        .file("baz/src/lib.rs", "pub fn baz() { break_the_build(); }")
        .build();

    p.cargo("build --workspace --exclude baz")
        .with_stderr_contains("[..]Compiling foo v0.1.0 [..]")
        .with_stderr_contains("[..]Compiling bar v0.1.0 [..]")
        .with_stderr_does_not_contain("[..]Compiling baz v0.1.0 [..]")
        .run();
}

#[cargo_test]
fn build_all_workspace_implicit_examples() {
    let p = project()
        .file(
            "Cargo.toml",
            r#"
            [project]
            name = "foo"
            version = "0.1.0"

            [dependencies]
            bar = { path = "bar" }

            [workspace]
        "#,
        )
        .file("src/lib.rs", "")
        .file("src/bin/a.rs", "fn main() {}")
        .file("src/bin/b.rs", "fn main() {}")
        .file("examples/c.rs", "fn main() {}")
        .file("examples/d.rs", "fn main() {}")
        .file("bar/Cargo.toml", &basic_manifest("bar", "0.1.0"))
        .file("bar/src/lib.rs", "")
        .file("bar/src/bin/e.rs", "fn main() {}")
        .file("bar/src/bin/f.rs", "fn main() {}")
        .file("bar/examples/g.rs", "fn main() {}")
        .file("bar/examples/h.rs", "fn main() {}")
        .build();

    p.cargo("build --workspace --examples")
        .with_stderr(
            "[..] Compiling bar v0.1.0 ([..])\n\
             [..] Compiling foo v0.1.0 ([..])\n\
             [..] Finished dev [unoptimized + debuginfo] target(s) in [..]\n",
        )
        .run();
    assert!(!p.bin("a").is_file());
    assert!(!p.bin("b").is_file());
    assert!(p.bin("examples/c").is_file());
    assert!(p.bin("examples/d").is_file());
    assert!(!p.bin("e").is_file());
    assert!(!p.bin("f").is_file());
    assert!(p.bin("examples/g").is_file());
    assert!(p.bin("examples/h").is_file());
}

#[cargo_test]
fn build_all_virtual_manifest() {
    let p = project()
        .file(
            "Cargo.toml",
            r#"
            [workspace]
            members = ["bar", "baz"]
        "#,
        )
        .file("bar/Cargo.toml", &basic_manifest("bar", "0.1.0"))
        .file("bar/src/lib.rs", "pub fn bar() {}")
        .file("baz/Cargo.toml", &basic_manifest("baz", "0.1.0"))
        .file("baz/src/lib.rs", "pub fn baz() {}")
        .build();

    // The order in which bar and baz are built is not guaranteed
    p.cargo("build --workspace")
        .with_stderr_contains("[..] Compiling baz v0.1.0 ([..])")
        .with_stderr_contains("[..] Compiling bar v0.1.0 ([..])")
        .with_stderr(
            "[..] Compiling [..] v0.1.0 ([..])\n\
             [..] Compiling [..] v0.1.0 ([..])\n\
             [..] Finished dev [unoptimized + debuginfo] target(s) in [..]\n",
        )
        .run();
}

#[cargo_test]
fn build_virtual_manifest_all_implied() {
    let p = project()
        .file(
            "Cargo.toml",
            r#"
            [workspace]
            members = ["bar", "baz"]
        "#,
        )
        .file("bar/Cargo.toml", &basic_manifest("bar", "0.1.0"))
        .file("bar/src/lib.rs", "pub fn bar() {}")
        .file("baz/Cargo.toml", &basic_manifest("baz", "0.1.0"))
        .file("baz/src/lib.rs", "pub fn baz() {}")
        .build();

    // The order in which `bar` and `baz` are built is not guaranteed.
    p.cargo("build")
        .with_stderr_contains("[..] Compiling baz v0.1.0 ([..])")
        .with_stderr_contains("[..] Compiling bar v0.1.0 ([..])")
        .with_stderr(
            "[..] Compiling [..] v0.1.0 ([..])\n\
             [..] Compiling [..] v0.1.0 ([..])\n\
             [..] Finished dev [unoptimized + debuginfo] target(s) in [..]\n",
        )
        .run();
}

#[cargo_test]
fn build_virtual_manifest_one_project() {
    let p = project()
        .file(
            "Cargo.toml",
            r#"
            [workspace]
            members = ["bar", "baz"]
        "#,
        )
        .file("bar/Cargo.toml", &basic_manifest("bar", "0.1.0"))
        .file("bar/src/lib.rs", "pub fn bar() {}")
        .file("baz/Cargo.toml", &basic_manifest("baz", "0.1.0"))
        .file("baz/src/lib.rs", "pub fn baz() {}")
        .build();

    p.cargo("build -p bar")
        .with_stderr_does_not_contain("[..]baz[..]")
        .with_stderr_contains("[..] Compiling bar v0.1.0 ([..])")
        .with_stderr(
            "[..] Compiling [..] v0.1.0 ([..])\n\
             [..] Finished dev [unoptimized + debuginfo] target(s) in [..]\n",
        )
        .run();
}

#[cargo_test]
fn build_all_virtual_manifest_implicit_examples() {
    let p = project()
        .file(
            "Cargo.toml",
            r#"
            [workspace]
            members = ["bar", "baz"]
        "#,
        )
        .file("bar/Cargo.toml", &basic_manifest("bar", "0.1.0"))
        .file("bar/src/lib.rs", "")
        .file("bar/src/bin/a.rs", "fn main() {}")
        .file("bar/src/bin/b.rs", "fn main() {}")
        .file("bar/examples/c.rs", "fn main() {}")
        .file("bar/examples/d.rs", "fn main() {}")
        .file("baz/Cargo.toml", &basic_manifest("baz", "0.1.0"))
        .file("baz/src/lib.rs", "")
        .file("baz/src/bin/e.rs", "fn main() {}")
        .file("baz/src/bin/f.rs", "fn main() {}")
        .file("baz/examples/g.rs", "fn main() {}")
        .file("baz/examples/h.rs", "fn main() {}")
        .build();

    // The order in which bar and baz are built is not guaranteed
    p.cargo("build --workspace --examples")
        .with_stderr_contains("[..] Compiling baz v0.1.0 ([..])")
        .with_stderr_contains("[..] Compiling bar v0.1.0 ([..])")
        .with_stderr(
            "[..] Compiling [..] v0.1.0 ([..])\n\
             [..] Compiling [..] v0.1.0 ([..])\n\
             [..] Finished dev [unoptimized + debuginfo] target(s) in [..]\n",
        )
        .run();
    assert!(!p.bin("a").is_file());
    assert!(!p.bin("b").is_file());
    assert!(p.bin("examples/c").is_file());
    assert!(p.bin("examples/d").is_file());
    assert!(!p.bin("e").is_file());
    assert!(!p.bin("f").is_file());
    assert!(p.bin("examples/g").is_file());
    assert!(p.bin("examples/h").is_file());
}

#[cargo_test]
fn build_all_member_dependency_same_name() {
    let p = project()
        .file(
            "Cargo.toml",
            r#"
            [workspace]
            members = ["a"]
        "#,
        )
        .file(
            "a/Cargo.toml",
            r#"
            [project]
            name = "a"
            version = "0.1.0"

            [dependencies]
            a = "0.1.0"
        "#,
        )
        .file("a/src/lib.rs", "pub fn a() {}")
        .build();

    Package::new("a", "0.1.0").publish();

    p.cargo("build --workspace")
        .with_stderr(
            "[UPDATING] `[..]` index\n\
             [DOWNLOADING] crates ...\n\
             [DOWNLOADED] a v0.1.0 ([..])\n\
             [COMPILING] a v0.1.0\n\
             [COMPILING] a v0.1.0 ([..])\n\
             [FINISHED] dev [unoptimized + debuginfo] target(s) in [..]\n",
        )
        .run();
}

#[cargo_test]
fn run_proper_binary() {
    let p = project()
        .file(
            "Cargo.toml",
            r#"
            [package]
            name = "foo"
            authors = []
            version = "0.0.0"
            [[bin]]
            name = "main"
            [[bin]]
            name = "other"
        "#,
        )
        .file("src/lib.rs", "")
        .file(
            "src/bin/main.rs",
            r#"fn main() { panic!("This should never be run."); }"#,
        )
        .file("src/bin/other.rs", "fn main() {}")
        .build();

    p.cargo("run --bin other").run();
}

#[cargo_test]
fn run_proper_binary_main_rs() {
    let p = project()
        .file("Cargo.toml", &basic_bin_manifest("foo"))
        .file("src/lib.rs", "")
        .file("src/bin/main.rs", "fn main() {}")
        .build();

    p.cargo("run --bin foo").run();
}

#[cargo_test]
fn run_proper_alias_binary_from_src() {
    let p = project()
        .file(
            "Cargo.toml",
            r#"
            [package]
            name = "foo"
            authors = []
            version = "0.0.0"
            [[bin]]
            name = "foo"
            [[bin]]
            name = "bar"
        "#,
        )
        .file("src/foo.rs", r#"fn main() { println!("foo"); }"#)
        .file("src/bar.rs", r#"fn main() { println!("bar"); }"#)
        .build();

    p.cargo("build --workspace").run();
    p.process(&p.bin("foo")).with_stdout("foo\n").run();
    p.process(&p.bin("bar")).with_stdout("bar\n").run();
}

#[cargo_test]
fn run_proper_alias_binary_main_rs() {
    let p = project()
        .file(
            "Cargo.toml",
            r#"
            [package]
            name = "foo"
            authors = []
            version = "0.0.0"
            [[bin]]
            name = "foo"
            [[bin]]
            name = "bar"
        "#,
        )
        .file("src/main.rs", r#"fn main() { println!("main"); }"#)
        .build();

    p.cargo("build --workspace").run();
    p.process(&p.bin("foo")).with_stdout("main\n").run();
    p.process(&p.bin("bar")).with_stdout("main\n").run();
}

#[cargo_test]
fn run_proper_binary_main_rs_as_foo() {
    let p = project()
        .file("Cargo.toml", &basic_bin_manifest("foo"))
        .file(
            "src/foo.rs",
            r#" fn main() { panic!("This should never be run."); }"#,
        )
        .file("src/main.rs", "fn main() {}")
        .build();

    p.cargo("run --bin foo").run();
}

#[cargo_test]
// NOTE: we don't have `/usr/bin/env` on Windows.
#[cfg(not(windows))]
fn rustc_wrapper() {
    let p = project().file("src/lib.rs", "").build();
    p.cargo("build -v")
        .env("RUSTC_WRAPPER", "/usr/bin/env")
        .with_stderr_contains("[RUNNING] `/usr/bin/env rustc --crate-name foo [..]")
        .run();
}

#[cargo_test]
#[cfg(not(windows))]
fn rustc_wrapper_relative() {
    let p = project().file("src/lib.rs", "").build();
    p.cargo("build -v")
        .env("RUSTC_WRAPPER", "./sccache")
        .with_status(101)
        .with_stderr_contains("[..]/foo/./sccache rustc[..]")
        .run();
}

#[cargo_test]
#[cfg(not(windows))]
fn rustc_wrapper_from_path() {
    let p = project().file("src/lib.rs", "").build();
    p.cargo("build -v")
        .env("RUSTC_WRAPPER", "wannabe_sccache")
        .with_status(101)
        .with_stderr_contains("[..]`wannabe_sccache rustc [..]")
        .run();
}

#[cargo_test]
fn cdylib_not_lifted() {
    let p = project()
        .file(
            "Cargo.toml",
            r#"
            [project]
            name = "foo"
            authors = []
            version = "0.1.0"

            [lib]
            crate-type = ["cdylib"]
        "#,
        )
        .file("src/lib.rs", "")
        .build();

    p.cargo("build").run();

    let files = if cfg!(windows) {
        vec!["foo.dll.lib", "foo.dll.exp", "foo.dll"]
    } else if cfg!(target_os = "macos") {
        vec!["libfoo.dylib"]
    } else {
        vec!["libfoo.so"]
    };

    for file in files {
        println!("checking: {}", file);
        assert!(p.root().join("target/debug/deps").join(&file).is_file());
    }
}

#[cargo_test]
fn cdylib_final_outputs() {
    let p = project()
        .file(
            "Cargo.toml",
            r#"
            [project]
            name = "foo-bar"
            authors = []
            version = "0.1.0"

            [lib]
            crate-type = ["cdylib"]
        "#,
        )
        .file("src/lib.rs", "")
        .build();

    p.cargo("build").run();

    let files = if cfg!(windows) {
        vec!["foo_bar.dll.lib", "foo_bar.dll"]
    } else if cfg!(target_os = "macos") {
        vec!["libfoo_bar.dylib"]
    } else {
        vec!["libfoo_bar.so"]
    };

    for file in files {
        println!("checking: {}", file);
        assert!(p.root().join("target/debug").join(&file).is_file());
    }
}

#[cargo_test]
fn deterministic_cfg_flags() {
    // This bug is non-deterministic.

    let p = project()
        .file(
            "Cargo.toml",
            r#"
            [project]
            name = "foo"
            version = "0.1.0"
            authors = []
            build = "build.rs"

            [features]
            default = ["f_a", "f_b", "f_c", "f_d"]
            f_a = []
            f_b = []
            f_c = []
            f_d = []
        "#,
        )
        .file(
            "build.rs",
            r#"
                fn main() {
                    println!("cargo:rustc-cfg=cfg_a");
                    println!("cargo:rustc-cfg=cfg_b");
                    println!("cargo:rustc-cfg=cfg_c");
                    println!("cargo:rustc-cfg=cfg_d");
                    println!("cargo:rustc-cfg=cfg_e");
                }
            "#,
        )
        .file("src/main.rs", "fn main() {}")
        .build();

    p.cargo("build -v")
        .with_stderr(
            "\
[COMPILING] foo v0.1.0 [..]
[RUNNING] [..]
[RUNNING] [..]
[RUNNING] `rustc --crate-name foo [..] \
--cfg[..]default[..]--cfg[..]f_a[..]--cfg[..]f_b[..]\
--cfg[..]f_c[..]--cfg[..]f_d[..] \
--cfg cfg_a --cfg cfg_b --cfg cfg_c --cfg cfg_d --cfg cfg_e`
[FINISHED] dev [unoptimized + debuginfo] target(s) in [..]",
        )
        .run();
}

#[cargo_test]
fn explicit_bins_without_paths() {
    let p = project()
        .file(
            "Cargo.toml",
            r#"
            [package]
            name = "foo"
            version = "0.1.0"
            authors = []

            [[bin]]
            name = "foo"

            [[bin]]
            name = "bar"
        "#,
        )
        .file("src/lib.rs", "")
        .file("src/main.rs", "fn main() {}")
        .file("src/bin/bar.rs", "fn main() {}")
        .build();

    p.cargo("build").run();
}

#[cargo_test]
fn no_bin_in_src_with_lib() {
    let p = project()
        .file("Cargo.toml", &basic_bin_manifest("foo"))
        .file("src/lib.rs", "")
        .file("src/foo.rs", "fn main() {}")
        .build();

    p.cargo("build")
        .with_status(101)
        .with_stderr_contains(
            "\
[ERROR] failed to parse manifest at `[..]`

Caused by:
  can't find `foo` bin, specify bin.path",
        )
        .run();
}

#[cargo_test]
fn inferred_bins() {
    let p = project()
        .file("src/main.rs", "fn main() {}")
        .file("src/bin/bar.rs", "fn main() {}")
        .file("src/bin/baz/main.rs", "fn main() {}")
        .build();

    p.cargo("build").run();
    assert!(p.bin("foo").is_file());
    assert!(p.bin("bar").is_file());
    assert!(p.bin("baz").is_file());
}

#[cargo_test]
fn inferred_bins_duplicate_name() {
    // this should fail, because we have two binaries with the same name
    let p = project()
        .file("src/main.rs", "fn main() {}")
        .file("src/bin/bar.rs", "fn main() {}")
        .file("src/bin/bar/main.rs", "fn main() {}")
        .build();

    p.cargo("build").with_status(101).with_stderr_contains(
            "[..]found duplicate binary name bar, but all binary targets must have a unique name[..]",
        )
        .run();
}

#[cargo_test]
fn inferred_bin_path() {
    let p = project()
        .file(
            "Cargo.toml",
            r#"
        [package]
        name = "foo"
        version = "0.1.0"
        authors = []

        [[bin]]
        name = "bar"
        # Note, no `path` key!
        "#,
        )
        .file("src/bin/bar/main.rs", "fn main() {}")
        .build();

    p.cargo("build").run();
    assert!(p.bin("bar").is_file());
}

#[cargo_test]
fn inferred_examples() {
    let p = project()
        .file("src/lib.rs", "fn main() {}")
        .file("examples/bar.rs", "fn main() {}")
        .file("examples/baz/main.rs", "fn main() {}")
        .build();

    p.cargo("build --examples").run();
    assert!(p.bin("examples/bar").is_file());
    assert!(p.bin("examples/baz").is_file());
}

#[cargo_test]
fn inferred_tests() {
    let p = project()
        .file("src/lib.rs", "fn main() {}")
        .file("tests/bar.rs", "fn main() {}")
        .file("tests/baz/main.rs", "fn main() {}")
        .build();

    p.cargo("test --test=bar --test=baz").run();
}

#[cargo_test]
fn inferred_benchmarks() {
    let p = project()
        .file("src/lib.rs", "fn main() {}")
        .file("benches/bar.rs", "fn main() {}")
        .file("benches/baz/main.rs", "fn main() {}")
        .build();

    p.cargo("bench --bench=bar --bench=baz").run();
}

#[cargo_test]
fn target_edition() {
    let p = project()
        .file(
            "Cargo.toml",
            r#"
                [package]
                name = "foo"
                version = "0.0.1"

                [lib]
                edition = "2018"
            "#,
        )
        .file("src/lib.rs", "")
        .build();

    p.cargo("build -v")
        // Passes on nightly, fails on stable, since `--edition` is nightly-only.
        .without_status()
        .with_stderr_contains(
            "\
[COMPILING] foo v0.0.1 ([..])
[RUNNING] `rustc [..]--edition=2018 [..]
",
        )
        .run();
}

#[cargo_test]
fn target_edition_override() {
    let p = project()
        .file(
            "Cargo.toml",
            r#"
                [package]
                name = "foo"
                version = "0.0.1"
                authors = []
                edition = "2018"

                [lib]
                edition = "2015"
            "#,
        )
        .file(
            "src/lib.rs",
            "
                pub fn async() {}
                pub fn try() {}
                pub fn await() {}
            ",
        )
        .build();

    p.cargo("build -v").run();
}

#[cargo_test]
fn same_metadata_different_directory() {
    // A top-level crate built in two different workspaces should have the
    // same metadata hash.
    let p = project()
        .at("foo1")
        .file("Cargo.toml", &basic_bin_manifest("foo"))
        .file("src/foo.rs", &main_file(r#""i am foo""#, &[]))
        .build();
    let output = t!(String::from_utf8(
        t!(p.cargo("build -v").exec_with_output()).stderr,
    ));
    let metadata = output
        .split_whitespace()
        .find(|arg| arg.starts_with("metadata="))
        .unwrap();

    let p = project()
        .at("foo2")
        .file("Cargo.toml", &basic_bin_manifest("foo"))
        .file("src/foo.rs", &main_file(r#""i am foo""#, &[]))
        .build();

    p.cargo("build -v")
        .with_stderr_contains(format!("[..]{}[..]", metadata))
        .run();
}

#[cargo_test]
fn building_a_dependent_crate_witout_bin_should_fail() {
    Package::new("testless", "0.1.0")
        .file(
            "Cargo.toml",
            r#"
            [project]
            name = "testless"
            version = "0.1.0"

            [[bin]]
            name = "a_bin"
        "#,
        )
        .file("src/lib.rs", "")
        .publish();

    let p = project()
        .file(
            "Cargo.toml",
            r#"
            [project]
            name = "foo"
            version = "0.1.0"

            [dependencies]
            testless = "0.1.0"
        "#,
        )
        .file("src/lib.rs", "")
        .build();

    p.cargo("build")
        .with_status(101)
        .with_stderr_contains("[..]can't find `a_bin` bin, specify bin.path")
        .run();
}

#[cargo_test]
#[cfg(any(target_os = "macos", target_os = "ios"))]
fn uplift_dsym_of_bin_on_mac() {
    let p = project()
        .file("src/main.rs", "fn main() { panic!(); }")
        .file("src/bin/b.rs", "fn main() { panic!(); }")
        .file("examples/c.rs", "fn main() { panic!(); }")
        .file("tests/d.rs", "fn main() { panic!(); }")
        .build();

    p.cargo("build --bins --examples --tests").run();
    assert!(p.target_debug_dir().join("foo.dSYM").is_dir());
    assert!(p.target_debug_dir().join("b.dSYM").is_dir());
    assert!(p.target_debug_dir().join("b.dSYM").is_symlink());
    assert!(p.target_debug_dir().join("examples/c.dSYM").is_symlink());
    assert!(!p.target_debug_dir().join("c.dSYM").exists());
    assert!(!p.target_debug_dir().join("d.dSYM").exists());
<<<<<<< HEAD
=======
}

#[cargo_test]
#[cfg(any(target_os = "macos", target_os = "ios"))]
fn uplift_dsym_of_bin_on_mac_when_broken_link_exists() {
    let p = project()
        .file("src/main.rs", "fn main() { panic!(); }")
        .build();
    let dsym = p.target_debug_dir().join("foo.dSYM");

    p.cargo("build").run();
    assert!(dsym.is_dir());

    // Simulate the situation where the underlying dSYM bundle goes missing
    // but the uplifted symlink to it remains. This would previously cause
    // builds to permanently fail until the bad symlink was manually removed.
    dsym.rm_rf();
    p.symlink(
        p.target_debug_dir()
            .join("deps")
            .join("foo-baaaaaadbaaaaaad.dSYM"),
        &dsym,
    );
    assert!(dsym.is_symlink());
    assert!(!dsym.exists());

    p.cargo("build").run();
    assert!(dsym.is_dir());
>>>>>>> 8cd2c99a
}

#[cargo_test]
#[cfg(all(target_os = "windows", target_env = "msvc"))]
fn uplift_pdb_of_bin_on_windows() {
    let p = project()
        .file("src/main.rs", "fn main() { panic!(); }")
        .file("src/bin/b.rs", "fn main() { panic!(); }")
        .file("examples/c.rs", "fn main() { panic!(); }")
        .file("tests/d.rs", "fn main() { panic!(); }")
        .build();

    p.cargo("build --bins --examples --tests").run();
    assert!(p.target_debug_dir().join("foo.pdb").is_file());
    assert!(p.target_debug_dir().join("b.pdb").is_file());
    assert!(!p.target_debug_dir().join("examples/c.pdb").exists());
    assert_eq!(p.glob("target/debug/examples/c-*.pdb").count(), 1);
    assert!(!p.target_debug_dir().join("c.pdb").exists());
    assert!(!p.target_debug_dir().join("d.pdb").exists());
}

// Ensure that `cargo build` chooses the correct profile for building
// targets based on filters (assuming `--profile` is not specified).
#[cargo_test]
fn build_filter_infer_profile() {
    let p = project()
        .file("src/lib.rs", "")
        .file("src/main.rs", "fn main() {}")
        .file("tests/t1.rs", "")
        .file("benches/b1.rs", "")
        .file("examples/ex1.rs", "fn main() {}")
        .build();

    p.cargo("build -v")
        .with_stderr_contains(
            "[RUNNING] `rustc --crate-name foo src/lib.rs --color never --crate-type lib \
             --emit=[..]link[..]",
        )
        .with_stderr_contains(
            "[RUNNING] `rustc --crate-name foo src/main.rs --color never --crate-type bin \
             --emit=[..]link[..]",
        )
        .run();

    p.root().join("target").rm_rf();
    p.cargo("build -v --test=t1")
        .with_stderr_contains(
            "[RUNNING] `rustc --crate-name foo src/lib.rs --color never --crate-type lib \
             --emit=[..]link -C debuginfo=2 [..]",
        )
        .with_stderr_contains(
            "[RUNNING] `rustc --crate-name t1 tests/t1.rs --color never --emit=[..]link \
             -C debuginfo=2 [..]",
        )
        .with_stderr_contains(
            "[RUNNING] `rustc --crate-name foo src/main.rs --color never --crate-type bin \
             --emit=[..]link -C debuginfo=2 [..]",
        )
        .run();

    p.root().join("target").rm_rf();
    // Bench uses test profile without `--release`.
    p.cargo("build -v --bench=b1")
        .with_stderr_contains(
            "[RUNNING] `rustc --crate-name foo src/lib.rs --color never --crate-type lib \
             --emit=[..]link -C debuginfo=2 [..]",
        )
        .with_stderr_contains(
            "[RUNNING] `rustc --crate-name b1 benches/b1.rs --color never --emit=[..]link \
             -C debuginfo=2 [..]",
        )
        .with_stderr_does_not_contain("opt-level")
        .with_stderr_contains(
            "[RUNNING] `rustc --crate-name foo src/main.rs --color never --crate-type bin \
             --emit=[..]link -C debuginfo=2 [..]",
        )
        .run();
}

#[cargo_test]
fn targets_selected_default() {
    let p = project().file("src/main.rs", "fn main() {}").build();
    p.cargo("build -v")
        // Binaries.
        .with_stderr_contains(
            "[RUNNING] `rustc --crate-name foo src/main.rs --color never --crate-type bin \
             --emit=[..]link[..]",
        )
        // Benchmarks.
        .with_stderr_does_not_contain(
            "[RUNNING] `rustc --crate-name foo src/main.rs --color never --emit=[..]link \
             -C opt-level=3 --test [..]",
        )
        // Unit tests.
        .with_stderr_does_not_contain(
            "[RUNNING] `rustc --crate-name foo src/main.rs --color never --emit=[..]link \
             -C debuginfo=2 --test [..]",
        )
        .run();
}

#[cargo_test]
fn targets_selected_all() {
    let p = project().file("src/main.rs", "fn main() {}").build();
    p.cargo("build -v --all-targets")
        // Binaries.
        .with_stderr_contains(
            "[RUNNING] `rustc --crate-name foo src/main.rs --color never --crate-type bin \
             --emit=[..]link[..]",
        )
        // Unit tests.
        .with_stderr_contains(
            "[RUNNING] `rustc --crate-name foo src/main.rs --color never --emit=[..]link \
             -C debuginfo=2 --test [..]",
        )
        .run();
}

#[cargo_test]
fn all_targets_no_lib() {
    let p = project().file("src/main.rs", "fn main() {}").build();
    p.cargo("build -v --all-targets")
        // Binaries.
        .with_stderr_contains(
            "[RUNNING] `rustc --crate-name foo src/main.rs --color never --crate-type bin \
             --emit=[..]link[..]",
        )
        // Unit tests.
        .with_stderr_contains(
            "[RUNNING] `rustc --crate-name foo src/main.rs --color never --emit=[..]link \
             -C debuginfo=2 --test [..]",
        )
        .run();
}

#[cargo_test]
fn no_linkable_target() {
    // Issue 3169: this is currently not an error as per discussion in PR #4797.
    let p = project()
        .file(
            "Cargo.toml",
            r#"
            [package]
            name = "foo"
            version = "0.1.0"
            authors = []
            [dependencies]
            the_lib = { path = "the_lib" }
        "#,
        )
        .file("src/main.rs", "fn main() {}")
        .file(
            "the_lib/Cargo.toml",
            r#"
            [package]
            name = "the_lib"
            version = "0.1.0"
            [lib]
            name = "the_lib"
            crate-type = ["staticlib"]
        "#,
        )
        .file("the_lib/src/lib.rs", "pub fn foo() {}")
        .build();
    p.cargo("build")
        .with_stderr_contains(
            "[WARNING] The package `the_lib` provides no linkable [..] \
             while compiling `foo`. [..] in `the_lib`'s Cargo.toml. [..]",
        )
        .run();
}

#[cargo_test]
fn avoid_dev_deps() {
    Package::new("foo", "1.0.0").publish();
    let p = project()
        .file(
            "Cargo.toml",
            r#"
            [package]
            name = "bar"
            version = "0.1.0"
            authors = []

            [dev-dependencies]
            baz = "1.0.0"
        "#,
        )
        .file("src/main.rs", "fn main() {}")
        .build();

    p.cargo("build")
        .with_status(101)
        .with_stderr(
            "\
[UPDATING] [..]
[ERROR] no matching package named `baz` found
location searched: registry `https://github.com/rust-lang/crates.io-index`
required by package `bar v0.1.0 ([..]/foo)`
",
        )
        .run();
    p.cargo("build -Zavoid-dev-deps")
        .masquerade_as_nightly_cargo()
        .run();
}

#[cargo_test]
fn invalid_jobs() {
    let p = project()
        .file("Cargo.toml", &basic_bin_manifest("foo"))
        .file("src/foo.rs", &main_file(r#""i am foo""#, &[]))
        .build();

    p.cargo("build --jobs over9000")
        .with_status(1)
        .with_stderr("error: Invalid value: could not parse `over9000` as a number")
        .run();
}

#[cargo_test]
fn target_filters_workspace() {
    let ws = project()
        .at("ws")
        .file(
            "Cargo.toml",
            r#"
        [workspace]
        members = ["a", "b"]
        "#,
        )
        .file("a/Cargo.toml", &basic_lib_manifest("a"))
        .file("a/src/lib.rs", "")
        .file("a/examples/ex1.rs", "fn main() {}")
        .file("b/Cargo.toml", &basic_bin_manifest("b"))
        .file("b/src/lib.rs", "")
        .file("b/src/main.rs", "fn main() {}")
        .build();

    ws.cargo("build -v --example ex")
        .with_status(101)
        .with_stderr(
            "\
[ERROR] no example target named `ex`

<tab>Did you mean `ex1`?",
        )
        .run();

    ws.cargo("build -v --lib")
        .with_stderr_contains("[RUNNING] `rustc [..]a/src/lib.rs[..]")
        .with_stderr_contains("[RUNNING] `rustc [..]b/src/lib.rs[..]")
        .run();

    ws.cargo("build -v --example ex1")
        .with_stderr_contains("[RUNNING] `rustc [..]a/examples/ex1.rs[..]")
        .run();
}

#[cargo_test]
fn target_filters_workspace_not_found() {
    let ws = project()
        .at("ws")
        .file(
            "Cargo.toml",
            r#"
        [workspace]
        members = ["a", "b"]
        "#,
        )
        .file("a/Cargo.toml", &basic_bin_manifest("a"))
        .file("a/src/main.rs", "fn main() {}")
        .file("b/Cargo.toml", &basic_bin_manifest("b"))
        .file("b/src/main.rs", "fn main() {}")
        .build();

    ws.cargo("build -v --lib")
        .with_status(101)
        .with_stderr("[ERROR] no library targets found in packages: a, b")
        .run();
}

#[cfg(unix)]
#[cargo_test]
fn signal_display() {
    // Cause the compiler to crash with a signal.
    let foo = project()
        .file(
            "Cargo.toml",
            r#"
            [package]
            name = "foo"
            version = "0.1.0"
            [dependencies]
            pm = { path = "pm" }
        "#,
        )
        .file(
            "src/lib.rs",
            r#"
            #[macro_use]
            extern crate pm;

            #[derive(Foo)]
            pub struct S;
        "#,
        )
        .file(
            "pm/Cargo.toml",
            r#"
            [package]
            name = "pm"
            version = "0.1.0"
            [lib]
            proc-macro = true
        "#,
        )
        .file(
            "pm/src/lib.rs",
            r#"
            extern crate proc_macro;
            use proc_macro::TokenStream;

            #[proc_macro_derive(Foo)]
            pub fn derive(_input: TokenStream) -> TokenStream {
                std::process::abort()
            }
        "#,
        )
        .build();

    foo.cargo("build")
        .with_stderr(
            "\
[COMPILING] pm [..]
[COMPILING] foo [..]
[ERROR] could not compile `foo`.

Caused by:
  process didn't exit successfully: `rustc [..]` (signal: 6, SIGABRT: process abort signal)
",
        )
        .with_status(101)
        .run();
}

#[cargo_test]
fn tricky_pipelining() {
<<<<<<< HEAD
    if !crate::support::is_nightly() {
=======
    if !cargo_test_support::is_nightly() {
>>>>>>> 8cd2c99a
        return;
    }

    let foo = project()
        .file(
            "Cargo.toml",
            r#"
                [package]
                name = "foo"
                version = "0.1.0"
                [dependencies]
                bar = { path = "bar" }
            "#,
        )
        .file("src/lib.rs", "extern crate bar;")
        .file("bar/Cargo.toml", &basic_lib_manifest("bar"))
        .file("bar/src/lib.rs", "")
        .build();

    foo.cargo("build -p bar")
        .env("CARGO_BUILD_PIPELINING", "true")
        .run();
    foo.cargo("build -p foo")
        .env("CARGO_BUILD_PIPELINING", "true")
        .run();
}

#[cargo_test]
fn pipelining_works() {
<<<<<<< HEAD
    if !crate::support::is_nightly() {
=======
    if !cargo_test_support::is_nightly() {
>>>>>>> 8cd2c99a
        return;
    }

    let foo = project()
        .file(
            "Cargo.toml",
            r#"
                [package]
                name = "foo"
                version = "0.1.0"
                [dependencies]
                bar = { path = "bar" }
            "#,
        )
        .file("src/lib.rs", "extern crate bar;")
        .file("bar/Cargo.toml", &basic_lib_manifest("bar"))
        .file("bar/src/lib.rs", "")
        .build();

    foo.cargo("build")
        .env("CARGO_BUILD_PIPELINING", "true")
        .with_stdout("")
        .with_stderr(
            "\
[COMPILING] [..]
[COMPILING] [..]
[FINISHED] [..]
",
        )
        .run();
}

#[cargo_test]
fn pipelining_big_graph() {
<<<<<<< HEAD
    if !crate::support::is_nightly() {
=======
    if !cargo_test_support::is_nightly() {
>>>>>>> 8cd2c99a
        return;
    }

    // Create a crate graph of the form {a,b}{0..29}, where {a,b}(n) depend on {a,b}(n+1)
    // Then have `foo`, a binary crate, depend on the whole thing.
    let mut project = project()
        .file(
            "Cargo.toml",
            r#"
                [package]
                name = "foo"
                version = "0.1.0"
                [dependencies]
                a1 = { path = "a1" }
                b1 = { path = "b1" }
            "#,
        )
        .file("src/main.rs", "fn main(){}");

    for n in 0..30 {
        for x in &["a", "b"] {
            project = project
                .file(
                    &format!("{x}{n}/Cargo.toml", x = x, n = n),
                    &format!(
                        r#"
                            [package]
                            name = "{x}{n}"
                            version = "0.1.0"
                            [dependencies]
                            a{np1} = {{ path = "../a{np1}" }}
                            b{np1} = {{ path = "../b{np1}" }}
                        "#,
                        x = x,
                        n = n,
                        np1 = n + 1
                    ),
                )
                .file(&format!("{x}{n}/src/lib.rs", x = x, n = n), "");
        }
    }

    let foo = project
        .file("a30/Cargo.toml", &basic_lib_manifest("a30"))
        .file(
            "a30/src/lib.rs",
            r#"compile_error!("don't actually build me");"#,
        )
        .file("b30/Cargo.toml", &basic_lib_manifest("b30"))
        .file("b30/src/lib.rs", "")
        .build();
    foo.cargo("build -p foo")
        .env("CARGO_BUILD_PIPELINING", "true")
        .with_status(101)
<<<<<<< HEAD
        .with_stderr_contains("[ERROR] Could not compile `a30`[..]")
=======
        .with_stderr_contains("[ERROR] could not compile `a30`[..]")
>>>>>>> 8cd2c99a
        .run();
}

#[cargo_test]
fn forward_rustc_output() {
    let foo = project()
        .file(
            "Cargo.toml",
            r#"
                [package]
                name = "foo"
                version = "0.1.0"
                edition = '2018'
                [dependencies]
                bar = { path = "bar" }
            "#,
        )
        .file("src/lib.rs", "bar::foo!();")
        .file(
            "bar/Cargo.toml",
            r#"
                [package]
                name = "bar"
                version = "0.1.0"
                [lib]
                proc-macro = true
            "#,
        )
        .file(
            "bar/src/lib.rs",
            r#"
                extern crate proc_macro;
                use proc_macro::*;

                #[proc_macro]
                pub fn foo(input: TokenStream) -> TokenStream {
                    println!("a");
                    println!("b");
                    println!("{{}}");
                    eprintln!("c");
                    eprintln!("d");
                    eprintln!("{{a"); // "malformed json"
                    input
                }
            "#,
        )
        .build();

    foo.cargo("build")
        .with_stdout("a\nb\n{}")
        .with_stderr(
            "\
[COMPILING] [..]
[COMPILING] [..]
c
d
{a
[FINISHED] [..]
",
        )
        .run();
}<|MERGE_RESOLUTION|>--- conflicted
+++ resolved
@@ -9,17 +9,6 @@
 use std::fs::{self, File};
 use std::io::prelude::*;
 
-<<<<<<< HEAD
-use crate::support::paths::{root, CargoPathExt};
-use crate::support::registry::Package;
-use crate::support::{
-    basic_bin_manifest, basic_lib_manifest, basic_manifest, main_file, project, rustc_host,
-    sleep_ms, symlink_supported, Execs, ProjectBuilder,
-};
-use cargo::util::paths::dylib_path_envvar;
-
-=======
->>>>>>> 8cd2c99a
 #[cargo_test]
 fn cargo_compile_simple() {
     let p = project()
@@ -4175,8 +4164,6 @@
     assert!(p.target_debug_dir().join("examples/c.dSYM").is_symlink());
     assert!(!p.target_debug_dir().join("c.dSYM").exists());
     assert!(!p.target_debug_dir().join("d.dSYM").exists());
-<<<<<<< HEAD
-=======
 }
 
 #[cargo_test]
@@ -4205,7 +4192,6 @@
 
     p.cargo("build").run();
     assert!(dsym.is_dir());
->>>>>>> 8cd2c99a
 }
 
 #[cargo_test]
@@ -4554,11 +4540,7 @@
 
 #[cargo_test]
 fn tricky_pipelining() {
-<<<<<<< HEAD
-    if !crate::support::is_nightly() {
-=======
     if !cargo_test_support::is_nightly() {
->>>>>>> 8cd2c99a
         return;
     }
 
@@ -4588,11 +4570,7 @@
 
 #[cargo_test]
 fn pipelining_works() {
-<<<<<<< HEAD
-    if !crate::support::is_nightly() {
-=======
     if !cargo_test_support::is_nightly() {
->>>>>>> 8cd2c99a
         return;
     }
 
@@ -4627,11 +4605,7 @@
 
 #[cargo_test]
 fn pipelining_big_graph() {
-<<<<<<< HEAD
-    if !crate::support::is_nightly() {
-=======
     if !cargo_test_support::is_nightly() {
->>>>>>> 8cd2c99a
         return;
     }
 
@@ -4686,11 +4660,7 @@
     foo.cargo("build -p foo")
         .env("CARGO_BUILD_PIPELINING", "true")
         .with_status(101)
-<<<<<<< HEAD
-        .with_stderr_contains("[ERROR] Could not compile `a30`[..]")
-=======
         .with_stderr_contains("[ERROR] could not compile `a30`[..]")
->>>>>>> 8cd2c99a
         .run();
 }
 
