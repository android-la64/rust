--- conflicted
+++ resolved
@@ -1,10 +1,5 @@
-<<<<<<< HEAD
-use crate::support::project;
-use crate::support::registry::Package;
-=======
 use cargo_test_support::project;
 use cargo_test_support::registry::Package;
->>>>>>> 8cd2c99a
 
 // Ensure that the "-Z minimal-versions" CLI option works and the minimal
 // version of a dependency ends up in the lock file.
