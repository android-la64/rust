use cargo_test_support::{basic_manifest, is_nightly, project};

#[cargo_test]
fn rustdoc_simple() {
    let p = project().file("src/lib.rs", "").build();

    p.cargo("rustdoc -v")
        .with_stderr(
            "\
[DOCUMENTING] foo v0.0.1 ([CWD])
[RUNNING] `rustdoc [..]--crate-name foo src/lib.rs [..]\
        -o [CWD]/target/doc \
        [..] \
        -L dependency=[CWD]/target/debug/deps`
[FINISHED] dev [unoptimized + debuginfo] target(s) in [..]
",
        )
        .run();
}

#[cargo_test]
fn rustdoc_args() {
    let p = project().file("src/lib.rs", "").build();

    p.cargo("rustdoc -v -- --cfg=foo")
        .with_stderr(
            "\
[DOCUMENTING] foo v0.0.1 ([CWD])
[RUNNING] `rustdoc [..]--crate-name foo src/lib.rs [..]\
        -o [CWD]/target/doc \
        [..] \
        --cfg=foo \
        -L dependency=[CWD]/target/debug/deps`
[FINISHED] dev [unoptimized + debuginfo] target(s) in [..]
",
        )
        .run();
}

#[cargo_test]
fn rustdoc_foo_with_bar_dependency() {
    let foo = project()
        .file(
            "Cargo.toml",
            r#"
            [package]
            name = "foo"
            version = "0.0.1"
            authors = []

            [dependencies.bar]
            path = "../bar"
        "#,
        )
        .file("src/lib.rs", "extern crate bar; pub fn foo() {}")
        .build();
    let _bar = project()
        .at("bar")
        .file("Cargo.toml", &basic_manifest("bar", "0.0.1"))
        .file("src/lib.rs", "pub fn baz() {}")
        .build();

    foo.cargo("rustdoc -v -- --cfg=foo")
        .with_stderr(
            "\
[CHECKING] bar v0.0.1 ([..])
[RUNNING] `rustc [..]bar/src/lib.rs [..]`
[DOCUMENTING] foo v0.0.1 ([CWD])
[RUNNING] `rustdoc [..]--crate-name foo src/lib.rs [..]\
        -o [CWD]/target/doc \
        [..] \
        --cfg=foo \
        -L dependency=[CWD]/target/debug/deps \
        --extern [..]`
[FINISHED] dev [unoptimized + debuginfo] target(s) in [..]
",
        )
        .run();
}

#[cargo_test]
fn rustdoc_only_bar_dependency() {
    let foo = project()
        .file(
            "Cargo.toml",
            r#"
            [package]
            name = "foo"
            version = "0.0.1"
            authors = []

            [dependencies.bar]
            path = "../bar"
        "#,
        )
        .file("src/main.rs", "extern crate bar; fn main() { bar::baz() }")
        .build();
    let _bar = project()
        .at("bar")
        .file("Cargo.toml", &basic_manifest("bar", "0.0.1"))
        .file("src/lib.rs", "pub fn baz() {}")
        .build();

    foo.cargo("rustdoc -v -p bar -- --cfg=foo")
        .with_stderr(
            "\
[DOCUMENTING] bar v0.0.1 ([..])
[RUNNING] `rustdoc [..]--crate-name bar [..]bar/src/lib.rs [..]\
        -o [CWD]/target/doc \
        [..] \
        --cfg=foo \
        -L dependency=[CWD]/target/debug/deps`
[FINISHED] dev [unoptimized + debuginfo] target(s) in [..]
",
        )
        .run();
}

#[cargo_test]
fn rustdoc_same_name_documents_lib() {
    let p = project()
        .file("src/main.rs", "fn main() {}")
        .file("src/lib.rs", r#" "#)
        .build();

    p.cargo("rustdoc -v -- --cfg=foo")
        .with_stderr(
            "\
[DOCUMENTING] foo v0.0.1 ([..])
[RUNNING] `rustdoc [..]--crate-name foo src/lib.rs [..]\
        -o [CWD]/target/doc \
        [..] \
        --cfg=foo \
        -L dependency=[CWD]/target/debug/deps`
[FINISHED] dev [unoptimized + debuginfo] target(s) in [..]
",
        )
        .run();
}

#[cargo_test]
fn features() {
    let p = project()
        .file(
            "Cargo.toml",
            r#"
            [package]
            name = "foo"
            version = "0.0.1"
            authors = []

            [features]
            quux = []
        "#,
        )
        .file("src/lib.rs", "")
        .build();

    p.cargo("rustdoc --verbose --features quux")
        .with_stderr_contains("[..]feature=[..]quux[..]")
        .run();
}

#[cargo_test]
<<<<<<< HEAD
=======
fn proc_macro_crate_type() {
    // NOTE - Remove this once 'rustdoc --crate-type'
    // rides to stable
    if !is_nightly() {
        return;
    }
    let p = project()
        .file(
            "Cargo.toml",
            r#"
            [package]
            name = "foo"
            version = "0.0.1"
            authors = []

            [lib]
            proc-macro = true

        "#,
        )
        .file("src/lib.rs", "")
        .build();

    p.cargo("rustdoc --verbose")
        .with_stderr_contains(
            "\
[RUNNING] `rustdoc --crate-type proc-macro [..]`
",
        )
        .run();
}

#[cargo_test]
>>>>>>> 8cd2c99a
#[cfg(all(target_arch = "x86_64", target_os = "linux", target_env = "gnu"))]
fn rustdoc_target() {
    let p = project().file("src/lib.rs", "").build();

    p.cargo("rustdoc --verbose --target x86_64-unknown-linux-gnu")
        .with_stderr(
            "\
[DOCUMENTING] foo v0.0.1 ([..])
[RUNNING] `rustdoc [..]--crate-name foo src/lib.rs [..]\
    --target x86_64-unknown-linux-gnu \
    -o [CWD]/target/x86_64-unknown-linux-gnu/doc \
    [..] \
    -L dependency=[CWD]/target/x86_64-unknown-linux-gnu/debug/deps \
    -L dependency=[CWD]/target/debug/deps`
[FINISHED] dev [unoptimized + debuginfo] target(s) in [..]",
        )
        .run();
}<|MERGE_RESOLUTION|>--- conflicted
+++ resolved
@@ -162,8 +162,6 @@
 }
 
 #[cargo_test]
-<<<<<<< HEAD
-=======
 fn proc_macro_crate_type() {
     // NOTE - Remove this once 'rustdoc --crate-type'
     // rides to stable
@@ -197,7 +195,6 @@
 }
 
 #[cargo_test]
->>>>>>> 8cd2c99a
 #[cfg(all(target_arch = "x86_64", target_os = "linux", target_env = "gnu"))]
 fn rustdoc_target() {
     let p = project().file("src/lib.rs", "").build();
