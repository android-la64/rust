use cargo_test_support::paths::CargoPathExt;
use cargo_test_support::{basic_manifest, project};
use std::env;

#[cargo_test]
fn rustc_info_cache() {
    // FIXME: when pipelining rides to stable, enable this test on all channels.
<<<<<<< HEAD
    if !crate::support::is_nightly() {
=======
    if !cargo_test_support::is_nightly() {
>>>>>>> 8cd2c99a
        return;
    }

    let p = project()
        .file("src/main.rs", r#"fn main() { println!("hello"); }"#)
        .build();

    let miss = "[..] rustc info cache miss[..]";
    let hit = "[..]rustc info cache hit[..]";
    let update = "[..]updated rustc info cache[..]";

    p.cargo("build")
        .env("CARGO_LOG", "cargo::util::rustc=debug")
        .with_stderr_contains("[..]failed to read rustc info cache[..]")
        .with_stderr_contains(miss)
        .with_stderr_does_not_contain(hit)
        .with_stderr_contains(update)
        .run();

    p.cargo("build")
        .env("CARGO_LOG", "cargo::util::rustc=debug")
        .with_stderr_contains("[..]reusing existing rustc info cache[..]")
        .with_stderr_contains(hit)
        .with_stderr_does_not_contain(miss)
        .with_stderr_does_not_contain(update)
        .run();

    p.cargo("build")
        .env("CARGO_LOG", "cargo::util::rustc=debug")
        .env("CARGO_CACHE_RUSTC_INFO", "0")
        .with_stderr_contains("[..]rustc info cache disabled[..]")
        .with_stderr_does_not_contain(update)
        .run();

    let other_rustc = {
        let p = project()
            .at("compiler")
            .file("Cargo.toml", &basic_manifest("compiler", "0.1.0"))
            .file(
                "src/main.rs",
                r#"
            use std::process::Command;
            use std::env;

            fn main() {
                let mut cmd = Command::new("rustc");
                for arg in env::args_os().skip(1) {
                    cmd.arg(arg);
                }
                std::process::exit(cmd.status().unwrap().code().unwrap());
            }
        "#,
            )
            .build();
        p.cargo("build").run();

        p.root()
            .join("target/debug/compiler")
            .with_extension(env::consts::EXE_EXTENSION)
    };

    p.cargo("build")
        .env("CARGO_LOG", "cargo::util::rustc=debug")
        .env("RUSTC", other_rustc.display().to_string())
        .with_stderr_contains("[..]different compiler, creating new rustc info cache[..]")
        .with_stderr_contains(miss)
        .with_stderr_does_not_contain(hit)
        .with_stderr_contains(update)
        .run();

    p.cargo("build")
        .env("CARGO_LOG", "cargo::util::rustc=debug")
        .env("RUSTC", other_rustc.display().to_string())
        .with_stderr_contains("[..]reusing existing rustc info cache[..]")
        .with_stderr_contains(hit)
        .with_stderr_does_not_contain(miss)
        .with_stderr_does_not_contain(update)
        .run();

    other_rustc.move_into_the_future();

    p.cargo("build")
        .env("CARGO_LOG", "cargo::util::rustc=debug")
        .env("RUSTC", other_rustc.display().to_string())
        .with_stderr_contains("[..]different compiler, creating new rustc info cache[..]")
        .with_stderr_contains(miss)
        .with_stderr_does_not_contain(hit)
        .with_stderr_contains(update)
        .run();

    p.cargo("build")
        .env("CARGO_LOG", "cargo::util::rustc=debug")
        .env("RUSTC", other_rustc.display().to_string())
        .with_stderr_contains("[..]reusing existing rustc info cache[..]")
        .with_stderr_contains(hit)
        .with_stderr_does_not_contain(miss)
        .with_stderr_does_not_contain(update)
        .run();
}<|MERGE_RESOLUTION|>--- conflicted
+++ resolved
@@ -5,11 +5,7 @@
 #[cargo_test]
 fn rustc_info_cache() {
     // FIXME: when pipelining rides to stable, enable this test on all channels.
-<<<<<<< HEAD
-    if !crate::support::is_nightly() {
-=======
     if !cargo_test_support::is_nightly() {
->>>>>>> 8cd2c99a
         return;
     }
 
