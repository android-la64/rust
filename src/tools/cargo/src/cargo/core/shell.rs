--- conflicted
+++ resolved
@@ -217,11 +217,7 @@
         if self.needs_clear {
             self.err_erase_line();
         }
-<<<<<<< HEAD
-        self.err.print(&"error:", Some(&message), Red, false)
-=======
         self.err.print(&"error", Some(&message), Red, false)
->>>>>>> 8cd2c99a
     }
 
     /// Prints an amber 'warning' message.
@@ -390,11 +386,8 @@
     pub fn stderr_width() -> Option<usize> {
         unsafe {
             let mut winsize: libc::winsize = mem::zeroed();
-<<<<<<< HEAD
-=======
             // The .into() here is needed for FreeBSD which defines TIOCGWINSZ
             // as c_uint but ioctl wants c_ulong.
->>>>>>> 8cd2c99a
             if libc::ioctl(libc::STDERR_FILENO, libc::TIOCGWINSZ.into(), &mut winsize) < 0 {
                 return None;
             }
