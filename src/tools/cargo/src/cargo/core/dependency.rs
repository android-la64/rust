use std::fmt;
use std::rc::Rc;
use std::str::FromStr;

use log::trace;
use semver::ReqParseError;
use semver::VersionReq;
use serde::ser;
use serde::Serialize;

use crate::core::interning::InternedString;
use crate::core::{PackageId, SourceId, Summary};
use crate::util::errors::{CargoResult, CargoResultExt};
use crate::util::{Cfg, CfgExpr, Config};

/// Information about a dependency requested by a Cargo manifest.
/// Cheap to copy.
#[derive(PartialEq, Eq, Hash, Ord, PartialOrd, Clone, Debug)]
pub struct Dependency {
    inner: Rc<Inner>,
}

/// The data underlying a `Dependency`.
#[derive(PartialEq, Eq, Hash, Ord, PartialOrd, Clone, Debug)]
struct Inner {
    name: InternedString,
    source_id: SourceId,
    /// Source ID for the registry as specified in the manifest.
    ///
    /// This will be None if it is not specified (crates.io dependency).
    /// This is different from `source_id` for example when both a `path` and
    /// `registry` is specified. Or in the case of a crates.io dependency,
    /// `source_id` will be crates.io and this will be None.
    registry_id: Option<SourceId>,
    req: VersionReq,
    specified_req: bool,
    kind: Kind,
    only_match_name: bool,
    explicit_name_in_toml: Option<InternedString>,

    optional: bool,
    public: bool,
    default_features: bool,
    features: Vec<InternedString>,

    // This dependency should be used only for this platform.
    // `None` means *all platforms*.
    platform: Option<Platform>,
}

#[derive(Eq, PartialEq, Hash, Ord, PartialOrd, Clone, Debug)]
pub enum Platform {
    Name(String),
    Cfg(CfgExpr),
}

#[derive(Serialize)]
struct SerializedDependency<'a> {
    name: &'a str,
    source: SourceId,
    req: String,
    kind: Kind,
    rename: Option<&'a str>,

    optional: bool,
    uses_default_features: bool,
    features: &'a [InternedString],
    target: Option<&'a Platform>,
    /// The registry URL this dependency is from.
    /// If None, then it comes from the default registry (crates.io).
<<<<<<< HEAD
    registry: Option<Url>,
=======
    registry: Option<&'a str>,
>>>>>>> 8cd2c99a
}

impl ser::Serialize for Dependency {
    fn serialize<S>(&self, s: S) -> Result<S::Ok, S::Error>
    where
        S: ser::Serializer,
    {
        let registry_id = self.registry_id();
        SerializedDependency {
            name: &*self.package_name(),
            source: self.source_id(),
            req: self.version_req().to_string(),
            kind: self.kind(),
            optional: self.is_optional(),
            uses_default_features: self.uses_default_features(),
            features: self.features(),
            target: self.platform(),
            rename: self.explicit_name_in_toml().map(|s| s.as_str()),
            registry: registry_id.as_ref().map(|sid| sid.url().as_str()),
        }
        .serialize(s)
    }
}

#[derive(PartialEq, Eq, Hash, Ord, PartialOrd, Clone, Debug, Copy)]
pub enum Kind {
    Normal,
    Development,
    Build,
}

fn parse_req_with_deprecated(
    name: InternedString,
    req: &str,
    extra: Option<(PackageId, &Config)>,
) -> CargoResult<VersionReq> {
    match VersionReq::parse(req) {
        Err(ReqParseError::DeprecatedVersionRequirement(requirement)) => {
            let (inside, config) = match extra {
                Some(pair) => pair,
                None => return Err(ReqParseError::DeprecatedVersionRequirement(requirement).into()),
            };
            let msg = format!(
                "\
parsed version requirement `{}` is no longer valid

Previous versions of Cargo accepted this malformed requirement,
but it is being deprecated. This was found when parsing the manifest
of {} {}, and the correct version requirement is `{}`.

This will soon become a hard error, so it's either recommended to
update to a fixed version or contact the upstream maintainer about
this warning.
",
                req,
                inside.name(),
                inside.version(),
                requirement
            );
            config.shell().warn(&msg)?;

            Ok(requirement)
        }
        Err(e) => {
            let err: CargoResult<VersionReq> = Err(e.into());
            let v: VersionReq = err.chain_err(|| {
                format!(
                    "failed to parse the version requirement `{}` for dependency `{}`",
                    req, name
                )
            })?;
            Ok(v)
        }
        Ok(v) => Ok(v),
    }
}

impl ser::Serialize for Kind {
    fn serialize<S>(&self, s: S) -> Result<S::Ok, S::Error>
    where
        S: ser::Serializer,
    {
        match *self {
            Kind::Normal => None,
            Kind::Development => Some("dev"),
            Kind::Build => Some("build"),
        }
        .serialize(s)
    }
}

impl Dependency {
    /// Attempt to create a `Dependency` from an entry in the manifest.
    pub fn parse(
        name: impl Into<InternedString>,
        version: Option<&str>,
        source_id: SourceId,
        inside: PackageId,
        config: &Config,
    ) -> CargoResult<Dependency> {
        let name = name.into();
        let arg = Some((inside, config));
        let (specified_req, version_req) = match version {
            Some(v) => (true, parse_req_with_deprecated(name, v, arg)?),
            None => (false, VersionReq::any()),
        };

        let mut ret = Dependency::new_override(name, source_id);
        {
            let ptr = Rc::make_mut(&mut ret.inner);
            ptr.only_match_name = false;
            ptr.req = version_req;
            ptr.specified_req = specified_req;
        }
        Ok(ret)
    }

    /// Attempt to create a `Dependency` from an entry in the manifest.
    pub fn parse_no_deprecated(
        name: impl Into<InternedString>,
        version: Option<&str>,
        source_id: SourceId,
    ) -> CargoResult<Dependency> {
        let name = name.into();
        let (specified_req, version_req) = match version {
            Some(v) => (true, parse_req_with_deprecated(name, v, None)?),
            None => (false, VersionReq::any()),
        };

        let mut ret = Dependency::new_override(name, source_id);
        {
            let ptr = Rc::make_mut(&mut ret.inner);
            ptr.only_match_name = false;
            ptr.req = version_req;
            ptr.specified_req = specified_req;
        }
        Ok(ret)
    }

    pub fn new_override(name: InternedString, source_id: SourceId) -> Dependency {
        assert!(!name.is_empty());
        Dependency {
            inner: Rc::new(Inner {
                name,
                source_id,
                registry_id: None,
                req: VersionReq::any(),
                kind: Kind::Normal,
                only_match_name: true,
                optional: false,
                public: false,
                features: Vec::new(),
                default_features: true,
                specified_req: false,
                platform: None,
                explicit_name_in_toml: None,
            }),
        }
    }

    pub fn version_req(&self) -> &VersionReq {
        &self.inner.req
    }

    /// This is the name of this `Dependency` as listed in `Cargo.toml`.
    ///
    /// Or in other words, this is what shows up in the `[dependencies]` section
    /// on the left hand side. This is *not* the name of the package that's
    /// being depended on as the dependency can be renamed. For that use
    /// `package_name` below.
    ///
    /// Both of the dependencies below return `foo` for `name_in_toml`:
    ///
    /// ```toml
    /// [dependencies]
    /// foo = "0.1"
    /// ```
    ///
    /// and ...
    ///
    /// ```toml
    /// [dependencies]
    /// foo = { version = "0.1", package = 'bar' }
    /// ```
    pub fn name_in_toml(&self) -> InternedString {
        self.explicit_name_in_toml().unwrap_or(self.inner.name)
    }

    /// The name of the package that this `Dependency` depends on.
    ///
    /// Usually this is what's written on the left hand side of a dependencies
    /// section, but it can also be renamed via the `package` key.
    ///
    /// Both of the dependencies below return `foo` for `package_name`:
    ///
    /// ```toml
    /// [dependencies]
    /// foo = "0.1"
    /// ```
    ///
    /// and ...
    ///
    /// ```toml
    /// [dependencies]
    /// bar = { version = "0.1", package = 'foo' }
    /// ```
    pub fn package_name(&self) -> InternedString {
        self.inner.name
    }

    pub fn source_id(&self) -> SourceId {
        self.inner.source_id
    }

    pub fn registry_id(&self) -> Option<SourceId> {
        self.inner.registry_id
    }

    pub fn set_registry_id(&mut self, registry_id: SourceId) -> &mut Dependency {
        Rc::make_mut(&mut self.inner).registry_id = Some(registry_id);
        self
    }

    pub fn kind(&self) -> Kind {
        self.inner.kind
    }

    pub fn is_public(&self) -> bool {
        self.inner.public
    }

    /// Sets whether the dependency is public.
    pub fn set_public(&mut self, public: bool) -> &mut Dependency {
        if public {
            // Setting 'public' only makes sense for normal dependencies
            assert_eq!(self.kind(), Kind::Normal);
        }
        Rc::make_mut(&mut self.inner).public = public;
        self
    }

    pub fn specified_req(&self) -> bool {
        self.inner.specified_req
    }

    /// If none, this dependencies must be built for all platforms.
    /// If some, it must only be built for the specified platform.
    pub fn platform(&self) -> Option<&Platform> {
        self.inner.platform.as_ref()
    }

    /// The renamed name of this dependency, if any.
    ///
    /// If the `package` key is used in `Cargo.toml` then this returns the same
    /// value as `name_in_toml`.
    pub fn explicit_name_in_toml(&self) -> Option<InternedString> {
        self.inner.explicit_name_in_toml
    }

    pub fn set_kind(&mut self, kind: Kind) -> &mut Dependency {
        if self.is_public() {
            // Setting 'public' only makes sense for normal dependencies
            assert_eq!(kind, Kind::Normal);
        }
        Rc::make_mut(&mut self.inner).kind = kind;
        self
    }

    /// Sets the list of features requested for the package.
    pub fn set_features(
        &mut self,
        features: impl IntoIterator<Item = impl Into<InternedString>>,
    ) -> &mut Dependency {
        Rc::make_mut(&mut self.inner).features = features.into_iter().map(|s| s.into()).collect();
        self
    }

    /// Sets whether the dependency requests default features of the package.
    pub fn set_default_features(&mut self, default_features: bool) -> &mut Dependency {
        Rc::make_mut(&mut self.inner).default_features = default_features;
        self
    }

    /// Sets whether the dependency is optional.
    pub fn set_optional(&mut self, optional: bool) -> &mut Dependency {
        Rc::make_mut(&mut self.inner).optional = optional;
        self
    }

    /// Sets the source ID for this dependency.
    pub fn set_source_id(&mut self, id: SourceId) -> &mut Dependency {
        Rc::make_mut(&mut self.inner).source_id = id;
        self
    }

    /// Sets the version requirement for this dependency.
    pub fn set_version_req(&mut self, req: VersionReq) -> &mut Dependency {
        Rc::make_mut(&mut self.inner).req = req;
        self
    }

    pub fn set_platform(&mut self, platform: Option<Platform>) -> &mut Dependency {
        Rc::make_mut(&mut self.inner).platform = platform;
        self
    }

    pub fn set_explicit_name_in_toml(
        &mut self,
        name: impl Into<InternedString>,
    ) -> &mut Dependency {
        Rc::make_mut(&mut self.inner).explicit_name_in_toml = Some(name.into());
        self
    }

    /// Locks this dependency to depending on the specified package ID.
    pub fn lock_to(&mut self, id: PackageId) -> &mut Dependency {
        assert_eq!(self.inner.source_id, id.source_id());
        assert!(self.inner.req.matches(id.version()));
        trace!(
            "locking dep from `{}` with `{}` at {} to {}",
            self.package_name(),
            self.version_req(),
            self.source_id(),
            id
        );
        self.set_version_req(VersionReq::exact(id.version()))
            .set_source_id(id.source_id())
    }

    /// Returns `true` if this is a "locked" dependency, basically whether it has
    /// an exact version req.
    pub fn is_locked(&self) -> bool {
        // Kind of a hack to figure this out, but it works!
        self.inner.req.to_string().starts_with('=')
    }

    /// Returns `false` if the dependency is only used to build the local package.
    pub fn is_transitive(&self) -> bool {
        match self.inner.kind {
            Kind::Normal | Kind::Build => true,
            Kind::Development => false,
        }
    }

    pub fn is_build(&self) -> bool {
        match self.inner.kind {
            Kind::Build => true,
            _ => false,
        }
    }

    pub fn is_optional(&self) -> bool {
        self.inner.optional
    }

    /// Returns `true` if the default features of the dependency are requested.
    pub fn uses_default_features(&self) -> bool {
        self.inner.default_features
    }
    /// Returns the list of features that are requested by the dependency.
    pub fn features(&self) -> &[InternedString] {
        &self.inner.features
    }

    /// Returns `true` if the package (`sum`) can fulfill this dependency request.
    pub fn matches(&self, sum: &Summary) -> bool {
        self.matches_id(sum.package_id())
    }

    /// Returns `true` if the package (`id`) can fulfill this dependency request.
    pub fn matches_ignoring_source(&self, id: PackageId) -> bool {
        self.package_name() == id.name() && self.version_req().matches(id.version())
    }

    /// Returns `true` if the package (`id`) can fulfill this dependency request.
    pub fn matches_id(&self, id: PackageId) -> bool {
        self.inner.name == id.name()
            && (self.inner.only_match_name
                || (self.inner.req.matches(id.version()) && self.inner.source_id == id.source_id()))
    }

    pub fn map_source(mut self, to_replace: SourceId, replace_with: SourceId) -> Dependency {
        if self.source_id() != to_replace {
            self
        } else {
            self.set_source_id(replace_with);
            self
        }
    }
}

impl Platform {
    pub fn matches(&self, name: &str, cfg: &[Cfg]) -> bool {
        match *self {
            Platform::Name(ref p) => p == name,
            Platform::Cfg(ref p) => p.matches(cfg),
        }
    }
}

impl ser::Serialize for Platform {
    fn serialize<S>(&self, s: S) -> Result<S::Ok, S::Error>
    where
        S: ser::Serializer,
    {
        self.to_string().serialize(s)
    }
}

impl FromStr for Platform {
    type Err = failure::Error;

    fn from_str(s: &str) -> CargoResult<Platform> {
        if s.starts_with("cfg(") && s.ends_with(')') {
            let s = &s[4..s.len() - 1];
            let p = s.parse().map(Platform::Cfg).chain_err(|| {
                failure::format_err!("failed to parse `{}` as a cfg expression", s)
            })?;
            Ok(p)
        } else {
            Ok(Platform::Name(s.to_string()))
        }
    }
}

impl fmt::Display for Platform {
    fn fmt(&self, f: &mut fmt::Formatter<'_>) -> fmt::Result {
        match *self {
            Platform::Name(ref n) => n.fmt(f),
            Platform::Cfg(ref e) => write!(f, "cfg({})", e),
        }
    }
}<|MERGE_RESOLUTION|>--- conflicted
+++ resolved
@@ -68,11 +68,7 @@
     target: Option<&'a Platform>,
     /// The registry URL this dependency is from.
     /// If None, then it comes from the default registry (crates.io).
-<<<<<<< HEAD
-    registry: Option<Url>,
-=======
     registry: Option<&'a str>,
->>>>>>> 8cd2c99a
 }
 
 impl ser::Serialize for Dependency {
