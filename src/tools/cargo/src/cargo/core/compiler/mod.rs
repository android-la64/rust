mod build_config;
mod build_context;
mod build_plan;
mod compilation;
mod context;
mod custom_build;
mod fingerprint;
mod job;
mod job_queue;
mod layout;
mod links;
mod output_depinfo;
<<<<<<< HEAD
mod unit;
=======
pub mod standard_lib;
mod timings;
mod unit;
pub mod unit_dependencies;
>>>>>>> 8cd2c99a

use std::env;
use std::ffi::{OsStr, OsString};
use std::fs::{self, File};
use std::io::Write;
<<<<<<< HEAD
use std::path::{Path, PathBuf};
=======
use std::path::PathBuf;
>>>>>>> 8cd2c99a
use std::sync::Arc;

use failure::Error;
use lazycell::LazyCell;
use log::debug;
use serde::Serialize;

pub use self::build_config::{BuildConfig, CompileMode, MessageFormat};
pub use self::build_context::{BuildContext, FileFlavor, TargetConfig, TargetInfo};
use self::build_plan::BuildPlan;
pub use self::compilation::{Compilation, Doctest};
pub use self::context::Context;
pub use self::custom_build::{BuildOutput, BuildScriptOutputs, BuildScripts};
pub use self::job::Freshness;
use self::job::{Job, Work};
use self::job_queue::{JobQueue, JobState};
pub use self::layout::is_bad_artifact_name;
use self::output_depinfo::output_depinfo;
<<<<<<< HEAD
=======
use self::unit_dependencies::UnitDep;
>>>>>>> 8cd2c99a
pub use crate::core::compiler::unit::{Unit, UnitInterner};
use crate::core::manifest::TargetSourcePath;
use crate::core::profiles::{Lto, PanicStrategy, Profile};
use crate::core::Feature;
use crate::core::{PackageId, Target};
use crate::util::errors::{CargoResult, CargoResultExt, Internal, ProcessError};
use crate::util::machine_message::Message;
use crate::util::paths;
use crate::util::{self, machine_message, ProcessBuilder};
use crate::util::{internal, join_paths, profile};

/// Indicates whether an object is for the host architcture or the target architecture.
///
/// These will be the same unless cross-compiling.
#[derive(PartialEq, Eq, Hash, Debug, Clone, Copy, PartialOrd, Ord, Serialize)]
pub enum Kind {
    Host,
    Target,
}

/// A glorified callback for executing calls to rustc. Rather than calling rustc
/// directly, we'll use an `Executor`, giving clients an opportunity to intercept
/// the build calls.
pub trait Executor: Send + Sync + 'static {
    /// Called after a rustc process invocation is prepared up-front for a given
    /// unit of work (may still be modified for runtime-known dependencies, when
    /// the work is actually executed).
    fn init<'a, 'cfg>(&self, _cx: &Context<'a, 'cfg>, _unit: &Unit<'a>) {}

    /// In case of an `Err`, Cargo will not continue with the build process for
    /// this package.
    fn exec(
        &self,
        cmd: ProcessBuilder,
        id: PackageId,
        target: &Target,
        mode: CompileMode,
        on_stdout_line: &mut dyn FnMut(&str) -> CargoResult<()>,
        on_stderr_line: &mut dyn FnMut(&str) -> CargoResult<()>,
    ) -> CargoResult<()>;

    /// Queried when queuing each unit of work. If it returns true, then the
    /// unit will always be rebuilt, independent of whether it needs to be.
    fn force_rebuild(&self, _unit: &Unit<'_>) -> bool {
        false
    }
}

/// A `DefaultExecutor` calls rustc without doing anything else. It is Cargo's
/// default behaviour.
#[derive(Copy, Clone)]
pub struct DefaultExecutor;

impl Executor for DefaultExecutor {
    fn exec(
        &self,
        cmd: ProcessBuilder,
        _id: PackageId,
        _target: &Target,
        _mode: CompileMode,
        on_stdout_line: &mut dyn FnMut(&str) -> CargoResult<()>,
        on_stderr_line: &mut dyn FnMut(&str) -> CargoResult<()>,
    ) -> CargoResult<()> {
        cmd.exec_with_streaming(on_stdout_line, on_stderr_line, false)
            .map(drop)
    }
}

fn compile<'a, 'cfg: 'a>(
    cx: &mut Context<'a, 'cfg>,
    jobs: &mut JobQueue<'a, 'cfg>,
    plan: &mut BuildPlan,
    unit: &Unit<'a>,
    exec: &Arc<dyn Executor>,
    force_rebuild: bool,
) -> CargoResult<()> {
    let bcx = cx.bcx;
    let build_plan = bcx.build_config.build_plan;
    if !cx.compiled.insert(*unit) {
        return Ok(());
    }

    // Build up the work to be done to compile this unit, enqueuing it once
    // we've got everything constructed.
    let p = profile::start(format!("preparing: {}/{}", unit.pkg, unit.target.name()));
    fingerprint::prepare_init(cx, unit)?;

    let job = if unit.mode.is_run_custom_build() {
        custom_build::prepare(cx, unit)?
    } else if unit.mode.is_doc_test() {
        // We run these targets later, so this is just a no-op for now.
        Job::new(Work::noop(), Freshness::Fresh)
    } else if build_plan {
        Job::new(rustc(cx, unit, &exec.clone())?, Freshness::Dirty)
    } else {
        let force = exec.force_rebuild(unit) || force_rebuild;
        let mut job = fingerprint::prepare_target(cx, unit, force)?;
        job.before(if job.freshness() == Freshness::Dirty {
            let work = if unit.mode.is_doc() {
                rustdoc(cx, unit)?
            } else {
                rustc(cx, unit, exec)?
            };
            work.then(link_targets(cx, unit, false)?)
        } else {
            let work = if cx.bcx.build_config.cache_messages()
                && cx.bcx.show_warnings(unit.pkg.package_id())
            {
                replay_output_cache(
                    unit.pkg.package_id(),
                    unit.target,
                    cx.files().message_cache_path(unit),
                    cx.bcx.build_config.message_format,
                    cx.bcx.config.shell().supports_color(),
                )
            } else {
                Work::noop()
            };
            // Need to link targets on both the dirty and fresh.
            work.then(link_targets(cx, unit, true)?)
        });

        job
    };
    jobs.enqueue(cx, unit, job)?;
    drop(p);

    // Be sure to compile all dependencies of this target as well.
    for unit in cx.dep_targets(unit).iter() {
        compile(cx, jobs, plan, unit, exec, false)?;
    }
    if build_plan {
        plan.add(cx, unit)?;
    }

    Ok(())
}

fn rustc<'a, 'cfg>(
    cx: &mut Context<'a, 'cfg>,
    unit: &Unit<'a>,
    exec: &Arc<dyn Executor>,
) -> CargoResult<Work> {
    let mut rustc = prepare_rustc(cx, &unit.target.rustc_crate_types(), unit)?;
    let build_plan = cx.bcx.build_config.build_plan;

    let name = unit.pkg.name().to_string();
    let buildkey = unit.buildkey();

    add_cap_lints(cx.bcx, unit, &mut rustc);

    let outputs = cx.outputs(unit)?;
    let root = cx.files().out_dir(unit);
    let kind = unit.kind;

    // Prepare the native lib state (extra `-L` and `-l` flags).
    let build_script_outputs = Arc::clone(&cx.build_script_outputs);
    let current_id = unit.pkg.package_id();
    let build_scripts = cx.build_scripts.get(unit).cloned();

    // If we are a binary and the package also contains a library, then we
    // don't pass the `-l` flags.
    let pass_l_flag = unit.target.is_lib() || !unit.pkg.targets().iter().any(|t| t.is_lib());
    let pass_cdylib_link_args = unit.target.is_cdylib();
    let do_rename = unit.target.allows_underscores() && !unit.mode.is_any_test();
    let real_name = unit.target.name().to_string();
    let crate_name = unit.target.crate_name();

    // Rely on `target_filenames` iterator as source of truth rather than rederiving filestem.
    let rustc_dep_info_loc = if do_rename && cx.files().metadata(unit).is_none() {
        root.join(&crate_name)
    } else {
        root.join(&cx.files().file_stem(unit))
    }
    .with_extension("d");
    let dep_info_loc = fingerprint::dep_info_loc(cx, unit);

    rustc.args(cx.bcx.rustflags_args(unit));
    if cx.bcx.config.cli_unstable().binary_dep_depinfo {
        rustc.arg("-Zbinary-dep-depinfo");
    }
    let mut output_options = OutputOptions::new(cx, unit);
    let package_id = unit.pkg.package_id();
    let target = unit.target.clone();
    let mode = unit.mode;

    exec.init(cx, unit);
    let exec = exec.clone();

    let root_output = cx.files().host_root().to_path_buf();
    let target_dir = cx.bcx.ws.target_dir().into_path_unlocked();
    let pkg_root = unit.pkg.root().to_path_buf();
    let cwd = rustc
        .get_cwd()
        .unwrap_or_else(|| cx.bcx.config.cwd())
        .to_path_buf();
    let fingerprint_dir = cx.files().fingerprint_dir(unit);

    return Ok(Work::new(move |state| {
        // Only at runtime have we discovered what the extra -L and -l
        // arguments are for native libraries, so we process those here. We
        // also need to be sure to add any -L paths for our plugins to the
        // dynamic library load path as a plugin's dynamic library may be
        // located somewhere in there.
        // Finally, if custom environment variables have been produced by
        // previous build scripts, we include them in the rustc invocation.
        if let Some(build_scripts) = build_scripts {
            let script_outputs = build_script_outputs.lock().unwrap();
            if !build_plan {
                add_native_deps(
                    &mut rustc,
                    &script_outputs,
                    &build_scripts,
                    pass_l_flag,
                    pass_cdylib_link_args,
                    current_id,
                )?;
                add_plugin_deps(&mut rustc, &script_outputs, &build_scripts, &root_output)?;
            }
            add_custom_env(&mut rustc, &script_outputs, current_id, kind)?;
        }

        for output in outputs.iter() {
            // If there is both an rmeta and rlib, rustc will prefer to use the
            // rlib, even if it is older. Therefore, we must delete the rlib to
            // force using the new rmeta.
            if output.path.extension() == Some(OsStr::new("rmeta")) {
                let dst = root.join(&output.path).with_extension("rlib");
                if dst.exists() {
                    paths::remove_file(&dst)?;
                }
            }
        }

        fn internal_if_simple_exit_code(err: Error) -> Error {
            // If a signal on unix (`code == None`) or an abnormal termination
            // on Windows (codes like `0xC0000409`), don't hide the error details.
            match err
                .downcast_ref::<ProcessError>()
                .as_ref()
                .and_then(|perr| perr.exit.and_then(|e| e.code()))
            {
                Some(n) if n < 128 => Internal::new(err).into(),
                _ => err,
            }
        }

        state.running(&rustc);
        let timestamp = paths::set_invocation_time(&fingerprint_dir)?;
        if build_plan {
            state.build_plan(buildkey, rustc.clone(), outputs.clone());
        } else {
            exec.exec(
                rustc,
                package_id,
                &target,
                mode,
                &mut |line| on_stdout_line(state, line, package_id, &target),
                &mut |line| on_stderr_line(state, line, package_id, &target, &mut output_options),
            )
            .map_err(internal_if_simple_exit_code)
<<<<<<< HEAD
            .chain_err(|| format!("Could not compile `{}`.", name))?;
=======
            .chain_err(|| format!("could not compile `{}`.", name))?;
>>>>>>> 8cd2c99a
        }

        if do_rename && real_name != crate_name {
            let dst = &outputs[0].path;
            let src = dst.with_file_name(
                dst.file_name()
                    .unwrap()
                    .to_str()
                    .unwrap()
                    .replace(&real_name, &crate_name),
            );
            if src.exists() && src.file_name() != dst.file_name() {
                fs::rename(&src, &dst)
                    .chain_err(|| internal(format!("could not rename crate {:?}", src)))?;
            }
        }

        if rustc_dep_info_loc.exists() {
            fingerprint::translate_dep_info(
                &rustc_dep_info_loc,
                &dep_info_loc,
                &cwd,
                &pkg_root,
                &target_dir,
                // Do not track source files in the fingerprint for registry dependencies.
                current_id.source_id().is_path(),
            )
            .chain_err(|| {
                internal(format!(
                    "could not parse/generate dep info at: {}",
                    rustc_dep_info_loc.display()
                ))
            })?;
            filetime::set_file_times(dep_info_loc, timestamp, timestamp)?;
        }

        Ok(())
    }));

    // Add all relevant `-L` and `-l` flags from dependencies (now calculated and
    // present in `state`) to the command provided.
    fn add_native_deps(
        rustc: &mut ProcessBuilder,
        build_script_outputs: &BuildScriptOutputs,
        build_scripts: &BuildScripts,
        pass_l_flag: bool,
        pass_cdylib_link_args: bool,
        current_id: PackageId,
    ) -> CargoResult<()> {
        for key in build_scripts.to_link.iter() {
            let output = build_script_outputs.get(key).ok_or_else(|| {
                internal(format!(
                    "couldn't find build script output for {}/{:?}",
                    key.0, key.1
                ))
            })?;
            for path in output.library_paths.iter() {
                rustc.arg("-L").arg(path);
            }
            if key.0 == current_id {
                for cfg in &output.cfgs {
                    rustc.arg("--cfg").arg(cfg);
                }
                if pass_l_flag {
                    for name in output.library_links.iter() {
                        rustc.arg("-l").arg(name);
                    }
                }
                if pass_cdylib_link_args {
                    for arg in output.linker_args.iter() {
                        let link_arg = format!("link-arg={}", arg);
                        rustc.arg("-C").arg(link_arg);
                    }
                }
            }
        }
        Ok(())
    }

    // Add all custom environment variables present in `state` (after they've
    // been put there by one of the `build_scripts`) to the command provided.
    fn add_custom_env(
        rustc: &mut ProcessBuilder,
        build_script_outputs: &BuildScriptOutputs,
        current_id: PackageId,
        kind: Kind,
    ) -> CargoResult<()> {
        let key = (current_id, kind);
        if let Some(output) = build_script_outputs.get(&key) {
            for &(ref name, ref value) in output.env.iter() {
                rustc.env(name, value);
            }
        }
        Ok(())
    }
}

/// Link the compiled target (often of form `foo-{metadata_hash}`) to the
/// final target. This must happen during both "Fresh" and "Compile".
fn link_targets<'a, 'cfg>(
    cx: &mut Context<'a, 'cfg>,
    unit: &Unit<'a>,
    fresh: bool,
) -> CargoResult<Work> {
    let bcx = cx.bcx;
    let outputs = cx.outputs(unit)?;
    let export_dir = cx.files().export_dir();
    let package_id = unit.pkg.package_id();
    let profile = unit.profile;
    let unit_mode = unit.mode;
<<<<<<< HEAD
    let features = bcx
        .resolve
        .features_sorted(package_id)
        .into_iter()
        .map(|s| s.to_owned())
        .collect();
=======
    let features = unit.features.iter().map(|s| s.to_string()).collect();
>>>>>>> 8cd2c99a
    let json_messages = bcx.build_config.emit_json();
    let executable = cx.get_executable(unit)?;
    let mut target = unit.target.clone();
    if let TargetSourcePath::Metabuild = target.src_path() {
        // Give it something to serialize.
        let path = unit.pkg.manifest().metabuild_path(cx.bcx.ws.target_dir());
        target.set_src_path(TargetSourcePath::Path(path));
    }

    Ok(Work::new(move |state| {
        // If we're a "root crate", e.g., the target of this compilation, then we
        // hard link our outputs out of the `deps` directory into the directory
        // above. This means that `cargo build` will produce binaries in
        // `target/debug` which one probably expects.
        let mut destinations = vec![];
        for output in outputs.iter() {
            let src = &output.path;
            // This may have been a `cargo rustc` command which changes the
            // output, so the source may not actually exist.
            if !src.exists() {
                continue;
            }
            let dst = match output.hardlink.as_ref() {
                Some(dst) => dst,
                None => {
                    destinations.push(src.clone());
                    continue;
                }
            };
            destinations.push(dst.clone());
            paths::link_or_copy(src, dst)?;
            if let Some(ref path) = output.export_path {
                let export_dir = export_dir.as_ref().unwrap();
                paths::create_dir_all(export_dir)?;

                paths::link_or_copy(src, path)?;
            }
        }

        if json_messages {
            let art_profile = machine_message::ArtifactProfile {
                opt_level: profile.opt_level.as_str(),
                debuginfo: profile.debuginfo,
                debug_assertions: profile.debug_assertions,
                overflow_checks: profile.overflow_checks,
                test: unit_mode.is_any_test(),
            };

            let msg = machine_message::Artifact {
                package_id,
                target: &target,
                profile: art_profile,
                features,
                filenames: destinations,
                executable,
                fresh,
            }
            .to_json_string();
            state.stdout(msg);
        }
        Ok(())
    }))
}

<<<<<<< HEAD
/// Hardlink (file) or symlink (dir) src to dst if possible, otherwise copy it.
fn hardlink_or_copy(src: &Path, dst: &Path) -> CargoResult<()> {
    debug!("linking {} to {}", src.display(), dst.display());
    if is_same_file(src, dst).unwrap_or(false) {
        return Ok(());
    }
    if dst.exists() {
        paths::remove_file(&dst)?;
    }

    let link_result = if src.is_dir() {
        #[cfg(target_os = "redox")]
        use std::os::redox::fs::symlink;
        #[cfg(unix)]
        use std::os::unix::fs::symlink;
        #[cfg(windows)]
        use std::os::windows::fs::symlink_dir as symlink;

        let dst_dir = dst.parent().unwrap();
        let src = if src.starts_with(dst_dir) {
            src.strip_prefix(dst_dir).unwrap()
        } else {
            src
        };
        symlink(src, dst)
    } else {
        fs::hard_link(src, dst)
    };
    link_result
        .or_else(|err| {
            debug!("link failed {}. falling back to fs::copy", err);
            fs::copy(src, dst).map(|_| ())
        })
        .chain_err(|| {
            format!(
                "failed to link or copy `{}` to `{}`",
                src.display(),
                dst.display()
            )
        })?;
    Ok(())
}

=======
>>>>>>> 8cd2c99a
// For all plugin dependencies, add their -L paths (now calculated and present
// in `build_script_outputs`) to the dynamic library load path for the command
// to execute.
fn add_plugin_deps(
    rustc: &mut ProcessBuilder,
    build_script_outputs: &BuildScriptOutputs,
    build_scripts: &BuildScripts,
    root_output: &PathBuf,
) -> CargoResult<()> {
    let var = util::dylib_path_envvar();
    let search_path = rustc.get_env(var).unwrap_or_default();
    let mut search_path = env::split_paths(&search_path).collect::<Vec<_>>();
    for &id in build_scripts.plugins.iter() {
        let output = build_script_outputs
            .get(&(id, Kind::Host))
            .ok_or_else(|| internal(format!("couldn't find libs for plugin dep {}", id)))?;
        search_path.append(&mut filter_dynamic_search_path(
            output.library_paths.iter(),
            root_output,
        ));
    }
    let search_path = join_paths(&search_path, var)?;
    rustc.env(var, &search_path);
    Ok(())
}

// Determine paths to add to the dynamic search path from -L entries
//
// Strip off prefixes like "native=" or "framework=" and filter out directories
// **not** inside our output directory since they are likely spurious and can cause
// clashes with system shared libraries (issue #3366).
fn filter_dynamic_search_path<'a, I>(paths: I, root_output: &PathBuf) -> Vec<PathBuf>
where
    I: Iterator<Item = &'a PathBuf>,
{
    let mut search_path = vec![];
    for dir in paths {
        let dir = match dir.to_str() {
            Some(s) => {
                let mut parts = s.splitn(2, '=');
                match (parts.next(), parts.next()) {
                    (Some("native"), Some(path))
                    | (Some("crate"), Some(path))
                    | (Some("dependency"), Some(path))
                    | (Some("framework"), Some(path))
                    | (Some("all"), Some(path)) => path.into(),
                    _ => dir.clone(),
                }
            }
            None => dir.clone(),
        };
        if dir.starts_with(&root_output) {
            search_path.push(dir);
        } else {
            debug!(
                "Not including path {} in runtime library search path because it is \
                 outside target root {}",
                dir.display(),
                root_output.display()
            );
        }
    }
    search_path
}

fn prepare_rustc<'a, 'cfg>(
    cx: &mut Context<'a, 'cfg>,
    crate_types: &[&str],
    unit: &Unit<'a>,
) -> CargoResult<ProcessBuilder> {
    let is_primary = cx.is_primary_package(unit);

    let mut base = cx
        .compilation
        .rustc_process(unit.pkg, unit.target, is_primary)?;
    base.inherit_jobserver(&cx.jobserver);
    build_base_args(cx, &mut base, unit, crate_types)?;
    build_deps_args(&mut base, cx, unit)?;
    Ok(base)
}

fn rustdoc<'a, 'cfg>(cx: &mut Context<'a, 'cfg>, unit: &Unit<'a>) -> CargoResult<Work> {
    let bcx = cx.bcx;
    let mut rustdoc = cx.compilation.rustdoc_process(unit.pkg, unit.target)?;
    rustdoc.inherit_jobserver(&cx.jobserver);
    rustdoc.arg("--crate-name").arg(&unit.target.crate_name());
    add_path_args(bcx, unit, &mut rustdoc);
    add_cap_lints(bcx, unit, &mut rustdoc);

    if unit.kind != Kind::Host {
        if let Some(ref target) = bcx.build_config.requested_target {
            rustdoc.arg("--target").arg(target);
        }
    }

    let doc_dir = cx.files().out_dir(unit);

    // Create the documentation directory ahead of time as rustdoc currently has
    // a bug where concurrent invocations will race to create this directory if
    // it doesn't already exist.
    paths::create_dir_all(&doc_dir)?;

    rustdoc.arg("-o").arg(doc_dir);

    for feat in &unit.features {
        rustdoc.arg("--cfg").arg(&format!("feature=\"{}\"", feat));
    }

    add_error_format_and_color(cx, &mut rustdoc, false)?;

    if let Some(args) = bcx.extra_args_for(unit) {
        rustdoc.args(args);
    }

    build_deps_args(&mut rustdoc, cx, unit)?;

    rustdoc.args(bcx.rustdocflags_args(unit));

    let name = unit.pkg.name().to_string();
    let build_script_outputs = Arc::clone(&cx.build_script_outputs);
    let key = (unit.pkg.package_id(), unit.kind);
    let package_id = unit.pkg.package_id();
    let target = unit.target.clone();
    let mut output_options = OutputOptions::new(cx, unit);

    Ok(Work::new(move |state| {
        if let Some(output) = build_script_outputs.lock().unwrap().get(&key) {
            for cfg in output.cfgs.iter() {
                rustdoc.arg("--cfg").arg(cfg);
            }
            for &(ref name, ref value) in output.env.iter() {
                rustdoc.env(name, value);
            }
        }
        state.running(&rustdoc);

        rustdoc
            .exec_with_streaming(
                &mut |line| on_stdout_line(state, line, package_id, &target),
                &mut |line| on_stderr_line(state, line, package_id, &target, &mut output_options),
                false,
            )
            .chain_err(|| format!("Could not document `{}`.", name))?;
        Ok(())
    }))
}

// The path that we pass to rustc is actually fairly important because it will
// show up in error messages (important for readability), debug information
// (important for caching), etc. As a result we need to be pretty careful how we
// actually invoke rustc.
//
// In general users don't expect `cargo build` to cause rebuilds if you change
// directories. That could be if you just change directories in the package or
// if you literally move the whole package wholesale to a new directory. As a
// result we mostly don't factor in `cwd` to this calculation. Instead we try to
// track the workspace as much as possible and we update the current directory
// of rustc/rustdoc where appropriate.
//
// The first returned value here is the argument to pass to rustc, and the
// second is the cwd that rustc should operate in.
fn path_args(bcx: &BuildContext<'_, '_>, unit: &Unit<'_>) -> (PathBuf, PathBuf) {
    let ws_root = bcx.ws.root();
    let src = match unit.target.src_path() {
        TargetSourcePath::Path(path) => path.to_path_buf(),
        TargetSourcePath::Metabuild => unit.pkg.manifest().metabuild_path(bcx.ws.target_dir()),
    };
    assert!(src.is_absolute());
    if unit.pkg.package_id().source_id().is_path() {
        if let Ok(path) = src.strip_prefix(ws_root) {
            return (path.to_path_buf(), ws_root.to_path_buf());
        }
    }
    (src, unit.pkg.root().to_path_buf())
}

fn add_path_args(bcx: &BuildContext<'_, '_>, unit: &Unit<'_>, cmd: &mut ProcessBuilder) {
    let (arg, cwd) = path_args(bcx, unit);
    cmd.arg(arg);
    cmd.cwd(cwd);
}

fn add_cap_lints(bcx: &BuildContext<'_, '_>, unit: &Unit<'_>, cmd: &mut ProcessBuilder) {
    // If this is an upstream dep we don't want warnings from, turn off all
    // lints.
    if !bcx.show_warnings(unit.pkg.package_id()) {
        cmd.arg("--cap-lints").arg("allow");

    // If this is an upstream dep but we *do* want warnings, make sure that they
    // don't fail compilation.
    } else if !unit.pkg.package_id().source_id().is_path() {
        cmd.arg("--cap-lints").arg("warn");
    }
}

/// Add error-format flags to the command.
///
/// This is somewhat odd right now, but the general overview is that if
/// `-Zcache-messages` or `pipelined` is enabled then Cargo always uses JSON
/// output. This has several benefits, such as being easier to parse, handles
/// changing formats (for replaying cached messages), ensures atomic output (so
/// messages aren't interleaved), etc.
///
/// It is intended in the future that Cargo *always* uses the JSON output (by
/// turning on cache-messages by default), and this function can be simplified.
fn add_error_format_and_color(
    cx: &Context<'_, '_>,
    cmd: &mut ProcessBuilder,
    pipelined: bool,
) -> CargoResult<()> {
    // If this unit is producing a required rmeta file then we need to know
    // when the rmeta file is ready so we can signal to the rest of Cargo that
    // it can continue dependent compilations. To do this we are currently
    // required to switch the compiler into JSON message mode, but we still
    // want to present human readable errors as well. (this rabbit hole just
    // goes and goes)
    //
    // All that means is that if we're not already in JSON mode we need to
    // switch to JSON mode, ensure that rustc error messages can be rendered
    // prettily, and then when parsing JSON messages from rustc we need to
    // internally understand that we should extract the `rendered` field and
    // present it if we can.
    if cx.bcx.build_config.cache_messages() || pipelined {
        cmd.arg("--error-format=json");
        let mut json = String::from("--json=diagnostic-rendered-ansi");
        if pipelined {
            json.push_str(",artifacts");
        }
        match cx.bcx.build_config.message_format {
            MessageFormat::Short | MessageFormat::Json { short: true, .. } => {
                json.push_str(",diagnostic-short");
            }
            _ => {}
        }
        cmd.arg(json);
    } else {
        let mut color = true;
        match cx.bcx.build_config.message_format {
            MessageFormat::Human => (),
            MessageFormat::Json {
                ansi,
                short,
                render_diagnostics,
            } => {
                cmd.arg("--error-format").arg("json");
                // If ansi is explicitly requested, enable it. If we're
                // rendering diagnostics ourselves then also enable it because
                // we'll figure out what to do with the colors later.
                if ansi || render_diagnostics {
                    cmd.arg("--json=diagnostic-rendered-ansi");
                }
                if short {
                    cmd.arg("--json=diagnostic-short");
                }
                color = false;
            }
            MessageFormat::Short => {
                cmd.arg("--error-format").arg("short");
            }
        }

        if color {
            let color = if cx.bcx.config.shell().supports_color() {
                "always"
            } else {
                "never"
            };
            cmd.args(&["--color", color]);
        }
    }
    Ok(())
}

fn build_base_args<'a, 'cfg>(
    cx: &mut Context<'a, 'cfg>,
    cmd: &mut ProcessBuilder,
    unit: &Unit<'a>,
    crate_types: &[&str],
) -> CargoResult<()> {
    assert!(!unit.mode.is_run_custom_build());

    let bcx = cx.bcx;
    let Profile {
        ref opt_level,
        ref lto,
        codegen_units,
        debuginfo,
        debug_assertions,
        overflow_checks,
        rpath,
        ref panic,
        incremental,
        ..
    } = unit.profile;
    let test = unit.mode.is_any_test();

    cmd.arg("--crate-name").arg(&unit.target.crate_name());

    add_path_args(bcx, unit, cmd);
    add_error_format_and_color(cx, cmd, cx.rmeta_required(unit))?;

    if !test {
        for crate_type in crate_types.iter() {
            cmd.arg("--crate-type").arg(crate_type);
        }
    }

    if unit.mode.is_check() {
        cmd.arg("--emit=dep-info,metadata");
    } else if !unit.requires_upstream_objects() {
        // Always produce metdata files for rlib outputs. Metadata may be used
        // in this session for a pipelined compilation, or it may be used in a
        // future Cargo session as part of a pipelined compile.
        cmd.arg("--emit=dep-info,metadata,link");
    } else {
        cmd.arg("--emit=dep-info,link");
    }

    let prefer_dynamic = (unit.target.for_host() && !unit.target.is_custom_build())
        || (crate_types.contains(&"dylib") && bcx.ws.members().any(|p| p != unit.pkg));
    if prefer_dynamic {
        cmd.arg("-C").arg("prefer-dynamic");
    }

    if opt_level.as_str() != "0" {
        cmd.arg("-C").arg(&format!("opt-level={}", opt_level));
    }

    if *panic != PanicStrategy::Unwind {
        cmd.arg("-C").arg(format!("panic={}", panic));
    }

    // Disable LTO for host builds as prefer_dynamic and it are mutually
    // exclusive.
    if unit.target.can_lto() && !unit.target.for_host() {
        match *lto {
            Lto::Bool(false) => {}
            Lto::Bool(true) => {
                cmd.args(&["-C", "lto"]);
            }
            Lto::Named(ref s) => {
                cmd.arg("-C").arg(format!("lto={}", s));
            }
        }
    }

    if let Some(n) = codegen_units {
        // There are some restrictions with LTO and codegen-units, so we
        // only add codegen units when LTO is not used.
        cmd.arg("-C").arg(&format!("codegen-units={}", n));
    }

    if let Some(debuginfo) = debuginfo {
        cmd.arg("-C").arg(format!("debuginfo={}", debuginfo));
    }

    if let Some(args) = bcx.extra_args_for(unit) {
        cmd.args(args);
    }

    // `-C overflow-checks` is implied by the setting of `-C debug-assertions`,
    // so we only need to provide `-C overflow-checks` if it differs from
    // the value of `-C debug-assertions` we would provide.
    if opt_level.as_str() != "0" {
        if debug_assertions {
            cmd.args(&["-C", "debug-assertions=on"]);
            if !overflow_checks {
                cmd.args(&["-C", "overflow-checks=off"]);
            }
        } else if overflow_checks {
            cmd.args(&["-C", "overflow-checks=on"]);
        }
    } else if !debug_assertions {
        cmd.args(&["-C", "debug-assertions=off"]);
        if overflow_checks {
            cmd.args(&["-C", "overflow-checks=on"]);
        }
    } else if !overflow_checks {
        cmd.args(&["-C", "overflow-checks=off"]);
    }

    if test && unit.target.harness() {
        cmd.arg("--test");
    } else if test {
        cmd.arg("--cfg").arg("test");
    }

    for feat in &unit.features {
        cmd.arg("--cfg").arg(&format!("feature=\"{}\"", feat));
    }

    match cx.files().metadata(unit) {
        Some(m) => {
            cmd.arg("-C").arg(&format!("metadata={}", m));
            cmd.arg("-C").arg(&format!("extra-filename=-{}", m));
        }
        None => {
            cmd.arg("-C")
                .arg(&format!("metadata={}", cx.files().target_short_hash(unit)));
        }
    }

    if rpath {
        cmd.arg("-C").arg("rpath");
    }

    cmd.arg("--out-dir").arg(&cx.files().out_dir(unit));

    fn opt(cmd: &mut ProcessBuilder, key: &str, prefix: &str, val: Option<&OsStr>) {
        if let Some(val) = val {
            let mut joined = OsString::from(prefix);
            joined.push(val);
            cmd.arg(key).arg(joined);
        }
    }

    if unit.kind == Kind::Target {
        opt(
            cmd,
            "--target",
            "",
            bcx.build_config
                .requested_target
                .as_ref()
                .map(|s| s.as_ref()),
        );
    }

    opt(cmd, "-C", "ar=", bcx.ar(unit.kind).map(|s| s.as_ref()));
    opt(
        cmd,
        "-C",
        "linker=",
        bcx.linker(unit.kind).map(|s| s.as_ref()),
    );
    if incremental {
        let dir = cx.files().layout(unit.kind).incremental().as_os_str();
        opt(cmd, "-C", "incremental=", Some(dir));
    }
    Ok(())
}

fn build_deps_args<'a, 'cfg>(
    cmd: &mut ProcessBuilder,
    cx: &mut Context<'a, 'cfg>,
    unit: &Unit<'a>,
) -> CargoResult<()> {
    let bcx = cx.bcx;
    cmd.arg("-L").arg(&{
        let mut deps = OsString::from("dependency=");
        deps.push(cx.files().deps_dir(unit));
        deps
    });

    // Be sure that the host path is also listed. This'll ensure that proc macro
    // dependencies are correctly found (for reexported macros).
    if let Kind::Target = unit.kind {
        cmd.arg("-L").arg(&{
            let mut deps = OsString::from("dependency=");
            deps.push(cx.files().host_deps());
            deps
        });
    }

    // Create Vec since mutable cx is needed in closure below.
    let deps = Vec::from(cx.unit_deps(unit));

    // If there is not one linkable target but should, rustc fails later
    // on if there is an `extern crate` for it. This may turn into a hard
    // error in the future (see PR #4797).
    if !deps
        .iter()
        .any(|dep| !dep.unit.mode.is_doc() && dep.unit.target.linkable())
    {
        if let Some(dep) = deps
            .iter()
            .find(|dep| !dep.unit.mode.is_doc() && dep.unit.target.is_lib())
        {
            bcx.config.shell().warn(format!(
                "The package `{}` \
                 provides no linkable target. The compiler might raise an error while compiling \
                 `{}`. Consider adding 'dylib' or 'rlib' to key `crate-type` in `{}`'s \
                 Cargo.toml. This warning might turn into a hard error in the future.",
                dep.unit.target.crate_name(),
                unit.target.crate_name(),
                dep.unit.target.crate_name()
            ))?;
        }
    }

    let mut unstable_opts = false;

<<<<<<< HEAD
    for dep in dep_targets {
        if dep.mode.is_run_custom_build() {
            cmd.env("OUT_DIR", &cx.files().build_script_out_dir(&dep));
        }
        if dep.target.linkable() && !dep.mode.is_doc() {
=======
    for dep in deps {
        if dep.unit.mode.is_run_custom_build() {
            cmd.env("OUT_DIR", &cx.files().build_script_out_dir(&dep.unit));
        }
        if dep.unit.target.linkable() && !dep.unit.mode.is_doc() {
>>>>>>> 8cd2c99a
            link_to(cmd, cx, unit, &dep, &mut unstable_opts)?;
        }
    }

    // This will only be set if we're already using a feature
    // requiring nightly rust
    if unstable_opts {
        cmd.arg("-Z").arg("unstable-options");
    }

    return Ok(());

    fn link_to<'a, 'cfg>(
        cmd: &mut ProcessBuilder,
        cx: &mut Context<'a, 'cfg>,
        current: &Unit<'a>,
<<<<<<< HEAD
        dep: &Unit<'a>,
        need_unstable_opts: &mut bool,
    ) -> CargoResult<()> {
        let bcx = cx.bcx;

        let mut value = OsString::new();
        value.push(bcx.extern_crate_name(current, dep)?);
=======
        dep: &UnitDep<'a>,
        need_unstable_opts: &mut bool,
    ) -> CargoResult<()> {
        let mut value = OsString::new();
        value.push(dep.extern_crate_name.as_str());
>>>>>>> 8cd2c99a
        value.push("=");

        let mut pass = |file| {
            let mut value = value.clone();
            value.push(file);

            if current
                .pkg
                .manifest()
                .features()
                .require(Feature::public_dependency())
                .is_ok()
<<<<<<< HEAD
                && !bcx.is_public_dependency(current, dep)
=======
                && !dep.public
>>>>>>> 8cd2c99a
            {
                cmd.arg("--extern-private");
                *need_unstable_opts = true;
            } else {
                cmd.arg("--extern");
            }

            cmd.arg(&value);
        };

<<<<<<< HEAD
        let outputs = cx.outputs(dep)?;
=======
        let outputs = cx.outputs(&dep.unit)?;
>>>>>>> 8cd2c99a
        let mut outputs = outputs.iter().filter_map(|output| match output.flavor {
            FileFlavor::Linkable { rmeta } => Some((output, rmeta)),
            _ => None,
        });

<<<<<<< HEAD
        if cx.only_requires_rmeta(current, dep) {
=======
        if cx.only_requires_rmeta(current, &dep.unit) {
>>>>>>> 8cd2c99a
            let (output, _rmeta) = outputs
                .find(|(_output, rmeta)| *rmeta)
                .expect("failed to find rlib dep for pipelined dep");
            pass(&output.path);
        } else {
            for (output, rmeta) in outputs {
                if !rmeta {
                    pass(&output.path);
                }
            }
        }
        Ok(())
    }
}

fn envify(s: &str) -> String {
    s.chars()
        .flat_map(|c| c.to_uppercase())
        .map(|c| if c == '-' { '_' } else { c })
        .collect()
}

impl Kind {
    fn for_target(self, target: &Target) -> Kind {
        // Once we start compiling for the `Host` kind we continue doing so, but
        // if we are a `Target` kind and then we start compiling for a target
        // that needs to be on the host we lift ourselves up to `Host`.
        match self {
            Kind::Host => Kind::Host,
            Kind::Target if target.for_host() => Kind::Host,
            Kind::Target => Kind::Target,
        }
    }
}

struct OutputOptions {
    /// What format we're emitting from Cargo itself.
    format: MessageFormat,
    /// Look for JSON message that indicates .rmeta file is available for
    /// pipelined compilation.
    look_for_metadata_directive: bool,
    /// Whether or not to display messages in color.
    color: bool,
    /// Where to write the JSON messages to support playback later if the unit
    /// is fresh. The file is created lazily so that in the normal case, lots
    /// of empty files are not created. This is None if caching is disabled.
    cache_cell: Option<(PathBuf, LazyCell<File>)>,
}

impl OutputOptions {
    fn new<'a>(cx: &Context<'a, '_>, unit: &Unit<'a>) -> OutputOptions {
        let look_for_metadata_directive = cx.rmeta_required(unit);
        let color = cx.bcx.config.shell().supports_color();
        let cache_cell = if cx.bcx.build_config.cache_messages() {
            let path = cx.files().message_cache_path(unit);
            // Remove old cache, ignore ENOENT, which is the common case.
            drop(fs::remove_file(&path));
            Some((path, LazyCell::new()))
        } else {
            None
        };
        OutputOptions {
            format: cx.bcx.build_config.message_format,
            look_for_metadata_directive,
            color,
            cache_cell,
        }
    }
}

fn on_stdout_line(
    state: &JobState<'_>,
    line: &str,
    _package_id: PackageId,
    _target: &Target,
) -> CargoResult<()> {
    state.stdout(line.to_string());
    Ok(())
}

fn on_stderr_line(
    state: &JobState<'_>,
    line: &str,
    package_id: PackageId,
    target: &Target,
    options: &mut OutputOptions,
) -> CargoResult<()> {
    // Check if caching is enabled.
    if let Some((path, cell)) = &mut options.cache_cell {
        // Cache the output, which will be replayed later when Fresh.
        let f = cell.try_borrow_mut_with(|| File::create(path))?;
        debug_assert!(!line.contains('\n'));
        f.write_all(line.as_bytes())?;
        f.write_all(&[b'\n'])?;
    }

    // We primarily want to use this function to process JSON messages from
    // rustc. The compiler should always print one JSON message per line, and
    // otherwise it may have other output intermingled (think RUST_LOG or
    // something like that), so skip over everything that doesn't look like a
    // JSON message.
    if !line.starts_with('{') {
        state.stderr(line.to_string());
        return Ok(());
    }

    let mut compiler_message: Box<serde_json::value::RawValue> = match serde_json::from_str(line) {
        Ok(msg) => msg,

        // If the compiler produced a line that started with `{` but it wasn't
        // valid JSON, maybe it wasn't JSON in the first place! Forward it along
        // to stderr.
        Err(e) => {
            debug!("failed to parse json: {:?}", e);
            state.stderr(line.to_string());
            return Ok(());
        }
    };

    // Depending on what we're emitting from Cargo itself, we figure out what to
    // do with this JSON message.
    match options.format {
        // In the "human" output formats (human/short) or if diagnostic messages
        // from rustc aren't being included in the output of Cargo's JSON
        // messages then we extract the diagnostic (if present) here and handle
        // it ourselves.
        MessageFormat::Human
        | MessageFormat::Short
        | MessageFormat::Json {
            render_diagnostics: true,
            ..
        } => {
            #[derive(serde::Deserialize)]
            struct CompilerMessage {
                rendered: String,
            }
            if let Ok(mut error) = serde_json::from_str::<CompilerMessage>(compiler_message.get()) {
                // state.stderr will add a newline
                if error.rendered.ends_with('\n') {
                    error.rendered.pop();
                }
                let rendered = if options.color {
                    error.rendered
                } else {
                    // Strip only fails if the the Writer fails, which is Cursor
                    // on a Vec, which should never fail.
                    strip_ansi_escapes::strip(&error.rendered)
                        .map(|v| String::from_utf8(v).expect("utf8"))
                        .expect("strip should never fail")
                };
                state.stderr(rendered);
                return Ok(());
            }
        }

        // Remove color information from the rendered string. When pipelining is
        // enabled and/or when cached messages are enabled we're always asking
        // for ANSI colors from rustc, so unconditionally postprocess here and
        // remove ansi color codes.
        MessageFormat::Json { ansi: false, .. } => {
            #[derive(serde::Deserialize, serde::Serialize)]
            struct CompilerMessage {
                rendered: String,
                #[serde(flatten)]
                other: std::collections::BTreeMap<String, serde_json::Value>,
            }
            if let Ok(mut error) = serde_json::from_str::<CompilerMessage>(compiler_message.get()) {
                error.rendered = strip_ansi_escapes::strip(&error.rendered)
                    .map(|v| String::from_utf8(v).expect("utf8"))
                    .unwrap_or(error.rendered);
                let new_line = serde_json::to_string(&error)?;
                let new_msg: Box<serde_json::value::RawValue> = serde_json::from_str(&new_line)?;
                compiler_message = new_msg;
            }
        }

        // If ansi colors are desired then we should be good to go! We can just
        // pass through this message as-is.
        MessageFormat::Json { ansi: true, .. } => {}
    }

    // In some modes of execution we will execute rustc with `-Z
    // emit-artifact-notifications` to look for metadata files being produced. When this
    // happens we may be able to start subsequent compilations more quickly than
    // waiting for an entire compile to finish, possibly using more parallelism
    // available to complete a compilation session more quickly.
    //
    // In these cases look for a matching directive and inform Cargo internally
    // that a metadata file has been produced.
    if options.look_for_metadata_directive {
        #[derive(serde::Deserialize)]
        struct ArtifactNotification {
            artifact: String,
        }
        if let Ok(artifact) = serde_json::from_str::<ArtifactNotification>(compiler_message.get()) {
            log::trace!("found directive from rustc: `{}`", artifact.artifact);
            if artifact.artifact.ends_with(".rmeta") {
                log::debug!("looks like metadata finished early!");
                state.rmeta_produced();
            }
            return Ok(());
        }
    }

    // And failing all that above we should have a legitimate JSON diagnostic
    // from the compiler, so wrap it in an external Cargo JSON message
    // indicating which package it came from and then emit it.
    let msg = machine_message::FromCompiler {
        package_id,
        target,
        message: compiler_message,
    }
    .to_json_string();

    // Switch json lines from rustc/rustdoc that appear on stderr to stdout
    // instead. We want the stdout of Cargo to always be machine parseable as
    // stderr has our colorized human-readable messages.
    state.stdout(msg);
    Ok(())
}

fn replay_output_cache(
    package_id: PackageId,
    target: &Target,
    path: PathBuf,
    format: MessageFormat,
    color: bool,
) -> Work {
    let target = target.clone();
    let mut options = OutputOptions {
        format,
        look_for_metadata_directive: false,
        color,
        cache_cell: None,
    };
    Work::new(move |state| {
        if !path.exists() {
            // No cached output, probably didn't emit anything.
            return Ok(());
        }
        let contents = fs::read_to_string(&path)?;
        for line in contents.lines() {
            on_stderr_line(state, line, package_id, &target, &mut options)?;
        }
        Ok(())
    })
}<|MERGE_RESOLUTION|>--- conflicted
+++ resolved
@@ -10,24 +10,16 @@
 mod layout;
 mod links;
 mod output_depinfo;
-<<<<<<< HEAD
-mod unit;
-=======
 pub mod standard_lib;
 mod timings;
 mod unit;
 pub mod unit_dependencies;
->>>>>>> 8cd2c99a
 
 use std::env;
 use std::ffi::{OsStr, OsString};
 use std::fs::{self, File};
 use std::io::Write;
-<<<<<<< HEAD
-use std::path::{Path, PathBuf};
-=======
 use std::path::PathBuf;
->>>>>>> 8cd2c99a
 use std::sync::Arc;
 
 use failure::Error;
@@ -46,10 +38,7 @@
 use self::job_queue::{JobQueue, JobState};
 pub use self::layout::is_bad_artifact_name;
 use self::output_depinfo::output_depinfo;
-<<<<<<< HEAD
-=======
 use self::unit_dependencies::UnitDep;
->>>>>>> 8cd2c99a
 pub use crate::core::compiler::unit::{Unit, UnitInterner};
 use crate::core::manifest::TargetSourcePath;
 use crate::core::profiles::{Lto, PanicStrategy, Profile};
@@ -311,11 +300,7 @@
                 &mut |line| on_stderr_line(state, line, package_id, &target, &mut output_options),
             )
             .map_err(internal_if_simple_exit_code)
-<<<<<<< HEAD
-            .chain_err(|| format!("Could not compile `{}`.", name))?;
-=======
             .chain_err(|| format!("could not compile `{}`.", name))?;
->>>>>>> 8cd2c99a
         }
 
         if do_rename && real_name != crate_name {
@@ -426,16 +411,7 @@
     let package_id = unit.pkg.package_id();
     let profile = unit.profile;
     let unit_mode = unit.mode;
-<<<<<<< HEAD
-    let features = bcx
-        .resolve
-        .features_sorted(package_id)
-        .into_iter()
-        .map(|s| s.to_owned())
-        .collect();
-=======
     let features = unit.features.iter().map(|s| s.to_string()).collect();
->>>>>>> 8cd2c99a
     let json_messages = bcx.build_config.emit_json();
     let executable = cx.get_executable(unit)?;
     let mut target = unit.target.clone();
@@ -500,52 +476,6 @@
     }))
 }
 
-<<<<<<< HEAD
-/// Hardlink (file) or symlink (dir) src to dst if possible, otherwise copy it.
-fn hardlink_or_copy(src: &Path, dst: &Path) -> CargoResult<()> {
-    debug!("linking {} to {}", src.display(), dst.display());
-    if is_same_file(src, dst).unwrap_or(false) {
-        return Ok(());
-    }
-    if dst.exists() {
-        paths::remove_file(&dst)?;
-    }
-
-    let link_result = if src.is_dir() {
-        #[cfg(target_os = "redox")]
-        use std::os::redox::fs::symlink;
-        #[cfg(unix)]
-        use std::os::unix::fs::symlink;
-        #[cfg(windows)]
-        use std::os::windows::fs::symlink_dir as symlink;
-
-        let dst_dir = dst.parent().unwrap();
-        let src = if src.starts_with(dst_dir) {
-            src.strip_prefix(dst_dir).unwrap()
-        } else {
-            src
-        };
-        symlink(src, dst)
-    } else {
-        fs::hard_link(src, dst)
-    };
-    link_result
-        .or_else(|err| {
-            debug!("link failed {}. falling back to fs::copy", err);
-            fs::copy(src, dst).map(|_| ())
-        })
-        .chain_err(|| {
-            format!(
-                "failed to link or copy `{}` to `{}`",
-                src.display(),
-                dst.display()
-            )
-        })?;
-    Ok(())
-}
-
-=======
->>>>>>> 8cd2c99a
 // For all plugin dependencies, add their -L paths (now calculated and present
 // in `build_script_outputs`) to the dynamic library load path for the command
 // to execute.
@@ -1038,19 +968,11 @@
 
     let mut unstable_opts = false;
 
-<<<<<<< HEAD
-    for dep in dep_targets {
-        if dep.mode.is_run_custom_build() {
-            cmd.env("OUT_DIR", &cx.files().build_script_out_dir(&dep));
-        }
-        if dep.target.linkable() && !dep.mode.is_doc() {
-=======
     for dep in deps {
         if dep.unit.mode.is_run_custom_build() {
             cmd.env("OUT_DIR", &cx.files().build_script_out_dir(&dep.unit));
         }
         if dep.unit.target.linkable() && !dep.unit.mode.is_doc() {
->>>>>>> 8cd2c99a
             link_to(cmd, cx, unit, &dep, &mut unstable_opts)?;
         }
     }
@@ -1067,21 +989,11 @@
         cmd: &mut ProcessBuilder,
         cx: &mut Context<'a, 'cfg>,
         current: &Unit<'a>,
-<<<<<<< HEAD
-        dep: &Unit<'a>,
-        need_unstable_opts: &mut bool,
-    ) -> CargoResult<()> {
-        let bcx = cx.bcx;
-
-        let mut value = OsString::new();
-        value.push(bcx.extern_crate_name(current, dep)?);
-=======
         dep: &UnitDep<'a>,
         need_unstable_opts: &mut bool,
     ) -> CargoResult<()> {
         let mut value = OsString::new();
         value.push(dep.extern_crate_name.as_str());
->>>>>>> 8cd2c99a
         value.push("=");
 
         let mut pass = |file| {
@@ -1094,11 +1006,7 @@
                 .features()
                 .require(Feature::public_dependency())
                 .is_ok()
-<<<<<<< HEAD
-                && !bcx.is_public_dependency(current, dep)
-=======
                 && !dep.public
->>>>>>> 8cd2c99a
             {
                 cmd.arg("--extern-private");
                 *need_unstable_opts = true;
@@ -1109,21 +1017,13 @@
             cmd.arg(&value);
         };
 
-<<<<<<< HEAD
-        let outputs = cx.outputs(dep)?;
-=======
         let outputs = cx.outputs(&dep.unit)?;
->>>>>>> 8cd2c99a
         let mut outputs = outputs.iter().filter_map(|output| match output.flavor {
             FileFlavor::Linkable { rmeta } => Some((output, rmeta)),
             _ => None,
         });
 
-<<<<<<< HEAD
-        if cx.only_requires_rmeta(current, dep) {
-=======
         if cx.only_requires_rmeta(current, &dep.unit) {
->>>>>>> 8cd2c99a
             let (output, _rmeta) = outputs
                 .find(|(_output, rmeta)| *rmeta)
                 .expect("failed to find rlib dep for pipelined dep");
