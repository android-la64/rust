--- conflicted
+++ resolved
@@ -540,39 +540,6 @@
     // settings like debuginfo and whatnot.
     unit.profile.hash(&mut hasher);
     unit.mode.hash(&mut hasher);
-<<<<<<< HEAD
-
-    // Throw in the rustflags we're compiling with.
-    // This helps when the target directory is a shared cache for projects with different cargo configs,
-    // or if the user is experimenting with different rustflags manually.
-    let mut hash_flags = |flags: &[String]| {
-        // Ignore some flags. These may affect reproducible builds if they affect
-        // the path. The fingerprint will handle recompilation if these change.
-        let mut iter = flags.iter();
-        while let Some(flag) = iter.next() {
-            if flag.starts_with("--remap-path-prefix=") {
-                continue;
-            }
-            if flag == "--remap-path-prefix" {
-                iter.next();
-                continue;
-            }
-            flag.hash(&mut hasher);
-        }
-    };
-    if let Some(args) = bcx.extra_args_for(unit) {
-        // Arguments passed to `cargo rustc`.
-        hash_flags(args);
-    }
-    // Arguments passed in via RUSTFLAGS env var.
-    let flags = if unit.mode.is_doc() {
-        bcx.rustdocflags_args(unit)
-    } else {
-        bcx.rustflags_args(unit)
-    };
-    hash_flags(flags);
-=======
->>>>>>> 8cd2c99a
 
     // Artifacts compiled for the host should have a different metadata
     // piece than those compiled for the target, so make sure we throw in
