--- conflicted
+++ resolved
@@ -193,15 +193,9 @@
         let mut map = HashMap::new();
         for (id, _) in live_pkgs.values() {
             map.entry(id.name().as_str())
-<<<<<<< HEAD
-                .or_insert(HashMap::new())
-                .entry(id.version().to_string())
-                .or_insert(HashMap::new())
-=======
                 .or_insert_with(HashMap::new)
                 .entry(id.version().to_string())
                 .or_insert_with(HashMap::new)
->>>>>>> 8cd2c99a
                 .insert(id.source_id(), *id);
         }
 
@@ -323,11 +317,7 @@
         // If `checksum` was listed in `[metadata]` but we were previously
         // listed as `V2` then assume some sort of bad git merge happened, so
         // discard all checksums and let's regenerate them later.
-<<<<<<< HEAD
-        if to_remove.len() > 0 && version == ResolveVersion::V2 {
-=======
         if !to_remove.is_empty() && version == ResolveVersion::V2 {
->>>>>>> 8cd2c99a
             checksums.drain();
         }
         for k in to_remove {
@@ -552,11 +542,7 @@
                     dependencies: None,
                     replace: None,
                     checksum: match self.version() {
-<<<<<<< HEAD
-                        ResolveVersion::V2 => self.checksums().get(&id).and_then(|x| x.clone()),
-=======
                         ResolveVersion::V2 => self.checksums().get(id).and_then(|x| x.clone()),
->>>>>>> 8cd2c99a
                         ResolveVersion::V1 => None,
                     },
                 })
