--- conflicted
+++ resolved
@@ -17,11 +17,7 @@
 use crate::ops;
 use crate::sources::DirectorySource;
 use crate::sources::{GitSource, PathSource, RegistrySource, CRATES_IO_INDEX};
-<<<<<<< HEAD
-use crate::util::{CargoResult, Config, IntoUrl};
-=======
 use crate::util::{CanonicalUrl, CargoResult, Config, IntoUrl};
->>>>>>> 8cd2c99a
 
 lazy_static::lazy_static! {
     static ref SOURCE_ID_CACHE: Mutex<HashSet<&'static SourceIdInner>> = Mutex::new(HashSet::new());
@@ -231,15 +227,12 @@
         &self.inner.url
     }
 
-<<<<<<< HEAD
-=======
     /// Gets the canonical URL of this source, used for internal comparison
     /// purposes.
     pub fn canonical_url(&self) -> &CanonicalUrl {
         &self.inner.canonical_url
     }
 
->>>>>>> 8cd2c99a
     pub fn display_index(self) -> String {
         if self.is_default_registry() {
             "crates.io index".to_string()
