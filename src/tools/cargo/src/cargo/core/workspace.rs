use std::cell::RefCell;
use std::collections::hash_map::{Entry, HashMap};
use std::collections::{BTreeMap, HashSet};
use std::path::{Path, PathBuf};
use std::slice;

use glob::glob;
use log::debug;
use url::Url;

use crate::core::features::Features;
use crate::core::profiles::Profiles;
use crate::core::registry::PackageRegistry;
use crate::core::{Dependency, PackageId, PackageIdSpec};
use crate::core::{EitherManifest, Package, SourceId, VirtualManifest};
use crate::ops;
use crate::sources::PathSource;
use crate::util::errors::{CargoResult, CargoResultExt, ManifestError};
use crate::util::paths;
use crate::util::toml::read_manifest;
use crate::util::{Config, Filesystem};

/// The core abstraction in Cargo for working with a workspace of crates.
///
/// A workspace is often created very early on and then threaded through all
/// other functions. It's typically through this object that the current
/// package is loaded and/or learned about.
#[derive(Debug)]
pub struct Workspace<'cfg> {
    config: &'cfg Config,

    // This path is a path to where the current cargo subcommand was invoked
    // from. That is the `--manifest-path` argument to Cargo, and
    // points to the "main crate" that we're going to worry about.
    current_manifest: PathBuf,

    // A list of packages found in this workspace. Always includes at least the
    // package mentioned by `current_manifest`.
    packages: Packages<'cfg>,

    // If this workspace includes more than one crate, this points to the root
    // of the workspace. This is `None` in the case that `[workspace]` is
    // missing, `package.workspace` is missing, and no `Cargo.toml` above
    // `current_manifest` was found on the filesystem with `[workspace]`.
    root_manifest: Option<PathBuf>,

    // Shared target directory for all the packages of this workspace.
    // `None` if the default path of `root/target` should be used.
    target_dir: Option<Filesystem>,

    // List of members in this workspace with a listing of all their manifest
    // paths. The packages themselves can be looked up through the `packages`
    // set above.
    members: Vec<PathBuf>,
    member_ids: HashSet<PackageId>,

    // The subset of `members` that are used by the
    // `build`, `check`, `test`, and `bench` subcommands
    // when no package is selected with `--package` / `-p` and `--workspace`
    // is not used.
    //
    // This is set by the `default-members` config
    // in the `[workspace]` section.
    // When unset, this is the same as `members` for virtual workspaces
    // (`--workspace` is implied)
    // or only the root package for non-virtual workspaces.
    default_members: Vec<PathBuf>,

    // `true` if this is a temporary workspace created for the purposes of the
    // `cargo install` or `cargo package` commands.
    is_ephemeral: bool,

    // `true` if this workspace should enforce optional dependencies even when
    // not needed; false if this workspace should only enforce dependencies
    // needed by the current configuration (such as in cargo install). In some
    // cases `false` also results in the non-enforcement of dev-dependencies.
    require_optional_deps: bool,

    // A cache of loaded packages for particular paths which is disjoint from
    // `packages` up above, used in the `load` method down below.
    loaded_packages: RefCell<HashMap<PathBuf, Package>>,

    // If `true`, then the resolver will ignore any existing `Cargo.lock`
    // file. This is set for `cargo install` without `--locked`.
    ignore_lock: bool,
}

// Separate structure for tracking loaded packages (to avoid loading anything
// twice), and this is separate to help appease the borrow checker.
#[derive(Debug)]
struct Packages<'cfg> {
    config: &'cfg Config,
    packages: HashMap<PathBuf, MaybePackage>,
}

#[derive(Debug)]
enum MaybePackage {
    Package(Package),
    Virtual(VirtualManifest),
}

/// Configuration of a workspace in a manifest.
#[derive(Debug, Clone)]
pub enum WorkspaceConfig {
    /// Indicates that `[workspace]` was present and the members were
    /// optionally specified as well.
    Root(WorkspaceRootConfig),

    /// Indicates that `[workspace]` was present and the `root` field is the
    /// optional value of `package.workspace`, if present.
    Member { root: Option<String> },
}

/// Intermediate configuration of a workspace root in a manifest.
///
/// Knows the Workspace Root path, as well as `members` and `exclude` lists of path patterns, which
/// together tell if some path is recognized as a member by this root or not.
#[derive(Debug, Clone)]
pub struct WorkspaceRootConfig {
    root_dir: PathBuf,
    members: Option<Vec<String>>,
    default_members: Option<Vec<String>>,
    exclude: Vec<String>,
}

/// An iterator over the member packages of a workspace, returned by
/// `Workspace::members`
pub struct Members<'a, 'cfg> {
    ws: &'a Workspace<'cfg>,
    iter: slice::Iter<'a, PathBuf>,
}

impl<'cfg> Workspace<'cfg> {
    /// Creates a new workspace given the target manifest pointed to by
    /// `manifest_path`.
    ///
    /// This function will construct the entire workspace by determining the
    /// root and all member packages. It will then validate the workspace
    /// before returning it, so `Ok` is only returned for valid workspaces.
    pub fn new(manifest_path: &Path, config: &'cfg Config) -> CargoResult<Workspace<'cfg>> {
        let mut ws = Workspace::new_default(manifest_path.to_path_buf(), config);
        ws.target_dir = config.target_dir()?;
        ws.root_manifest = ws.find_root(manifest_path)?;
        ws.find_members()?;
        ws.validate()?;
        Ok(ws)
    }

    fn new_default(current_manifest: PathBuf, config: &'cfg Config) -> Workspace<'cfg> {
        Workspace {
            config,
            current_manifest,
            packages: Packages {
                config,
                packages: HashMap::new(),
            },
            root_manifest: None,
            target_dir: None,
            members: Vec::new(),
            member_ids: HashSet::new(),
            default_members: Vec::new(),
            is_ephemeral: false,
            require_optional_deps: true,
            loaded_packages: RefCell::new(HashMap::new()),
            ignore_lock: false,
<<<<<<< HEAD
        };
        ws.root_manifest = ws.find_root(manifest_path)?;
=======
        }
    }

    pub fn new_virtual(
        root_path: PathBuf,
        current_manifest: PathBuf,
        manifest: VirtualManifest,
        config: &'cfg Config,
    ) -> CargoResult<Workspace<'cfg>> {
        let mut ws = Workspace::new_default(current_manifest, config);
        ws.root_manifest = Some(root_path.join("Cargo.toml"));
        ws.target_dir = config.target_dir()?;
        ws.packages
            .packages
            .insert(root_path, MaybePackage::Virtual(manifest));
>>>>>>> 8cd2c99a
        ws.find_members()?;
        // TODO: validation does not work because it walks up the directory
        // tree looking for the root which is a fake file that doesn't exist.
        Ok(ws)
    }

    /// Creates a "temporary workspace" from one package which only contains
    /// that package.
    ///
    /// This constructor will not touch the filesystem and only creates an
    /// in-memory workspace. That is, all configuration is ignored, it's just
    /// intended for that one package.
    ///
    /// This is currently only used in niche situations like `cargo install` or
    /// `cargo package`.
    pub fn ephemeral(
        package: Package,
        config: &'cfg Config,
        target_dir: Option<Filesystem>,
        require_optional_deps: bool,
    ) -> CargoResult<Workspace<'cfg>> {
<<<<<<< HEAD
        let mut ws = Workspace {
            config,
            current_manifest: package.manifest_path().to_path_buf(),
            packages: Packages {
                config,
                packages: HashMap::new(),
            },
            root_manifest: None,
            target_dir: None,
            members: Vec::new(),
            member_ids: HashSet::new(),
            default_members: Vec::new(),
            is_ephemeral: true,
            require_optional_deps,
            loaded_packages: RefCell::new(HashMap::new()),
            ignore_lock: false,
        };
        {
            let key = ws.current_manifest.parent().unwrap();
            let id = package.package_id();
            let package = MaybePackage::Package(package);
            ws.packages.packages.insert(key.to_path_buf(), package);
            ws.target_dir = if let Some(dir) = target_dir {
                Some(dir)
            } else {
                ws.config.target_dir()?
            };
            ws.members.push(ws.current_manifest.clone());
            ws.member_ids.insert(id);
            ws.default_members.push(ws.current_manifest.clone());
        }
=======
        let mut ws = Workspace::new_default(package.manifest_path().to_path_buf(), config);
        ws.is_ephemeral = true;
        ws.require_optional_deps = require_optional_deps;
        let key = ws.current_manifest.parent().unwrap();
        let id = package.package_id();
        let package = MaybePackage::Package(package);
        ws.packages.packages.insert(key.to_path_buf(), package);
        ws.target_dir = if let Some(dir) = target_dir {
            Some(dir)
        } else {
            ws.config.target_dir()?
        };
        ws.members.push(ws.current_manifest.clone());
        ws.member_ids.insert(id);
        ws.default_members.push(ws.current_manifest.clone());
>>>>>>> 8cd2c99a
        Ok(ws)
    }

    /// Returns the current package of this workspace.
    ///
    /// Note that this can return an error if it the current manifest is
    /// actually a "virtual Cargo.toml", in which case an error is returned
    /// indicating that something else should be passed.
    pub fn current(&self) -> CargoResult<&Package> {
        let pkg = self.current_opt().ok_or_else(|| {
            failure::format_err!(
                "manifest path `{}` is a virtual manifest, but this \
                 command requires running against an actual package in \
                 this workspace",
                self.current_manifest.display()
            )
        })?;
        Ok(pkg)
    }

    pub fn current_opt(&self) -> Option<&Package> {
        match *self.packages.get(&self.current_manifest) {
            MaybePackage::Package(ref p) => Some(p),
            MaybePackage::Virtual(..) => None,
        }
    }

    pub fn is_virtual(&self) -> bool {
        match *self.packages.get(&self.current_manifest) {
            MaybePackage::Package(..) => false,
            MaybePackage::Virtual(..) => true,
        }
    }

    /// Returns the `Config` this workspace is associated with.
    pub fn config(&self) -> &'cfg Config {
        self.config
    }

    pub fn profiles(&self) -> &Profiles {
        match self.root_maybe() {
            MaybePackage::Package(p) => p.manifest().profiles(),
            MaybePackage::Virtual(vm) => vm.profiles(),
        }
    }

    /// Returns the root path of this workspace.
    ///
    /// That is, this returns the path of the directory containing the
    /// `Cargo.toml` which is the root of this workspace.
    pub fn root(&self) -> &Path {
        match self.root_manifest {
            Some(ref p) => p,
            None => &self.current_manifest,
        }
        .parent()
        .unwrap()
    }

    /// Returns the root Package or VirtualManifest.
    fn root_maybe(&self) -> &MaybePackage {
        let root = self
            .root_manifest
            .as_ref()
            .unwrap_or(&self.current_manifest);
        self.packages.get(root)
    }

    pub fn target_dir(&self) -> Filesystem {
        self.target_dir
            .clone()
            .unwrap_or_else(|| Filesystem::new(self.root().join("target")))
    }

    /// Returns the root `[replace]` section of this workspace.
    ///
    /// This may be from a virtual crate or an actual crate.
    pub fn root_replace(&self) -> &[(PackageIdSpec, Dependency)] {
        match self.root_maybe() {
            MaybePackage::Package(p) => p.manifest().replace(),
            MaybePackage::Virtual(vm) => vm.replace(),
        }
    }

    /// Returns the root `[patch]` section of this workspace.
    ///
    /// This may be from a virtual crate or an actual crate.
    pub fn root_patch(&self) -> &HashMap<Url, Vec<Dependency>> {
        match self.root_maybe() {
            MaybePackage::Package(p) => p.manifest().patch(),
            MaybePackage::Virtual(vm) => vm.patch(),
        }
    }

    /// Returns an iterator over all packages in this workspace
    pub fn members<'a>(&'a self) -> Members<'a, 'cfg> {
        Members {
            ws: self,
            iter: self.members.iter(),
        }
    }

    /// Returns an iterator over default packages in this workspace
    pub fn default_members<'a>(&'a self) -> Members<'a, 'cfg> {
        Members {
            ws: self,
            iter: self.default_members.iter(),
        }
    }

    /// Returns true if the package is a member of the workspace.
    pub fn is_member(&self, pkg: &Package) -> bool {
        self.member_ids.contains(&pkg.package_id())
    }

    pub fn is_ephemeral(&self) -> bool {
        self.is_ephemeral
    }

    pub fn require_optional_deps(&self) -> bool {
        self.require_optional_deps
    }

    pub fn set_require_optional_deps(
        &mut self,
        require_optional_deps: bool,
    ) -> &mut Workspace<'cfg> {
        self.require_optional_deps = require_optional_deps;
        self
    }

    pub fn ignore_lock(&self) -> bool {
        self.ignore_lock
    }

    pub fn set_ignore_lock(&mut self, ignore_lock: bool) -> &mut Workspace<'cfg> {
        self.ignore_lock = ignore_lock;
        self
    }

    /// Finds the root of a workspace for the crate whose manifest is located
    /// at `manifest_path`.
    ///
    /// This will parse the `Cargo.toml` at `manifest_path` and then interpret
    /// the workspace configuration, optionally walking up the filesystem
    /// looking for other workspace roots.
    ///
    /// Returns an error if `manifest_path` isn't actually a valid manifest or
    /// if some other transient error happens.
    fn find_root(&mut self, manifest_path: &Path) -> CargoResult<Option<PathBuf>> {
        fn read_root_pointer(member_manifest: &Path, root_link: &str) -> CargoResult<PathBuf> {
            let path = member_manifest
                .parent()
                .unwrap()
                .join(root_link)
                .join("Cargo.toml");
            debug!("find_root - pointer {}", path.display());
            Ok(paths::normalize_path(&path))
        };

        {
            let current = self.packages.load(manifest_path)?;
            match *current.workspace_config() {
                WorkspaceConfig::Root(_) => {
                    debug!("find_root - is root {}", manifest_path.display());
                    return Ok(Some(manifest_path.to_path_buf()));
                }
                WorkspaceConfig::Member {
                    root: Some(ref path_to_root),
                } => return Ok(Some(read_root_pointer(manifest_path, path_to_root)?)),
                WorkspaceConfig::Member { root: None } => {}
            }
        }

        for path in paths::ancestors(manifest_path).skip(2) {
            if path.ends_with("target/package") {
                break;
            }

            let ances_manifest_path = path.join("Cargo.toml");
            debug!("find_root - trying {}", ances_manifest_path.display());
            if ances_manifest_path.exists() {
                match *self.packages.load(&ances_manifest_path)?.workspace_config() {
                    WorkspaceConfig::Root(ref ances_root_config) => {
                        debug!("find_root - found a root checking exclusion");
                        if !ances_root_config.is_excluded(manifest_path) {
                            debug!("find_root - found!");
                            return Ok(Some(ances_manifest_path));
                        }
                    }
                    WorkspaceConfig::Member {
                        root: Some(ref path_to_root),
                    } => {
                        debug!("find_root - found pointer");
                        return Ok(Some(read_root_pointer(&ances_manifest_path, path_to_root)?));
                    }
                    WorkspaceConfig::Member { .. } => {}
                }
            }

            // Don't walk across `CARGO_HOME` when we're looking for the
            // workspace root. Sometimes a package will be organized with
            // `CARGO_HOME` pointing inside of the workspace root or in the
            // current package, but we don't want to mistakenly try to put
            // crates.io crates into the workspace by accident.
            if self.config.home() == path {
                break;
            }
        }

        Ok(None)
    }

    /// After the root of a workspace has been located, probes for all members
    /// of a workspace.
    ///
    /// If the `workspace.members` configuration is present, then this just
    /// verifies that those are all valid packages to point to. Otherwise, this
    /// will transitively follow all `path` dependencies looking for members of
    /// the workspace.
    fn find_members(&mut self) -> CargoResult<()> {
        let root_manifest_path = match self.root_manifest {
            Some(ref path) => path.clone(),
            None => {
                debug!("find_members - only me as a member");
                self.members.push(self.current_manifest.clone());
                self.default_members.push(self.current_manifest.clone());
                if let Ok(pkg) = self.current() {
                    let id = pkg.package_id();
                    self.member_ids.insert(id);
                }
                return Ok(());
            }
        };

        let members_paths;
        let default_members_paths;
        {
            let root_package = self.packages.load(&root_manifest_path)?;
            match *root_package.workspace_config() {
                WorkspaceConfig::Root(ref root_config) => {
                    members_paths = root_config
                        .members_paths(root_config.members.as_ref().unwrap_or(&vec![]))?;
                    default_members_paths = if root_manifest_path == self.current_manifest {
                        if let Some(ref default) = root_config.default_members {
                            Some(root_config.members_paths(default)?)
                        } else {
                            None
                        }
                    } else {
                        None
                    };
                }
                _ => failure::bail!(
                    "root of a workspace inferred but wasn't a root: {}",
                    root_manifest_path.display()
                ),
            }
        }

        for path in members_paths {
            self.find_path_deps(&path.join("Cargo.toml"), &root_manifest_path, false)?;
        }

        if let Some(default) = default_members_paths {
            for path in default {
                let manifest_path = paths::normalize_path(&path.join("Cargo.toml"));
                if !self.members.contains(&manifest_path) {
                    failure::bail!(
                        "package `{}` is listed in workspace’s default-members \
                         but is not a member.",
                        path.display()
                    )
                }
                self.default_members.push(manifest_path)
            }
        } else if self.is_virtual() {
            self.default_members = self.members.clone()
        } else {
            self.default_members.push(self.current_manifest.clone())
        }

        self.find_path_deps(&root_manifest_path, &root_manifest_path, false)
    }

    fn find_path_deps(
        &mut self,
        manifest_path: &Path,
        root_manifest: &Path,
        is_path_dep: bool,
    ) -> CargoResult<()> {
        let manifest_path = paths::normalize_path(manifest_path);
        if self.members.contains(&manifest_path) {
            return Ok(());
        }
        if is_path_dep
            && !manifest_path.parent().unwrap().starts_with(self.root())
            && self.find_root(&manifest_path)? != self.root_manifest
        {
            // If `manifest_path` is a path dependency outside of the workspace,
            // don't add it, or any of its dependencies, as a members.
            return Ok(());
        }

        if let WorkspaceConfig::Root(ref root_config) =
            *self.packages.load(root_manifest)?.workspace_config()
        {
            if root_config.is_excluded(&manifest_path) {
                return Ok(());
            }
        }

        debug!("find_members - {}", manifest_path.display());
        self.members.push(manifest_path.clone());

        let candidates = {
            let pkg = match *self.packages.load(&manifest_path)? {
                MaybePackage::Package(ref p) => p,
                MaybePackage::Virtual(_) => return Ok(()),
            };
            self.member_ids.insert(pkg.package_id());
            pkg.dependencies()
                .iter()
                .map(|d| d.source_id())
                .filter(|d| d.is_path())
                .filter_map(|d| d.url().to_file_path().ok())
                .map(|p| p.join("Cargo.toml"))
                .collect::<Vec<_>>()
        };
        for candidate in candidates {
            self.find_path_deps(&candidate, root_manifest, true)
                .map_err(|err| ManifestError::new(err, manifest_path.clone()))?;
        }
        Ok(())
    }

    pub fn features(&self) -> &Features {
        match self.root_maybe() {
            MaybePackage::Package(p) => p.manifest().features(),
            MaybePackage::Virtual(vm) => vm.features(),
        }
    }

    /// Validates a workspace, ensuring that a number of invariants are upheld:
    ///
    /// 1. A workspace only has one root.
    /// 2. All workspace members agree on this one root as the root.
    /// 3. The current crate is a member of this workspace.
    fn validate(&mut self) -> CargoResult<()> {
        // Validate config profiles only once per workspace.
        let features = self.features();
        let mut warnings = Vec::new();
        self.config.profiles()?.validate(features, &mut warnings)?;
        for warning in warnings {
            self.config.shell().warn(&warning)?;
        }

        // The rest of the checks require a VirtualManifest or multiple members.
        if self.root_manifest.is_none() {
            return Ok(());
        }

        let mut roots = Vec::new();
        {
            let mut names = BTreeMap::new();
            for member in self.members.iter() {
                let package = self.packages.get(member);
                match *package.workspace_config() {
                    WorkspaceConfig::Root(_) => {
                        roots.push(member.parent().unwrap().to_path_buf());
                    }
                    WorkspaceConfig::Member { .. } => {}
                }
                let name = match *package {
                    MaybePackage::Package(ref p) => p.name(),
                    MaybePackage::Virtual(_) => continue,
                };
                if let Some(prev) = names.insert(name, member) {
                    failure::bail!(
                        "two packages named `{}` in this workspace:\n\
                         - {}\n\
                         - {}",
                        name,
                        prev.display(),
                        member.display()
                    );
                }
            }
        }

        match roots.len() {
            0 => failure::bail!(
                "`package.workspace` configuration points to a crate \
                 which is not configured with [workspace]: \n\
                 configuration at: {}\n\
                 points to: {}",
                self.current_manifest.display(),
                self.root_manifest.as_ref().unwrap().display()
            ),
            1 => {}
            _ => {
                failure::bail!(
                    "multiple workspace roots found in the same workspace:\n{}",
                    roots
                        .iter()
                        .map(|r| format!("  {}", r.display()))
                        .collect::<Vec<_>>()
                        .join("\n")
                );
            }
        }

        for member in self.members.clone() {
            let root = self.find_root(&member)?;
            if root == self.root_manifest {
                continue;
            }

            match root {
                Some(root) => {
                    failure::bail!(
                        "package `{}` is a member of the wrong workspace\n\
                         expected: {}\n\
                         actual:   {}",
                        member.display(),
                        self.root_manifest.as_ref().unwrap().display(),
                        root.display()
                    );
                }
                None => {
                    failure::bail!(
                        "workspace member `{}` is not hierarchically below \
                         the workspace root `{}`",
                        member.display(),
                        self.root_manifest.as_ref().unwrap().display()
                    );
                }
            }
        }

        if !self.members.contains(&self.current_manifest) {
            let root = self.root_manifest.as_ref().unwrap();
            let root_dir = root.parent().unwrap();
            let current_dir = self.current_manifest.parent().unwrap();
            let root_pkg = self.packages.get(root);

            // FIXME: Make this more generic by using a relative path resolver between member and
            // root.
            let members_msg = match current_dir.strip_prefix(root_dir) {
                Ok(rel) => format!(
                    "this may be fixable by adding `{}` to the \
                     `workspace.members` array of the manifest \
                     located at: {}",
                    rel.display(),
                    root.display()
                ),
                Err(_) => format!(
                    "this may be fixable by adding a member to \
                     the `workspace.members` array of the \
                     manifest located at: {}",
                    root.display()
                ),
            };
            let extra = match *root_pkg {
                MaybePackage::Virtual(_) => members_msg,
                MaybePackage::Package(ref p) => {
                    let has_members_list = match *p.manifest().workspace_config() {
                        WorkspaceConfig::Root(ref root_config) => root_config.has_members_list(),
                        WorkspaceConfig::Member { .. } => unreachable!(),
                    };
                    if !has_members_list {
                        format!(
                            "this may be fixable by ensuring that this \
                             crate is depended on by the workspace \
                             root: {}",
                            root.display()
                        )
                    } else {
                        members_msg
                    }
                }
            };
            failure::bail!(
                "current package believes it's in a workspace when it's not:\n\
                 current:   {}\n\
                 workspace: {}\n\n{}\n\
                 Alternatively, to keep it out of the workspace, add the package \
                 to the `workspace.exclude` array, or add an empty `[workspace]` \
                 table to the package's manifest.",
                self.current_manifest.display(),
                root.display(),
                extra
            );
        }

        if let Some(ref root_manifest) = self.root_manifest {
            for pkg in self
                .members()
                .filter(|p| p.manifest_path() != root_manifest)
            {
                let manifest = pkg.manifest();
                let emit_warning = |what| -> CargoResult<()> {
                    let msg = format!(
                        "{} for the non root package will be ignored, \
                         specify {} at the workspace root:\n\
                         package:   {}\n\
                         workspace: {}",
                        what,
                        what,
                        pkg.manifest_path().display(),
                        root_manifest.display(),
                    );
                    self.config.shell().warn(&msg)
                };
                if manifest.original().has_profiles() {
                    emit_warning("profiles")?;
                }
                if !manifest.replace().is_empty() {
                    emit_warning("replace")?;
                }
                if !manifest.patch().is_empty() {
                    emit_warning("patch")?;
                }
            }
        }

        Ok(())
    }

    pub fn load(&self, manifest_path: &Path) -> CargoResult<Package> {
        match self.packages.maybe_get(manifest_path) {
            Some(&MaybePackage::Package(ref p)) => return Ok(p.clone()),
            Some(&MaybePackage::Virtual(_)) => failure::bail!("cannot load workspace root"),
            None => {}
        }

        let mut loaded = self.loaded_packages.borrow_mut();
        if let Some(p) = loaded.get(manifest_path).cloned() {
            return Ok(p);
        }
        let source_id = SourceId::for_path(manifest_path.parent().unwrap())?;
        let (package, _nested_paths) = ops::read_package(manifest_path, source_id, self.config)?;
        loaded.insert(manifest_path.to_path_buf(), package.clone());
        Ok(package)
    }

    /// Preload the provided registry with already loaded packages.
    ///
    /// A workspace may load packages during construction/parsing/early phases
    /// for various operations, and this preload step avoids doubly-loading and
    /// parsing crates on the filesystem by inserting them all into the registry
    /// with their in-memory formats.
    pub fn preload(&self, registry: &mut PackageRegistry<'cfg>) {
        // These can get weird as this generally represents a workspace during
        // `cargo install`. Things like git repositories will actually have a
        // `PathSource` with multiple entries in it, so the logic below is
        // mostly just an optimization for normal `cargo build` in workspaces
        // during development.
        if self.is_ephemeral {
            return;
        }

        for pkg in self.packages.packages.values() {
            let pkg = match *pkg {
                MaybePackage::Package(ref p) => p.clone(),
                MaybePackage::Virtual(_) => continue,
            };
            let mut src = PathSource::new(
                pkg.manifest_path(),
                pkg.package_id().source_id(),
                self.config,
            );
            src.preload_with(pkg);
            registry.add_preloaded(Box::new(src));
        }
    }

    pub fn emit_warnings(&self) -> CargoResult<()> {
        for (path, maybe_pkg) in &self.packages.packages {
            let warnings = match maybe_pkg {
                MaybePackage::Package(pkg) => pkg.manifest().warnings().warnings(),
                MaybePackage::Virtual(vm) => vm.warnings().warnings(),
            };
            let path = path.join("Cargo.toml");
            for warning in warnings {
                if warning.is_critical {
                    let err = failure::format_err!("{}", warning.message);
                    let cx =
                        failure::format_err!("failed to parse manifest at `{}`", path.display());
                    return Err(err.context(cx).into());
                } else {
                    let msg = if self.root_manifest.is_none() {
                        warning.message.to_string()
                    } else {
                        // In a workspace, it can be confusing where a warning
                        // originated, so include the path.
                        format!("{}: {}", path.display(), warning.message)
                    };
                    self.config.shell().warn(msg)?
                }
            }
        }
        Ok(())
    }
}

impl<'cfg> Packages<'cfg> {
    fn get(&self, manifest_path: &Path) -> &MaybePackage {
        self.maybe_get(manifest_path).unwrap()
    }

    fn maybe_get(&self, manifest_path: &Path) -> Option<&MaybePackage> {
        self.packages.get(manifest_path.parent().unwrap())
    }

    fn load(&mut self, manifest_path: &Path) -> CargoResult<&MaybePackage> {
        let key = manifest_path.parent().unwrap();
        match self.packages.entry(key.to_path_buf()) {
            Entry::Occupied(e) => Ok(e.into_mut()),
            Entry::Vacant(v) => {
                let source_id = SourceId::for_path(key)?;
                let (manifest, _nested_paths) =
                    read_manifest(manifest_path, source_id, self.config)?;
                Ok(v.insert(match manifest {
                    EitherManifest::Real(manifest) => {
                        MaybePackage::Package(Package::new(manifest, manifest_path))
                    }
                    EitherManifest::Virtual(vm) => MaybePackage::Virtual(vm),
                }))
            }
        }
    }
}

impl<'a, 'cfg> Iterator for Members<'a, 'cfg> {
    type Item = &'a Package;

    fn next(&mut self) -> Option<&'a Package> {
        loop {
            let next = self.iter.next().map(|path| self.ws.packages.get(path));
            match next {
                Some(&MaybePackage::Package(ref p)) => return Some(p),
                Some(&MaybePackage::Virtual(_)) => {}
                None => return None,
            }
        }
    }

    fn size_hint(&self) -> (usize, Option<usize>) {
        let (_, upper) = self.iter.size_hint();
        (0, upper)
    }
}

impl MaybePackage {
    fn workspace_config(&self) -> &WorkspaceConfig {
        match *self {
            MaybePackage::Package(ref p) => p.manifest().workspace_config(),
            MaybePackage::Virtual(ref vm) => vm.workspace_config(),
        }
    }
}

impl WorkspaceRootConfig {
    /// Creates a new Intermediate Workspace Root configuration.
    pub fn new(
        root_dir: &Path,
        members: &Option<Vec<String>>,
        default_members: &Option<Vec<String>>,
        exclude: &Option<Vec<String>>,
    ) -> WorkspaceRootConfig {
        WorkspaceRootConfig {
            root_dir: root_dir.to_path_buf(),
            members: members.clone(),
            default_members: default_members.clone(),
            exclude: exclude.clone().unwrap_or_default(),
        }
    }

    /// Checks the path against the `excluded` list.
    ///
    /// This method does **not** consider the `members` list.
    fn is_excluded(&self, manifest_path: &Path) -> bool {
        let excluded = self
            .exclude
            .iter()
            .any(|ex| manifest_path.starts_with(self.root_dir.join(ex)));

        let explicit_member = match self.members {
            Some(ref members) => members
                .iter()
                .any(|mem| manifest_path.starts_with(self.root_dir.join(mem))),
            None => false,
        };

        !explicit_member && excluded
    }

    fn has_members_list(&self) -> bool {
        self.members.is_some()
    }

    fn members_paths(&self, globs: &[String]) -> CargoResult<Vec<PathBuf>> {
        let mut expanded_list = Vec::new();

        for glob in globs {
            let pathbuf = self.root_dir.join(glob);
            let expanded_paths = Self::expand_member_path(&pathbuf)?;

            // If glob does not find any valid paths, then put the original
            // path in the expanded list to maintain backwards compatibility.
            if expanded_paths.is_empty() {
                expanded_list.push(pathbuf);
            } else {
                expanded_list.extend(expanded_paths);
            }
        }

        Ok(expanded_list)
    }

    fn expand_member_path(path: &Path) -> CargoResult<Vec<PathBuf>> {
        let path = match path.to_str() {
            Some(p) => p,
            None => return Ok(Vec::new()),
        };
        let res =
            glob(path).chain_err(|| failure::format_err!("could not parse pattern `{}`", &path))?;
        let res = res
            .map(|p| {
                p.chain_err(|| failure::format_err!("unable to match path to pattern `{}`", &path))
            })
            .collect::<Result<Vec<_>, _>>()?;
        Ok(res)
    }
}<|MERGE_RESOLUTION|>--- conflicted
+++ resolved
@@ -163,10 +163,6 @@
             require_optional_deps: true,
             loaded_packages: RefCell::new(HashMap::new()),
             ignore_lock: false,
-<<<<<<< HEAD
-        };
-        ws.root_manifest = ws.find_root(manifest_path)?;
-=======
         }
     }
 
@@ -182,7 +178,6 @@
         ws.packages
             .packages
             .insert(root_path, MaybePackage::Virtual(manifest));
->>>>>>> 8cd2c99a
         ws.find_members()?;
         // TODO: validation does not work because it walks up the directory
         // tree looking for the root which is a fake file that doesn't exist.
@@ -204,39 +199,6 @@
         target_dir: Option<Filesystem>,
         require_optional_deps: bool,
     ) -> CargoResult<Workspace<'cfg>> {
-<<<<<<< HEAD
-        let mut ws = Workspace {
-            config,
-            current_manifest: package.manifest_path().to_path_buf(),
-            packages: Packages {
-                config,
-                packages: HashMap::new(),
-            },
-            root_manifest: None,
-            target_dir: None,
-            members: Vec::new(),
-            member_ids: HashSet::new(),
-            default_members: Vec::new(),
-            is_ephemeral: true,
-            require_optional_deps,
-            loaded_packages: RefCell::new(HashMap::new()),
-            ignore_lock: false,
-        };
-        {
-            let key = ws.current_manifest.parent().unwrap();
-            let id = package.package_id();
-            let package = MaybePackage::Package(package);
-            ws.packages.packages.insert(key.to_path_buf(), package);
-            ws.target_dir = if let Some(dir) = target_dir {
-                Some(dir)
-            } else {
-                ws.config.target_dir()?
-            };
-            ws.members.push(ws.current_manifest.clone());
-            ws.member_ids.insert(id);
-            ws.default_members.push(ws.current_manifest.clone());
-        }
-=======
         let mut ws = Workspace::new_default(package.manifest_path().to_path_buf(), config);
         ws.is_ephemeral = true;
         ws.require_optional_deps = require_optional_deps;
@@ -252,7 +214,6 @@
         ws.members.push(ws.current_manifest.clone());
         ws.member_ids.insert(id);
         ws.default_members.push(ws.current_manifest.clone());
->>>>>>> 8cd2c99a
         Ok(ws)
     }
 
