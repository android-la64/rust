use curl;
use git2;

use failure::Error;

use crate::util::errors::{CargoResult, HttpNot200};
use crate::util::Config;

pub struct Retry<'a> {
    config: &'a Config,
    remaining: u32,
}

impl<'a> Retry<'a> {
    pub fn new(config: &'a Config) -> CargoResult<Retry<'a>> {
        Ok(Retry {
            config,
            remaining: config.get::<Option<u32>>("net.retry")?.unwrap_or(2),
        })
    }

    pub fn r#try<T>(&mut self, f: impl FnOnce() -> CargoResult<T>) -> CargoResult<Option<T>> {
        match f() {
            Err(ref e) if maybe_spurious(e) && self.remaining > 0 => {
                let msg = format!(
                    "spurious network error ({} tries \
                     remaining): {}",
                    self.remaining, e
                );
                self.config.shell().warn(msg)?;
                self.remaining -= 1;
                Ok(None)
            }
            other => other.map(Some),
        }
    }
}

fn maybe_spurious(err: &Error) -> bool {
    for e in err.iter_chain() {
        if let Some(git_err) = e.downcast_ref::<git2::Error>() {
            match git_err.class() {
                git2::ErrorClass::Net | git2::ErrorClass::Os => return true,
                _ => (),
            }
        }
        if let Some(curl_err) = e.downcast_ref::<curl::Error>() {
            if curl_err.is_couldnt_connect()
                || curl_err.is_couldnt_resolve_proxy()
                || curl_err.is_couldnt_resolve_host()
                || curl_err.is_operation_timedout()
                || curl_err.is_recv_error()
                || curl_err.is_http2_stream_error()
<<<<<<< HEAD
=======
                || curl_err.is_ssl_connect_error()
>>>>>>> 8cd2c99a
            {
                return true;
            }
        }
        if let Some(not_200) = e.downcast_ref::<HttpNot200>() {
            if 500 <= not_200.code && not_200.code < 600 {
                return true;
            }
        }
    }
    false
}

/// Wrapper method for network call retry logic.
///
/// Retry counts provided by Config object `net.retry`. Config shell outputs
/// a warning on per retry.
///
/// Closure must return a `CargoResult`.
///
/// # Examples
///
/// ```
/// # use crate::cargo::util::{CargoResult, Config};
/// # let download_something = || return Ok(());
/// # let config = Config::default().unwrap();
/// use cargo::util::network;
/// let cargo_result = network::with_retry(&config, || download_something());
/// ```
pub fn with_retry<T, F>(config: &Config, mut callback: F) -> CargoResult<T>
where
    F: FnMut() -> CargoResult<T>,
{
    let mut retry = Retry::new(config)?;
    loop {
        if let Some(ret) = retry.r#try(&mut callback)? {
            return Ok(ret);
        }
    }
}
#[test]
fn with_retry_repeats_the_call_then_works() {
    //Error HTTP codes (5xx) are considered maybe_spurious and will prompt retry
    let error1 = HttpNot200 {
        code: 501,
        url: "Uri".to_string(),
    }
    .into();
    let error2 = HttpNot200 {
        code: 502,
        url: "Uri".to_string(),
    }
    .into();
    let mut results: Vec<CargoResult<()>> = vec![Ok(()), Err(error1), Err(error2)];
    let config = Config::default().unwrap();
    let result = with_retry(&config, || results.pop().unwrap());
    assert_eq!(result.unwrap(), ())
}

#[test]
fn with_retry_finds_nested_spurious_errors() {
    //Error HTTP codes (5xx) are considered maybe_spurious and will prompt retry
    //String error messages are not considered spurious
    let error1 = failure::Error::from(HttpNot200 {
        code: 501,
        url: "Uri".to_string(),
    });
    let error1 = failure::Error::from(error1.context("A non-spurious wrapping err"));
    let error2 = failure::Error::from(HttpNot200 {
        code: 502,
        url: "Uri".to_string(),
    });
    let error2 = failure::Error::from(error2.context("A second chained error"));
    let mut results: Vec<CargoResult<()>> = vec![Ok(()), Err(error1), Err(error2)];
    let config = Config::default().unwrap();
    let result = with_retry(&config, || results.pop().unwrap());
    assert_eq!(result.unwrap(), ())
}

#[test]
fn curle_http2_stream_is_spurious() {
    let code = curl_sys::CURLE_HTTP2_STREAM;
    let err = curl::Error::new(code);
    assert!(maybe_spurious(&err.into()));
}<|MERGE_RESOLUTION|>--- conflicted
+++ resolved
@@ -51,10 +51,7 @@
                 || curl_err.is_operation_timedout()
                 || curl_err.is_recv_error()
                 || curl_err.is_http2_stream_error()
-<<<<<<< HEAD
-=======
                 || curl_err.is_ssl_connect_error()
->>>>>>> 8cd2c99a
             {
                 return true;
             }
