--- conflicted
+++ resolved
@@ -30,19 +30,11 @@
     /// This is sort of like a `HashMap<(N, E), HashSet<N>>` map, but more
     /// easily indexable with just an `N`
     reverse_dep_map: HashMap<N, HashMap<E, HashSet<N>>>,
-<<<<<<< HEAD
-
-    /// Topological depth of each key
-    depth: HashMap<N, usize>,
-}
-
-=======
 
     /// The total number of packages that are transitively waiting on this package
     priority: HashMap<N, usize>,
 }
 
->>>>>>> 8cd2c99a
 impl<N: Hash + Eq, E: Hash + Eq, V> Default for DependencyQueue<N, E, V> {
     fn default() -> DependencyQueue<N, E, V> {
         DependencyQueue::new()
@@ -55,11 +47,7 @@
         DependencyQueue {
             dep_map: HashMap::new(),
             reverse_dep_map: HashMap::new(),
-<<<<<<< HEAD
-            depth: HashMap::new(),
-=======
             priority: HashMap::new(),
->>>>>>> 8cd2c99a
         }
     }
 }
@@ -98,18 +86,6 @@
         for key in self.dep_map.keys() {
             depth(key, &self.reverse_dep_map, &mut out);
         }
-<<<<<<< HEAD
-
-        fn depth<N: Hash + Eq + Clone, E: Hash + Eq + Clone>(
-            key: &N,
-            map: &HashMap<N, HashMap<E, HashSet<N>>>,
-            results: &mut HashMap<N, usize>,
-        ) -> usize {
-            const IN_PROGRESS: usize = !0;
-
-            if let Some(&depth) = results.get(key) {
-                assert_ne!(depth, IN_PROGRESS, "cycle in DependencyQueue");
-=======
         self.priority = out.into_iter().map(|(n, set)| (n, set.len())).collect();
 
         fn depth<'a, N: Hash + Eq + Clone, E: Hash + Eq + Clone>(
@@ -120,7 +96,6 @@
             if results.contains_key(key) {
                 let depth = &results[key];
                 assert!(!depth.is_empty(), "cycle in DependencyQueue");
->>>>>>> 8cd2c99a
                 return depth;
             }
             results.insert(key.clone(), HashSet::new());
@@ -133,17 +108,9 @@
                 .into_iter()
                 .flat_map(|it| it.values())
                 .flat_map(|set| set)
-<<<<<<< HEAD
-                .map(|dep| depth(dep, map, results))
-                .max()
-                .unwrap_or(0);
-
-            *results.get_mut(key).unwrap() = depth;
-=======
             {
                 set.extend(depth(dep, map, results).iter().cloned())
             }
->>>>>>> 8cd2c99a
 
             let slot = results.get_mut(key).unwrap();
             *slot = set;
@@ -191,13 +158,6 @@
     }
 
     /// Indicate that something has finished.
-<<<<<<< HEAD
-    ///
-    /// Calling this function indicates that the `node` has produced `edge`. All
-    /// remaining work items which only depend on this node/edge pair are now
-    /// candidates to start their job.
-    pub fn finish(&mut self, node: &N, edge: &E) {
-=======
     ///
     /// Calling this function indicates that the `node` has produced `edge`. All
     /// remaining work items which only depend on this node/edge pair are now
@@ -207,17 +167,12 @@
     /// finishing this node.
     pub fn finish(&mut self, node: &N, edge: &E) -> Vec<&N> {
         // hashset<Node>
->>>>>>> 8cd2c99a
         let reverse_deps = self.reverse_dep_map.get(node).and_then(|map| map.get(edge));
         let reverse_deps = match reverse_deps {
             Some(deps) => deps,
             None => return Vec::new(),
         };
         let key = (node.clone(), edge.clone());
-<<<<<<< HEAD
-        for dep in reverse_deps.iter() {
-            assert!(self.dep_map.get_mut(dep).unwrap().0.remove(&key));
-=======
         let mut result = Vec::new();
         for dep in reverse_deps.iter() {
             let edges = &mut self.dep_map.get_mut(dep).unwrap().0;
@@ -225,7 +180,6 @@
             if edges.is_empty() {
                 result.push(dep);
             }
->>>>>>> 8cd2c99a
         }
         result
     }
