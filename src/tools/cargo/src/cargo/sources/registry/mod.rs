--- conflicted
+++ resolved
@@ -285,11 +285,7 @@
     target: Option<Cow<'a, str>>,
     kind: Option<Cow<'a, str>>,
     registry: Option<Cow<'a, str>>,
-<<<<<<< HEAD
-    package: Option<Cow<'a, str>>,
-=======
     package: Option<InternedString>,
->>>>>>> 8cd2c99a
     public: Option<bool>,
 }
 
