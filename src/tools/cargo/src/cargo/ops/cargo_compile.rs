--- conflicted
+++ resolved
@@ -7,12 +7,8 @@
 //! rough outline is:
 //!
 //! - Resolve the dependency graph (see `ops::resolve`).
-<<<<<<< HEAD
-//! - Download any packages needed (see `PackageSet`).
-=======
 //! - Download any packages needed (see `PackageSet`). Note that dependency
 //!   downloads are deferred until `build_unit_dependencies`.
->>>>>>> 8cd2c99a
 //! - Generate a list of top-level "units" of work for the targets the user
 //!   requested on the command-line. Each `Unit` corresponds to a compiler
 //!   invocation. This is done in this module (`generate_targets`).
@@ -32,21 +28,14 @@
 use std::path::PathBuf;
 use std::sync::Arc;
 
-<<<<<<< HEAD
-=======
 use crate::core::compiler::standard_lib;
 use crate::core::compiler::unit_dependencies::build_unit_dependencies;
->>>>>>> 8cd2c99a
 use crate::core::compiler::{BuildConfig, BuildContext, Compilation, Context};
 use crate::core::compiler::{CompileMode, Kind, Unit};
 use crate::core::compiler::{DefaultExecutor, Executor, UnitInterner};
 use crate::core::profiles::{Profiles, UnitFor};
 use crate::core::resolver::{Resolve, ResolveOpts};
-<<<<<<< HEAD
-use crate::core::{Package, Target};
-=======
 use crate::core::{LibKind, Package, PackageSet, Target};
->>>>>>> 8cd2c99a
 use crate::core::{PackageId, PackageIdSpec, TargetKind, Workspace};
 use crate::ops;
 use crate::util::config::Config;
@@ -317,9 +306,6 @@
     let dev_deps = ws.require_optional_deps() || filter.need_dev_deps(build_config.mode);
     let opts = ResolveOpts::new(dev_deps, features, all_features, !no_default_features);
     let resolve = ops::resolve_ws_with_opts(ws, opts, &specs)?;
-<<<<<<< HEAD
-    let (packages, resolve_with_overrides) = resolve;
-=======
     let (mut packages, resolve_with_overrides) = resolve;
 
     let std_resolve = if let Some(crates) = &config.cli_unstable().build_std {
@@ -336,7 +322,6 @@
     } else {
         None
     };
->>>>>>> 8cd2c99a
 
     // Find the packages in the resolver that the user wants to build (those
     // passed in with `-p` or the defaults from the workspace), and convert
@@ -388,10 +373,6 @@
     let interner = UnitInterner::new();
     let mut bcx = BuildContext::new(
         ws,
-<<<<<<< HEAD
-        &resolve_with_overrides,
-=======
->>>>>>> 8cd2c99a
         &packages,
         config,
         build_config,
@@ -409,8 +390,6 @@
         &bcx,
     )?;
 
-<<<<<<< HEAD
-=======
     let std_roots = if let Some(crates) = &config.cli_unstable().build_std {
         // Only build libtest if it looks like it is needed.
         let mut crates = crates.clone();
@@ -429,7 +408,6 @@
         Vec::new()
     };
 
->>>>>>> 8cd2c99a
     if let Some(args) = extra_args {
         if units.len() != 1 {
             failure::bail!(
@@ -459,11 +437,7 @@
 
     let ret = {
         let _p = profile::start("compiling");
-<<<<<<< HEAD
-        let cx = Context::new(config, &bcx)?;
-=======
         let cx = Context::new(config, &bcx, unit_dependencies)?;
->>>>>>> 8cd2c99a
         cx.compile(&units, export_dir.clone(), exec)?
     };
 
@@ -519,12 +493,9 @@
         all_bens: bool,
         all_targets: bool,
     ) -> CompileFilter {
-<<<<<<< HEAD
-=======
         if all_targets {
             return CompileFilter::new_all_targets();
         }
->>>>>>> 8cd2c99a
         let rule_lib = if lib_only {
             LibRule::True
         } else {
@@ -659,11 +630,7 @@
     packages: &[&'a Package],
     filter: &CompileFilter,
     default_arch_kind: Kind,
-<<<<<<< HEAD
-    resolve: &Resolve,
-=======
     resolve: &'a Resolve,
->>>>>>> 8cd2c99a
     bcx: &BuildContext<'a, '_>,
 ) -> CargoResult<Vec<Unit<'a>>> {
     // Helper for creating a `Unit` struct.
@@ -735,13 +702,9 @@
             target_mode,
             bcx.build_config.release,
         );
-<<<<<<< HEAD
-        bcx.units.intern(pkg, target, profile, kind, target_mode)
-=======
         let features = resolve.features_sorted(pkg.package_id());
         bcx.units
             .intern(pkg, target, profile, kind, target_mode, features)
->>>>>>> 8cd2c99a
     };
 
     // Create a list of proposed targets.
