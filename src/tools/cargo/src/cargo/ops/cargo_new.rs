--- conflicted
+++ resolved
@@ -513,11 +513,7 @@
                 // Temporary fix to work around bug in libgit2 when creating a
                 // directory in the root of a posix filesystem.
                 // See: https://github.com/libgit2/libgit2/issues/5130
-<<<<<<< HEAD
-                fs::create_dir_all(path)?;
-=======
                 paths::create_dir_all(path)?;
->>>>>>> 8cd2c99a
                 GitRepo::init(path, config.cwd())?;
             }
         }
