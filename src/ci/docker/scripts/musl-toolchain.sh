--- conflicted
+++ resolved
@@ -53,34 +53,4 @@
     for exec in cpp c++ g++; do
         ln -s $TARGET-g++ /usr/local/bin/$exec
     done
-<<<<<<< HEAD
-fi
-
-export CC=$TARGET-gcc
-export CXX=$TARGET-g++
-
-LLVM=70
-
-# may have been downloaded in a previous run
-if [ ! -d libunwind-release_$LLVM ]; then
-  curl -L https://github.com/llvm-mirror/llvm/archive/release_$LLVM.tar.gz | tar xzf -
-  curl -L https://github.com/llvm-mirror/libunwind/archive/release_$LLVM.tar.gz | tar xzf -
-fi
-
-# fixme(mati865): Replace it with https://github.com/rust-lang/rust/pull/59089
-mkdir libunwind-build
-cd libunwind-build
-cmake ../libunwind-release_$LLVM \
-          -DLLVM_PATH=/build/llvm-release_$LLVM \
-          -DLIBUNWIND_ENABLE_SHARED=0 \
-          -DCMAKE_C_COMPILER=$CC \
-          -DCMAKE_CXX_COMPILER=$CXX \
-          -DCMAKE_C_FLAGS="$CFLAGS" \
-          -DCMAKE_CXX_FLAGS="$CXXFLAGS"
-
-hide_output make -j$(nproc)
-cp lib/libunwind.a $OUTPUT/$TARGET/lib
-cd - && rm -rf libunwind-build
-=======
-fi
->>>>>>> 8cd2c99a
+fi