--- conflicted
+++ resolved
@@ -17,9 +17,5 @@
 unicode-width = "0.1.4"
 atty = "0.2"
 termcolor = "1.0"
-<<<<<<< HEAD
 annotate-snippets = "0.6.1"
-=======
-annotate-snippets = "0.6.1"
-term_size = "0.3.1"
->>>>>>> 8cd2c99a
+term_size = "0.3.1"