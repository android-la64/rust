use crate::Diagnostic;
use crate::DiagnosticId;
use crate::DiagnosticStyledString;
use crate::Applicability;

use crate::Level;
use crate::Handler;
use std::fmt::{self, Debug};
use std::ops::{Deref, DerefMut};
use std::thread::panicking;
use syntax_pos::{MultiSpan, Span};
use log::debug;

/// Used for emitting structured error messages and other diagnostic information.
///
/// If there is some state in a downstream crate you would like to
/// access in the methods of `DiagnosticBuilder` here, consider
/// extending `HandlerFlags`, accessed via `self.handler.flags`.
#[must_use]
#[derive(Clone)]
pub struct DiagnosticBuilder<'a>(Box<DiagnosticBuilderInner<'a>>);

/// This is a large type, and often used as a return value, especially within
/// the frequently-used `PResult` type. In theory, return value optimization
/// (RVO) should avoid unnecessary copying. In practice, it does not (at the
/// time of writing). The split between `DiagnosticBuilder` and
/// `DiagnosticBuilderInner` exists to avoid many `memcpy` calls.
#[must_use]
#[derive(Clone)]
struct DiagnosticBuilderInner<'a> {
    handler: &'a Handler,
    diagnostic: Diagnostic,
    allow_suggestions: bool,
}

/// In general, the `DiagnosticBuilder` uses deref to allow access to
/// the fields and methods of the embedded `diagnostic` in a
/// transparent way. *However,* many of the methods are intended to
/// be used in a chained way, and hence ought to return `self`. In
/// that case, we can't just naively forward to the method on the
/// `diagnostic`, because the return type would be a `&Diagnostic`
/// instead of a `&DiagnosticBuilder<'a>`. This `forward!` macro makes
/// it easy to declare such methods on the builder.
macro_rules! forward {
    // Forward pattern for &self -> &Self
    (
        $(#[$attrs:meta])*
        pub fn $n:ident(&self, $($name:ident: $ty:ty),* $(,)?) -> &Self
    ) => {
        $(#[$attrs])*
        pub fn $n(&self, $($name: $ty),*) -> &Self {
            self.diagnostic.$n($($name),*);
            self
        }
    };

    // Forward pattern for &mut self -> &mut Self
    (
        $(#[$attrs:meta])*
        pub fn $n:ident(&mut self, $($name:ident: $ty:ty),* $(,)?) -> &mut Self
    ) => {
        $(#[$attrs])*
        pub fn $n(&mut self, $($name: $ty),*) -> &mut Self {
            self.0.diagnostic.$n($($name),*);
            self
        }
    };

    // Forward pattern for &mut self -> &mut Self, with S: Into<MultiSpan>
    // type parameter. No obvious way to make this more generic.
    (
        $(#[$attrs:meta])*
        pub fn $n:ident<S: Into<MultiSpan>>(
            &mut self,
            $($name:ident: $ty:ty),*
            $(,)?
        ) -> &mut Self
    ) => {
        $(#[$attrs])*
        pub fn $n<S: Into<MultiSpan>>(&mut self, $($name: $ty),*) -> &mut Self {
            self.0.diagnostic.$n($($name),*);
            self
        }
    };
}

impl<'a> Deref for DiagnosticBuilder<'a> {
    type Target = Diagnostic;

    fn deref(&self) -> &Diagnostic {
        &self.0.diagnostic
    }
}

impl<'a> DerefMut for DiagnosticBuilder<'a> {
    fn deref_mut(&mut self) -> &mut Diagnostic {
        &mut self.0.diagnostic
    }
}

impl<'a> DiagnosticBuilder<'a> {
    /// Emit the diagnostic.
    pub fn emit(&mut self) {
        self.0.handler.emit_diagnostic(&self);
        self.cancel();
    }

    /// Emit the diagnostic unless `delay` is true,
    /// in which case the emission will be delayed as a bug.
    ///
    /// See `emit` and `delay_as_bug` for details.
    pub fn emit_unless(&mut self, delay: bool) {
        if delay {
            self.delay_as_bug()
        } else {
            self.emit()
        }
    }

    /// Buffers the diagnostic for later emission, unless handler
    /// has disabled such buffering.
    pub fn buffer(mut self, buffered_diagnostics: &mut Vec<Diagnostic>) {
        if self.0.handler.flags.dont_buffer_diagnostics ||
            self.0.handler.flags.treat_err_as_bug.is_some()
        {
            self.emit();
            return;
        }

        // We need to use `ptr::read` because `DiagnosticBuilder`
        // implements `Drop`.
        let diagnostic;
        unsafe {
            diagnostic = std::ptr::read(&self.0.diagnostic);
            std::mem::forget(self);
        };
        // Logging here is useful to help track down where in logs an error was
        // actually emitted.
        debug!("buffer: diagnostic={:?}", diagnostic);
        buffered_diagnostics.push(diagnostic);
    }

    /// Convenience function for internal use, clients should use one of the
    /// span_* methods instead.
    pub fn sub<S: Into<MultiSpan>>(
        &mut self,
        level: Level,
        message: &str,
        span: Option<S>,
    ) -> &mut Self {
        let span = span.map(|s| s.into()).unwrap_or_else(|| MultiSpan::new());
        self.0.diagnostic.sub(level, message, span, None);
        self
    }

    /// Delay emission of this diagnostic as a bug.
    ///
    /// This can be useful in contexts where an error indicates a bug but
    /// typically this only happens when other compilation errors have already
    /// happened. In those cases this can be used to defer emission of this
    /// diagnostic as a bug in the compiler only if no other errors have been
    /// emitted.
    ///
    /// In the meantime, though, callsites are required to deal with the "bug"
    /// locally in whichever way makes the most sense.
    pub fn delay_as_bug(&mut self) {
        self.level = Level::Bug;
        self.0.handler.delay_as_bug(self.0.diagnostic.clone());
        self.cancel();
    }

    /// Adds a span/label to be included in the resulting snippet.
    /// This is pushed onto the `MultiSpan` that was created when the
    /// diagnostic was first built. If you don't call this function at
    /// all, and you just supplied a `Span` to create the diagnostic,
    /// then the snippet will just include that `Span`, which is
    /// called the primary span.
    pub fn span_label<T: Into<String>>(&mut self, span: Span, label: T) -> &mut Self {
        self.0.diagnostic.span_label(span, label);
        self
    }

    forward!(pub fn note_expected_found(&mut self,
                                        label: &dyn fmt::Display,
                                        expected: DiagnosticStyledString,
                                        found: DiagnosticStyledString,
                                        ) -> &mut Self);

    forward!(pub fn note_expected_found_extra(&mut self,
                                              label: &dyn fmt::Display,
                                              expected: DiagnosticStyledString,
                                              found: DiagnosticStyledString,
                                              expected_extra: &dyn fmt::Display,
                                              found_extra: &dyn fmt::Display,
                                              ) -> &mut Self);

    forward!(pub fn note(&mut self, msg: &str) -> &mut Self);
    forward!(pub fn span_note<S: Into<MultiSpan>>(&mut self,
                                                  sp: S,
                                                  msg: &str,
                                                  ) -> &mut Self);
    forward!(pub fn warn(&mut self, msg: &str) -> &mut Self);
    forward!(pub fn span_warn<S: Into<MultiSpan>>(&mut self, sp: S, msg: &str) -> &mut Self);
    forward!(pub fn help(&mut self, msg: &str) -> &mut Self);
    forward!(pub fn span_help<S: Into<MultiSpan>>(&mut self,
                                                  sp: S,
                                                  msg: &str,
                                                  ) -> &mut Self);

    pub fn multipart_suggestion(
        &mut self,
        msg: &str,
        suggestion: Vec<(Span, String)>,
        applicability: Applicability,
    ) -> &mut Self {
        if !self.0.allow_suggestions {
            return self
        }
        self.0.diagnostic.multipart_suggestion(
            msg,
            suggestion,
            applicability,
        );
        self
    }

    pub fn tool_only_multipart_suggestion(
        &mut self,
        msg: &str,
        suggestion: Vec<(Span, String)>,
        applicability: Applicability,
    ) -> &mut Self {
        if !self.0.allow_suggestions {
            return self
        }
        self.0.diagnostic.tool_only_multipart_suggestion(
            msg,
            suggestion,
            applicability,
        );
        self
    }

    pub fn span_suggestion(
        &mut self,
        sp: Span,
        msg: &str,
        suggestion: String,
        applicability: Applicability,
    ) -> &mut Self {
        if !self.0.allow_suggestions {
            return self
        }
        self.0.diagnostic.span_suggestion(
            sp,
            msg,
            suggestion,
            applicability,
        );
        self
    }

    pub fn span_suggestions(
        &mut self,
        sp: Span,
        msg: &str,
        suggestions: impl Iterator<Item = String>,
        applicability: Applicability,
    ) -> &mut Self {
        if !self.0.allow_suggestions {
            return self
        }
        self.0.diagnostic.span_suggestions(
            sp,
            msg,
            suggestions,
            applicability,
        );
        self
    }

    pub fn span_suggestion_short(
        &mut self,
        sp: Span,
        msg: &str,
        suggestion: String,
        applicability: Applicability,
    ) -> &mut Self {
        if !self.0.allow_suggestions {
            return self
        }
        self.0.diagnostic.span_suggestion_short(
            sp,
            msg,
            suggestion,
            applicability,
        );
        self
    }

    pub fn span_suggestion_hidden(
        &mut self,
        sp: Span,
        msg: &str,
        suggestion: String,
        applicability: Applicability,
    ) -> &mut Self {
        if !self.0.allow_suggestions {
            return self
        }
        self.0.diagnostic.span_suggestion_hidden(
            sp,
            msg,
            suggestion,
            applicability,
        );
        self
    }

    pub fn tool_only_span_suggestion(
        &mut self,
        sp: Span,
        msg: &str,
        suggestion: String,
        applicability: Applicability,
    ) -> &mut Self {
        if !self.0.allow_suggestions {
            return self
        }
        self.0.diagnostic.tool_only_span_suggestion(
            sp,
            msg,
            suggestion,
            applicability,
        );
        self
    }

    forward!(pub fn set_span<S: Into<MultiSpan>>(&mut self, sp: S) -> &mut Self);
    forward!(pub fn code(&mut self, s: DiagnosticId) -> &mut Self);

    pub fn allow_suggestions(&mut self, allow: bool) -> &mut Self {
        self.0.allow_suggestions = allow;
        self
    }

    /// Convenience function for internal use, clients should use one of the
    /// struct_* methods on Handler.
    crate fn new(handler: &'a Handler, level: Level, message: &str) -> DiagnosticBuilder<'a> {
        DiagnosticBuilder::new_with_code(handler, level, None, message)
    }

    /// Convenience function for internal use, clients should use one of the
    /// struct_* methods on Handler.
    crate fn new_with_code(handler: &'a Handler,
                         level: Level,
                         code: Option<DiagnosticId>,
                         message: &str)
                         -> DiagnosticBuilder<'a> {
        let diagnostic = Diagnostic::new_with_code(level, code, message);
        DiagnosticBuilder::new_diagnostic(handler, diagnostic)
    }

    /// Creates a new `DiagnosticBuilder` with an already constructed
    /// diagnostic.
    crate fn new_diagnostic(handler: &'a Handler, diagnostic: Diagnostic)
                         -> DiagnosticBuilder<'a> {
        DiagnosticBuilder(Box::new(DiagnosticBuilderInner {
            handler,
            diagnostic,
            allow_suggestions: true,
        }))
    }
}

impl<'a> Debug for DiagnosticBuilder<'a> {
    fn fmt(&self, f: &mut fmt::Formatter<'_>) -> fmt::Result {
        self.0.diagnostic.fmt(f)
    }
}

/// Destructor bomb - a `DiagnosticBuilder` must be either emitted or canceled
/// or we emit a bug.
impl<'a> Drop for DiagnosticBuilder<'a> {
    fn drop(&mut self) {
        if !panicking() && !self.cancelled() {
            let mut db = DiagnosticBuilder::new(
<<<<<<< HEAD
                self.handler,
=======
                self.0.handler,
>>>>>>> 8cd2c99a
                Level::Bug,
                "the following error was constructed but not emitted",
            );
            db.emit();
            self.emit();
            panic!();
        }
    }
}<|MERGE_RESOLUTION|>--- conflicted
+++ resolved
@@ -385,11 +385,7 @@
     fn drop(&mut self) {
         if !panicking() && !self.cancelled() {
             let mut db = DiagnosticBuilder::new(
-<<<<<<< HEAD
-                self.handler,
-=======
                 self.0.handler,
->>>>>>> 8cd2c99a
                 Level::Bug,
                 "the following error was constructed but not emitted",
             );
