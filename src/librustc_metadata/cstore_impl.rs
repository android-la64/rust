--- conflicted
+++ resolved
@@ -30,17 +30,10 @@
 use syntax::attr;
 use syntax::source_map;
 use syntax::edition::Edition;
-use syntax::ext::base::{SyntaxExtension, SyntaxExtensionKind};
-use syntax::ext::proc_macro::BangProcMacro;
 use syntax::parse::source_file_to_stream;
 use syntax::parse::parser::emit_unclosed_delims;
-<<<<<<< HEAD
-use syntax::symbol::{Symbol, sym};
-use syntax_pos::{Span, NO_EXPANSION, FileName};
-=======
 use syntax::symbol::Symbol;
 use syntax_pos::{Span, FileName};
->>>>>>> 8cd2c99a
 use rustc_data_structures::bit_set::BitSet;
 
 macro_rules! provide {
@@ -132,20 +125,8 @@
             bug!("coerce_unsized_info: `{:?}` is missing its info", def_id);
         })
     }
-<<<<<<< HEAD
-    optimized_mir => {
-        let mir = cdata.maybe_get_optimized_mir(tcx, def_id.index).unwrap_or_else(|| {
-            bug!("get_optimized_mir: missing MIR for `{:?}`", def_id)
-        });
-
-        let mir = tcx.arena.alloc(mir);
-
-        mir
-    }
-=======
     optimized_mir => { tcx.arena.alloc(cdata.get_optimized_mir(tcx, def_id.index)) }
     promoted_mir => { tcx.arena.alloc(cdata.get_promoted_mir(tcx, def_id.index)) }
->>>>>>> 8cd2c99a
     mir_const_qualif => {
         (cdata.mir_const_qualif(def_id.index), tcx.arena.alloc(BitSet::new_empty(0)))
     }
@@ -246,10 +227,7 @@
     }
     defined_lib_features => { cdata.get_lib_features(tcx) }
     defined_lang_items => { cdata.get_lang_items(tcx) }
-<<<<<<< HEAD
-=======
     diagnostic_items => { cdata.get_diagnostic_items(tcx) }
->>>>>>> 8cd2c99a
     missing_lang_items => { cdata.get_missing_lang_items(tcx) }
 
     missing_extern_crate_item => {
@@ -441,21 +419,8 @@
 
     pub fn load_macro_untracked(&self, id: DefId, sess: &Session) -> LoadedMacro {
         let data = self.get_crate_data(id.krate);
-<<<<<<< HEAD
-        if let Some(ref proc_macros) = data.proc_macros {
-            return LoadedMacro::ProcMacro(proc_macros[id.index.to_proc_macro_index()].1.clone());
-        } else if data.name == sym::proc_macro && data.item_name(id.index) == sym::quote {
-            let client = proc_macro::bridge::client::Client::expand1(proc_macro::quote);
-            let kind = SyntaxExtensionKind::Bang(Box::new(BangProcMacro { client }));
-            let ext = SyntaxExtension {
-                allow_internal_unstable: Some([sym::proc_macro_def_site][..].into()),
-                ..SyntaxExtension::default(kind, data.root.edition)
-            };
-            return LoadedMacro::ProcMacro(Lrc::new(ext));
-=======
         if data.is_proc_macro_crate() {
             return LoadedMacro::ProcMacro(data.load_proc_macro(id.index, sess));
->>>>>>> 8cd2c99a
         }
 
         let def = data.get_macro(id.index);
