use crate::index::Index;
use crate::schema::*;

use rustc::middle::cstore::{LinkagePreference, NativeLibrary,
                            EncodedMetadata, ForeignModule};
use rustc::hir::def::CtorKind;
use rustc::hir::def_id::{CrateNum, CRATE_DEF_INDEX, DefIndex, DefId, LocalDefId, LOCAL_CRATE};
use rustc::hir::GenericParamKind;
use rustc::hir::map::definitions::DefPathTable;
use rustc_data_structures::fingerprint::Fingerprint;
use rustc_data_structures::indexed_vec::IndexVec;
use rustc::middle::dependency_format::Linkage;
use rustc::middle::exported_symbols::{ExportedSymbol, SymbolExportLevel,
                                      metadata_symbol_name};
use rustc::middle::lang_items;
use rustc::mir::{self, interpret};
use rustc::traits::specialization_graph;
use rustc::ty::{self, Ty, TyCtxt, ReprOptions, SymbolName};
use rustc::ty::codec::{self as ty_codec, TyEncoder};
use rustc::ty::layout::VariantIdx;

use rustc::session::config::{self, CrateType};
use rustc::util::nodemap::FxHashMap;

use rustc_data_structures::stable_hasher::StableHasher;
use rustc_serialize::{Encodable, Encoder, SpecializedEncoder, opaque};

use std::hash::Hash;
use std::path::Path;
use rustc_data_structures::sync::Lrc;
use std::u32;
use syntax::ast;
use syntax::attr;
use syntax::ext::proc_macro::is_proc_macro_attr;
use syntax::source_map::Spanned;
<<<<<<< HEAD
use syntax::symbol::{kw, sym};
=======
use syntax::symbol::{kw, sym, Ident, Symbol};
>>>>>>> 8cd2c99a
use syntax_pos::{self, FileName, SourceFile, Span};
use log::{debug, trace};

use rustc::hir::{self, PatKind};
use rustc::hir::itemlikevisit::ItemLikeVisitor;
use rustc::hir::intravisit::{Visitor, NestedVisitorMap};
use rustc::hir::intravisit;

pub struct EncodeContext<'tcx> {
    opaque: opaque::Encoder,
    pub tcx: TyCtxt<'tcx>,

    entries_index: Index<'tcx>,

    lazy_state: LazyState,
    type_shorthands: FxHashMap<Ty<'tcx>, usize>,
    predicate_shorthands: FxHashMap<ty::Predicate<'tcx>, usize>,

    interpret_allocs: FxHashMap<interpret::AllocId, usize>,
    interpret_allocs_inverse: Vec<interpret::AllocId>,

    // This is used to speed up Span encoding.
    source_file_cache: Lrc<SourceFile>,
}

macro_rules! encoder_methods {
    ($($name:ident($ty:ty);)*) => {
        $(fn $name(&mut self, value: $ty) -> Result<(), Self::Error> {
            self.opaque.$name(value)
        })*
    }
}

impl<'tcx> Encoder for EncodeContext<'tcx> {
    type Error = <opaque::Encoder as Encoder>::Error;

    fn emit_unit(&mut self) -> Result<(), Self::Error> {
        Ok(())
    }

    encoder_methods! {
        emit_usize(usize);
        emit_u128(u128);
        emit_u64(u64);
        emit_u32(u32);
        emit_u16(u16);
        emit_u8(u8);

        emit_isize(isize);
        emit_i128(i128);
        emit_i64(i64);
        emit_i32(i32);
        emit_i16(i16);
        emit_i8(i8);

        emit_bool(bool);
        emit_f64(f64);
        emit_f32(f32);
        emit_char(char);
        emit_str(&str);
    }
}

impl<'tcx, T> SpecializedEncoder<Lazy<T>> for EncodeContext<'tcx> {
    fn specialized_encode(&mut self, lazy: &Lazy<T>) -> Result<(), Self::Error> {
        self.emit_lazy_distance(*lazy)
    }
}

<<<<<<< HEAD
impl<'tcx, T> SpecializedEncoder<LazySeq<T>> for EncodeContext<'tcx> {
    fn specialized_encode(&mut self, seq: &LazySeq<T>) -> Result<(), Self::Error> {
        self.emit_usize(seq.len)?;
        if seq.len == 0 {
=======
impl<'tcx, T> SpecializedEncoder<Lazy<[T]>> for EncodeContext<'tcx> {
    fn specialized_encode(&mut self, lazy: &Lazy<[T]>) -> Result<(), Self::Error> {
        self.emit_usize(lazy.meta)?;
        if lazy.meta == 0 {
>>>>>>> 8cd2c99a
            return Ok(());
        }
        self.emit_lazy_distance(*lazy)
    }
}

impl<'tcx> SpecializedEncoder<CrateNum> for EncodeContext<'tcx> {
    #[inline]
    fn specialized_encode(&mut self, cnum: &CrateNum) -> Result<(), Self::Error> {
        self.emit_u32(cnum.as_u32())
    }
}

impl<'tcx> SpecializedEncoder<DefId> for EncodeContext<'tcx> {
    #[inline]
    fn specialized_encode(&mut self, def_id: &DefId) -> Result<(), Self::Error> {
        let DefId {
            krate,
            index,
        } = *def_id;

        krate.encode(self)?;
        index.encode(self)
    }
}

impl<'tcx> SpecializedEncoder<DefIndex> for EncodeContext<'tcx> {
    #[inline]
    fn specialized_encode(&mut self, def_index: &DefIndex) -> Result<(), Self::Error> {
        self.emit_u32(def_index.as_u32())
    }
}

impl<'tcx> SpecializedEncoder<Span> for EncodeContext<'tcx> {
    fn specialized_encode(&mut self, span: &Span) -> Result<(), Self::Error> {
        if span.is_dummy() {
            return TAG_INVALID_SPAN.encode(self)
        }

        let span = span.data();

        // The Span infrastructure should make sure that this invariant holds:
        debug_assert!(span.lo <= span.hi);

        if !self.source_file_cache.contains(span.lo) {
            let source_map = self.tcx.sess.source_map();
            let source_file_index = source_map.lookup_source_file_idx(span.lo);
            self.source_file_cache = source_map.files()[source_file_index].clone();
        }

        if !self.source_file_cache.contains(span.hi) {
            // Unfortunately, macro expansion still sometimes generates Spans
            // that malformed in this way.
            return TAG_INVALID_SPAN.encode(self)
        }

        TAG_VALID_SPAN.encode(self)?;
        span.lo.encode(self)?;

        // Encode length which is usually less than span.hi and profits more
        // from the variable-length integer encoding that we use.
        let len = span.hi - span.lo;
        len.encode(self)

        // Don't encode the expansion context.
    }
}

<<<<<<< HEAD
=======
impl SpecializedEncoder<Ident> for EncodeContext<'tcx> {
    fn specialized_encode(&mut self, ident: &Ident) -> Result<(), Self::Error> {
        // FIXME(jseyfried): intercrate hygiene
        ident.name.encode(self)
    }
}

>>>>>>> 8cd2c99a
impl<'tcx> SpecializedEncoder<LocalDefId> for EncodeContext<'tcx> {
    #[inline]
    fn specialized_encode(&mut self, def_id: &LocalDefId) -> Result<(), Self::Error> {
        self.specialized_encode(&def_id.to_def_id())
    }
}

impl<'tcx> SpecializedEncoder<Ty<'tcx>> for EncodeContext<'tcx> {
    fn specialized_encode(&mut self, ty: &Ty<'tcx>) -> Result<(), Self::Error> {
        ty_codec::encode_with_shorthand(self, ty, |ecx| &mut ecx.type_shorthands)
    }
}

impl<'tcx> SpecializedEncoder<interpret::AllocId> for EncodeContext<'tcx> {
    fn specialized_encode(&mut self, alloc_id: &interpret::AllocId) -> Result<(), Self::Error> {
        use std::collections::hash_map::Entry;
        let index = match self.interpret_allocs.entry(*alloc_id) {
            Entry::Occupied(e) => *e.get(),
            Entry::Vacant(e) => {
                let idx = self.interpret_allocs_inverse.len();
                self.interpret_allocs_inverse.push(*alloc_id);
                e.insert(idx);
                idx
            },
        };

        index.encode(self)
    }
}

impl<'tcx> SpecializedEncoder<ty::GenericPredicates<'tcx>> for EncodeContext<'tcx> {
    fn specialized_encode(&mut self,
                          predicates: &ty::GenericPredicates<'tcx>)
                          -> Result<(), Self::Error> {
        ty_codec::encode_predicates(self, predicates, |ecx| &mut ecx.predicate_shorthands)
    }
}

impl<'tcx> SpecializedEncoder<Fingerprint> for EncodeContext<'tcx> {
    fn specialized_encode(&mut self, f: &Fingerprint) -> Result<(), Self::Error> {
        f.encode_opaque(&mut self.opaque)
    }
}

impl<'tcx, T: Encodable> SpecializedEncoder<mir::ClearCrossCrate<T>> for EncodeContext<'tcx> {
    fn specialized_encode(&mut self,
                          _: &mir::ClearCrossCrate<T>)
                          -> Result<(), Self::Error> {
        Ok(())
    }
}

impl<'tcx> TyEncoder for EncodeContext<'tcx> {
    fn position(&self) -> usize {
        self.opaque.position()
    }
}

<<<<<<< HEAD
impl<'tcx> EncodeContext<'tcx> {
    fn emit_node<F: FnOnce(&mut Self, usize) -> R, R>(&mut self, f: F) -> R {
        assert_eq!(self.lazy_state, LazyState::NoNode);
        let pos = self.position();
        self.lazy_state = LazyState::NodeStart(pos);
        let r = f(self, pos);
        self.lazy_state = LazyState::NoNode;
        r
=======
/// Helper trait to allow overloading `EncodeContext::lazy` for iterators.
trait EncodeContentsForLazy<T: ?Sized + LazyMeta> {
    fn encode_contents_for_lazy(self, ecx: &mut EncodeContext<'tcx>) -> T::Meta;
}

impl<T: Encodable> EncodeContentsForLazy<T> for &T {
    fn encode_contents_for_lazy(self, ecx: &mut EncodeContext<'tcx>) {
        self.encode(ecx).unwrap()
>>>>>>> 8cd2c99a
    }
}

impl<T: Encodable> EncodeContentsForLazy<T> for T {
    fn encode_contents_for_lazy(self, ecx: &mut EncodeContext<'tcx>) {
        self.encode(ecx).unwrap()
    }
}

impl<I, T> EncodeContentsForLazy<[T]> for I
    where I: IntoIterator,
          I::Item: EncodeContentsForLazy<T>,
{
    fn encode_contents_for_lazy(self, ecx: &mut EncodeContext<'tcx>) -> usize {
        self.into_iter().map(|value| value.encode_contents_for_lazy(ecx)).count()
    }
}

impl<'tcx> EncodeContext<'tcx> {
    fn emit_lazy_distance<T: ?Sized + LazyMeta>(
        &mut self,
        lazy: Lazy<T>,
    ) -> Result<(), <Self as Encoder>::Error> {
        let min_end = lazy.position + T::min_size(lazy.meta);
        let distance = match self.lazy_state {
            LazyState::NoNode => bug!("emit_lazy_distance: outside of a metadata node"),
            LazyState::NodeStart(start) => {
                assert!(min_end <= start);
                start - min_end
            }
            LazyState::Previous(last_min_end) => {
                assert!(
                    last_min_end <= lazy.position,
                    "make sure that the calls to `lazy*` \
                    are in the same order as the metadata fields",
                );
                lazy.position - last_min_end
            }
        };
        self.lazy_state = LazyState::Previous(min_end);
        self.emit_usize(distance)
    }

    fn lazy<T: ?Sized + LazyMeta>(
        &mut self,
        value: impl EncodeContentsForLazy<T>,
    ) -> Lazy<T> {
        let pos = self.position();

        assert_eq!(self.lazy_state, LazyState::NoNode);
        self.lazy_state = LazyState::NodeStart(pos);
        let meta = value.encode_contents_for_lazy(self);
        self.lazy_state = LazyState::NoNode;

        assert!(pos + <T>::min_size(meta) <= self.position());

        Lazy::from_position_and_meta(pos, meta)
    }

    /// Emit the data for a `DefId` to the metadata. The function to
    /// emit the data is `op`, and it will be given `data` as
    /// arguments. This `record` function will call `op` to generate
    /// the `Entry` (which may point to other encoded information)
    /// and will then record the `Lazy<Entry>` for use in the index.
    // FIXME(eddyb) remove this.
    pub fn record<DATA>(&mut self,
                        id: DefId,
                        op: impl FnOnce(&mut Self, DATA) -> Entry<'tcx>,
                        data: DATA)
    {
        assert!(id.is_local());

<<<<<<< HEAD
            assert!(pos + LazySeq::<T>::min_size(len) <= ecx.position());
            LazySeq::with_position_and_length(pos, len)
        })
    }

    /// Emit the data for a `DefId` to the metadata. The function to
    /// emit the data is `op`, and it will be given `data` as
    /// arguments. This `record` function will call `op` to generate
    /// the `Entry` (which may point to other encoded information)
    /// and will then record the `Lazy<Entry>` for use in the index.
    // FIXME(eddyb) remove this.
    pub fn record<DATA>(&mut self,
                        id: DefId,
                        op: impl FnOnce(&mut Self, DATA) -> Entry<'tcx>,
                        data: DATA)
    {
        assert!(id.is_local());

        let entry = op(self, data);
        let entry = self.lazy(&entry);
=======
        let entry = op(self, data);
        let entry = self.lazy(entry);
>>>>>>> 8cd2c99a
        self.entries_index.record(id, entry);
    }

    fn encode_info_for_items(&mut self) {
        let krate = self.tcx.hir().krate();
        let vis = Spanned { span: syntax_pos::DUMMY_SP, node: hir::VisibilityKind::Public };
        self.record(DefId::local(CRATE_DEF_INDEX),
                     EncodeContext::encode_info_for_mod,
                     (hir::CRATE_HIR_ID, &krate.module, &krate.attrs, &vis));
        krate.visit_all_item_likes(&mut self.as_deep_visitor());
        for macro_def in &krate.exported_macros {
            self.visit_macro_def(macro_def);
        }
    }

    fn encode_def_path_table(&mut self) -> Lazy<DefPathTable> {
        let definitions = self.tcx.hir().definitions();
        self.lazy(definitions.def_path_table())
    }

    fn encode_source_map(&mut self) -> Lazy<[syntax_pos::SourceFile]> {
        let source_map = self.tcx.sess.source_map();
        let all_source_files = source_map.files();

        let (working_dir, _cwd_remapped) = self.tcx.sess.working_dir.clone();

        let adapted = all_source_files.iter()
            .filter(|source_file| {
                // No need to re-export imported source_files, as any downstream
                // crate will import them from their original source.
                !source_file.is_imported()
            })
            .map(|source_file| {
                match source_file.name {
                    // This path of this SourceFile has been modified by
                    // path-remapping, so we use it verbatim (and avoid
                    // cloning the whole map in the process).
                    _  if source_file.name_was_remapped => source_file.clone(),

                    // Otherwise expand all paths to absolute paths because
                    // any relative paths are potentially relative to a
                    // wrong directory.
                    FileName::Real(ref name) => {
                        let mut adapted = (**source_file).clone();
                        adapted.name = Path::new(&working_dir).join(name).into();
                        adapted.name_hash = {
                            let mut hasher: StableHasher<u128> = StableHasher::new();
                            adapted.name.hash(&mut hasher);
                            hasher.finish()
                        };
                        Lrc::new(adapted)
                    },

                    // expanded code, not from a file
                    _ => source_file.clone(),
                }
            })
            .collect::<Vec<_>>();

        self.lazy(adapted.iter().map(|rc| &**rc))
    }

    fn encode_crate_root(&mut self) -> Lazy<CrateRoot<'tcx>> {
<<<<<<< HEAD
=======
        let is_proc_macro = self.tcx.sess.crate_types.borrow().contains(&CrateType::ProcMacro);

>>>>>>> 8cd2c99a
        let mut i = self.position();

        let crate_deps = self.encode_crate_deps();
        let dylib_dependency_formats = self.encode_dylib_dependency_formats();
        let dep_bytes = self.position() - i;

        // Encode the lib features.
        i = self.position();
        let lib_features = self.encode_lib_features();
        let lib_feature_bytes = self.position() - i;

        // Encode the language items.
        i = self.position();
        let lang_items = self.encode_lang_items();
        let lang_items_missing = self.encode_lang_items_missing();
        let lang_item_bytes = self.position() - i;

        // Encode the diagnostic items.
        i = self.position();
        let diagnostic_items = self.encode_diagnostic_items();
        let diagnostic_item_bytes = self.position() - i;

        // Encode the native libraries used
        i = self.position();
        let native_libraries = self.encode_native_libraries();
        let native_lib_bytes = self.position() - i;

        let foreign_modules = self.encode_foreign_modules();

        // Encode source_map
        i = self.position();
        let source_map = self.encode_source_map();
        let source_map_bytes = self.position() - i;

        // Encode DefPathTable
        i = self.position();
        let def_path_table = self.encode_def_path_table();
        let def_path_table_bytes = self.position() - i;

        // Encode the def IDs of impls, for coherence checking.
        i = self.position();
        let impls = self.encode_impls();
        let impl_bytes = self.position() - i;

        // Encode exported symbols info.
        i = self.position();
        let exported_symbols = self.tcx.exported_symbols(LOCAL_CRATE);
        let exported_symbols = self.encode_exported_symbols(&exported_symbols);
        let exported_symbols_bytes = self.position() - i;

        let tcx = self.tcx;

        // Encode the items.
        i = self.position();
        self.encode_info_for_items();
        let item_bytes = self.position() - i;

        // Encode the allocation index
        let interpret_alloc_index = {
            let mut interpret_alloc_index = Vec::new();
            let mut n = 0;
            trace!("beginning to encode alloc ids");
            loop {
                let new_n = self.interpret_allocs_inverse.len();
                // if we have found new ids, serialize those, too
                if n == new_n {
                    // otherwise, abort
                    break;
                }
                trace!("encoding {} further alloc ids", new_n - n);
                for idx in n..new_n {
                    let id = self.interpret_allocs_inverse[idx];
                    let pos = self.position() as u32;
                    interpret_alloc_index.push(pos);
                    interpret::specialized_encode_alloc_id(
                        self,
                        tcx,
                        id,
                    ).unwrap();
                }
                n = new_n;
            }
            self.lazy(interpret_alloc_index)
        };

<<<<<<< HEAD
        i = self.position();
        let entries_index = self.entries_index.write_index(&mut self.opaque);
        let entries_index_bytes = self.position() - i;

        let attrs = tcx.hir().krate_attrs();
        let is_proc_macro = tcx.sess.crate_types.borrow().contains(&CrateType::ProcMacro);
=======

        i = self.position();
        let entries_index = self.entries_index.write_index(&mut self.opaque);
        let entries_index_bytes = self.position() - i;

        // Encode the proc macro data
        i = self.position();
        let proc_macro_data = self.encode_proc_macros();
        let proc_macro_data_bytes = self.position() - i;


        let attrs = tcx.hir().krate_attrs();
>>>>>>> 8cd2c99a
        let has_default_lib_allocator = attr::contains_name(&attrs, sym::default_lib_allocator);
        let has_global_allocator = *tcx.sess.has_global_allocator.get();
        let has_panic_handler = *tcx.sess.has_panic_handler.try_get().unwrap_or(&false);

        let root = self.lazy(CrateRoot {
            name: tcx.crate_name(LOCAL_CRATE),
            extra_filename: tcx.sess.opts.cg.extra_filename.clone(),
            triple: tcx.sess.opts.target_triple.clone(),
            hash: tcx.crate_hash(LOCAL_CRATE),
            disambiguator: tcx.sess.local_crate_disambiguator(),
            panic_strategy: tcx.sess.panic_strategy(),
            edition: tcx.sess.edition(),
            has_global_allocator: has_global_allocator,
            has_panic_handler: has_panic_handler,
            has_default_lib_allocator: has_default_lib_allocator,
            plugin_registrar_fn: tcx.plugin_registrar_fn(LOCAL_CRATE).map(|id| id.index),
            proc_macro_decls_static: if is_proc_macro {
                let id = tcx.proc_macro_decls_static(LOCAL_CRATE).unwrap();
                Some(id.index)
            } else {
                None
            },
            proc_macro_data,
            proc_macro_stability: if is_proc_macro {
                tcx.lookup_stability(DefId::local(CRATE_DEF_INDEX)).map(|stab| stab.clone())
            } else {
                None
            },
            compiler_builtins: attr::contains_name(&attrs, sym::compiler_builtins),
            needs_allocator: attr::contains_name(&attrs, sym::needs_allocator),
            needs_panic_runtime: attr::contains_name(&attrs, sym::needs_panic_runtime),
            no_builtins: attr::contains_name(&attrs, sym::no_builtins),
            panic_runtime: attr::contains_name(&attrs, sym::panic_runtime),
            profiler_runtime: attr::contains_name(&attrs, sym::profiler_runtime),
            sanitizer_runtime: attr::contains_name(&attrs, sym::sanitizer_runtime),
            symbol_mangling_version: tcx.sess.opts.debugging_opts.symbol_mangling_version,

            crate_deps,
            dylib_dependency_formats,
            lib_features,
            lang_items,
            diagnostic_items,
            lang_items_missing,
            native_libraries,
            foreign_modules,
            source_map,
            def_path_table,
            impls,
            exported_symbols,
            interpret_alloc_index,
            entries_index,
        });

        let total_bytes = self.position();

        if self.tcx.sess.meta_stats() {
            let mut zero_bytes = 0;
            for e in self.opaque.data.iter() {
                if *e == 0 {
                    zero_bytes += 1;
                }
            }

            println!("metadata stats:");
            println!("             dep bytes: {}", dep_bytes);
            println!("     lib feature bytes: {}", lib_feature_bytes);
            println!("       lang item bytes: {}", lang_item_bytes);
            println!(" diagnostic item bytes: {}", diagnostic_item_bytes);
            println!("          native bytes: {}", native_lib_bytes);
            println!("         source_map bytes: {}", source_map_bytes);
            println!("            impl bytes: {}", impl_bytes);
            println!("    exp. symbols bytes: {}", exported_symbols_bytes);
            println!("  def-path table bytes: {}", def_path_table_bytes);
            println!(" proc-macro-data-bytes: {}", proc_macro_data_bytes);
            println!("            item bytes: {}", item_bytes);
            println!("   entries index bytes: {}", entries_index_bytes);
            println!("            zero bytes: {}", zero_bytes);
            println!("           total bytes: {}", total_bytes);
        }

        root
    }
}

impl EncodeContext<'tcx> {
<<<<<<< HEAD
    fn encode_variances_of(&mut self, def_id: DefId) -> LazySeq<ty::Variance> {
        debug!("EncodeContext::encode_variances_of({:?})", def_id);
        let tcx = self.tcx;
        self.lazy_seq_ref(&tcx.variances_of(def_id)[..])
=======
    fn encode_variances_of(&mut self, def_id: DefId) -> Lazy<[ty::Variance]> {
        debug!("EncodeContext::encode_variances_of({:?})", def_id);
        let tcx = self.tcx;
        self.lazy(&tcx.variances_of(def_id)[..])
>>>>>>> 8cd2c99a
    }

    fn encode_item_type(&mut self, def_id: DefId) -> Lazy<Ty<'tcx>> {
        let tcx = self.tcx;
        let ty = tcx.type_of(def_id);
        debug!("EncodeContext::encode_item_type({:?}) => {:?}", def_id, ty);
<<<<<<< HEAD
        self.lazy(&ty)
=======
        self.lazy(ty)
>>>>>>> 8cd2c99a
    }

    fn encode_enum_variant_info(
        &mut self,
        (enum_did, index): (DefId, VariantIdx),
    ) -> Entry<'tcx> {
        let tcx = self.tcx;
        let def = tcx.adt_def(enum_did);
        let variant = &def.variants[index];
        let def_id = variant.def_id;
        debug!("EncodeContext::encode_enum_variant_info({:?})", def_id);

        let data = VariantData {
            ctor_kind: variant.ctor_kind,
            discr: variant.discr,
            // FIXME(eddyb) deduplicate these with `encode_enum_variant_ctor`.
            ctor: variant.ctor_def_id.map(|did| did.index),
            ctor_sig: if variant.ctor_kind == CtorKind::Fn {
                variant.ctor_def_id.map(|ctor_def_id| self.lazy(&tcx.fn_sig(ctor_def_id)))
            } else {
                None
            },
        };

        let enum_id = tcx.hir().as_local_hir_id(enum_did).unwrap();
        let enum_vis = &tcx.hir().expect_item(enum_id).vis;

        Entry {
            kind: EntryKind::Variant(self.lazy(data)),
            visibility: self.lazy(ty::Visibility::from_hir(enum_vis, enum_id, tcx)),
            span: self.lazy(tcx.def_span(def_id)),
            attributes: self.encode_attributes(&tcx.get_attrs(def_id)),
            children: self.lazy(variant.fields.iter().map(|f| {
                assert!(f.did.is_local());
                f.did.index
            })),
            stability: self.encode_stability(def_id),
            deprecation: self.encode_deprecation(def_id),

            ty: Some(self.encode_item_type(def_id)),
            inherent_impls: Lazy::empty(),
            variances: if variant.ctor_kind == CtorKind::Fn {
                self.encode_variances_of(def_id)
            } else {
                Lazy::empty()
            },
            generics: Some(self.encode_generics(def_id)),
            predicates: Some(self.encode_predicates(def_id)),
            predicates_defined_on: None,

            mir: self.encode_optimized_mir(def_id),
            promoted_mir: self.encode_promoted_mir(def_id),
        }
    }

    fn encode_enum_variant_ctor(
        &mut self,
        (enum_did, index): (DefId, VariantIdx),
    ) -> Entry<'tcx> {
        let tcx = self.tcx;
        let def = tcx.adt_def(enum_did);
        let variant = &def.variants[index];
        let def_id = variant.ctor_def_id.unwrap();
        debug!("EncodeContext::encode_enum_variant_ctor({:?})", def_id);

        let data = VariantData {
            ctor_kind: variant.ctor_kind,
            discr: variant.discr,
            ctor: Some(def_id.index),
            ctor_sig: if variant.ctor_kind == CtorKind::Fn {
                Some(self.lazy(tcx.fn_sig(def_id)))
            } else {
                None
            }
        };

        // Variant constructors have the same visibility as the parent enums, unless marked as
        // non-exhaustive, in which case they are lowered to `pub(crate)`.
        let enum_id = tcx.hir().as_local_hir_id(enum_did).unwrap();
        let enum_vis = &tcx.hir().expect_item(enum_id).vis;
        let mut ctor_vis = ty::Visibility::from_hir(enum_vis, enum_id, tcx);
        if variant.is_field_list_non_exhaustive() && ctor_vis == ty::Visibility::Public {
            ctor_vis = ty::Visibility::Restricted(DefId::local(CRATE_DEF_INDEX));
        }

        Entry {
            kind: EntryKind::Variant(self.lazy(data)),
            visibility: self.lazy(ctor_vis),
            span: self.lazy(tcx.def_span(def_id)),
            attributes: Lazy::empty(),
            children: Lazy::empty(),
            stability: self.encode_stability(def_id),
            deprecation: self.encode_deprecation(def_id),

            ty: Some(self.encode_item_type(def_id)),
            inherent_impls: Lazy::empty(),
            variances: if variant.ctor_kind == CtorKind::Fn {
                self.encode_variances_of(def_id)
            } else {
                Lazy::empty()
            },
            generics: Some(self.encode_generics(def_id)),
            predicates: Some(self.encode_predicates(def_id)),
            predicates_defined_on: None,

            mir: self.encode_optimized_mir(def_id),
            promoted_mir: self.encode_promoted_mir(def_id),
        }
    }

    fn encode_info_for_mod(
        &mut self,
        (id, md, attrs, vis): (hir::HirId, &hir::Mod, &[ast::Attribute], &hir::Visibility),
    ) -> Entry<'tcx> {
        let tcx = self.tcx;
        let def_id = tcx.hir().local_def_id(id);
        debug!("EncodeContext::encode_info_for_mod({:?})", def_id);

        let data = ModData {
            reexports: match tcx.module_exports(def_id) {
<<<<<<< HEAD
                Some(exports) => self.lazy_seq_ref(exports),
                _ => LazySeq::empty(),
=======
                Some(exports) => self.lazy(exports),
                _ => Lazy::empty(),
>>>>>>> 8cd2c99a
            },
        };

        Entry {
            kind: EntryKind::Mod(self.lazy(data)),
            visibility: self.lazy(ty::Visibility::from_hir(vis, id, tcx)),
            span: self.lazy(tcx.def_span(def_id)),
            attributes: self.encode_attributes(attrs),
<<<<<<< HEAD
            children: self.lazy_seq(md.item_ids.iter().map(|item_id| {
=======
            children: self.lazy(md.item_ids.iter().map(|item_id| {
>>>>>>> 8cd2c99a
                tcx.hir().local_def_id(item_id.id).index
            })),
            stability: self.encode_stability(def_id),
            deprecation: self.encode_deprecation(def_id),

            ty: None,
            inherent_impls: Lazy::empty(),
            variances: Lazy::empty(),
            generics: None,
            predicates: None,
            predicates_defined_on: None,

            mir: None,
            promoted_mir: None,
        }
    }

    fn encode_field(
        &mut self,
        (adt_def_id, variant_index, field_index): (DefId, VariantIdx, usize),
    ) -> Entry<'tcx> {
        let tcx = self.tcx;
        let variant = &tcx.adt_def(adt_def_id).variants[variant_index];
        let field = &variant.fields[field_index];

        let def_id = field.did;
        debug!("EncodeContext::encode_field({:?})", def_id);

        let variant_id = tcx.hir().as_local_hir_id(variant.def_id).unwrap();
        let variant_data = tcx.hir().expect_variant_data(variant_id);

        Entry {
            kind: EntryKind::Field,
            visibility: self.lazy(field.vis),
            span: self.lazy(tcx.def_span(def_id)),
            attributes: self.encode_attributes(&variant_data.fields()[field_index].attrs),
            children: Lazy::empty(),
            stability: self.encode_stability(def_id),
            deprecation: self.encode_deprecation(def_id),

            ty: Some(self.encode_item_type(def_id)),
            inherent_impls: Lazy::empty(),
            variances: Lazy::empty(),
            generics: Some(self.encode_generics(def_id)),
            predicates: Some(self.encode_predicates(def_id)),
            predicates_defined_on: None,

            mir: None,
            promoted_mir: None,
        }
    }

    fn encode_struct_ctor(&mut self, (adt_def_id, def_id): (DefId, DefId)) -> Entry<'tcx> {
        debug!("EncodeContext::encode_struct_ctor({:?})", def_id);
        let tcx = self.tcx;
        let adt_def = tcx.adt_def(adt_def_id);
        let variant = adt_def.non_enum_variant();

        let data = VariantData {
            ctor_kind: variant.ctor_kind,
            discr: variant.discr,
            ctor: Some(def_id.index),
            ctor_sig: if variant.ctor_kind == CtorKind::Fn {
                Some(self.lazy(tcx.fn_sig(def_id)))
            } else {
                None
            }
        };

        let struct_id = tcx.hir().as_local_hir_id(adt_def_id).unwrap();
        let struct_vis = &tcx.hir().expect_item(struct_id).vis;
        let mut ctor_vis = ty::Visibility::from_hir(struct_vis, struct_id, tcx);
        for field in &variant.fields {
            if ctor_vis.is_at_least(field.vis, tcx) {
                ctor_vis = field.vis;
            }
        }

        // If the structure is marked as non_exhaustive then lower the visibility
        // to within the crate.
        if adt_def.non_enum_variant().is_field_list_non_exhaustive() &&
            ctor_vis == ty::Visibility::Public
        {
            ctor_vis = ty::Visibility::Restricted(DefId::local(CRATE_DEF_INDEX));
        }

        let repr_options = get_repr_options(tcx, adt_def_id);

        Entry {
            kind: EntryKind::Struct(self.lazy(data), repr_options),
            visibility: self.lazy(ctor_vis),
            span: self.lazy(tcx.def_span(def_id)),
            attributes: Lazy::empty(),
            children: Lazy::empty(),
            stability: self.encode_stability(def_id),
            deprecation: self.encode_deprecation(def_id),

            ty: Some(self.encode_item_type(def_id)),
            inherent_impls: Lazy::empty(),
            variances: if variant.ctor_kind == CtorKind::Fn {
                self.encode_variances_of(def_id)
            } else {
                Lazy::empty()
            },
            generics: Some(self.encode_generics(def_id)),
            predicates: Some(self.encode_predicates(def_id)),
            predicates_defined_on: None,

            mir: self.encode_optimized_mir(def_id),
            promoted_mir: self.encode_promoted_mir(def_id),
        }
    }

    fn encode_generics(&mut self, def_id: DefId) -> Lazy<ty::Generics> {
        debug!("EncodeContext::encode_generics({:?})", def_id);
        let tcx = self.tcx;
        self.lazy(tcx.generics_of(def_id))
    }

    fn encode_predicates(&mut self, def_id: DefId) -> Lazy<ty::GenericPredicates<'tcx>> {
        debug!("EncodeContext::encode_predicates({:?})", def_id);
        let tcx = self.tcx;
        self.lazy(&*tcx.predicates_of(def_id))
    }

    fn encode_predicates_defined_on(&mut self, def_id: DefId) -> Lazy<ty::GenericPredicates<'tcx>> {
        debug!("EncodeContext::encode_predicates_defined_on({:?})", def_id);
        let tcx = self.tcx;
        self.lazy(&*tcx.predicates_defined_on(def_id))
    }

    fn encode_info_for_trait_item(&mut self, def_id: DefId) -> Entry<'tcx> {
        debug!("EncodeContext::encode_info_for_trait_item({:?})", def_id);
        let tcx = self.tcx;

        let hir_id = tcx.hir().as_local_hir_id(def_id).unwrap();
        let ast_item = tcx.hir().expect_trait_item(hir_id);
        let trait_item = tcx.associated_item(def_id);

        let container = match trait_item.defaultness {
            hir::Defaultness::Default { has_value: true } =>
                AssocContainer::TraitWithDefault,
            hir::Defaultness::Default { has_value: false } =>
                AssocContainer::TraitRequired,
            hir::Defaultness::Final =>
                span_bug!(ast_item.span, "traits cannot have final items"),
        };

        let kind = match trait_item.kind {
            ty::AssocKind::Const => {
                let const_qualif =
                    if let hir::TraitItemKind::Const(_, Some(body)) = ast_item.node {
                        self.const_qualif(0, body)
                    } else {
                        ConstQualif { mir: 0, ast_promotable: false }
                    };

                let rendered =
                    hir::print::to_string(self.tcx.hir(), |s| s.print_trait_item(ast_item));
                let rendered_const = self.lazy(RenderedConst(rendered));

                EntryKind::AssocConst(container, const_qualif, rendered_const)
            }
            ty::AssocKind::Method => {
<<<<<<< HEAD
                let fn_data = if let hir::TraitItemKind::Method(_, ref m) = ast_item.node {
                    let arg_names = match *m {
=======
                let fn_data = if let hir::TraitItemKind::Method(method_sig, m) = &ast_item.node {
                    let param_names = match *m {
>>>>>>> 8cd2c99a
                        hir::TraitMethod::Required(ref names) => {
                            self.encode_fn_param_names(names)
                        }
                        hir::TraitMethod::Provided(body) => {
                            self.encode_fn_param_names_for_body(body)
                        }
                    };
                    FnData {
                        asyncness: method_sig.header.asyncness,
                        constness: hir::Constness::NotConst,
                        param_names,
                        sig: self.lazy(&tcx.fn_sig(def_id)),
                    }
                } else {
                    bug!()
                };
                EntryKind::Method(self.lazy(MethodData {
                    fn_data,
                    container,
                    has_self: trait_item.method_has_self_argument,
                }))
            }
            ty::AssocKind::Type => EntryKind::AssocType(container),
            ty::AssocKind::OpaqueTy => span_bug!(ast_item.span, "opaque type in trait"),
        };

        Entry {
            kind,
            visibility: self.lazy(trait_item.vis),
            span: self.lazy(ast_item.span),
            attributes: self.encode_attributes(&ast_item.attrs),
            children: Lazy::empty(),
            stability: self.encode_stability(def_id),
            deprecation: self.encode_deprecation(def_id),

            ty: match trait_item.kind {
                ty::AssocKind::Const |
                ty::AssocKind::Method => {
                    Some(self.encode_item_type(def_id))
                }
                ty::AssocKind::Type => {
                    if trait_item.defaultness.has_value() {
                        Some(self.encode_item_type(def_id))
                    } else {
                        None
                    }
                }
                ty::AssocKind::OpaqueTy => unreachable!(),
            },
<<<<<<< HEAD
            inherent_impls: LazySeq::empty(),
=======
            inherent_impls: Lazy::empty(),
>>>>>>> 8cd2c99a
            variances: if trait_item.kind == ty::AssocKind::Method {
                self.encode_variances_of(def_id)
            } else {
                Lazy::empty()
            },
            generics: Some(self.encode_generics(def_id)),
            predicates: Some(self.encode_predicates(def_id)),
            predicates_defined_on: None,

            mir: self.encode_optimized_mir(def_id),
            promoted_mir: self.encode_promoted_mir(def_id),
        }
    }

    fn metadata_output_only(&self) -> bool {
        // MIR optimisation can be skipped when we're just interested in the metadata.
        !self.tcx.sess.opts.output_types.should_codegen()
    }

    fn const_qualif(&self, mir: u8, body_id: hir::BodyId) -> ConstQualif {
        let body_owner_def_id = self.tcx.hir().body_owner_def_id(body_id);
        let ast_promotable = self.tcx.const_is_rvalue_promotable_to_static(body_owner_def_id);

        ConstQualif { mir, ast_promotable }
    }

    fn encode_info_for_impl_item(&mut self, def_id: DefId) -> Entry<'tcx> {
        debug!("EncodeContext::encode_info_for_impl_item({:?})", def_id);
        let tcx = self.tcx;

        let hir_id = self.tcx.hir().as_local_hir_id(def_id).unwrap();
        let ast_item = self.tcx.hir().expect_impl_item(hir_id);
        let impl_item = self.tcx.associated_item(def_id);

        let container = match impl_item.defaultness {
            hir::Defaultness::Default { has_value: true } => AssocContainer::ImplDefault,
            hir::Defaultness::Final => AssocContainer::ImplFinal,
            hir::Defaultness::Default { has_value: false } =>
                span_bug!(ast_item.span, "impl items always have values (currently)"),
        };

        let kind = match impl_item.kind {
            ty::AssocKind::Const => {
                if let hir::ImplItemKind::Const(_, body_id) = ast_item.node {
                    let mir = self.tcx.at(ast_item.span).mir_const_qualif(def_id).0;

                    EntryKind::AssocConst(container,
                        self.const_qualif(mir, body_id),
                        self.encode_rendered_const_for_body(body_id))
                } else {
                    bug!()
                }
            }
            ty::AssocKind::Method => {
                let fn_data = if let hir::ImplItemKind::Method(ref sig, body) = ast_item.node {
                    FnData {
                        asyncness: sig.header.asyncness,
                        constness: sig.header.constness,
                        param_names: self.encode_fn_param_names_for_body(body),
                        sig: self.lazy(&tcx.fn_sig(def_id)),
                    }
                } else {
                    bug!()
                };
                EntryKind::Method(self.lazy(MethodData {
                    fn_data,
                    container,
                    has_self: impl_item.method_has_self_argument,
                }))
            }
            ty::AssocKind::OpaqueTy => EntryKind::AssocOpaqueTy(container),
            ty::AssocKind::Type => EntryKind::AssocType(container)
        };

        let mir =
            match ast_item.node {
                hir::ImplItemKind::Const(..) => true,
                hir::ImplItemKind::Method(ref sig, _) => {
                    let generics = self.tcx.generics_of(def_id);
                    let needs_inline = (generics.requires_monomorphization(self.tcx) ||
                                        tcx.codegen_fn_attrs(def_id).requests_inline()) &&
                                        !self.metadata_output_only();
                    let is_const_fn = sig.header.constness == hir::Constness::Const;
                    let always_encode_mir = self.tcx.sess.opts.debugging_opts.always_encode_mir;
                    needs_inline || is_const_fn || always_encode_mir
                },
                hir::ImplItemKind::OpaqueTy(..) |
                hir::ImplItemKind::TyAlias(..) => false,
            };

        Entry {
            kind,
            visibility: self.lazy(impl_item.vis),
            span: self.lazy(ast_item.span),
            attributes: self.encode_attributes(&ast_item.attrs),
            children: Lazy::empty(),
            stability: self.encode_stability(def_id),
            deprecation: self.encode_deprecation(def_id),

            ty: Some(self.encode_item_type(def_id)),
<<<<<<< HEAD
            inherent_impls: LazySeq::empty(),
=======
            inherent_impls: Lazy::empty(),
>>>>>>> 8cd2c99a
            variances: if impl_item.kind == ty::AssocKind::Method {
                self.encode_variances_of(def_id)
            } else {
                Lazy::empty()
            },
            generics: Some(self.encode_generics(def_id)),
            predicates: Some(self.encode_predicates(def_id)),
            predicates_defined_on: None,

            mir: if mir { self.encode_optimized_mir(def_id) } else { None },
            promoted_mir: if mir { self.encode_promoted_mir(def_id) } else { None },
        }
    }

    fn encode_fn_param_names_for_body(&mut self, body_id: hir::BodyId)
                                    -> Lazy<[ast::Name]> {
        self.tcx.dep_graph.with_ignore(|| {
            let body = self.tcx.hir().body(body_id);
            self.lazy(body.params.iter().map(|arg| {
                match arg.pat.node {
                    PatKind::Binding(_, _, ident, _) => ident.name,
                    _ => kw::Invalid,
                }
            }))
        })
    }

    fn encode_fn_param_names(&mut self, param_names: &[ast::Ident]) -> Lazy<[ast::Name]> {
        self.lazy(param_names.iter().map(|ident| ident.name))
    }

    fn encode_optimized_mir(&mut self, def_id: DefId) -> Option<Lazy<mir::Body<'tcx>>> {
        debug!("EntryBuilder::encode_mir({:?})", def_id);
        if self.tcx.mir_keys(LOCAL_CRATE).contains(&def_id) {
            let mir = self.tcx.optimized_mir(def_id);
            Some(self.lazy(mir))
        } else {
            None
        }
    }

    fn encode_promoted_mir(
        &mut self,
        def_id: DefId,
    ) -> Option<Lazy<IndexVec<mir::Promoted, mir::Body<'tcx>>>> {
        debug!("EncodeContext::encode_promoted_mir({:?})", def_id);
        if self.tcx.mir_keys(LOCAL_CRATE).contains(&def_id) {
            let promoted = self.tcx.promoted_mir(def_id);
            Some(self.lazy(promoted))
        } else {
            None
        }
    }

    // Encodes the inherent implementations of a structure, enumeration, or trait.
<<<<<<< HEAD
    fn encode_inherent_implementations(&mut self, def_id: DefId) -> LazySeq<DefIndex> {
=======
    fn encode_inherent_implementations(&mut self, def_id: DefId) -> Lazy<[DefIndex]> {
>>>>>>> 8cd2c99a
        debug!("EncodeContext::encode_inherent_implementations({:?})", def_id);
        let implementations = self.tcx.inherent_impls(def_id);
        if implementations.is_empty() {
            Lazy::empty()
        } else {
            self.lazy(implementations.iter().map(|&def_id| {
                assert!(def_id.is_local());
                def_id.index
            }))
        }
    }

    fn encode_stability(&mut self, def_id: DefId) -> Option<Lazy<attr::Stability>> {
        debug!("EncodeContext::encode_stability({:?})", def_id);
        self.tcx.lookup_stability(def_id).map(|stab| self.lazy(stab))
    }

    fn encode_deprecation(&mut self, def_id: DefId) -> Option<Lazy<attr::Deprecation>> {
        debug!("EncodeContext::encode_deprecation({:?})", def_id);
<<<<<<< HEAD
        self.tcx.lookup_deprecation(def_id).map(|depr| self.lazy(&depr))
=======
        self.tcx.lookup_deprecation(def_id).map(|depr| self.lazy(depr))
>>>>>>> 8cd2c99a
    }

    fn encode_rendered_const_for_body(&mut self, body_id: hir::BodyId) -> Lazy<RenderedConst> {
        let body = self.tcx.hir().body(body_id);
        let rendered = hir::print::to_string(self.tcx.hir(), |s| s.print_expr(&body.value));
        let rendered_const = &RenderedConst(rendered);
        self.lazy(rendered_const)
    }

    fn encode_info_for_item(&mut self, (def_id, item): (DefId, &'tcx hir::Item)) -> Entry<'tcx> {
        let tcx = self.tcx;

        debug!("EncodeContext::encode_info_for_item({:?})", def_id);

        let kind = match item.node {
            hir::ItemKind::Static(_, hir::MutMutable, _) => EntryKind::MutStatic,
            hir::ItemKind::Static(_, hir::MutImmutable, _) => EntryKind::ImmStatic,
            hir::ItemKind::Const(_, body_id) => {
                let mir = tcx.at(item.span).mir_const_qualif(def_id).0;
                EntryKind::Const(
                    self.const_qualif(mir, body_id),
                    self.encode_rendered_const_for_body(body_id)
                )
            }
            hir::ItemKind::Fn(_, header, .., body) => {
                let data = FnData {
                    asyncness: header.asyncness,
                    constness: header.constness,
                    param_names: self.encode_fn_param_names_for_body(body),
                    sig: self.lazy(tcx.fn_sig(def_id)),
                };

                EntryKind::Fn(self.lazy(data))
            }
            hir::ItemKind::Mod(ref m) => {
                return self.encode_info_for_mod((item.hir_id, m, &item.attrs, &item.vis));
            }
            hir::ItemKind::ForeignMod(_) => EntryKind::ForeignMod,
            hir::ItemKind::GlobalAsm(..) => EntryKind::GlobalAsm,
            hir::ItemKind::TyAlias(..) => EntryKind::Type,
            hir::ItemKind::OpaqueTy(..) => EntryKind::OpaqueTy,
            hir::ItemKind::Enum(..) => EntryKind::Enum(get_repr_options(tcx, def_id)),
            hir::ItemKind::Struct(ref struct_def, _) => {
                let variant = tcx.adt_def(def_id).non_enum_variant();

                // Encode def_ids for each field and method
                // for methods, write all the stuff get_trait_method
                // needs to know
                let ctor = struct_def.ctor_hir_id()
                    .map(|ctor_hir_id| tcx.hir().local_def_id(ctor_hir_id).index);

                let repr_options = get_repr_options(tcx, def_id);

                EntryKind::Struct(self.lazy(VariantData {
                    ctor_kind: variant.ctor_kind,
                    discr: variant.discr,
                    ctor,
                    ctor_sig: None,
                }), repr_options)
            }
            hir::ItemKind::Union(..) => {
                let variant = tcx.adt_def(def_id).non_enum_variant();
                let repr_options = get_repr_options(tcx, def_id);

                EntryKind::Union(self.lazy(VariantData {
                    ctor_kind: variant.ctor_kind,
                    discr: variant.discr,
                    ctor: None,
                    ctor_sig: None,
                }), repr_options)
            }
            hir::ItemKind::Impl(_, polarity, defaultness, ..) => {
                let trait_ref = tcx.impl_trait_ref(def_id);
                let parent = if let Some(trait_ref) = trait_ref {
                    let trait_def = tcx.trait_def(trait_ref.def_id);
                    trait_def.ancestors(tcx, def_id).nth(1).and_then(|node| {
                        match node {
                            specialization_graph::Node::Impl(parent) => Some(parent),
                            _ => None,
                        }
                    })
                } else {
                    None
                };

                // if this is an impl of `CoerceUnsized`, create its
                // "unsized info", else just store None
                let coerce_unsized_info =
                    trait_ref.and_then(|t| {
                        if Some(t.def_id) == tcx.lang_items().coerce_unsized_trait() {
                            Some(tcx.at(item.span).coerce_unsized_info(def_id))
                        } else {
                            None
                        }
                    });

                let data = ImplData {
                    polarity,
                    defaultness,
                    parent_impl: parent,
                    coerce_unsized_info,
                    trait_ref: trait_ref.map(|trait_ref| self.lazy(trait_ref)),
                };

                EntryKind::Impl(self.lazy(data))
            }
            hir::ItemKind::Trait(..) => {
                let trait_def = tcx.trait_def(def_id);
                let data = TraitData {
                    unsafety: trait_def.unsafety,
                    paren_sugar: trait_def.paren_sugar,
                    has_auto_impl: tcx.trait_is_auto(def_id),
                    is_marker: trait_def.is_marker,
                    super_predicates: self.lazy(&*tcx.super_predicates_of(def_id)),
                };

                EntryKind::Trait(self.lazy(data))
            }
            hir::ItemKind::TraitAlias(..) => {
                let data = TraitAliasData {
                    super_predicates: self.lazy(&*tcx.super_predicates_of(def_id)),
                };

                EntryKind::TraitAlias(self.lazy(data))
            }
            hir::ItemKind::ExternCrate(_) |
            hir::ItemKind::Use(..) => bug!("cannot encode info for item {:?}", item),
        };

        let mir = match item.node {
            hir::ItemKind::Static(..) | hir::ItemKind::Const(..) => true,
            hir::ItemKind::Fn(_, header, ..) => {
                let generics = tcx.generics_of(def_id);
                let needs_inline =
                    (generics.requires_monomorphization(tcx) ||
                        tcx.codegen_fn_attrs(def_id).requests_inline()) &&
                        !self.metadata_output_only();
                let always_encode_mir = self.tcx.sess.opts.debugging_opts.always_encode_mir;
                needs_inline || header.constness == hir::Constness::Const || always_encode_mir
            }
            _ => false,
        };

        Entry {
            kind,
            visibility: self.lazy(ty::Visibility::from_hir(&item.vis, item.hir_id, tcx)),
            span: self.lazy(item.span),
            attributes: self.encode_attributes(&item.attrs),
            children: match item.node {
                hir::ItemKind::ForeignMod(ref fm) => {
                    self.lazy(fm.items
                        .iter()
                        .map(|foreign_item| tcx.hir().local_def_id(
                            foreign_item.hir_id).index))
                }
                hir::ItemKind::Enum(..) => {
                    let def = self.tcx.adt_def(def_id);
                    self.lazy(def.variants.iter().map(|v| {
                        assert!(v.def_id.is_local());
                        v.def_id.index
                    }))
                }
                hir::ItemKind::Struct(..) |
                hir::ItemKind::Union(..) => {
                    let def = self.tcx.adt_def(def_id);
                    self.lazy(def.non_enum_variant().fields.iter().map(|f| {
                        assert!(f.did.is_local());
                        f.did.index
                    }))
                }
                hir::ItemKind::Impl(..) |
                hir::ItemKind::Trait(..) => {
                    self.lazy(tcx.associated_item_def_ids(def_id).iter().map(|&def_id| {
                        assert!(def_id.is_local());
                        def_id.index
                    }))
                }
                _ => Lazy::empty(),
            },
            stability: self.encode_stability(def_id),
            deprecation: self.encode_deprecation(def_id),

            ty: match item.node {
                hir::ItemKind::Static(..) |
                hir::ItemKind::Const(..) |
                hir::ItemKind::Fn(..) |
                hir::ItemKind::TyAlias(..) |
                hir::ItemKind::OpaqueTy(..) |
                hir::ItemKind::Enum(..) |
                hir::ItemKind::Struct(..) |
                hir::ItemKind::Union(..) |
                hir::ItemKind::Impl(..) => Some(self.encode_item_type(def_id)),
                _ => None,
            },
            inherent_impls: self.encode_inherent_implementations(def_id),
            variances: match item.node {
                hir::ItemKind::Enum(..) |
                hir::ItemKind::Struct(..) |
                hir::ItemKind::Union(..) |
                hir::ItemKind::Fn(..) => self.encode_variances_of(def_id),
                _ => Lazy::empty(),
            },
            generics: match item.node {
                hir::ItemKind::Static(..) |
                hir::ItemKind::Const(..) |
                hir::ItemKind::Fn(..) |
                hir::ItemKind::TyAlias(..) |
                hir::ItemKind::Enum(..) |
                hir::ItemKind::Struct(..) |
                hir::ItemKind::Union(..) |
                hir::ItemKind::Impl(..) |
                hir::ItemKind::OpaqueTy(..) |
                hir::ItemKind::Trait(..) => Some(self.encode_generics(def_id)),
                hir::ItemKind::TraitAlias(..) => Some(self.encode_generics(def_id)),
                _ => None,
            },
            predicates: match item.node {
                hir::ItemKind::Static(..) |
                hir::ItemKind::Const(..) |
                hir::ItemKind::Fn(..) |
                hir::ItemKind::TyAlias(..) |
                hir::ItemKind::Enum(..) |
                hir::ItemKind::Struct(..) |
                hir::ItemKind::Union(..) |
                hir::ItemKind::Impl(..) |
                hir::ItemKind::OpaqueTy(..) |
                hir::ItemKind::Trait(..) |
                hir::ItemKind::TraitAlias(..) => Some(self.encode_predicates(def_id)),
                _ => None,
            },

            // The only time that `predicates_defined_on` is used (on
            // an external item) is for traits, during chalk lowering,
            // so only encode it in that case as an efficiency
            // hack. (No reason not to expand it in the future if
            // necessary.)
            predicates_defined_on: match item.node {
                hir::ItemKind::Trait(..) |
                hir::ItemKind::TraitAlias(..) => Some(self.encode_predicates_defined_on(def_id)),
                _ => None, // not *wrong* for other kinds of items, but not needed
            },

            mir: if mir { self.encode_optimized_mir(def_id) } else { None },
            promoted_mir: if mir { self.encode_promoted_mir(def_id) } else { None },
        }
    }

    /// Serialize the text of exported macros
    fn encode_info_for_macro_def(&mut self, macro_def: &hir::MacroDef) -> Entry<'tcx> {
        use syntax::print::pprust;
        let def_id = self.tcx.hir().local_def_id(macro_def.hir_id);
        Entry {
<<<<<<< HEAD
            kind: EntryKind::MacroDef(self.lazy(&MacroDef {
                body: pprust::tokens_to_string(macro_def.body.clone()),
=======
            kind: EntryKind::MacroDef(self.lazy(MacroDef {
                body: pprust::tts_to_string(macro_def.body.clone()),
>>>>>>> 8cd2c99a
                legacy: macro_def.legacy,
            })),
            visibility: self.lazy(ty::Visibility::Public),
            span: self.lazy(macro_def.span),
            attributes: self.encode_attributes(&macro_def.attrs),
            stability: self.encode_stability(def_id),
            deprecation: self.encode_deprecation(def_id),

            children: Lazy::empty(),
            ty: None,
            inherent_impls: Lazy::empty(),
            variances: Lazy::empty(),
            generics: None,
            predicates: None,
            predicates_defined_on: None,
            mir: None,
            promoted_mir: None,
        }
    }

    fn encode_info_for_generic_param(
        &mut self,
        def_id: DefId,
        entry_kind: EntryKind<'tcx>,
        encode_type: bool,
    ) -> Entry<'tcx> {
        let tcx = self.tcx;
        Entry {
            kind: entry_kind,
            visibility: self.lazy(ty::Visibility::Public),
            span: self.lazy(tcx.def_span(def_id)),
            attributes: Lazy::empty(),
            children: Lazy::empty(),
            stability: None,
            deprecation: None,
            ty: if encode_type { Some(self.encode_item_type(def_id)) } else { None },
            inherent_impls: Lazy::empty(),
            variances: Lazy::empty(),
            generics: None,
            predicates: None,
            predicates_defined_on: None,

            mir: None,
            promoted_mir: None,
        }
    }

    fn encode_info_for_ty_param(
        &mut self,
        (def_id, encode_type): (DefId, bool),
    ) -> Entry<'tcx> {
        debug!("EncodeContext::encode_info_for_ty_param({:?})", def_id);
        self.encode_info_for_generic_param(def_id, EntryKind::TypeParam, encode_type)
    }

    fn encode_info_for_const_param(
        &mut self,
        def_id: DefId,
    ) -> Entry<'tcx> {
        debug!("EncodeContext::encode_info_for_const_param({:?})", def_id);
        self.encode_info_for_generic_param(def_id, EntryKind::ConstParam, true)
    }

    fn encode_info_for_closure(&mut self, def_id: DefId) -> Entry<'tcx> {
        debug!("EncodeContext::encode_info_for_closure({:?})", def_id);
        let tcx = self.tcx;

        let tables = self.tcx.typeck_tables_of(def_id);
        let hir_id = self.tcx.hir().as_local_hir_id(def_id).unwrap();
        let kind = match tables.node_type(hir_id).sty {
            ty::Generator(def_id, ..) => {
                let layout = self.tcx.generator_layout(def_id);
                let data = GeneratorData {
                    layout: layout.clone(),
                };
                EntryKind::Generator(self.lazy(data))
            }

            ty::Closure(def_id, substs) => {
                let sig = substs.closure_sig(def_id, self.tcx);
                let data = ClosureData { sig: self.lazy(sig) };
                EntryKind::Closure(self.lazy(data))
            }

            _ => bug!("closure that is neither generator nor closure")
        };

        Entry {
            kind,
            visibility: self.lazy(ty::Visibility::Public),
            span: self.lazy(tcx.def_span(def_id)),
            attributes: self.encode_attributes(&tcx.get_attrs(def_id)),
            children: Lazy::empty(),
            stability: None,
            deprecation: None,

            ty: Some(self.encode_item_type(def_id)),
            inherent_impls: Lazy::empty(),
            variances: Lazy::empty(),
            generics: Some(self.encode_generics(def_id)),
            predicates: None,
            predicates_defined_on: None,

            mir: self.encode_optimized_mir(def_id),
            promoted_mir: self.encode_promoted_mir(def_id),
        }
    }

    fn encode_info_for_anon_const(&mut self, def_id: DefId) -> Entry<'tcx> {
        debug!("EncodeContext::encode_info_for_anon_const({:?})", def_id);
        let tcx = self.tcx;
        let id = tcx.hir().as_local_hir_id(def_id).unwrap();
        let body_id = tcx.hir().body_owned_by(id);
        let const_data = self.encode_rendered_const_for_body(body_id);
        let mir = tcx.mir_const_qualif(def_id).0;

        Entry {
            kind: EntryKind::Const(self.const_qualif(mir, body_id), const_data),
            visibility: self.lazy(ty::Visibility::Public),
            span: self.lazy(tcx.def_span(def_id)),
            attributes: Lazy::empty(),
            children: Lazy::empty(),
            stability: None,
            deprecation: None,

            ty: Some(self.encode_item_type(def_id)),
            inherent_impls: Lazy::empty(),
            variances: Lazy::empty(),
            generics: Some(self.encode_generics(def_id)),
            predicates: Some(self.encode_predicates(def_id)),
            predicates_defined_on: None,

            mir: self.encode_optimized_mir(def_id),
            promoted_mir: self.encode_promoted_mir(def_id),
        }
    }

<<<<<<< HEAD
    fn encode_attributes(&mut self, attrs: &[ast::Attribute]) -> LazySeq<ast::Attribute> {
        self.lazy_seq_ref(attrs)
    }

    fn encode_native_libraries(&mut self) -> LazySeq<NativeLibrary> {
=======
    fn encode_attributes(&mut self, attrs: &[ast::Attribute]) -> Lazy<[ast::Attribute]> {
        self.lazy(attrs)
    }

    fn encode_native_libraries(&mut self) -> Lazy<[NativeLibrary]> {
>>>>>>> 8cd2c99a
        let used_libraries = self.tcx.native_libraries(LOCAL_CRATE);
        self.lazy(used_libraries.iter().cloned())
    }

<<<<<<< HEAD
    fn encode_foreign_modules(&mut self) -> LazySeq<ForeignModule> {
=======
    fn encode_foreign_modules(&mut self) -> Lazy<[ForeignModule]> {
>>>>>>> 8cd2c99a
        let foreign_modules = self.tcx.foreign_modules(LOCAL_CRATE);
        self.lazy(foreign_modules.iter().cloned())
    }

    fn encode_proc_macros(&mut self) -> Option<Lazy<[DefIndex]>> {
        let is_proc_macro = self.tcx.sess.crate_types.borrow().contains(&CrateType::ProcMacro);
        if is_proc_macro {
            let tcx = self.tcx;
            Some(self.lazy(tcx.hir().krate().items.values().filter_map(|item| {
                if item.attrs.iter().any(|attr| is_proc_macro_attr(attr)) {
                    Some(item.hir_id.owner)
                } else {
                    None
                }
            })))
        } else {
            None
        }
    }

<<<<<<< HEAD
    fn encode_crate_deps(&mut self) -> LazySeq<CrateDep> {
=======
    fn encode_crate_deps(&mut self) -> Lazy<[CrateDep]> {
>>>>>>> 8cd2c99a
        let crates = self.tcx.crates();

        let mut deps = crates
            .iter()
            .map(|&cnum| {
                let dep = CrateDep {
                    name: self.tcx.original_crate_name(cnum),
                    hash: self.tcx.crate_hash(cnum),
                    kind: self.tcx.dep_kind(cnum),
                    extra_filename: self.tcx.extra_filename(cnum),
                };
                (cnum, dep)
            })
            .collect::<Vec<_>>();

        deps.sort_by_key(|&(cnum, _)| cnum);

        {
            // Sanity-check the crate numbers
            let mut expected_cnum = 1;
            for &(n, _) in &deps {
                assert_eq!(n, CrateNum::new(expected_cnum));
                expected_cnum += 1;
            }
        }

        // We're just going to write a list of crate 'name-hash-version's, with
        // the assumption that they are numbered 1 to n.
        // FIXME (#2166): This is not nearly enough to support correct versioning
        // but is enough to get transitive crate dependencies working.
        self.lazy(deps.iter().map(|&(_, ref dep)| dep))
    }

<<<<<<< HEAD
    fn encode_lib_features(&mut self) -> LazySeq<(ast::Name, Option<ast::Name>)> {
=======
    fn encode_lib_features(&mut self) -> Lazy<[(ast::Name, Option<ast::Name>)]> {
>>>>>>> 8cd2c99a
        let tcx = self.tcx;
        let lib_features = tcx.lib_features();
        self.lazy(lib_features.to_vec())
    }

    fn encode_diagnostic_items(&mut self) -> Lazy<[(Symbol, DefIndex)]> {
        let tcx = self.tcx;
        let diagnostic_items = tcx.diagnostic_items(LOCAL_CRATE);
        self.lazy(diagnostic_items.iter().map(|(&name, def_id)| (name, def_id.index)))
    }

<<<<<<< HEAD
    fn encode_lang_items(&mut self) -> LazySeq<(DefIndex, usize)> {
=======
    fn encode_lang_items(&mut self) -> Lazy<[(DefIndex, usize)]> {
>>>>>>> 8cd2c99a
        let tcx = self.tcx;
        let lang_items = tcx.lang_items();
        let lang_items = lang_items.items().iter();
        self.lazy(lang_items.enumerate().filter_map(|(i, &opt_def_id)| {
            if let Some(def_id) = opt_def_id {
                if def_id.is_local() {
                    return Some((def_id.index, i));
                }
            }
            None
        }))
    }

<<<<<<< HEAD
    fn encode_lang_items_missing(&mut self) -> LazySeq<lang_items::LangItem> {
=======
    fn encode_lang_items_missing(&mut self) -> Lazy<[lang_items::LangItem]> {
>>>>>>> 8cd2c99a
        let tcx = self.tcx;
        self.lazy(&tcx.lang_items().missing)
    }

    /// Encodes an index, mapping each trait to its (local) implementations.
<<<<<<< HEAD
    fn encode_impls(&mut self) -> LazySeq<TraitImpls> {
=======
    fn encode_impls(&mut self) -> Lazy<[TraitImpls]> {
>>>>>>> 8cd2c99a
        debug!("EncodeContext::encode_impls()");
        let tcx = self.tcx;
        let mut visitor = ImplVisitor {
            tcx,
            impls: FxHashMap::default(),
        };
        tcx.hir().krate().visit_all_item_likes(&mut visitor);

        let mut all_impls: Vec<_> = visitor.impls.into_iter().collect();

        // Bring everything into deterministic order for hashing
        all_impls.sort_by_cached_key(|&(trait_def_id, _)| {
            tcx.def_path_hash(trait_def_id)
        });

        let all_impls: Vec<_> = all_impls
            .into_iter()
            .map(|(trait_def_id, mut impls)| {
                // Bring everything into deterministic order for hashing
                impls.sort_by_cached_key(|&def_index| {
                    tcx.hir().definitions().def_path_hash(def_index)
                });

                TraitImpls {
                    trait_id: (trait_def_id.krate.as_u32(), trait_def_id.index),
<<<<<<< HEAD
                    impls: self.lazy_seq_ref(&impls),
=======
                    impls: self.lazy(&impls),
>>>>>>> 8cd2c99a
                }
            })
            .collect();

<<<<<<< HEAD
        self.lazy_seq_ref(&all_impls)
=======
        self.lazy(&all_impls)
>>>>>>> 8cd2c99a
    }

    // Encodes all symbols exported from this crate into the metadata.
    //
    // This pass is seeded off the reachability list calculated in the
    // middle::reachable module but filters out items that either don't have a
    // symbol associated with them (they weren't translated) or if they're an FFI
    // definition (as that's not defined in this crate).
    fn encode_exported_symbols(&mut self,
                               exported_symbols: &[(ExportedSymbol<'tcx>, SymbolExportLevel)])
<<<<<<< HEAD
                               -> LazySeq<(ExportedSymbol<'tcx>, SymbolExportLevel)> {
=======
                               -> Lazy<[(ExportedSymbol<'tcx>, SymbolExportLevel)]> {
>>>>>>> 8cd2c99a
        // The metadata symbol name is special. It should not show up in
        // downstream crates.
        let metadata_symbol_name = SymbolName::new(&metadata_symbol_name(self.tcx));

<<<<<<< HEAD
        self.lazy_seq(exported_symbols
=======
        self.lazy(exported_symbols
>>>>>>> 8cd2c99a
            .iter()
            .filter(|&&(ref exported_symbol, _)| {
                match *exported_symbol {
                    ExportedSymbol::NoDefId(symbol_name) => {
                        symbol_name != metadata_symbol_name
                    },
                    _ => true,
                }
            })
            .cloned())
    }

<<<<<<< HEAD
    fn encode_dylib_dependency_formats(&mut self) -> LazySeq<Option<LinkagePreference>> {
=======
    fn encode_dylib_dependency_formats(&mut self) -> Lazy<[Option<LinkagePreference>]> {
>>>>>>> 8cd2c99a
        match self.tcx.sess.dependency_formats.borrow().get(&config::CrateType::Dylib) {
            Some(arr) => {
                self.lazy(arr.iter().map(|slot| {
                    match *slot {
                        Linkage::NotLinked |
                        Linkage::IncludedFromDylib => None,

                        Linkage::Dynamic => Some(LinkagePreference::RequireDynamic),
                        Linkage::Static => Some(LinkagePreference::RequireStatic),
                    }
                }))
            }
            None => Lazy::empty(),
        }
    }

    fn encode_info_for_foreign_item(&mut self,
                                    (def_id, nitem): (DefId, &hir::ForeignItem))
                                    -> Entry<'tcx> {
        let tcx = self.tcx;

        debug!("EncodeContext::encode_info_for_foreign_item({:?})", def_id);

        let kind = match nitem.node {
            hir::ForeignItemKind::Fn(_, ref names, _) => {
                let data = FnData {
                    asyncness: hir::IsAsync::NotAsync,
                    constness: hir::Constness::NotConst,
                    param_names: self.encode_fn_param_names(names),
                    sig: self.lazy(tcx.fn_sig(def_id)),
                };
                EntryKind::ForeignFn(self.lazy(data))
            }
            hir::ForeignItemKind::Static(_, hir::MutMutable) => EntryKind::ForeignMutStatic,
            hir::ForeignItemKind::Static(_, hir::MutImmutable) => EntryKind::ForeignImmStatic,
            hir::ForeignItemKind::Type => EntryKind::ForeignType,
        };

        Entry {
            kind,
            visibility: self.lazy(ty::Visibility::from_hir(&nitem.vis, nitem.hir_id, tcx)),
            span: self.lazy(nitem.span),
            attributes: self.encode_attributes(&nitem.attrs),
            children: Lazy::empty(),
            stability: self.encode_stability(def_id),
            deprecation: self.encode_deprecation(def_id),

            ty: Some(self.encode_item_type(def_id)),
            inherent_impls: Lazy::empty(),
            variances: match nitem.node {
                hir::ForeignItemKind::Fn(..) => self.encode_variances_of(def_id),
                _ => Lazy::empty(),
            },
            generics: Some(self.encode_generics(def_id)),
            predicates: Some(self.encode_predicates(def_id)),
            predicates_defined_on: None,

            mir: None,
            promoted_mir: None,
        }
    }
}

impl Visitor<'tcx> for EncodeContext<'tcx> {
    fn nested_visit_map<'this>(&'this mut self) -> NestedVisitorMap<'this, 'tcx> {
        NestedVisitorMap::OnlyBodies(&self.tcx.hir())
    }
    fn visit_expr(&mut self, ex: &'tcx hir::Expr) {
        intravisit::walk_expr(self, ex);
        self.encode_info_for_expr(ex);
    }
    fn visit_item(&mut self, item: &'tcx hir::Item) {
        intravisit::walk_item(self, item);
        let def_id = self.tcx.hir().local_def_id(item.hir_id);
        match item.node {
            hir::ItemKind::ExternCrate(_) |
            hir::ItemKind::Use(..) => {} // ignore these
            _ => self.record(def_id, EncodeContext::encode_info_for_item, (def_id, item)),
        }
        self.encode_addl_info_for_item(item);
    }
    fn visit_foreign_item(&mut self, ni: &'tcx hir::ForeignItem) {
        intravisit::walk_foreign_item(self, ni);
        let def_id = self.tcx.hir().local_def_id(ni.hir_id);
        self.record(def_id,
                          EncodeContext::encode_info_for_foreign_item,
                          (def_id, ni));
    }
    fn visit_variant(&mut self,
                     v: &'tcx hir::Variant,
                     g: &'tcx hir::Generics,
                     id: hir::HirId) {
        intravisit::walk_variant(self, v, g, id);

<<<<<<< HEAD
        if let Some(ref discr) = v.node.disr_expr {
=======
        if let Some(ref discr) = v.disr_expr {
>>>>>>> 8cd2c99a
            let def_id = self.tcx.hir().local_def_id(discr.hir_id);
            self.record(def_id, EncodeContext::encode_info_for_anon_const, def_id);
        }
    }
    fn visit_generics(&mut self, generics: &'tcx hir::Generics) {
        intravisit::walk_generics(self, generics);
        self.encode_info_for_generics(generics);
    }
    fn visit_ty(&mut self, ty: &'tcx hir::Ty) {
        intravisit::walk_ty(self, ty);
        self.encode_info_for_ty(ty);
    }
    fn visit_macro_def(&mut self, macro_def: &'tcx hir::MacroDef) {
        let def_id = self.tcx.hir().local_def_id(macro_def.hir_id);
        self.record(def_id, EncodeContext::encode_info_for_macro_def, macro_def);
    }
}

impl EncodeContext<'tcx> {
    fn encode_fields(&mut self, adt_def_id: DefId) {
        let def = self.tcx.adt_def(adt_def_id);
        for (variant_index, variant) in def.variants.iter_enumerated() {
            for (field_index, field) in variant.fields.iter().enumerate() {
                self.record(field.did,
                            EncodeContext::encode_field,
                            (adt_def_id, variant_index, field_index));
            }
        }
    }

    fn encode_info_for_generics(&mut self, generics: &hir::Generics) {
        for param in &generics.params {
            let def_id = self.tcx.hir().local_def_id(param.hir_id);
            match param.kind {
                GenericParamKind::Lifetime { .. } => continue,
                GenericParamKind::Type { ref default, .. } => {
                    self.record(
                        def_id,
                        EncodeContext::encode_info_for_ty_param,
                        (def_id, default.is_some()),
                    );
                }
                GenericParamKind::Const { .. } => {
                    self.record(def_id, EncodeContext::encode_info_for_const_param, def_id);
                }
            }
        }
    }

    fn encode_info_for_ty(&mut self, ty: &hir::Ty) {
        match ty.node {
            hir::TyKind::Array(_, ref length) => {
                let def_id = self.tcx.hir().local_def_id(length.hir_id);
                self.record(def_id, EncodeContext::encode_info_for_anon_const, def_id);
            }
            _ => {}
        }
    }

    fn encode_info_for_expr(&mut self, expr: &hir::Expr) {
        match expr.node {
            hir::ExprKind::Closure(..) => {
                let def_id = self.tcx.hir().local_def_id(expr.hir_id);
                self.record(def_id, EncodeContext::encode_info_for_closure, def_id);
            }
            _ => {}
        }
    }

    /// In some cases, along with the item itself, we also
    /// encode some sub-items. Usually we want some info from the item
    /// so it's easier to do that here then to wait until we would encounter
    /// normally in the visitor walk.
    fn encode_addl_info_for_item(&mut self, item: &hir::Item) {
        let def_id = self.tcx.hir().local_def_id(item.hir_id);
        match item.node {
            hir::ItemKind::Static(..) |
            hir::ItemKind::Const(..) |
            hir::ItemKind::Fn(..) |
            hir::ItemKind::Mod(..) |
            hir::ItemKind::ForeignMod(..) |
            hir::ItemKind::GlobalAsm(..) |
            hir::ItemKind::ExternCrate(..) |
            hir::ItemKind::Use(..) |
            hir::ItemKind::TyAlias(..) |
            hir::ItemKind::OpaqueTy(..) |
            hir::ItemKind::TraitAlias(..) => {
                // no sub-item recording needed in these cases
            }
            hir::ItemKind::Enum(..) => {
                self.encode_fields(def_id);

                let def = self.tcx.adt_def(def_id);
                for (i, variant) in def.variants.iter_enumerated() {
                    self.record(variant.def_id,
                                EncodeContext::encode_enum_variant_info,
                                (def_id, i));

                    if let Some(ctor_def_id) = variant.ctor_def_id {
                        self.record(ctor_def_id,
                                    EncodeContext::encode_enum_variant_ctor,
                                    (def_id, i));
                    }
                }
            }
            hir::ItemKind::Struct(ref struct_def, _) => {
                self.encode_fields(def_id);

                // If the struct has a constructor, encode it.
                if let Some(ctor_hir_id) = struct_def.ctor_hir_id() {
                    let ctor_def_id = self.tcx.hir().local_def_id(ctor_hir_id);
                    self.record(ctor_def_id,
                                EncodeContext::encode_struct_ctor,
                                (def_id, ctor_def_id));
                }
            }
            hir::ItemKind::Union(..) => {
                self.encode_fields(def_id);
            }
            hir::ItemKind::Impl(..) => {
                for &trait_item_def_id in self.tcx.associated_item_def_ids(def_id).iter() {
                    self.record(trait_item_def_id,
                                EncodeContext::encode_info_for_impl_item,
                                trait_item_def_id);
                }
            }
            hir::ItemKind::Trait(..) => {
                for &item_def_id in self.tcx.associated_item_def_ids(def_id).iter() {
                    self.record(item_def_id,
                                EncodeContext::encode_info_for_trait_item,
                                item_def_id);
                }
            }
        }
    }
}

struct ImplVisitor<'tcx> {
    tcx: TyCtxt<'tcx>,
    impls: FxHashMap<DefId, Vec<DefIndex>>,
}

impl<'tcx, 'v> ItemLikeVisitor<'v> for ImplVisitor<'tcx> {
    fn visit_item(&mut self, item: &hir::Item) {
        if let hir::ItemKind::Impl(..) = item.node {
            let impl_id = self.tcx.hir().local_def_id(item.hir_id);
            if let Some(trait_ref) = self.tcx.impl_trait_ref(impl_id) {
                self.impls
                    .entry(trait_ref.def_id)
                    .or_default()
                    .push(impl_id.index);
            }
        }
    }

    fn visit_trait_item(&mut self, _trait_item: &'v hir::TraitItem) {}

    fn visit_impl_item(&mut self, _impl_item: &'v hir::ImplItem) {
        // handled in `visit_item` above
    }
}

// NOTE(eddyb) The following comment was preserved for posterity, even
// though it's no longer relevant as EBML (which uses nested & tagged
// "documents") was replaced with a scheme that can't go out of bounds.
//
// And here we run into yet another obscure archive bug: in which metadata
// loaded from archives may have trailing garbage bytes. Awhile back one of
// our tests was failing sporadically on the macOS 64-bit builders (both nopt
// and opt) by having ebml generate an out-of-bounds panic when looking at
// metadata.
//
// Upon investigation it turned out that the metadata file inside of an rlib
// (and ar archive) was being corrupted. Some compilations would generate a
// metadata file which would end in a few extra bytes, while other
// compilations would not have these extra bytes appended to the end. These
// extra bytes were interpreted by ebml as an extra tag, so they ended up
// being interpreted causing the out-of-bounds.
//
// The root cause of why these extra bytes were appearing was never
// discovered, and in the meantime the solution we're employing is to insert
// the length of the metadata to the start of the metadata. Later on this
// will allow us to slice the metadata to the precise length that we just
// generated regardless of trailing bytes that end up in it.

pub fn encode_metadata(tcx: TyCtxt<'_>) -> EncodedMetadata {
    let mut encoder = opaque::Encoder::new(vec![]);
    encoder.emit_raw_bytes(METADATA_HEADER);

    // Will be filled with the root position after encoding everything.
    encoder.emit_raw_bytes(&[0, 0, 0, 0]);

    // Since encoding metadata is not in a query, and nothing is cached,
    // there's no need to do dep-graph tracking for any of it.
    let (root, mut result) = tcx.dep_graph.with_ignore(move || {
        let mut ecx = EncodeContext {
            opaque: encoder,
            tcx,
            entries_index: Index::new(tcx.hir().definitions().def_index_count()),
            lazy_state: LazyState::NoNode,
            type_shorthands: Default::default(),
            predicate_shorthands: Default::default(),
            source_file_cache: tcx.sess.source_map().files()[0].clone(),
            interpret_allocs: Default::default(),
            interpret_allocs_inverse: Default::default(),
        };

        // Encode the rustc version string in a predictable location.
        rustc_version().encode(&mut ecx).unwrap();

        // Encode all the entries and extra information in the crate,
        // culminating in the `CrateRoot` which points to all of it.
        let root = ecx.encode_crate_root();
        (root, ecx.opaque.into_inner())
    });

    // Encode the root position.
    let header = METADATA_HEADER.len();
    let pos = root.position;
    result[header + 0] = (pos >> 24) as u8;
    result[header + 1] = (pos >> 16) as u8;
    result[header + 2] = (pos >> 8) as u8;
    result[header + 3] = (pos >> 0) as u8;

    EncodedMetadata { raw_data: result }
}

pub fn get_repr_options(tcx: TyCtxt<'_>, did: DefId) -> ReprOptions {
    let ty = tcx.type_of(did);
    match ty.sty {
        ty::Adt(ref def, _) => return def.repr,
        _ => bug!("{} is not an ADT", ty),
    }
}<|MERGE_RESOLUTION|>--- conflicted
+++ resolved
@@ -33,11 +33,7 @@
 use syntax::attr;
 use syntax::ext::proc_macro::is_proc_macro_attr;
 use syntax::source_map::Spanned;
-<<<<<<< HEAD
-use syntax::symbol::{kw, sym};
-=======
 use syntax::symbol::{kw, sym, Ident, Symbol};
->>>>>>> 8cd2c99a
 use syntax_pos::{self, FileName, SourceFile, Span};
 use log::{debug, trace};
 
@@ -107,17 +103,10 @@
     }
 }
 
-<<<<<<< HEAD
-impl<'tcx, T> SpecializedEncoder<LazySeq<T>> for EncodeContext<'tcx> {
-    fn specialized_encode(&mut self, seq: &LazySeq<T>) -> Result<(), Self::Error> {
-        self.emit_usize(seq.len)?;
-        if seq.len == 0 {
-=======
 impl<'tcx, T> SpecializedEncoder<Lazy<[T]>> for EncodeContext<'tcx> {
     fn specialized_encode(&mut self, lazy: &Lazy<[T]>) -> Result<(), Self::Error> {
         self.emit_usize(lazy.meta)?;
         if lazy.meta == 0 {
->>>>>>> 8cd2c99a
             return Ok(());
         }
         self.emit_lazy_distance(*lazy)
@@ -186,8 +175,6 @@
     }
 }
 
-<<<<<<< HEAD
-=======
 impl SpecializedEncoder<Ident> for EncodeContext<'tcx> {
     fn specialized_encode(&mut self, ident: &Ident) -> Result<(), Self::Error> {
         // FIXME(jseyfried): intercrate hygiene
@@ -195,7 +182,6 @@
     }
 }
 
->>>>>>> 8cd2c99a
 impl<'tcx> SpecializedEncoder<LocalDefId> for EncodeContext<'tcx> {
     #[inline]
     fn specialized_encode(&mut self, def_id: &LocalDefId) -> Result<(), Self::Error> {
@@ -254,16 +240,6 @@
     }
 }
 
-<<<<<<< HEAD
-impl<'tcx> EncodeContext<'tcx> {
-    fn emit_node<F: FnOnce(&mut Self, usize) -> R, R>(&mut self, f: F) -> R {
-        assert_eq!(self.lazy_state, LazyState::NoNode);
-        let pos = self.position();
-        self.lazy_state = LazyState::NodeStart(pos);
-        let r = f(self, pos);
-        self.lazy_state = LazyState::NoNode;
-        r
-=======
 /// Helper trait to allow overloading `EncodeContext::lazy` for iterators.
 trait EncodeContentsForLazy<T: ?Sized + LazyMeta> {
     fn encode_contents_for_lazy(self, ecx: &mut EncodeContext<'tcx>) -> T::Meta;
@@ -272,7 +248,6 @@
 impl<T: Encodable> EncodeContentsForLazy<T> for &T {
     fn encode_contents_for_lazy(self, ecx: &mut EncodeContext<'tcx>) {
         self.encode(ecx).unwrap()
->>>>>>> 8cd2c99a
     }
 }
 
@@ -345,31 +320,8 @@
     {
         assert!(id.is_local());
 
-<<<<<<< HEAD
-            assert!(pos + LazySeq::<T>::min_size(len) <= ecx.position());
-            LazySeq::with_position_and_length(pos, len)
-        })
-    }
-
-    /// Emit the data for a `DefId` to the metadata. The function to
-    /// emit the data is `op`, and it will be given `data` as
-    /// arguments. This `record` function will call `op` to generate
-    /// the `Entry` (which may point to other encoded information)
-    /// and will then record the `Lazy<Entry>` for use in the index.
-    // FIXME(eddyb) remove this.
-    pub fn record<DATA>(&mut self,
-                        id: DefId,
-                        op: impl FnOnce(&mut Self, DATA) -> Entry<'tcx>,
-                        data: DATA)
-    {
-        assert!(id.is_local());
-
-        let entry = op(self, data);
-        let entry = self.lazy(&entry);
-=======
         let entry = op(self, data);
         let entry = self.lazy(entry);
->>>>>>> 8cd2c99a
         self.entries_index.record(id, entry);
     }
 
@@ -433,11 +385,8 @@
     }
 
     fn encode_crate_root(&mut self) -> Lazy<CrateRoot<'tcx>> {
-<<<<<<< HEAD
-=======
         let is_proc_macro = self.tcx.sess.crate_types.borrow().contains(&CrateType::ProcMacro);
 
->>>>>>> 8cd2c99a
         let mut i = self.position();
 
         let crate_deps = self.encode_crate_deps();
@@ -523,14 +472,6 @@
             self.lazy(interpret_alloc_index)
         };
 
-<<<<<<< HEAD
-        i = self.position();
-        let entries_index = self.entries_index.write_index(&mut self.opaque);
-        let entries_index_bytes = self.position() - i;
-
-        let attrs = tcx.hir().krate_attrs();
-        let is_proc_macro = tcx.sess.crate_types.borrow().contains(&CrateType::ProcMacro);
-=======
 
         i = self.position();
         let entries_index = self.entries_index.write_index(&mut self.opaque);
@@ -543,7 +484,6 @@
 
 
         let attrs = tcx.hir().krate_attrs();
->>>>>>> 8cd2c99a
         let has_default_lib_allocator = attr::contains_name(&attrs, sym::default_lib_allocator);
         let has_global_allocator = *tcx.sess.has_global_allocator.get();
         let has_panic_handler = *tcx.sess.has_panic_handler.try_get().unwrap_or(&false);
@@ -629,28 +569,17 @@
 }
 
 impl EncodeContext<'tcx> {
-<<<<<<< HEAD
-    fn encode_variances_of(&mut self, def_id: DefId) -> LazySeq<ty::Variance> {
-        debug!("EncodeContext::encode_variances_of({:?})", def_id);
-        let tcx = self.tcx;
-        self.lazy_seq_ref(&tcx.variances_of(def_id)[..])
-=======
     fn encode_variances_of(&mut self, def_id: DefId) -> Lazy<[ty::Variance]> {
         debug!("EncodeContext::encode_variances_of({:?})", def_id);
         let tcx = self.tcx;
         self.lazy(&tcx.variances_of(def_id)[..])
->>>>>>> 8cd2c99a
     }
 
     fn encode_item_type(&mut self, def_id: DefId) -> Lazy<Ty<'tcx>> {
         let tcx = self.tcx;
         let ty = tcx.type_of(def_id);
         debug!("EncodeContext::encode_item_type({:?}) => {:?}", def_id, ty);
-<<<<<<< HEAD
-        self.lazy(&ty)
-=======
         self.lazy(ty)
->>>>>>> 8cd2c99a
     }
 
     fn encode_enum_variant_info(
@@ -771,13 +700,8 @@
 
         let data = ModData {
             reexports: match tcx.module_exports(def_id) {
-<<<<<<< HEAD
-                Some(exports) => self.lazy_seq_ref(exports),
-                _ => LazySeq::empty(),
-=======
                 Some(exports) => self.lazy(exports),
                 _ => Lazy::empty(),
->>>>>>> 8cd2c99a
             },
         };
 
@@ -786,11 +710,7 @@
             visibility: self.lazy(ty::Visibility::from_hir(vis, id, tcx)),
             span: self.lazy(tcx.def_span(def_id)),
             attributes: self.encode_attributes(attrs),
-<<<<<<< HEAD
-            children: self.lazy_seq(md.item_ids.iter().map(|item_id| {
-=======
             children: self.lazy(md.item_ids.iter().map(|item_id| {
->>>>>>> 8cd2c99a
                 tcx.hir().local_def_id(item_id.id).index
             })),
             stability: self.encode_stability(def_id),
@@ -955,13 +875,8 @@
                 EntryKind::AssocConst(container, const_qualif, rendered_const)
             }
             ty::AssocKind::Method => {
-<<<<<<< HEAD
-                let fn_data = if let hir::TraitItemKind::Method(_, ref m) = ast_item.node {
-                    let arg_names = match *m {
-=======
                 let fn_data = if let hir::TraitItemKind::Method(method_sig, m) = &ast_item.node {
                     let param_names = match *m {
->>>>>>> 8cd2c99a
                         hir::TraitMethod::Required(ref names) => {
                             self.encode_fn_param_names(names)
                         }
@@ -1011,11 +926,7 @@
                 }
                 ty::AssocKind::OpaqueTy => unreachable!(),
             },
-<<<<<<< HEAD
-            inherent_impls: LazySeq::empty(),
-=======
             inherent_impls: Lazy::empty(),
->>>>>>> 8cd2c99a
             variances: if trait_item.kind == ty::AssocKind::Method {
                 self.encode_variances_of(def_id)
             } else {
@@ -1116,11 +1027,7 @@
             deprecation: self.encode_deprecation(def_id),
 
             ty: Some(self.encode_item_type(def_id)),
-<<<<<<< HEAD
-            inherent_impls: LazySeq::empty(),
-=======
             inherent_impls: Lazy::empty(),
->>>>>>> 8cd2c99a
             variances: if impl_item.kind == ty::AssocKind::Method {
                 self.encode_variances_of(def_id)
             } else {
@@ -1176,11 +1083,7 @@
     }
 
     // Encodes the inherent implementations of a structure, enumeration, or trait.
-<<<<<<< HEAD
-    fn encode_inherent_implementations(&mut self, def_id: DefId) -> LazySeq<DefIndex> {
-=======
     fn encode_inherent_implementations(&mut self, def_id: DefId) -> Lazy<[DefIndex]> {
->>>>>>> 8cd2c99a
         debug!("EncodeContext::encode_inherent_implementations({:?})", def_id);
         let implementations = self.tcx.inherent_impls(def_id);
         if implementations.is_empty() {
@@ -1200,11 +1103,7 @@
 
     fn encode_deprecation(&mut self, def_id: DefId) -> Option<Lazy<attr::Deprecation>> {
         debug!("EncodeContext::encode_deprecation({:?})", def_id);
-<<<<<<< HEAD
-        self.tcx.lookup_deprecation(def_id).map(|depr| self.lazy(&depr))
-=======
         self.tcx.lookup_deprecation(def_id).map(|depr| self.lazy(depr))
->>>>>>> 8cd2c99a
     }
 
     fn encode_rendered_const_for_body(&mut self, body_id: hir::BodyId) -> Lazy<RenderedConst> {
@@ -1457,13 +1356,8 @@
         use syntax::print::pprust;
         let def_id = self.tcx.hir().local_def_id(macro_def.hir_id);
         Entry {
-<<<<<<< HEAD
-            kind: EntryKind::MacroDef(self.lazy(&MacroDef {
-                body: pprust::tokens_to_string(macro_def.body.clone()),
-=======
             kind: EntryKind::MacroDef(self.lazy(MacroDef {
                 body: pprust::tts_to_string(macro_def.body.clone()),
->>>>>>> 8cd2c99a
                 legacy: macro_def.legacy,
             })),
             visibility: self.lazy(ty::Visibility::Public),
@@ -1601,28 +1495,16 @@
         }
     }
 
-<<<<<<< HEAD
-    fn encode_attributes(&mut self, attrs: &[ast::Attribute]) -> LazySeq<ast::Attribute> {
-        self.lazy_seq_ref(attrs)
-    }
-
-    fn encode_native_libraries(&mut self) -> LazySeq<NativeLibrary> {
-=======
     fn encode_attributes(&mut self, attrs: &[ast::Attribute]) -> Lazy<[ast::Attribute]> {
         self.lazy(attrs)
     }
 
     fn encode_native_libraries(&mut self) -> Lazy<[NativeLibrary]> {
->>>>>>> 8cd2c99a
         let used_libraries = self.tcx.native_libraries(LOCAL_CRATE);
         self.lazy(used_libraries.iter().cloned())
     }
 
-<<<<<<< HEAD
-    fn encode_foreign_modules(&mut self) -> LazySeq<ForeignModule> {
-=======
     fn encode_foreign_modules(&mut self) -> Lazy<[ForeignModule]> {
->>>>>>> 8cd2c99a
         let foreign_modules = self.tcx.foreign_modules(LOCAL_CRATE);
         self.lazy(foreign_modules.iter().cloned())
     }
@@ -1643,11 +1525,7 @@
         }
     }
 
-<<<<<<< HEAD
-    fn encode_crate_deps(&mut self) -> LazySeq<CrateDep> {
-=======
     fn encode_crate_deps(&mut self) -> Lazy<[CrateDep]> {
->>>>>>> 8cd2c99a
         let crates = self.tcx.crates();
 
         let mut deps = crates
@@ -1681,11 +1559,7 @@
         self.lazy(deps.iter().map(|&(_, ref dep)| dep))
     }
 
-<<<<<<< HEAD
-    fn encode_lib_features(&mut self) -> LazySeq<(ast::Name, Option<ast::Name>)> {
-=======
     fn encode_lib_features(&mut self) -> Lazy<[(ast::Name, Option<ast::Name>)]> {
->>>>>>> 8cd2c99a
         let tcx = self.tcx;
         let lib_features = tcx.lib_features();
         self.lazy(lib_features.to_vec())
@@ -1697,11 +1571,7 @@
         self.lazy(diagnostic_items.iter().map(|(&name, def_id)| (name, def_id.index)))
     }
 
-<<<<<<< HEAD
-    fn encode_lang_items(&mut self) -> LazySeq<(DefIndex, usize)> {
-=======
     fn encode_lang_items(&mut self) -> Lazy<[(DefIndex, usize)]> {
->>>>>>> 8cd2c99a
         let tcx = self.tcx;
         let lang_items = tcx.lang_items();
         let lang_items = lang_items.items().iter();
@@ -1715,21 +1585,13 @@
         }))
     }
 
-<<<<<<< HEAD
-    fn encode_lang_items_missing(&mut self) -> LazySeq<lang_items::LangItem> {
-=======
     fn encode_lang_items_missing(&mut self) -> Lazy<[lang_items::LangItem]> {
->>>>>>> 8cd2c99a
         let tcx = self.tcx;
         self.lazy(&tcx.lang_items().missing)
     }
 
     /// Encodes an index, mapping each trait to its (local) implementations.
-<<<<<<< HEAD
-    fn encode_impls(&mut self) -> LazySeq<TraitImpls> {
-=======
     fn encode_impls(&mut self) -> Lazy<[TraitImpls]> {
->>>>>>> 8cd2c99a
         debug!("EncodeContext::encode_impls()");
         let tcx = self.tcx;
         let mut visitor = ImplVisitor {
@@ -1755,20 +1617,12 @@
 
                 TraitImpls {
                     trait_id: (trait_def_id.krate.as_u32(), trait_def_id.index),
-<<<<<<< HEAD
-                    impls: self.lazy_seq_ref(&impls),
-=======
                     impls: self.lazy(&impls),
->>>>>>> 8cd2c99a
                 }
             })
             .collect();
 
-<<<<<<< HEAD
-        self.lazy_seq_ref(&all_impls)
-=======
         self.lazy(&all_impls)
->>>>>>> 8cd2c99a
     }
 
     // Encodes all symbols exported from this crate into the metadata.
@@ -1779,20 +1633,12 @@
     // definition (as that's not defined in this crate).
     fn encode_exported_symbols(&mut self,
                                exported_symbols: &[(ExportedSymbol<'tcx>, SymbolExportLevel)])
-<<<<<<< HEAD
-                               -> LazySeq<(ExportedSymbol<'tcx>, SymbolExportLevel)> {
-=======
                                -> Lazy<[(ExportedSymbol<'tcx>, SymbolExportLevel)]> {
->>>>>>> 8cd2c99a
         // The metadata symbol name is special. It should not show up in
         // downstream crates.
         let metadata_symbol_name = SymbolName::new(&metadata_symbol_name(self.tcx));
 
-<<<<<<< HEAD
-        self.lazy_seq(exported_symbols
-=======
         self.lazy(exported_symbols
->>>>>>> 8cd2c99a
             .iter()
             .filter(|&&(ref exported_symbol, _)| {
                 match *exported_symbol {
@@ -1805,11 +1651,7 @@
             .cloned())
     }
 
-<<<<<<< HEAD
-    fn encode_dylib_dependency_formats(&mut self) -> LazySeq<Option<LinkagePreference>> {
-=======
     fn encode_dylib_dependency_formats(&mut self) -> Lazy<[Option<LinkagePreference>]> {
->>>>>>> 8cd2c99a
         match self.tcx.sess.dependency_formats.borrow().get(&config::CrateType::Dylib) {
             Some(arr) => {
                 self.lazy(arr.iter().map(|slot| {
@@ -1904,11 +1746,7 @@
                      id: hir::HirId) {
         intravisit::walk_variant(self, v, g, id);
 
-<<<<<<< HEAD
-        if let Some(ref discr) = v.node.disr_expr {
-=======
         if let Some(ref discr) = v.disr_expr {
->>>>>>> 8cd2c99a
             let def_id = self.tcx.hir().local_def_id(discr.hir_id);
             self.record(def_id, EncodeContext::encode_info_for_anon_const, def_id);
         }
