//! Validates all used crates and extern libraries and loads their metadata

use crate::cstore::{self, CStore, CrateSource, MetadataBlob};
use crate::locator::{self, CratePaths};
use crate::schema::{CrateRoot};
use rustc_data_structures::sync::{Lrc, RwLock, Lock};

use rustc::hir::def_id::CrateNum;
use rustc_data_structures::svh::Svh;
use rustc::middle::cstore::DepKind;
use rustc::mir::interpret::AllocDecodingState;
use rustc::session::{Session, CrateDisambiguator};
use rustc::session::config::{Sanitizer, self};
use rustc_target::spec::{PanicStrategy, TargetTriple};
use rustc::session::search_paths::PathKind;
use rustc::middle::cstore::{ExternCrate, ExternCrateSource};
use rustc::util::common::record_time;
use rustc::util::nodemap::FxHashSet;
use rustc::hir::map::Definitions;

use std::ops::Deref;
use std::path::PathBuf;
use std::{cmp, fs};

use syntax::ast;
use syntax::attr;
use syntax::ext::allocator::{global_allocator_spans, AllocatorKind};
<<<<<<< HEAD
use syntax::ext::base::{SyntaxExtension, SyntaxExtensionKind};
=======
>>>>>>> 8cd2c99a
use syntax::symbol::{Symbol, sym};
use syntax::{span_err, span_fatal};
use syntax_pos::{Span, DUMMY_SP};
use log::{debug, info, log_enabled};
use proc_macro::bridge::client::ProcMacro;

pub struct Library {
    pub dylib: Option<(PathBuf, PathKind)>,
    pub rlib: Option<(PathBuf, PathKind)>,
    pub rmeta: Option<(PathBuf, PathKind)>,
    pub metadata: MetadataBlob,
}

pub struct CrateLoader<'a> {
    pub sess: &'a Session,
    cstore: &'a CStore,
    local_crate_name: Symbol,
}

fn dump_crates(cstore: &CStore) {
    info!("resolved crates:");
    cstore.iter_crate_data(|_, data| {
        info!("  name: {}", data.root.name);
        info!("  cnum: {}", data.cnum);
        info!("  hash: {}", data.root.hash);
        info!("  reqd: {:?}", *data.dep_kind.lock());
        let CrateSource { dylib, rlib, rmeta } = data.source.clone();
        dylib.map(|dl| info!("  dylib: {}", dl.0.display()));
        rlib.map(|rl|  info!("   rlib: {}", rl.0.display()));
        rmeta.map(|rl| info!("   rmeta: {}", rl.0.display()));
    });
}

// Extra info about a crate loaded for plugins or exported macros.
struct ExtensionCrate {
    metadata: PMDSource,
    dylib: Option<PathBuf>,
    target_only: bool,
}

enum PMDSource {
    Registered(Lrc<cstore::CrateMetadata>),
    Owned(Library),
}

impl Deref for PMDSource {
    type Target = MetadataBlob;

    fn deref(&self) -> &MetadataBlob {
        match *self {
            PMDSource::Registered(ref cmd) => &cmd.blob,
            PMDSource::Owned(ref lib) => &lib.metadata
        }
    }
}

enum LoadResult {
    Previous(CrateNum),
    Loaded(Library),
}

enum LoadError<'a> {
    LocatorError(locator::Context<'a>),
}

impl<'a> LoadError<'a> {
    fn report(self) -> ! {
        match self {
            LoadError::LocatorError(locate_ctxt) => locate_ctxt.report_errs(),
        }
    }
}

impl<'a> CrateLoader<'a> {
    pub fn new(sess: &'a Session, cstore: &'a CStore, local_crate_name: &str) -> Self {
        CrateLoader {
            sess,
            cstore,
            local_crate_name: Symbol::intern(local_crate_name),
        }
    }

    fn existing_match(&self, name: Symbol, hash: Option<&Svh>, kind: PathKind)
                      -> Option<CrateNum> {
        let mut ret = None;
        self.cstore.iter_crate_data(|cnum, data| {
            if data.name != name { return }

            match hash {
                Some(hash) if *hash == data.root.hash => { ret = Some(cnum); return }
                Some(..) => return,
                None => {}
            }

            // When the hash is None we're dealing with a top-level dependency
            // in which case we may have a specification on the command line for
            // this library. Even though an upstream library may have loaded
            // something of the same name, we have to make sure it was loaded
            // from the exact same location as well.
            //
            // We're also sure to compare *paths*, not actual byte slices. The
            // `source` stores paths which are normalized which may be different
            // from the strings on the command line.
            let source = &self.cstore.get_crate_data(cnum).source;
            if let Some(entry) = self.sess.opts.externs.get(&*name.as_str()) {
                // Only use `--extern crate_name=path` here, not `--extern crate_name`.
                let found = entry.locations.iter().filter_map(|l| l.as_ref()).any(|l| {
                    let l = fs::canonicalize(l).ok();
                    source.dylib.as_ref().map(|p| &p.0) == l.as_ref() ||
                    source.rlib.as_ref().map(|p| &p.0) == l.as_ref()
                });
                if found {
                    ret = Some(cnum);
                }
                return
            }

            // Alright, so we've gotten this far which means that `data` has the
            // right name, we don't have a hash, and we don't have a --extern
            // pointing for ourselves. We're still not quite yet done because we
            // have to make sure that this crate was found in the crate lookup
            // path (this is a top-level dependency) as we don't want to
            // implicitly load anything inside the dependency lookup path.
            let prev_kind = source.dylib.as_ref().or(source.rlib.as_ref())
                                  .or(source.rmeta.as_ref())
                                  .expect("No sources for crate").1;
            if ret.is_none() && (prev_kind == kind || prev_kind == PathKind::All) {
                ret = Some(cnum);
            }
        });
        return ret;
    }

    fn verify_no_symbol_conflicts(&self,
                                  span: Span,
                                  root: &CrateRoot<'_>) {
        // Check for (potential) conflicts with the local crate
        if self.local_crate_name == root.name &&
           self.sess.local_crate_disambiguator() == root.disambiguator {
            span_fatal!(self.sess, span, E0519,
                        "the current crate is indistinguishable from one of its \
                         dependencies: it has the same crate-name `{}` and was \
                         compiled with the same `-C metadata` arguments. This \
                         will result in symbol conflicts between the two.",
                        root.name)
        }

        // Check for conflicts with any crate loaded so far
        self.cstore.iter_crate_data(|_, other| {
            if other.root.name == root.name && // same crate-name
               other.root.disambiguator == root.disambiguator &&  // same crate-disambiguator
               other.root.hash != root.hash { // but different SVH
                span_fatal!(self.sess, span, E0523,
                        "found two different crates with name `{}` that are \
                         not distinguished by differing `-C metadata`. This \
                         will result in symbol conflicts between the two.",
                        root.name)
            }
        });
    }

    fn register_crate(
        &mut self,
        host_lib: Option<Library>,
        root: &Option<CratePaths>,
        ident: Symbol,
        span: Span,
        lib: Library,
        dep_kind: DepKind,
        name: Symbol
    ) -> (CrateNum, Lrc<cstore::CrateMetadata>) {
        let crate_root = lib.metadata.get_root();
        self.verify_no_symbol_conflicts(span, &crate_root);

        let private_dep = self.sess.opts.externs.get(&name.as_str())
            .map(|e| e.is_private_dep)
            .unwrap_or(false);

        info!("register crate `extern crate {} as {}` (private_dep = {})",
            crate_root.name, ident, private_dep);


        // Claim this crate number and cache it
        let cnum = self.cstore.alloc_new_crate_num();

        // Stash paths for top-most crate locally if necessary.
        let crate_paths = if root.is_none() {
            Some(CratePaths {
                ident: ident.to_string(),
                dylib: lib.dylib.clone().map(|p| p.0),
                rlib:  lib.rlib.clone().map(|p| p.0),
                rmeta: lib.rmeta.clone().map(|p| p.0),
            })
        } else {
            None
        };
        // Maintain a reference to the top most crate.
        let root = if root.is_some() { root } else { &crate_paths };

        let Library { dylib, rlib, rmeta, metadata } = lib;
        let cnum_map = self.resolve_crate_deps(root, &crate_root, &metadata, cnum, span, dep_kind);

        let dependencies: Vec<CrateNum> = cnum_map.iter().cloned().collect();

        let raw_proc_macros =  crate_root.proc_macro_data.map(|_| {
            if self.sess.opts.debugging_opts.dual_proc_macros {
<<<<<<< HEAD
                let host_lib = host_lib.unwrap();
                self.load_derive_macros(
                    &host_lib.metadata.get_root(),
                    host_lib.dylib.map(|p| p.0),
                    span
                )
            } else {
                self.load_derive_macros(&crate_root, dylib.clone().map(|p| p.0), span)
            }
        });

        let def_path_table = record_time(&self.sess.perf_stats.decode_def_path_tables_time, || {
            if let Some(proc_macros) = &proc_macros {
                proc_macro_def_path_table(&crate_root, proc_macros)
=======
                let host_lib = host_lib.as_ref().unwrap();
                self.dlsym_proc_macros(host_lib.dylib.as_ref().map(|p| p.0.clone()),
                                       &host_lib.metadata.get_root(), span)
>>>>>>> 8cd2c99a
            } else {
                self.dlsym_proc_macros(dylib.clone().map(|p| p.0), &crate_root, span)
            }
        });

        let interpret_alloc_index: Vec<u32> = crate_root.interpret_alloc_index
                                                        .decode(&metadata)
                                                        .collect();
        let trait_impls = crate_root
            .impls
            .decode((&metadata, self.sess))
            .map(|trait_impls| (trait_impls.trait_id, trait_impls.impls))
            .collect();

        let def_path_table = record_time(&self.sess.perf_stats.decode_def_path_tables_time, || {
            crate_root.def_path_table.decode((&metadata, self.sess))
        });

        let cmeta = cstore::CrateMetadata {
            name: crate_root.name,
            imported_name: ident,
            extern_crate: Lock::new(None),
            def_path_table: Lrc::new(def_path_table),
            trait_impls,
            root: crate_root,
            blob: metadata,
            cnum_map,
            cnum,
            dependencies: Lock::new(dependencies),
            source_map_import_info: RwLock::new(vec![]),
            alloc_decoding_state: AllocDecodingState::new(interpret_alloc_index),
            dep_kind: Lock::new(dep_kind),
            source: cstore::CrateSource {
                dylib,
                rlib,
                rmeta,
            },
<<<<<<< HEAD
            private_dep
=======
            private_dep,
            span,
            host_lib,
            raw_proc_macros
>>>>>>> 8cd2c99a
        };

        let cmeta = Lrc::new(cmeta);
        self.cstore.set_crate_data(cnum, cmeta.clone());
        (cnum, cmeta)
    }

    fn load_proc_macro<'b>(
        &mut self,
        locate_ctxt: &mut locator::Context<'b>,
        path_kind: PathKind,
    ) -> Option<(LoadResult, Option<Library>)>
    where
        'a: 'b,
    {
        // Use a new locator Context so trying to load a proc macro doesn't affect the error
        // message we emit
        let mut proc_macro_locator = locate_ctxt.clone();

        // Try to load a proc macro
        proc_macro_locator.is_proc_macro = Some(true);

        // Load the proc macro crate for the target
        let (locator, target_result) = if self.sess.opts.debugging_opts.dual_proc_macros {
            proc_macro_locator.reset();
            let result = match self.load(&mut proc_macro_locator)? {
                LoadResult::Previous(cnum) => return Some((LoadResult::Previous(cnum), None)),
                LoadResult::Loaded(library) => Some(LoadResult::Loaded(library))
            };
            // Don't look for a matching hash when looking for the host crate.
            // It won't be the same as the target crate hash
            locate_ctxt.hash = None;
            // Use the locate_ctxt when looking for the host proc macro crate, as that is required
            // so we want it to affect the error message
            (locate_ctxt, result)
        } else {
            (&mut proc_macro_locator, None)
        };

        // Load the proc macro crate for the host

        locator.reset();
        locator.is_proc_macro = Some(true);
        locator.target = &self.sess.host;
        locator.triple = TargetTriple::from_triple(config::host_triple());
        locator.filesearch = self.sess.host_filesearch(path_kind);

        let host_result = self.load(locator)?;

        Some(if self.sess.opts.debugging_opts.dual_proc_macros {
            let host_result = match host_result {
                LoadResult::Previous(..) => {
                    panic!("host and target proc macros must be loaded in lock-step")
                }
                LoadResult::Loaded(library) => library
            };
            (target_result.unwrap(), Some(host_result))
        } else {
            (host_result, None)
        })
    }

    fn resolve_crate<'b>(
        &'b mut self,
        root: &'b Option<CratePaths>,
        ident: Symbol,
        name: Symbol,
        hash: Option<&'b Svh>,
        extra_filename: Option<&'b str>,
        span: Span,
        path_kind: PathKind,
        mut dep_kind: DepKind,
    ) -> Result<(CrateNum, Lrc<cstore::CrateMetadata>), LoadError<'b>> {
        info!("resolving crate `extern crate {} as {}`", name, ident);
        let result = if let Some(cnum) = self.existing_match(name, hash, path_kind) {
            (LoadResult::Previous(cnum), None)
        } else {
            info!("falling back to a load");
            let mut locate_ctxt = locator::Context {
                sess: self.sess,
                span,
                ident,
                crate_name: name,
                hash,
                extra_filename,
                filesearch: self.sess.target_filesearch(path_kind),
                target: &self.sess.target.target,
                triple: self.sess.opts.target_triple.clone(),
                root,
                rejected_via_hash: vec![],
                rejected_via_triple: vec![],
                rejected_via_kind: vec![],
                rejected_via_version: vec![],
                rejected_via_filename: vec![],
                should_match_name: true,
                is_proc_macro: Some(false),
                metadata_loader: &*self.cstore.metadata_loader,
            };

            self.load(&mut locate_ctxt).map(|r| (r, None)).or_else(|| {
                dep_kind = DepKind::UnexportedMacrosOnly;
                self.load_proc_macro(&mut locate_ctxt, path_kind)
            }).ok_or_else(move || LoadError::LocatorError(locate_ctxt))?
        };

        match result {
            (LoadResult::Previous(cnum), None) => {
                let data = self.cstore.get_crate_data(cnum);
                if data.root.proc_macro_data.is_some() {
                    dep_kind = DepKind::UnexportedMacrosOnly;
                }
                data.dep_kind.with_lock(|data_dep_kind| {
                    *data_dep_kind = cmp::max(*data_dep_kind, dep_kind);
                });
                Ok((cnum, data))
            }
            (LoadResult::Loaded(library), host_library) => {
                Ok(self.register_crate(host_library, root, ident, span, library, dep_kind, name))
            }
            _ => panic!()
        }
    }

    fn load(&mut self, locate_ctxt: &mut locator::Context<'_>) -> Option<LoadResult> {
        let library = locate_ctxt.maybe_load_library_crate()?;

        // In the case that we're loading a crate, but not matching
        // against a hash, we could load a crate which has the same hash
        // as an already loaded crate. If this is the case prevent
        // duplicates by just using the first crate.
        //
        // Note that we only do this for target triple crates, though, as we
        // don't want to match a host crate against an equivalent target one
        // already loaded.
        let root = library.metadata.get_root();
        if locate_ctxt.triple == self.sess.opts.target_triple {
            let mut result = LoadResult::Loaded(library);
            self.cstore.iter_crate_data(|cnum, data| {
                if data.root.name == root.name && root.hash == data.root.hash {
                    assert!(locate_ctxt.hash.is_none());
                    info!("load success, going to previous cnum: {}", cnum);
                    result = LoadResult::Previous(cnum);
                }
            });
            Some(result)
        } else {
            Some(LoadResult::Loaded(library))
        }
    }

    fn update_extern_crate(&mut self,
                           cnum: CrateNum,
                           mut extern_crate: ExternCrate,
                           visited: &mut FxHashSet<(CrateNum, bool)>)
    {
        if !visited.insert((cnum, extern_crate.direct)) { return }

        let cmeta = self.cstore.get_crate_data(cnum);
        let mut old_extern_crate = cmeta.extern_crate.borrow_mut();

        // Prefer:
        // - something over nothing (tuple.0);
        // - direct extern crate to indirect (tuple.1);
        // - shorter paths to longer (tuple.2).
        let new_rank = (
            true,
            extern_crate.direct,
            cmp::Reverse(extern_crate.path_len),
        );
        let old_rank = match *old_extern_crate {
            None => (false, false, cmp::Reverse(usize::max_value())),
            Some(ref c) => (
                true,
                c.direct,
                cmp::Reverse(c.path_len),
            ),
        };
        if old_rank >= new_rank {
            return; // no change needed
        }

        *old_extern_crate = Some(extern_crate);
        drop(old_extern_crate);

        // Propagate the extern crate info to dependencies.
        extern_crate.direct = false;
        for &dep_cnum in cmeta.dependencies.borrow().iter() {
            self.update_extern_crate(dep_cnum, extern_crate, visited);
        }
    }

    // Go through the crate metadata and load any crates that it references
    fn resolve_crate_deps(&mut self,
                          root: &Option<CratePaths>,
                          crate_root: &CrateRoot<'_>,
                          metadata: &MetadataBlob,
                          krate: CrateNum,
                          span: Span,
                          dep_kind: DepKind)
                          -> cstore::CrateNumMap {
        debug!("resolving deps of external crate");
        if crate_root.proc_macro_data.is_some() {
            return cstore::CrateNumMap::new();
        }

        // The map from crate numbers in the crate we're resolving to local crate numbers.
        // We map 0 and all other holes in the map to our parent crate. The "additional"
        // self-dependencies should be harmless.
        std::iter::once(krate).chain(crate_root.crate_deps
                                                 .decode(metadata)
                                                 .map(|dep| {
            info!("resolving dep crate {} hash: `{}` extra filename: `{}`", dep.name, dep.hash,
                  dep.extra_filename);
            if dep.kind == DepKind::UnexportedMacrosOnly {
                return krate;
            }
            let dep_kind = match dep_kind {
                DepKind::MacrosOnly => DepKind::MacrosOnly,
                _ => dep.kind,
            };
            let (local_cnum, ..) = self.resolve_crate(
                root, dep.name, dep.name, Some(&dep.hash), Some(&dep.extra_filename), span,
                PathKind::Dependency, dep_kind,
            ).unwrap_or_else(|err| err.report());
            local_cnum
        })).collect()
    }

    fn read_extension_crate(&mut self, span: Span, orig_name: Symbol, rename: Symbol)
                            -> ExtensionCrate {
        info!("read extension crate `extern crate {} as {}`", orig_name, rename);
        let target_triple = self.sess.opts.target_triple.clone();
        let host_triple = TargetTriple::from_triple(config::host_triple());
        let is_cross = target_triple != host_triple;
        let mut target_only = false;
        let mut locate_ctxt = locator::Context {
            sess: self.sess,
            span,
            ident: orig_name,
            crate_name: rename,
            hash: None,
            extra_filename: None,
            filesearch: self.sess.host_filesearch(PathKind::Crate),
            target: &self.sess.host,
            triple: host_triple,
            root: &None,
            rejected_via_hash: vec![],
            rejected_via_triple: vec![],
            rejected_via_kind: vec![],
            rejected_via_version: vec![],
            rejected_via_filename: vec![],
            should_match_name: true,
            is_proc_macro: None,
            metadata_loader: &*self.cstore.metadata_loader,
        };
        let library = self.load(&mut locate_ctxt).or_else(|| {
            if !is_cross {
                return None
            }
            // Try loading from target crates. This will abort later if we
            // try to load a plugin registrar function,
            target_only = true;

            locate_ctxt.target = &self.sess.target.target;
            locate_ctxt.triple = target_triple;
            locate_ctxt.filesearch = self.sess.target_filesearch(PathKind::Crate);

            self.load(&mut locate_ctxt)
        });
        let library = match library {
            Some(l) => l,
            None => locate_ctxt.report_errs(),
        };

        let (dylib, metadata) = match library {
            LoadResult::Previous(cnum) => {
                let data = self.cstore.get_crate_data(cnum);
                (data.source.dylib.clone(), PMDSource::Registered(data))
            }
            LoadResult::Loaded(library) => {
                let dylib = library.dylib.clone();
                let metadata = PMDSource::Owned(library);
                (dylib, metadata)
            }
        };

        ExtensionCrate {
            metadata,
            dylib: dylib.map(|p| p.0),
            target_only,
        }
    }

<<<<<<< HEAD
    /// Loads custom derive macros.
    ///
    /// Note that this is intentionally similar to how we load plugins today,
    /// but also intentionally separate. Plugins are likely always going to be
    /// implemented as dynamic libraries, but we have a possible future where
    /// custom derive (and other macro-1.1 style features) are implemented via
    /// executables and custom IPC.
    fn load_derive_macros(&mut self, root: &CrateRoot<'_>, dylib: Option<PathBuf>, span: Span)
                          -> Vec<(ast::Name, Lrc<SyntaxExtension>)> {
        use std::{env, mem};
        use crate::dynamic_lib::DynamicLibrary;
        use proc_macro::bridge::client::ProcMacro;
        use syntax::ext::proc_macro::{BangProcMacro, AttrProcMacro, ProcMacroDerive};
=======
    fn dlsym_proc_macros(&self,
                         dylib: Option<PathBuf>,
                         root: &CrateRoot<'_>,
                         span: Span
    ) -> &'static [ProcMacro] {
        use std::env;
        use crate::dynamic_lib::DynamicLibrary;
>>>>>>> 8cd2c99a

        let path = match dylib {
            Some(dylib) => dylib,
            None => span_bug!(span, "proc-macro crate not dylib"),
        };
        // Make sure the path contains a / or the linker will search for it.
        let path = env::current_dir().unwrap().join(path);
        let lib = match DynamicLibrary::open(Some(&path)) {
            Ok(lib) => lib,
            Err(err) => self.sess.span_fatal(span, &err),
        };

        let sym = self.sess.generate_proc_macro_decls_symbol(root.disambiguator);
        let decls = unsafe {
            let sym = match lib.symbol(&sym) {
                Ok(f) => f,
                Err(err) => self.sess.span_fatal(span, &err),
            };
            *(sym as *const &[ProcMacro])
        };

<<<<<<< HEAD
        let extensions = decls.iter().map(|&decl| {
            let (name, kind, helper_attrs) = match decl {
                ProcMacro::CustomDerive { trait_name, attributes, client } => {
                    let helper_attrs =
                        attributes.iter().cloned().map(Symbol::intern).collect::<Vec<_>>();
                    (
                        trait_name,
                        SyntaxExtensionKind::Derive(Box::new(ProcMacroDerive {
                            client, attrs: helper_attrs.clone()
                        })),
                        helper_attrs,
                    )
                }
                ProcMacro::Attr { name, client } => (
                    name, SyntaxExtensionKind::Attr(Box::new(AttrProcMacro { client })), Vec::new()
                ),
                ProcMacro::Bang { name, client } => (
                    name, SyntaxExtensionKind::Bang(Box::new(BangProcMacro { client })), Vec::new()
                )
            };

            (Symbol::intern(name), Lrc::new(SyntaxExtension {
                helper_attrs,
                ..SyntaxExtension::default(kind, root.edition)
            }))
        }).collect();

=======
>>>>>>> 8cd2c99a
        // Intentionally leak the dynamic library. We can't ever unload it
        // since the library can make things that will live arbitrarily long.
        std::mem::forget(lib);

        decls
    }

    /// Look for a plugin registrar. Returns library path, crate
    /// SVH and DefIndex of the registrar function.
    pub fn find_plugin_registrar(&mut self,
                                 span: Span,
                                 name: Symbol)
                                 -> Option<(PathBuf, CrateDisambiguator)> {
        let ekrate = self.read_extension_crate(span, name, name);

        if ekrate.target_only {
            // Need to abort before syntax expansion.
            let message = format!("plugin `{}` is not available for triple `{}` \
                                   (only found {})",
                                  name,
                                  config::host_triple(),
                                  self.sess.opts.target_triple);
            span_fatal!(self.sess, span, E0456, "{}", &message);
        }

        let root = ekrate.metadata.get_root();
        match ekrate.dylib.as_ref() {
            Some(dylib) => {
                Some((dylib.to_path_buf(), root.disambiguator))
            }
            None => {
                span_err!(self.sess, span, E0457,
                          "plugin `{}` only found in rlib format, but must be available \
                           in dylib format",
                          name);
                // No need to abort because the loading code will just ignore this
                // empty dylib.
                None
            }
        }
    }

    fn inject_panic_runtime(&mut self, krate: &ast::Crate) {
        // If we're only compiling an rlib, then there's no need to select a
        // panic runtime, so we just skip this section entirely.
        let any_non_rlib = self.sess.crate_types.borrow().iter().any(|ct| {
            *ct != config::CrateType::Rlib
        });
        if !any_non_rlib {
            info!("panic runtime injection skipped, only generating rlib");
            self.sess.injected_panic_runtime.set(None);
            return
        }

        // If we need a panic runtime, we try to find an existing one here. At
        // the same time we perform some general validation of the DAG we've got
        // going such as ensuring everything has a compatible panic strategy.
        //
        // The logic for finding the panic runtime here is pretty much the same
        // as the allocator case with the only addition that the panic strategy
        // compilation mode also comes into play.
        let desired_strategy = self.sess.panic_strategy();
        let mut runtime_found = false;
        let mut needs_panic_runtime = attr::contains_name(&krate.attrs,
                                                          sym::needs_panic_runtime);

        self.cstore.iter_crate_data(|cnum, data| {
            needs_panic_runtime = needs_panic_runtime ||
                                  data.root.needs_panic_runtime;
            if data.root.panic_runtime {
                // Inject a dependency from all #![needs_panic_runtime] to this
                // #![panic_runtime] crate.
                self.inject_dependency_if(cnum, "a panic runtime",
                                          &|data| data.root.needs_panic_runtime);
                runtime_found = runtime_found || *data.dep_kind.lock() == DepKind::Explicit;
            }
        });

        // If an explicitly linked and matching panic runtime was found, or if
        // we just don't need one at all, then we're done here and there's
        // nothing else to do.
        if !needs_panic_runtime || runtime_found {
            self.sess.injected_panic_runtime.set(None);
            return
        }

        // By this point we know that we (a) need a panic runtime and (b) no
        // panic runtime was explicitly linked. Here we just load an appropriate
        // default runtime for our panic strategy and then inject the
        // dependencies.
        //
        // We may resolve to an already loaded crate (as the crate may not have
        // been explicitly linked prior to this) and we may re-inject
        // dependencies again, but both of those situations are fine.
        //
        // Also note that we have yet to perform validation of the crate graph
        // in terms of everyone has a compatible panic runtime format, that's
        // performed later as part of the `dependency_format` module.
        let name = match desired_strategy {
            PanicStrategy::Unwind => Symbol::intern("panic_unwind"),
            PanicStrategy::Abort => Symbol::intern("panic_abort"),
        };
        info!("panic runtime not found -- loading {}", name);

        let dep_kind = DepKind::Implicit;
        let (cnum, data) =
            self.resolve_crate(&None, name, name, None, None, DUMMY_SP, PathKind::Crate, dep_kind)
                .unwrap_or_else(|err| err.report());

        // Sanity check the loaded crate to ensure it is indeed a panic runtime
        // and the panic strategy is indeed what we thought it was.
        if !data.root.panic_runtime {
            self.sess.err(&format!("the crate `{}` is not a panic runtime",
                                   name));
        }
        if data.root.panic_strategy != desired_strategy {
            self.sess.err(&format!("the crate `{}` does not have the panic \
                                    strategy `{}`",
                                   name, desired_strategy.desc()));
        }

        self.sess.injected_panic_runtime.set(Some(cnum));
        self.inject_dependency_if(cnum, "a panic runtime",
                                  &|data| data.root.needs_panic_runtime);
    }

    fn inject_sanitizer_runtime(&mut self) {
        if let Some(ref sanitizer) = self.sess.opts.debugging_opts.sanitizer {
            // Sanitizers can only be used on some tested platforms with
            // executables linked to `std`
            const ASAN_SUPPORTED_TARGETS: &[&str] = &["x86_64-unknown-linux-gnu",
                                                      "x86_64-apple-darwin"];
            const TSAN_SUPPORTED_TARGETS: &[&str] = &["x86_64-unknown-linux-gnu",
                                                      "x86_64-apple-darwin"];
            const LSAN_SUPPORTED_TARGETS: &[&str] = &["x86_64-unknown-linux-gnu"];
            const MSAN_SUPPORTED_TARGETS: &[&str] = &["x86_64-unknown-linux-gnu"];

            let supported_targets = match *sanitizer {
                Sanitizer::Address => ASAN_SUPPORTED_TARGETS,
                Sanitizer::Thread => TSAN_SUPPORTED_TARGETS,
                Sanitizer::Leak => LSAN_SUPPORTED_TARGETS,
                Sanitizer::Memory => MSAN_SUPPORTED_TARGETS,
            };
            if !supported_targets.contains(&&*self.sess.opts.target_triple.triple()) {
                self.sess.err(&format!("{:?}Sanitizer only works with the `{}` target",
                    sanitizer,
                    supported_targets.join("` or `")
                ));
                return
            }

            // firstyear 2017 - during testing I was unable to access an OSX machine
            // to make this work on different crate types. As a result, today I have
            // only been able to test and support linux as a target.
            if self.sess.opts.target_triple.triple() == "x86_64-unknown-linux-gnu" {
                if !self.sess.crate_types.borrow().iter().all(|ct| {
                    match *ct {
                        // Link the runtime
                        config::CrateType::Staticlib |
                        config::CrateType::Executable => true,
                        // This crate will be compiled with the required
                        // instrumentation pass
                        config::CrateType::Rlib |
                        config::CrateType::Dylib |
                        config::CrateType::Cdylib =>
                            false,
                        _ => {
                            self.sess.err(&format!("Only executables, staticlibs, \
                                cdylibs, dylibs and rlibs can be compiled with \
                                `-Z sanitizer`"));
                            false
                        }
                    }
                }) {
                    return
                }
            } else {
                if !self.sess.crate_types.borrow().iter().all(|ct| {
                    match *ct {
                        // Link the runtime
                        config::CrateType::Executable => true,
                        // This crate will be compiled with the required
                        // instrumentation pass
                        config::CrateType::Rlib => false,
                        _ => {
                            self.sess.err(&format!("Only executables and rlibs can be \
                                                    compiled with `-Z sanitizer`"));
                            false
                        }
                    }
                }) {
                    return
                }
            }

            let mut uses_std = false;
            self.cstore.iter_crate_data(|_, data| {
                if data.name == sym::std {
                    uses_std = true;
                }
            });

            if uses_std {
                let name = match *sanitizer {
                    Sanitizer::Address => "rustc_asan",
                    Sanitizer::Leak => "rustc_lsan",
                    Sanitizer::Memory => "rustc_msan",
                    Sanitizer::Thread => "rustc_tsan",
                };
                info!("loading sanitizer: {}", name);

                let symbol = Symbol::intern(name);
                let dep_kind = DepKind::Explicit;
                let (_, data) =
                    self.resolve_crate(&None, symbol, symbol, None, None, DUMMY_SP,
                                       PathKind::Crate, dep_kind)
                        .unwrap_or_else(|err| err.report());

                // Sanity check the loaded crate to ensure it is indeed a sanitizer runtime
                if !data.root.sanitizer_runtime {
                    self.sess.err(&format!("the crate `{}` is not a sanitizer runtime",
                                           name));
                }
            } else {
                self.sess.err("Must link std to be compiled with `-Z sanitizer`");
            }
        }
    }

    fn inject_profiler_runtime(&mut self) {
        if self.sess.opts.debugging_opts.profile ||
           self.sess.opts.cg.profile_generate.enabled()
        {
            info!("loading profiler");

            let symbol = Symbol::intern("profiler_builtins");
            let dep_kind = DepKind::Implicit;
            let (_, data) =
                self.resolve_crate(&None, symbol, symbol, None, None, DUMMY_SP,
                                   PathKind::Crate, dep_kind)
                    .unwrap_or_else(|err| err.report());

            // Sanity check the loaded crate to ensure it is indeed a profiler runtime
            if !data.root.profiler_runtime {
                self.sess.err(&format!("the crate `profiler_builtins` is not \
                                        a profiler runtime"));
            }
        }
    }

    fn inject_allocator_crate(&mut self, krate: &ast::Crate) {
        let has_global_allocator = match &*global_allocator_spans(krate) {
            [span1, span2, ..] => {
                self.sess.struct_span_err(*span2, "cannot define multiple global allocators")
                         .span_note(*span1, "the previous global allocator is defined here").emit();
                true
            }
            spans => !spans.is_empty()
        };
        self.sess.has_global_allocator.set(has_global_allocator);

        // Check to see if we actually need an allocator. This desire comes
        // about through the `#![needs_allocator]` attribute and is typically
        // written down in liballoc.
        let mut needs_allocator = attr::contains_name(&krate.attrs,
                                                      sym::needs_allocator);
        self.cstore.iter_crate_data(|_, data| {
            needs_allocator = needs_allocator || data.root.needs_allocator;
        });
        if !needs_allocator {
            self.sess.allocator_kind.set(None);
            return
        }

        // At this point we've determined that we need an allocator. Let's see
        // if our compilation session actually needs an allocator based on what
        // we're emitting.
        let all_rlib = self.sess.crate_types.borrow()
            .iter()
            .all(|ct| {
                match *ct {
                    config::CrateType::Rlib => true,
                    _ => false,
                }
            });
        if all_rlib {
            self.sess.allocator_kind.set(None);
            return
        }

        // Ok, we need an allocator. Not only that but we're actually going to
        // create an artifact that needs one linked in. Let's go find the one
        // that we're going to link in.
        //
        // First up we check for global allocators. Look at the crate graph here
        // and see what's a global allocator, including if we ourselves are a
        // global allocator.
        let mut global_allocator = if has_global_allocator {
            Some(None)
        } else {
            None
        };
        self.cstore.iter_crate_data(|_, data| {
            if !data.root.has_global_allocator {
                return
            }
            match global_allocator {
                Some(Some(other_crate)) => {
                    self.sess.err(&format!("the `#[global_allocator]` in {} \
                                            conflicts with this global \
                                            allocator in: {}",
                                           other_crate,
                                           data.root.name));
                }
                Some(None) => {
                    self.sess.err(&format!("the `#[global_allocator]` in this \
                                            crate conflicts with global \
                                            allocator in: {}", data.root.name));
                }
                None => global_allocator = Some(Some(data.root.name)),
            }
        });
        if global_allocator.is_some() {
            self.sess.allocator_kind.set(Some(AllocatorKind::Global));
            return
        }

        // Ok we haven't found a global allocator but we still need an
        // allocator. At this point our allocator request is typically fulfilled
        // by the standard library, denoted by the `#![default_lib_allocator]`
        // attribute.
        let mut has_default = attr::contains_name(&krate.attrs, sym::default_lib_allocator);
        self.cstore.iter_crate_data(|_, data| {
            if data.root.has_default_lib_allocator {
                has_default = true;
            }
        });

        if !has_default {
            self.sess.err("no global memory allocator found but one is \
                           required; link to std or \
                           add `#[global_allocator]` to a static item \
                           that implements the GlobalAlloc trait.");
        }
        self.sess.allocator_kind.set(Some(AllocatorKind::DefaultLib));
    }

    fn inject_dependency_if(&self,
                            krate: CrateNum,
                            what: &str,
                            needs_dep: &dyn Fn(&cstore::CrateMetadata) -> bool) {
        // don't perform this validation if the session has errors, as one of
        // those errors may indicate a circular dependency which could cause
        // this to stack overflow.
        if self.sess.has_errors() {
            return
        }

        // Before we inject any dependencies, make sure we don't inject a
        // circular dependency by validating that this crate doesn't
        // transitively depend on any crates satisfying `needs_dep`.
        for dep in self.cstore.crate_dependencies_in_rpo(krate) {
            let data = self.cstore.get_crate_data(dep);
            if needs_dep(&data) {
                self.sess.err(&format!("the crate `{}` cannot depend \
                                        on a crate that needs {}, but \
                                        it depends on `{}`",
                                       self.cstore.get_crate_data(krate).root.name,
                                       what,
                                       data.root.name));
            }
        }

        // All crates satisfying `needs_dep` do not explicitly depend on the
        // crate provided for this compile, but in order for this compilation to
        // be successfully linked we need to inject a dependency (to order the
        // crates on the command line correctly).
        self.cstore.iter_crate_data(|cnum, data| {
            if !needs_dep(data) {
                return
            }

            info!("injecting a dep from {} to {}", cnum, krate);
            data.dependencies.borrow_mut().push(krate);
        });
    }
}

impl<'a> CrateLoader<'a> {
    pub fn postprocess(&mut self, krate: &ast::Crate) {
        self.inject_sanitizer_runtime();
        self.inject_profiler_runtime();
        self.inject_allocator_crate(krate);
        self.inject_panic_runtime(krate);

        if log_enabled!(log::Level::Info) {
            dump_crates(&self.cstore);
        }
    }

    pub fn process_extern_crate(
        &mut self, item: &ast::Item, definitions: &Definitions,
    ) -> CrateNum {
        match item.node {
            ast::ItemKind::ExternCrate(orig_name) => {
                debug!("resolving extern crate stmt. ident: {} orig_name: {:?}",
                       item.ident, orig_name);
                let orig_name = match orig_name {
                    Some(orig_name) => {
                        crate::validate_crate_name(Some(self.sess), &orig_name.as_str(),
                                            Some(item.span));
                        orig_name
                    }
                    None => item.ident.name,
                };
                let dep_kind = if attr::contains_name(&item.attrs, sym::no_link) {
                    DepKind::UnexportedMacrosOnly
                } else {
                    DepKind::Explicit
                };

                let (cnum, ..) = self.resolve_crate(
                    &None, item.ident.name, orig_name, None, None,
                    item.span, PathKind::Crate, dep_kind,
                ).unwrap_or_else(|err| err.report());

                let def_id = definitions.opt_local_def_id(item.id).unwrap();
                let path_len = definitions.def_path(def_id.index).data.len();
                self.update_extern_crate(
                    cnum,
                    ExternCrate {
                        src: ExternCrateSource::Extern(def_id),
                        span: item.span,
                        path_len,
                        direct: true,
                    },
                    &mut FxHashSet::default(),
                );
                self.cstore.add_extern_mod_stmt_cnum(item.id, cnum);
                cnum
            }
            _ => bug!(),
        }
    }

    pub fn process_path_extern(
        &mut self,
        name: Symbol,
        span: Span,
    ) -> CrateNum {
        let cnum = self.resolve_crate(
            &None, name, name, None, None, span, PathKind::Crate, DepKind::Explicit
        ).unwrap_or_else(|err| err.report()).0;

        self.update_extern_crate(
            cnum,
            ExternCrate {
                src: ExternCrateSource::Path,
                span,
                // to have the least priority in `update_extern_crate`
                path_len: usize::max_value(),
                direct: true,
            },
            &mut FxHashSet::default(),
        );

        cnum
    }

    pub fn maybe_process_path_extern(
        &mut self,
        name: Symbol,
        span: Span,
    ) -> Option<CrateNum> {
        let cnum = self.resolve_crate(
            &None, name, name, None, None, span, PathKind::Crate, DepKind::Explicit
        ).ok()?.0;

        self.update_extern_crate(
            cnum,
            ExternCrate {
                src: ExternCrateSource::Path,
                span,
                // to have the least priority in `update_extern_crate`
                path_len: usize::max_value(),
                direct: true,
            },
            &mut FxHashSet::default(),
        );

        Some(cnum)
    }
}<|MERGE_RESOLUTION|>--- conflicted
+++ resolved
@@ -25,10 +25,6 @@
 use syntax::ast;
 use syntax::attr;
 use syntax::ext::allocator::{global_allocator_spans, AllocatorKind};
-<<<<<<< HEAD
-use syntax::ext::base::{SyntaxExtension, SyntaxExtensionKind};
-=======
->>>>>>> 8cd2c99a
 use syntax::symbol::{Symbol, sym};
 use syntax::{span_err, span_fatal};
 use syntax_pos::{Span, DUMMY_SP};
@@ -235,26 +231,9 @@
 
         let raw_proc_macros =  crate_root.proc_macro_data.map(|_| {
             if self.sess.opts.debugging_opts.dual_proc_macros {
-<<<<<<< HEAD
-                let host_lib = host_lib.unwrap();
-                self.load_derive_macros(
-                    &host_lib.metadata.get_root(),
-                    host_lib.dylib.map(|p| p.0),
-                    span
-                )
-            } else {
-                self.load_derive_macros(&crate_root, dylib.clone().map(|p| p.0), span)
-            }
-        });
-
-        let def_path_table = record_time(&self.sess.perf_stats.decode_def_path_tables_time, || {
-            if let Some(proc_macros) = &proc_macros {
-                proc_macro_def_path_table(&crate_root, proc_macros)
-=======
                 let host_lib = host_lib.as_ref().unwrap();
                 self.dlsym_proc_macros(host_lib.dylib.as_ref().map(|p| p.0.clone()),
                                        &host_lib.metadata.get_root(), span)
->>>>>>> 8cd2c99a
             } else {
                 self.dlsym_proc_macros(dylib.clone().map(|p| p.0), &crate_root, span)
             }
@@ -292,14 +271,10 @@
                 rlib,
                 rmeta,
             },
-<<<<<<< HEAD
-            private_dep
-=======
             private_dep,
             span,
             host_lib,
             raw_proc_macros
->>>>>>> 8cd2c99a
         };
 
         let cmeta = Lrc::new(cmeta);
@@ -593,21 +568,6 @@
         }
     }
 
-<<<<<<< HEAD
-    /// Loads custom derive macros.
-    ///
-    /// Note that this is intentionally similar to how we load plugins today,
-    /// but also intentionally separate. Plugins are likely always going to be
-    /// implemented as dynamic libraries, but we have a possible future where
-    /// custom derive (and other macro-1.1 style features) are implemented via
-    /// executables and custom IPC.
-    fn load_derive_macros(&mut self, root: &CrateRoot<'_>, dylib: Option<PathBuf>, span: Span)
-                          -> Vec<(ast::Name, Lrc<SyntaxExtension>)> {
-        use std::{env, mem};
-        use crate::dynamic_lib::DynamicLibrary;
-        use proc_macro::bridge::client::ProcMacro;
-        use syntax::ext::proc_macro::{BangProcMacro, AttrProcMacro, ProcMacroDerive};
-=======
     fn dlsym_proc_macros(&self,
                          dylib: Option<PathBuf>,
                          root: &CrateRoot<'_>,
@@ -615,7 +575,6 @@
     ) -> &'static [ProcMacro] {
         use std::env;
         use crate::dynamic_lib::DynamicLibrary;
->>>>>>> 8cd2c99a
 
         let path = match dylib {
             Some(dylib) => dylib,
@@ -637,36 +596,6 @@
             *(sym as *const &[ProcMacro])
         };
 
-<<<<<<< HEAD
-        let extensions = decls.iter().map(|&decl| {
-            let (name, kind, helper_attrs) = match decl {
-                ProcMacro::CustomDerive { trait_name, attributes, client } => {
-                    let helper_attrs =
-                        attributes.iter().cloned().map(Symbol::intern).collect::<Vec<_>>();
-                    (
-                        trait_name,
-                        SyntaxExtensionKind::Derive(Box::new(ProcMacroDerive {
-                            client, attrs: helper_attrs.clone()
-                        })),
-                        helper_attrs,
-                    )
-                }
-                ProcMacro::Attr { name, client } => (
-                    name, SyntaxExtensionKind::Attr(Box::new(AttrProcMacro { client })), Vec::new()
-                ),
-                ProcMacro::Bang { name, client } => (
-                    name, SyntaxExtensionKind::Bang(Box::new(BangProcMacro { client })), Vec::new()
-                )
-            };
-
-            (Symbol::intern(name), Lrc::new(SyntaxExtension {
-                helper_attrs,
-                ..SyntaxExtension::default(kind, root.edition)
-            }))
-        }).collect();
-
-=======
->>>>>>> 8cd2c99a
         // Intentionally leak the dynamic library. We can't ever unload it
         // since the library can make things that will live arbitrarily long.
         std::mem::forget(lib);
