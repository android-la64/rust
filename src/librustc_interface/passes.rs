use crate::interface::{Compiler, Result};
use crate::util;
use crate::proc_macro_decls;

use log::{info, warn, log_enabled};
use rustc::dep_graph::DepGraph;
use rustc::hir;
use rustc::hir::lowering::lower_crate;
use rustc::hir::def_id::{CrateNum, LOCAL_CRATE};
use rustc::lint;
use rustc::middle::{self, reachable, resolve_lifetime, stability};
use rustc::middle::cstore::CrateStore;
use rustc::ty::{self, AllArenas, Resolutions, TyCtxt, GlobalCtxt};
use rustc::ty::steal::Steal;
use rustc::traits;
use rustc::util::common::{time, ErrorReported};
use rustc::session::Session;
use rustc::session::config::{self, CrateType, Input, OutputFilenames, OutputType};
use rustc::session::search_paths::PathKind;
use rustc_ast_borrowck as borrowck;
use rustc_codegen_ssa::back::link::emit_metadata;
use rustc_codegen_utils::codegen_backend::CodegenBackend;
use rustc_codegen_utils::link::filename_for_metadata;
use rustc_data_structures::{box_region_allow_access, declare_box_region_type, parallel};
use rustc_data_structures::sync::{Lrc, ParallelIterator, par_iter};
use rustc_incremental;
use rustc_metadata::creader::CrateLoader;
use rustc_metadata::cstore::{self, CStore};
use rustc_mir as mir;
use rustc_passes::{self, ast_validation, hir_stats, layout_test};
use rustc_plugin as plugin;
use rustc_plugin::registry::Registry;
use rustc_privacy;
use rustc_resolve::{Resolver, ResolverArenas};
use rustc_traits;
use rustc_typeck as typeck;
<<<<<<< HEAD
use syntax::{self, ast, diagnostics, visit};
=======
use syntax::{self, ast, visit};
>>>>>>> 8cd2c99a
use syntax::early_buffered_lints::BufferedEarlyLint;
use syntax::ext::base::{NamedSyntaxExtension, ExtCtxt};
use syntax::mut_visit::MutVisitor;
use syntax::parse::{self, PResult};
use syntax::util::node_count::NodeCounter;
use syntax::symbol::Symbol;
<<<<<<< HEAD
use syntax::feature_gate::AttributeType;
=======
>>>>>>> 8cd2c99a
use syntax_pos::FileName;
use syntax_ext;

use rustc_serialize::json;
use tempfile::Builder as TempFileBuilder;

use std::any::Any;
use std::env;
use std::ffi::OsString;
use std::fs;
use std::io::{self, Write};
use std::iter;
use std::path::PathBuf;
use std::sync::mpsc;
use std::cell::RefCell;
use std::rc::Rc;

pub fn parse<'a>(sess: &'a Session, input: &Input) -> PResult<'a, ast::Crate> {
    sess.diagnostic()
        .set_continue_after_error(sess.opts.debugging_opts.continue_parse_after_error);
    sess.profiler(|p| p.start_activity("parsing"));
    let krate = time(sess, "parsing", || match *input {
        Input::File(ref file) => parse::parse_crate_from_file(file, &sess.parse_sess),
        Input::Str {
            ref input,
            ref name,
        } => parse::parse_crate_from_source_str(name.clone(), input.clone(), &sess.parse_sess),
    })?;
    sess.profiler(|p| p.end_activity("parsing"));

    sess.diagnostic().set_continue_after_error(true);

    if sess.opts.debugging_opts.ast_json_noexpand {
        println!("{}", json::as_json(&krate));
    }

    if sess.opts.debugging_opts.input_stats {
        println!(
            "Lines of code:             {}",
            sess.source_map().count_lines()
        );
        println!("Pre-expansion node count:  {}", count_nodes(&krate));
    }

    if let Some(ref s) = sess.opts.debugging_opts.show_span {
        syntax::show_span::run(sess.diagnostic(), s, &krate);
    }

    if sess.opts.debugging_opts.hir_stats {
        hir_stats::print_ast_stats(&krate, "PRE EXPANSION AST STATS");
    }

    Ok(krate)
}

fn count_nodes(krate: &ast::Crate) -> usize {
    let mut counter = NodeCounter::new();
    visit::walk_crate(&mut counter, krate);
    counter.count
}

declare_box_region_type!(
    pub BoxedResolver,
    for(),
    (&mut Resolver<'_>) -> (Result<ast::Crate>, ExpansionResult)
);

/// Runs the "early phases" of the compiler: initial `cfg` processing,
/// loading compiler plugins (including those from `addl_plugins`),
/// syntax expansion, secondary `cfg` expansion, synthesis of a test
/// harness if one is to be provided, injection of a dependency on the
/// standard library and prelude, and name resolution.
///
/// Returns `None` if we're aborting after handling -W help.
pub fn configure_and_expand(
    sess: Lrc<Session>,
    cstore: Lrc<CStore>,
    krate: ast::Crate,
    crate_name: &str,
    plugin_info: PluginInfo,
) -> Result<(ast::Crate, BoxedResolver)> {
    // Currently, we ignore the name resolution data structures for the purposes of dependency
    // tracking. Instead we will run name resolution and include its output in the hash of each
    // item, much like we do for macro expansion. In other words, the hash reflects not just
    // its contents but the results of name resolution on those contents. Hopefully we'll push
    // this back at some point.
    let crate_name = crate_name.to_string();
    let (result, resolver) = BoxedResolver::new(static move || {
        let sess = &*sess;
        let mut crate_loader = CrateLoader::new(sess, &*cstore, &crate_name);
        let resolver_arenas = Resolver::arenas();
        let res = configure_and_expand_inner(
            sess,
            &*cstore,
            krate,
            &crate_name,
            &resolver_arenas,
            &mut crate_loader,
            plugin_info,
        );
        let mut resolver = match res {
            Err(v) => {
                yield BoxedResolver::initial_yield(Err(v));
                panic!()
            }
            Ok((krate, resolver)) => {
                yield BoxedResolver::initial_yield(Ok(krate));
                resolver
            }
        };
        box_region_allow_access!(for(), (&mut Resolver<'_>), (&mut resolver));
        ExpansionResult::from_owned_resolver(resolver)
    });
    result.map(|k| (k, resolver))
}

pub struct ExpansionResult {
    pub defs: Steal<hir::map::Definitions>,
    pub resolutions: Steal<Resolutions>,
}

impl ExpansionResult {
    fn from_owned_resolver(
        resolver: Resolver<'_>,
    ) -> Self {
        ExpansionResult {
            defs: Steal::new(resolver.definitions),
            resolutions: Steal::new(Resolutions {
                export_map: resolver.export_map,
                trait_map: resolver.trait_map,
                glob_map: resolver.glob_map,
                maybe_unused_trait_imports: resolver.maybe_unused_trait_imports,
                maybe_unused_extern_crates: resolver.maybe_unused_extern_crates,
                extern_prelude: resolver.extern_prelude.iter().map(|(ident, entry)| {
                    (ident.name, entry.introduced_by_item)
                }).collect(),
            }),
        }
    }

    pub fn from_resolver_ref(
        resolver: &Resolver<'_>,
    ) -> Self {
        ExpansionResult {
            defs: Steal::new(resolver.definitions.clone()),
            resolutions: Steal::new(Resolutions {
                export_map: resolver.export_map.clone(),
                trait_map: resolver.trait_map.clone(),
                glob_map: resolver.glob_map.clone(),
                maybe_unused_trait_imports: resolver.maybe_unused_trait_imports.clone(),
                maybe_unused_extern_crates: resolver.maybe_unused_extern_crates.clone(),
                extern_prelude: resolver.extern_prelude.iter().map(|(ident, entry)| {
                    (ident.name, entry.introduced_by_item)
                }).collect(),
            }),
        }
    }
}

impl BoxedResolver {
    pub fn to_expansion_result(
        resolver: Rc<RefCell<BoxedResolver>>,
    ) -> ExpansionResult {
        match Rc::try_unwrap(resolver) {
            Ok(resolver) => resolver.into_inner().complete(),
            Err(resolver) => {
                let resolver = &*resolver;
                resolver.borrow_mut().access(|resolver| {
                    ExpansionResult::from_resolver_ref(resolver)
                })
            }
        }
    }
}

pub struct PluginInfo {
    syntax_exts: Vec<NamedSyntaxExtension>,
<<<<<<< HEAD
    attributes: Vec<(Symbol, AttributeType)>,
=======
>>>>>>> 8cd2c99a
}

pub fn register_plugins<'a>(
    compiler: &Compiler,
    sess: &'a Session,
    cstore: &'a CStore,
    mut krate: ast::Crate,
    crate_name: &str,
) -> Result<(ast::Crate, PluginInfo)> {
    krate = time(sess, "attributes injection", || {
        syntax_ext::cmdline_attrs::inject(
            krate, &sess.parse_sess, &sess.opts.debugging_opts.crate_attr
        )
    });

    let (krate, features) = syntax::config::features(
        krate,
        &sess.parse_sess,
        sess.edition(),
        &sess.opts.debugging_opts.allow_features,
    );
    // these need to be set "early" so that expansion sees `quote` if enabled.
    sess.init_features(features);

    let crate_types = util::collect_crate_types(sess, &krate.attrs);
    sess.crate_types.set(crate_types);

    let disambiguator = util::compute_crate_disambiguator(sess);
    sess.crate_disambiguator.set(disambiguator);
    rustc_incremental::prepare_session_directory(sess, &crate_name, disambiguator);

    if sess.opts.incremental.is_some() {
        time(sess, "garbage collect incremental cache directory", || {
            if let Err(e) = rustc_incremental::garbage_collect_session_directories(sess) {
                warn!(
                    "Error while trying to garbage collect incremental \
                     compilation cache directory: {}",
                    e
                );
            }
        });
    }

    // If necessary, compute the dependency graph (in the background).
    compiler.dep_graph_future().ok();

    time(sess, "recursion limit", || {
        middle::recursion_limit::update_limits(sess, &krate);
    });

<<<<<<< HEAD
    krate = time(sess, "crate injection", || {
        let alt_std_name = sess.opts.alt_std_name.as_ref().map(|s| &**s);
        let (krate, name) =
            syntax_ext::standard_library_imports::inject(krate, alt_std_name, sess.edition());
        if let Some(name) = name {
            sess.parse_sess.injected_crate_name.set(name);
        }
        krate
    });

=======
>>>>>>> 8cd2c99a
    let registrars = time(sess, "plugin loading", || {
        plugin::load::load_plugins(
            sess,
            &cstore,
            &krate,
            crate_name,
            Some(sess.opts.debugging_opts.extra_plugins.clone()),
        )
    });

    let mut registry = Registry::new(sess, krate.span);

    time(sess, "plugin registration", || {
        for registrar in registrars {
            registry.args_hidden = Some(registrar.args);
            (registrar.fun)(&mut registry);
        }
    });

    let Registry {
        syntax_exts,
        early_lint_passes,
        late_lint_passes,
        lint_groups,
        llvm_passes,
        attributes,
        ..
    } = registry;

    let mut ls = sess.lint_store.borrow_mut();
    for pass in early_lint_passes {
        ls.register_early_pass(Some(sess), true, false, pass);
    }
    for pass in late_lint_passes {
        ls.register_late_pass(Some(sess), true, false, false, pass);
    }

    for (name, (to, deprecated_name)) in lint_groups {
        ls.register_group(Some(sess), true, name, deprecated_name, to);
    }

    *sess.plugin_llvm_passes.borrow_mut() = llvm_passes;
    *sess.plugin_attributes.borrow_mut() = attributes;

    Ok((krate, PluginInfo { syntax_exts }))
}

fn configure_and_expand_inner<'a>(
    sess: &'a Session,
    cstore: &'a CStore,
    mut krate: ast::Crate,
    crate_name: &str,
    resolver_arenas: &'a ResolverArenas<'a>,
    crate_loader: &'a mut CrateLoader<'a>,
    plugin_info: PluginInfo,
) -> Result<(ast::Crate, Resolver<'a>)> {
    time(sess, "pre ast expansion lint checks", || {
        lint::check_ast_crate(
            sess,
            &krate,
            true,
            rustc_lint::BuiltinCombinedPreExpansionLintPass::new());
    });

    let mut resolver = Resolver::new(
        sess,
        cstore,
        &krate,
        crate_name,
        crate_loader,
        &resolver_arenas,
    );
    syntax_ext::register_builtin_macros(&mut resolver, sess.edition());
<<<<<<< HEAD
=======

    krate = time(sess, "crate injection", || {
        let alt_std_name = sess.opts.alt_std_name.as_ref().map(|s| Symbol::intern(s));
        let (krate, name) = syntax_ext::standard_library_imports::inject(
            krate,
            &mut resolver,
            &sess.parse_sess,
            alt_std_name,
        );
        if let Some(name) = name {
            sess.parse_sess.injected_crate_name.set(name);
        }
        krate
    });

>>>>>>> 8cd2c99a
    syntax_ext::plugin_macro_defs::inject(
        &mut krate, &mut resolver, plugin_info.syntax_exts, sess.edition()
    );

    // Expand all macros
    sess.profiler(|p| p.start_activity("macro expansion"));
    krate = time(sess, "expansion", || {
        // Windows dlls do not have rpaths, so they don't know how to find their
        // dependencies. It's up to us to tell the system where to find all the
        // dependent dlls. Note that this uses cfg!(windows) as opposed to
        // targ_cfg because syntax extensions are always loaded for the host
        // compiler, not for the target.
        //
        // This is somewhat of an inherently racy operation, however, as
        // multiple threads calling this function could possibly continue
        // extending PATH far beyond what it should. To solve this for now we
        // just don't add any new elements to PATH which are already there
        // within PATH. This is basically a targeted fix at #17360 for rustdoc
        // which runs rustc in parallel but has been seen (#33844) to cause
        // problems with PATH becoming too long.
        let mut old_path = OsString::new();
        if cfg!(windows) {
            old_path = env::var_os("PATH").unwrap_or(old_path);
            let mut new_path = sess.host_filesearch(PathKind::All).search_path_dirs();
            for path in env::split_paths(&old_path) {
                if !new_path.contains(&path) {
                    new_path.push(path);
                }
            }
            env::set_var(
                "PATH",
                &env::join_paths(
                    new_path
                        .iter()
                        .filter(|p| env::join_paths(iter::once(p)).is_ok()),
                ).unwrap(),
            );
        }

        // Create the config for macro expansion
        let features = sess.features_untracked();
        let cfg = syntax::ext::expand::ExpansionConfig {
            features: Some(&features),
            recursion_limit: *sess.recursion_limit.get(),
            trace_mac: sess.opts.debugging_opts.trace_macros,
            should_test: sess.opts.test,
            ..syntax::ext::expand::ExpansionConfig::default(crate_name.to_string())
        };

        let mut ecx = ExtCtxt::new(&sess.parse_sess, cfg, &mut resolver);

        // Expand macros now!
        let krate = time(sess, "expand crate", || {
            ecx.monotonic_expander().expand_crate(krate)
        });

        // The rest is error reporting

        time(sess, "check unused macros", || {
            ecx.check_unused_macros();
        });

        let mut missing_fragment_specifiers: Vec<_> = ecx.parse_sess
            .missing_fragment_specifiers
            .borrow()
            .iter()
            .cloned()
            .collect();
        missing_fragment_specifiers.sort();

        for span in missing_fragment_specifiers {
            let lint = lint::builtin::MISSING_FRAGMENT_SPECIFIER;
            let msg = "missing fragment specifier";
            sess.buffer_lint(lint, ast::CRATE_NODE_ID, span, msg);
        }
        if cfg!(windows) {
            env::set_var("PATH", &old_path);
        }
        krate
    });
    sess.profiler(|p| p.end_activity("macro expansion"));

    time(sess, "maybe building test harness", || {
        syntax_ext::test_harness::inject(
            &sess.parse_sess,
            &mut resolver,
            sess.opts.test,
            &mut krate,
            sess.diagnostic(),
            &sess.features_untracked(),
        )
    });

    // If we're actually rustdoc then there's no need to actually compile
    // anything, so switch everything to just looping
    if sess.opts.actually_rustdoc {
        util::ReplaceBodyWithLoop::new(sess).visit_crate(&mut krate);
    }

    let has_proc_macro_decls = time(sess, "AST validation", || {
        ast_validation::check_crate(sess, &krate)
    });


    let crate_types = sess.crate_types.borrow();
    let is_proc_macro_crate = crate_types.contains(&config::CrateType::ProcMacro);

    // For backwards compatibility, we don't try to run proc macro injection
    // if rustdoc is run on a proc macro crate without '--crate-type proc-macro' being
    // specified. This should only affect users who manually invoke 'rustdoc', as
    // 'cargo doc' will automatically pass the proper '--crate-type' flags.
    // However, we do emit a warning, to let such users know that they should
    // start passing '--crate-type proc-macro'
    if has_proc_macro_decls && sess.opts.actually_rustdoc && !is_proc_macro_crate {
        let mut msg = sess.diagnostic().struct_warn(&"Trying to document proc macro crate \
            without passing '--crate-type proc-macro to rustdoc");

        msg.warn("The generated documentation may be incorrect");
        msg.emit()
    } else {
        krate = time(sess, "maybe creating a macro crate", || {
            let num_crate_types = crate_types.len();
            let is_test_crate = sess.opts.test;
            syntax_ext::proc_macro_harness::inject(
                &sess.parse_sess,
                &mut resolver,
                krate,
                is_proc_macro_crate,
                has_proc_macro_decls,
                is_test_crate,
                num_crate_types,
                sess.diagnostic(),
            )
        });
    }

    // Done with macro expansion!

    if sess.opts.debugging_opts.input_stats {
        println!("Post-expansion node count: {}", count_nodes(&krate));
    }

    if sess.opts.debugging_opts.hir_stats {
        hir_stats::print_ast_stats(&krate, "POST EXPANSION AST STATS");
    }

    if sess.opts.debugging_opts.ast_json {
        println!("{}", json::as_json(&krate));
    }

    time(sess, "name resolution", || {
        resolver.resolve_crate(&krate);
    });

    // Needs to go *after* expansion to be able to check the results of macro expansion.
    time(sess, "complete gated feature checking", || {
        syntax::feature_gate::check_crate(
            &krate,
            &sess.parse_sess,
            &sess.features_untracked(),
            sess.opts.unstable_features,
        );
    });

    // Add all buffered lints from the `ParseSess` to the `Session`.
    sess.parse_sess.buffered_lints.with_lock(|buffered_lints| {
        info!("{} parse sess buffered_lints", buffered_lints.len());
        for BufferedEarlyLint{id, span, msg, lint_id} in buffered_lints.drain(..) {
            let lint = lint::Lint::from_parser_lint_id(lint_id);
            sess.buffer_lint(lint, id, span, &msg);
        }
    });

    Ok((krate, resolver))
}

pub fn lower_to_hir(
    sess: &Session,
    cstore: &CStore,
    resolver: &mut Resolver<'_>,
    dep_graph: &DepGraph,
    krate: &ast::Crate,
) -> Result<hir::map::Forest> {
    // Lower ast -> hir
    let hir_forest = time(sess, "lowering ast -> hir", || {
        let hir_crate = lower_crate(sess, cstore, &dep_graph, &krate, resolver);

        if sess.opts.debugging_opts.hir_stats {
            hir_stats::print_hir_stats(&hir_crate);
        }

        hir::map::Forest::new(hir_crate, &dep_graph)
    });

    time(sess, "early lint checks", || {
        lint::check_ast_crate(sess, &krate, false, rustc_lint::BuiltinCombinedEarlyLintPass::new())
    });

    // Discard hygiene data, which isn't required after lowering to HIR.
    if !sess.opts.debugging_opts.keep_hygiene_data {
        syntax::ext::hygiene::clear_syntax_context_map();
    }

    Ok(hir_forest)
}

// Returns all the paths that correspond to generated files.
fn generated_output_paths(
    sess: &Session,
    outputs: &OutputFilenames,
    exact_name: bool,
    crate_name: &str,
) -> Vec<PathBuf> {
    let mut out_filenames = Vec::new();
    for output_type in sess.opts.output_types.keys() {
        let file = outputs.path(*output_type);
        match *output_type {
            // If the filename has been overridden using `-o`, it will not be modified
            // by appending `.rlib`, `.exe`, etc., so we can skip this transformation.
            OutputType::Exe if !exact_name => for crate_type in sess.crate_types.borrow().iter() {
                let p = ::rustc_codegen_utils::link::filename_for_input(
                    sess,
                    *crate_type,
                    crate_name,
                    outputs,
                );
                out_filenames.push(p);
            },
            OutputType::DepInfo if sess.opts.debugging_opts.dep_info_omit_d_target => {
                // Don't add the dep-info output when omitting it from dep-info targets
            }
            _ => {
                out_filenames.push(file);
            }
        }
    }
    out_filenames
}

// Runs `f` on every output file path and returns the first non-None result, or None if `f`
// returns None for every file path.
fn check_output<F, T>(output_paths: &[PathBuf], f: F) -> Option<T>
where
    F: Fn(&PathBuf) -> Option<T>,
{
    for output_path in output_paths {
        if let Some(result) = f(output_path) {
            return Some(result);
        }
    }
    None
}

fn output_contains_path(output_paths: &[PathBuf], input_path: &PathBuf) -> bool {
    let input_path = input_path.canonicalize().ok();
    if input_path.is_none() {
        return false;
    }
    let check = |output_path: &PathBuf| {
        if output_path.canonicalize().ok() == input_path {
            Some(())
        } else {
            None
        }
    };
    check_output(output_paths, check).is_some()
}

fn output_conflicts_with_dir(output_paths: &[PathBuf]) -> Option<PathBuf> {
    let check = |output_path: &PathBuf| {
        if output_path.is_dir() {
            Some(output_path.clone())
        } else {
            None
        }
    };
    check_output(output_paths, check)
}

fn escape_dep_filename(filename: &FileName) -> String {
    // Apparently clang and gcc *only* escape spaces:
    // http://llvm.org/klaus/clang/commit/9d50634cfc268ecc9a7250226dd5ca0e945240d4
    filename.to_string().replace(" ", "\\ ")
}

fn write_out_deps(compiler: &Compiler, outputs: &OutputFilenames, out_filenames: &[PathBuf]) {
    let sess = &compiler.sess;
    // Write out dependency rules to the dep-info file if requested
    if !sess.opts.output_types.contains_key(&OutputType::DepInfo) {
        return;
    }
    let deps_filename = outputs.path(OutputType::DepInfo);

    let result = (|| -> io::Result<()> {
        // Build a list of files used to compile the output and
        // write Makefile-compatible dependency rules
        let mut files: Vec<String> = sess.source_map()
            .files()
            .iter()
            .filter(|fmap| fmap.is_real_file())
            .filter(|fmap| !fmap.is_imported())
            .map(|fmap| escape_dep_filename(&fmap.unmapped_path.as_ref().unwrap_or(&fmap.name)))
            .collect();

        if sess.binary_dep_depinfo() {
            for cnum in compiler.cstore.crates_untracked() {
                let metadata = compiler.cstore.crate_data_as_rc_any(cnum);
                let metadata = metadata.downcast_ref::<cstore::CrateMetadata>().unwrap();
                if let Some((path, _)) = &metadata.source.dylib {
                    files.push(escape_dep_filename(&FileName::Real(path.clone())));
                }
                if let Some((path, _)) = &metadata.source.rlib {
                    files.push(escape_dep_filename(&FileName::Real(path.clone())));
                }
                if let Some((path, _)) = &metadata.source.rmeta {
                    files.push(escape_dep_filename(&FileName::Real(path.clone())));
                }
            }
        }

        let mut file = fs::File::create(&deps_filename)?;
        for path in out_filenames {
            writeln!(file, "{}: {}\n", path.display(), files.join(" "))?;
        }

        // Emit a fake target for each input file to the compilation. This
        // prevents `make` from spitting out an error if a file is later
        // deleted. For more info see #28735
        for path in files {
            writeln!(file, "{}:", path)?;
        }
        Ok(())
    })();

    match result {
        Ok(_) => {
            if sess.opts.json_artifact_notifications {
                 sess.parse_sess.span_diagnostic
                    .emit_artifact_notification(&deps_filename, "dep-info");
            }
        },
        Err(e) => {
            sess.fatal(&format!(
                "error writing dependencies to `{}`: {}",
                deps_filename.display(),
                e
            ))
        }
    }
}

pub fn prepare_outputs(
    sess: &Session,
    compiler: &Compiler,
    krate: &ast::Crate,
    crate_name: &str
) -> Result<OutputFilenames> {
    // FIXME: rustdoc passes &[] instead of &krate.attrs here
    let outputs = util::build_output_filenames(
        &compiler.input,
        &compiler.output_dir,
        &compiler.output_file,
        &krate.attrs,
        sess
    );

    let output_paths = generated_output_paths(
        sess,
        &outputs,
        compiler.output_file.is_some(),
        &crate_name,
    );

    // Ensure the source file isn't accidentally overwritten during compilation.
    if let Some(ref input_path) = compiler.input_path {
        if sess.opts.will_create_output_file() {
            if output_contains_path(&output_paths, input_path) {
                sess.err(&format!(
                    "the input file \"{}\" would be overwritten by the generated \
                        executable",
                    input_path.display()
                ));
                return Err(ErrorReported);
            }
            if let Some(dir_path) = output_conflicts_with_dir(&output_paths) {
                sess.err(&format!(
                    "the generated executable for the input file \"{}\" conflicts with the \
                        existing directory \"{}\"",
                    input_path.display(),
                    dir_path.display()
                ));
                return Err(ErrorReported);
            }
        }
    }

    write_out_deps(compiler, &outputs, &output_paths);

    let only_dep_info = sess.opts.output_types.contains_key(&OutputType::DepInfo)
        && sess.opts.output_types.len() == 1;

    if !only_dep_info {
        if let Some(ref dir) = compiler.output_dir {
            if fs::create_dir_all(dir).is_err() {
                sess.err("failed to find or create the directory specified by --out-dir");
                return Err(ErrorReported);
            }
        }
    }

    Ok(outputs)
}

pub fn default_provide(providers: &mut ty::query::Providers<'_>) {
    providers.analysis = analysis;
    proc_macro_decls::provide(providers);
    plugin::build::provide(providers);
    hir::provide(providers);
    borrowck::provide(providers);
    mir::provide(providers);
    reachable::provide(providers);
    resolve_lifetime::provide(providers);
    rustc_privacy::provide(providers);
    typeck::provide(providers);
    ty::provide(providers);
    traits::provide(providers);
    stability::provide(providers);
    middle::intrinsicck::provide(providers);
    middle::liveness::provide(providers);
    reachable::provide(providers);
    rustc_passes::provide(providers);
    rustc_traits::provide(providers);
    middle::region::provide(providers);
    middle::entry::provide(providers);
    cstore::provide(providers);
    lint::provide(providers);
    rustc_lint::provide(providers);
}

pub fn default_provide_extern(providers: &mut ty::query::Providers<'_>) {
    cstore::provide_extern(providers);
}

declare_box_region_type!(
    pub BoxedGlobalCtxt,
    for('tcx),
    (&'tcx GlobalCtxt<'tcx>) -> ((), ())
);

impl BoxedGlobalCtxt {
    pub fn enter<F, R>(&mut self, f: F) -> R
    where
        F: for<'tcx> FnOnce(TyCtxt<'tcx>) -> R,
    {
        self.access(|gcx| ty::tls::enter_global(gcx, |tcx| f(tcx)))
    }
}

pub fn create_global_ctxt(
    compiler: &Compiler,
    mut hir_forest: hir::map::Forest,
    defs: hir::map::Definitions,
    resolutions: Resolutions,
    outputs: OutputFilenames,
    tx: mpsc::Sender<Box<dyn Any + Send>>,
    crate_name: &str,
) -> BoxedGlobalCtxt {
    let sess = compiler.session().clone();
    let cstore = compiler.cstore.clone();
    let codegen_backend = compiler.codegen_backend().clone();
    let crate_name = crate_name.to_string();

    let ((), result) = BoxedGlobalCtxt::new(static move || {
        let sess = &*sess;
        let cstore = &*cstore;

        let global_ctxt: Option<GlobalCtxt<'_>>;
        let arenas = AllArenas::new();

        // Construct the HIR map
        let hir_map = time(sess, "indexing hir", || {
            hir::map::map_crate(sess, cstore, &mut hir_forest, &defs)
        });

        let query_result_on_disk_cache = time(sess, "load query result cache", || {
            rustc_incremental::load_query_result_cache(sess)
        });

        let mut local_providers = ty::query::Providers::default();
        default_provide(&mut local_providers);
        codegen_backend.provide(&mut local_providers);

        let mut extern_providers = local_providers;
        default_provide_extern(&mut extern_providers);
        codegen_backend.provide_extern(&mut extern_providers);

        let gcx = TyCtxt::create_global_ctxt(
            sess,
            cstore,
            local_providers,
            extern_providers,
            &arenas,
            resolutions,
            hir_map,
            query_result_on_disk_cache,
            &crate_name,
            tx,
            &outputs
        );

        global_ctxt = Some(gcx);
        let gcx = global_ctxt.as_ref().unwrap();

        ty::tls::enter_global(gcx, |tcx| {
            // Do some initialization of the DepGraph that can only be done with the
            // tcx available.
            time(tcx.sess, "dep graph tcx init", || rustc_incremental::dep_graph_tcx_init(tcx));
        });

        yield BoxedGlobalCtxt::initial_yield(());
        box_region_allow_access!(for('tcx), (&'tcx GlobalCtxt<'tcx>), (gcx));

        if sess.opts.debugging_opts.query_stats {
            gcx.queries.print_stats();
        }
    });

    result
}

/// Runs the resolution, type-checking, region checking and other
/// miscellaneous analysis passes on the crate.
fn analysis(tcx: TyCtxt<'_>, cnum: CrateNum) -> Result<()> {
    assert_eq!(cnum, LOCAL_CRATE);

    let sess = tcx.sess;
    let mut entry_point = None;

    time(sess, "misc checking 1", || {
        parallel!({
            entry_point = time(sess, "looking for entry point", || {
                middle::entry::find_entry_point(tcx)
            });

            time(sess, "looking for plugin registrar", || {
                plugin::build::find_plugin_registrar(tcx)
            });

            time(sess, "looking for derive registrar", || {
                proc_macro_decls::find(tcx)
            });
        }, {
            par_iter(&tcx.hir().krate().modules).for_each(|(&module, _)| {
                tcx.ensure().check_mod_loops(tcx.hir().local_def_id_from_node_id(module));
                tcx.ensure().check_mod_attrs(tcx.hir().local_def_id_from_node_id(module));
                tcx.ensure().check_mod_unstable_api_usage(
                    tcx.hir().local_def_id_from_node_id(module));
            });
        });
    });

    // passes are timed inside typeck
    typeck::check_crate(tcx)?;

    time(sess, "misc checking 2", || {
        parallel!({
            time(sess, "rvalue promotion + match checking", || {
                tcx.par_body_owners(|def_id| {
                    tcx.ensure().const_is_rvalue_promotable_to_static(def_id);
                    tcx.ensure().check_match(def_id);
                });
            });
        }, {
            time(sess, "liveness checking + intrinsic checking", || {
                par_iter(&tcx.hir().krate().modules).for_each(|(&module, _)| {
                    // this must run before MIR dump, because
                    // "not all control paths return a value" is reported here.
                    //
                    // maybe move the check to a MIR pass?
                    tcx.ensure().check_mod_liveness(tcx.hir().local_def_id_from_node_id(module));

                    tcx.ensure().check_mod_intrinsics(tcx.hir().local_def_id_from_node_id(module));
                });
            });
        });
    });

    time(sess, "borrow checking", || {
        if tcx.use_ast_borrowck() {
            borrowck::check_crate(tcx);
        }
    });

    time(sess, "MIR borrow checking", || {
        tcx.par_body_owners(|def_id| tcx.ensure().mir_borrowck(def_id));
    });

    time(sess, "dumping chalk-like clauses", || {
        rustc_traits::lowering::dump_program_clauses(tcx);
    });

    time(sess, "MIR effect checking", || {
        for def_id in tcx.body_owners() {
            mir::transform::check_unsafety::check_unsafety(tcx, def_id)
        }
    });

    time(sess, "layout testing", || layout_test::test_layout(tcx));

    // Avoid overwhelming user with errors if borrow checking failed.
    // I'm not sure how helpful this is, to be honest, but it avoids a
    // lot of annoying errors in the compile-fail tests (basically,
    // lint warnings and so on -- kindck used to do this abort, but
    // kindck is gone now). -nmatsakis
    if sess.has_errors() {
        return Err(ErrorReported);
    }

    time(sess, "misc checking 3", || {
        parallel!({
            time(sess, "privacy access levels", || {
                tcx.ensure().privacy_access_levels(LOCAL_CRATE);
            });
            parallel!({
                time(sess, "private in public", || {
                    tcx.ensure().check_private_in_public(LOCAL_CRATE);
                });
            }, {
                time(sess, "death checking", || middle::dead::check_crate(tcx));
            },  {
                time(sess, "unused lib feature checking", || {
                    stability::check_unused_or_stable_features(tcx)
                });
            }, {
                time(sess, "lint checking", || {
                    lint::check_crate(tcx, || rustc_lint::BuiltinCombinedLateLintPass::new());
                });
            });
        }, {
            time(sess, "privacy checking modules", || {
                par_iter(&tcx.hir().krate().modules).for_each(|(&module, _)| {
                    tcx.ensure().check_mod_privacy(tcx.hir().local_def_id_from_node_id(module));
                });
            });
        });
    });

    Ok(())
}

fn encode_and_write_metadata(
    tcx: TyCtxt<'_>,
    outputs: &OutputFilenames,
) -> (middle::cstore::EncodedMetadata, bool) {
    #[derive(PartialEq, Eq, PartialOrd, Ord)]
    enum MetadataKind {
        None,
        Uncompressed,
        Compressed
    }

    let metadata_kind = tcx.sess.crate_types.borrow().iter().map(|ty| {
        match *ty {
            CrateType::Executable |
            CrateType::Staticlib |
            CrateType::Cdylib => MetadataKind::None,

            CrateType::Rlib => MetadataKind::Uncompressed,

            CrateType::Dylib |
            CrateType::ProcMacro => MetadataKind::Compressed,
        }
    }).max().unwrap_or(MetadataKind::None);

    let metadata = match metadata_kind {
        MetadataKind::None => middle::cstore::EncodedMetadata::new(),
        MetadataKind::Uncompressed |
        MetadataKind::Compressed => tcx.encode_metadata(),
    };

    let need_metadata_file = tcx.sess.opts.output_types.contains_key(&OutputType::Metadata);
    if need_metadata_file {
        let crate_name = &tcx.crate_name(LOCAL_CRATE).as_str();
        let out_filename = filename_for_metadata(tcx.sess, crate_name, outputs);
        // To avoid races with another rustc process scanning the output directory,
        // we need to write the file somewhere else and atomically move it to its
        // final destination, with an `fs::rename` call. In order for the rename to
        // always succeed, the temporary file needs to be on the same filesystem,
        // which is why we create it inside the output directory specifically.
        let metadata_tmpdir = TempFileBuilder::new()
            .prefix("rmeta")
            .tempdir_in(out_filename.parent().unwrap())
            .unwrap_or_else(|err| {
                tcx.sess.fatal(&format!("couldn't create a temp dir: {}", err))
            });
        let metadata_filename = emit_metadata(tcx.sess, &metadata, &metadata_tmpdir);
        if let Err(e) = fs::rename(&metadata_filename, &out_filename) {
            tcx.sess.fatal(&format!("failed to write {}: {}", out_filename.display(), e));
        }
        if tcx.sess.opts.json_artifact_notifications {
            tcx.sess.parse_sess.span_diagnostic
                .emit_artifact_notification(&out_filename, "metadata");
        }
    }

    let need_metadata_module = metadata_kind == MetadataKind::Compressed;

    (metadata, need_metadata_module)
}

/// Runs the codegen backend, after which the AST and analysis can
/// be discarded.
pub fn start_codegen<'tcx>(
    codegen_backend: &dyn CodegenBackend,
    tcx: TyCtxt<'tcx>,
    rx: mpsc::Receiver<Box<dyn Any + Send>>,
    outputs: &OutputFilenames,
) -> Box<dyn Any> {
    if log_enabled!(::log::Level::Info) {
        println!("Pre-codegen");
        tcx.print_debug_stats();
    }

    time(tcx.sess, "resolving dependency formats", || {
        middle::dependency_format::calculate(tcx)
<<<<<<< HEAD
    });

    let (metadata, need_metadata_module) = time(tcx.sess, "metadata encoding and writing", || {
        encode_and_write_metadata(tcx, outputs)
    });

=======
    });

    let (metadata, need_metadata_module) = time(tcx.sess, "metadata encoding and writing", || {
        encode_and_write_metadata(tcx, outputs)
    });

>>>>>>> 8cd2c99a
    tcx.sess.profiler(|p| p.start_activity("codegen crate"));
    let codegen = time(tcx.sess, "codegen", move || {
        codegen_backend.codegen_crate(tcx, metadata, need_metadata_module, rx)
    });
    tcx.sess.profiler(|p| p.end_activity("codegen crate"));

    if log_enabled!(::log::Level::Info) {
        println!("Post-codegen");
        tcx.print_debug_stats();
    }

    if tcx.sess.opts.output_types.contains_key(&OutputType::Mir) {
        if let Err(e) = mir::transform::dump_mir::emit_mir(tcx, outputs) {
            tcx.sess.err(&format!("could not emit MIR: {}", e));
            tcx.sess.abort_if_errors();
        }
    }

    codegen
}<|MERGE_RESOLUTION|>--- conflicted
+++ resolved
@@ -34,21 +34,13 @@
 use rustc_resolve::{Resolver, ResolverArenas};
 use rustc_traits;
 use rustc_typeck as typeck;
-<<<<<<< HEAD
-use syntax::{self, ast, diagnostics, visit};
-=======
 use syntax::{self, ast, visit};
->>>>>>> 8cd2c99a
 use syntax::early_buffered_lints::BufferedEarlyLint;
 use syntax::ext::base::{NamedSyntaxExtension, ExtCtxt};
 use syntax::mut_visit::MutVisitor;
 use syntax::parse::{self, PResult};
 use syntax::util::node_count::NodeCounter;
 use syntax::symbol::Symbol;
-<<<<<<< HEAD
-use syntax::feature_gate::AttributeType;
-=======
->>>>>>> 8cd2c99a
 use syntax_pos::FileName;
 use syntax_ext;
 
@@ -226,10 +218,6 @@
 
 pub struct PluginInfo {
     syntax_exts: Vec<NamedSyntaxExtension>,
-<<<<<<< HEAD
-    attributes: Vec<(Symbol, AttributeType)>,
-=======
->>>>>>> 8cd2c99a
 }
 
 pub fn register_plugins<'a>(
@@ -280,19 +268,6 @@
         middle::recursion_limit::update_limits(sess, &krate);
     });
 
-<<<<<<< HEAD
-    krate = time(sess, "crate injection", || {
-        let alt_std_name = sess.opts.alt_std_name.as_ref().map(|s| &**s);
-        let (krate, name) =
-            syntax_ext::standard_library_imports::inject(krate, alt_std_name, sess.edition());
-        if let Some(name) = name {
-            sess.parse_sess.injected_crate_name.set(name);
-        }
-        krate
-    });
-
-=======
->>>>>>> 8cd2c99a
     let registrars = time(sess, "plugin loading", || {
         plugin::load::load_plugins(
             sess,
@@ -366,8 +341,6 @@
         &resolver_arenas,
     );
     syntax_ext::register_builtin_macros(&mut resolver, sess.edition());
-<<<<<<< HEAD
-=======
 
     krate = time(sess, "crate injection", || {
         let alt_std_name = sess.opts.alt_std_name.as_ref().map(|s| Symbol::intern(s));
@@ -383,7 +356,6 @@
         krate
     });
 
->>>>>>> 8cd2c99a
     syntax_ext::plugin_macro_defs::inject(
         &mut krate, &mut resolver, plugin_info.syntax_exts, sess.edition()
     );
@@ -1109,21 +1081,12 @@
 
     time(tcx.sess, "resolving dependency formats", || {
         middle::dependency_format::calculate(tcx)
-<<<<<<< HEAD
     });
 
     let (metadata, need_metadata_module) = time(tcx.sess, "metadata encoding and writing", || {
         encode_and_write_metadata(tcx, outputs)
     });
 
-=======
-    });
-
-    let (metadata, need_metadata_module) = time(tcx.sess, "metadata encoding and writing", || {
-        encode_and_write_metadata(tcx, outputs)
-    });
-
->>>>>>> 8cd2c99a
     tcx.sess.profiler(|p| p.start_activity("codegen crate"));
     let codegen = time(tcx.sess, "codegen", move || {
         codegen_backend.codegen_crate(tcx, metadata, need_metadata_module, rx)
