--- conflicted
+++ resolved
@@ -807,47 +807,6 @@
             run([self.cargo(), "vendor"],
                 verbose=self.verbose, cwd=self.rust_root)
 
-    def check_vendored_status(self):
-        """Check that vendoring is configured properly"""
-        vendor_dir = os.path.join(self.rust_root, 'vendor')
-        if 'SUDO_USER' in os.environ and not self.use_vendored_sources:
-            if os.environ.get('USER') != os.environ['SUDO_USER']:
-                self.use_vendored_sources = True
-                print('info: looks like you are running this command under `sudo`')
-                print('      and so in order to preserve your $HOME this will now')
-                print('      use vendored sources by default.')
-                if not os.path.exists(vendor_dir):
-                    print('error: vendoring required, but vendor directory does not exist.')
-                    print('       Run `cargo vendor` without sudo to initialize the '
-                        'vendor directory.')
-                    raise Exception("{} not found".format(vendor_dir))
-
-        if self.use_vendored_sources:
-            if not os.path.exists('.cargo'):
-                os.makedirs('.cargo')
-            with output('.cargo/config') as cargo_config:
-                cargo_config.write(
-                    "[source.crates-io]\n"
-                    "replace-with = 'vendored-sources'\n"
-                    "registry = 'https://example.com'\n"
-                    "\n"
-                    "[source.vendored-sources]\n"
-                    "directory = '{}/vendor'\n"
-                .format(self.rust_root))
-        else:
-            if os.path.exists('.cargo'):
-                shutil.rmtree('.cargo')
-
-    def ensure_vendored(self):
-        """Ensure that the vendored sources are available if needed"""
-        vendor_dir = os.path.join(self.rust_root, 'vendor')
-        # Note that this does not handle updating the vendored dependencies if
-        # the rust git repository is updated. Normal development usually does
-        # not use vendoring, so hopefully this isn't too much of a problem.
-        if self.use_vendored_sources and not os.path.exists(vendor_dir):
-            run([self.cargo(), "vendor"],
-                verbose=self.verbose, cwd=self.rust_root)
-
 
 def bootstrap(help_triggered):
     """Configure, fetch, build and run the initial bootstrap"""
@@ -881,15 +840,6 @@
     except (OSError, IOError):
         pass
 
-<<<<<<< HEAD
-    match = re.search(r'\nverbose = (\d+)', build.config_toml)
-    if match is not None:
-        build.verbose = max(build.verbose, int(match.group(1)))
-
-    build.use_vendored_sources = '\nvendor = true' in build.config_toml
-
-    build.use_locked_deps = '\nlocked-deps = true' in build.config_toml
-=======
     config_verbose = build.get_toml('verbose', 'build')
     if config_verbose is not None:
         build.verbose = max(build.verbose, int(config_verbose))
@@ -897,7 +847,6 @@
     build.use_vendored_sources = build.get_toml('vendor', 'build') == 'true'
 
     build.use_locked_deps = build.get_toml('locked-deps', 'build') == 'true'
->>>>>>> 8cd2c99a
 
     build.check_vendored_status()
 
