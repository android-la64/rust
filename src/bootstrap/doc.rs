//! Documentation generation for rustbuilder.
//!
//! This module implements generation for all bits and pieces of documentation
//! for the Rust project. This notably includes suites like the rust book, the
//! nomicon, rust by example, standalone documentation, etc.
//!
//! Everything here is basically just a shim around calling either `rustbook` or
//! `rustdoc`.

use std::collections::HashSet;
use std::fs;
use std::io;
use std::path::{PathBuf, Path};

use crate::Mode;
use build_helper::{t, up_to_date};

use crate::util::symlink_dir;
use crate::builder::{Builder, Compiler, RunConfig, ShouldRun, Step};
use crate::tool::{self, prepare_tool_cargo, Tool, SourceType};
use crate::compile;
use crate::cache::{INTERNER, Interned};
use crate::config::Config;

macro_rules! book {
    ($($name:ident, $path:expr, $book_name:expr;)+) => {
        $(
            #[derive(Debug, Copy, Clone, Hash, PartialEq, Eq)]
        pub struct $name {
            target: Interned<String>,
        }

        impl Step for $name {
            type Output = ();
            const DEFAULT: bool = true;

            fn should_run(run: ShouldRun<'_>) -> ShouldRun<'_> {
                let builder = run.builder;
                run.path($path).default_condition(builder.config.docs)
            }

            fn make_run(run: RunConfig<'_>) {
                run.builder.ensure($name {
                    target: run.target,
                });
            }

            fn run(self, builder: &Builder<'_>) {
                builder.ensure(RustbookSrc {
                    target: self.target,
                    name: INTERNER.intern_str($book_name),
                    src: doc_src(builder),
                })
            }
        }
        )+
    }
}

// NOTE: When adding a book here, make sure to ALSO build the book by
// adding a build step in `src/bootstrap/builder.rs`!
book!(
    EditionGuide, "src/doc/edition-guide", "edition-guide";
    EmbeddedBook, "src/doc/embedded-book", "embedded-book";
    Nomicon, "src/doc/nomicon", "nomicon";
    Reference, "src/doc/reference", "reference";
    RustByExample, "src/doc/rust-by-example", "rust-by-example";
    RustcBook, "src/doc/rustc", "rustc";
    RustdocBook, "src/doc/rustdoc", "rustdoc";
);

fn doc_src(builder: &Builder<'_>) -> Interned<PathBuf> {
    INTERNER.intern_path(builder.src.join("src/doc"))
}

#[derive(Debug, Copy, Clone, Hash, PartialEq, Eq)]
pub struct UnstableBook {
    target: Interned<String>,
}

impl Step for UnstableBook {
    type Output = ();
    const DEFAULT: bool = true;

    fn should_run(run: ShouldRun<'_>) -> ShouldRun<'_> {
        let builder = run.builder;
        run.path("src/doc/unstable-book").default_condition(builder.config.docs)
    }

    fn make_run(run: RunConfig<'_>) {
        run.builder.ensure(UnstableBook {
            target: run.target,
        });
    }

    fn run(self, builder: &Builder<'_>) {
        builder.ensure(UnstableBookGen {
            target: self.target,
        });
        builder.ensure(RustbookSrc {
            target: self.target,
            name: INTERNER.intern_str("unstable-book"),
            src: builder.md_doc_out(self.target),
        })
    }
}

#[derive(Debug, Copy, Clone, Hash, PartialEq, Eq)]
pub struct CargoBook {
    target: Interned<String>,
    name: Interned<String>,
}

impl Step for CargoBook {
    type Output = ();
    const DEFAULT: bool = true;

    fn should_run(run: ShouldRun<'_>) -> ShouldRun<'_> {
        let builder = run.builder;
        run.path("src/tools/cargo/src/doc/book").default_condition(builder.config.docs)
    }

    fn make_run(run: RunConfig<'_>) {
        run.builder.ensure(CargoBook {
            target: run.target,
            name: INTERNER.intern_str("cargo"),
        });
    }

    fn run(self, builder: &Builder<'_>) {
        let target = self.target;
        let name = self.name;
        let src = builder.src.join("src/tools/cargo/src/doc");

        let out = builder.doc_out(target);
        t!(fs::create_dir_all(&out));

        let out = out.join(name);

        builder.info(&format!("Cargo Book ({}) - {}", target, name));

        let _ = fs::remove_dir_all(&out);

        builder.run(builder.tool_cmd(Tool::Rustbook)
                       .arg("build")
                       .arg(&src)
                       .arg("-d")
                       .arg(out));
    }
}

#[derive(Debug, Copy, Clone, Hash, PartialEq, Eq)]
struct RustbookSrc {
    target: Interned<String>,
    name: Interned<String>,
    src: Interned<PathBuf>,
}

impl Step for RustbookSrc {
    type Output = ();

    fn should_run(run: ShouldRun<'_>) -> ShouldRun<'_> {
        run.never()
    }

    /// Invoke `rustbook` for `target` for the doc book `name` from the `src` path.
    ///
    /// This will not actually generate any documentation if the documentation has
    /// already been generated.
    fn run(self, builder: &Builder<'_>) {
        let target = self.target;
        let name = self.name;
        let src = self.src;
        let out = builder.doc_out(target);
        t!(fs::create_dir_all(&out));

        let out = out.join(name);
        let src = src.join(name);
        let index = out.join("index.html");
        let rustbook = builder.tool_exe(Tool::Rustbook);
        let mut rustbook_cmd = builder.tool_cmd(Tool::Rustbook);
        if up_to_date(&src, &index) && up_to_date(&rustbook, &index) {
            return
        }
        builder.info(&format!("Rustbook ({}) - {}", target, name));
        let _ = fs::remove_dir_all(&out);

        builder.run(rustbook_cmd
                       .arg("build")
                       .arg(&src)
                       .arg("-d")
                       .arg(out));
    }
}

#[derive(Debug, Copy, Clone, Hash, PartialEq, Eq)]
pub struct TheBook {
    compiler: Compiler,
    target: Interned<String>,
    name: &'static str,
}

impl Step for TheBook {
    type Output = ();
    const DEFAULT: bool = true;

    fn should_run(run: ShouldRun<'_>) -> ShouldRun<'_> {
        let builder = run.builder;
        run.path("src/doc/book").default_condition(builder.config.docs)
    }

    fn make_run(run: RunConfig<'_>) {
        run.builder.ensure(TheBook {
            compiler: run.builder.compiler(run.builder.top_stage, run.builder.config.build),
            target: run.target,
            name: "book",
        });
    }

    /// Builds the book and associated stuff.
    ///
    /// We need to build:
    ///
    /// * Book (first edition)
    /// * Book (second edition)
    /// * Version info and CSS
    /// * Index page
    /// * Redirect pages
    fn run(self, builder: &Builder<'_>) {
        let compiler = self.compiler;
        let target = self.target;
        let name = self.name;

        // build book
        builder.ensure(RustbookSrc {
            target,
            name: INTERNER.intern_string(name.to_string()),
            src: doc_src(builder),
        });

        // building older edition redirects

        let source_name = format!("{}/first-edition", name);
        builder.ensure(RustbookSrc {
            target,
            name: INTERNER.intern_string(source_name),
            src: doc_src(builder),
        });

        let source_name = format!("{}/second-edition", name);
        builder.ensure(RustbookSrc {
            target,
            name: INTERNER.intern_string(source_name),
            src: doc_src(builder),
        });

        let source_name = format!("{}/2018-edition", name);
        builder.ensure(RustbookSrc {
            target,
            name: INTERNER.intern_string(source_name),
            src: doc_src(builder),
        });

        // build the version info page and CSS
        builder.ensure(Standalone {
            compiler,
            target,
        });

        // build the redirect pages
        builder.info(&format!("Documenting book redirect pages ({})", target));
        for file in t!(fs::read_dir(builder.src.join("src/doc/book/redirects"))) {
            let file = t!(file);
            let path = file.path();
            let path = path.to_str().unwrap();

            invoke_rustdoc(builder, compiler, target, path);
        }
    }
}

fn invoke_rustdoc(
    builder: &Builder<'_>,
    compiler: Compiler,
    target: Interned<String>,
    markdown: &str,
) {
    let out = builder.doc_out(target);

    let path = builder.src.join("src/doc").join(markdown);

    let header = builder.src.join("src/doc/redirect.inc");
    let footer = builder.src.join("src/doc/footer.inc");
    let version_info = out.join("version_info.html");

    let mut cmd = builder.rustdoc_cmd(compiler);

    let out = out.join("book");

    cmd.arg("--html-after-content").arg(&footer)
        .arg("--html-before-content").arg(&version_info)
        .arg("--html-in-header").arg(&header)
        .arg("--markdown-no-toc")
        .arg("--markdown-playground-url").arg("https://play.rust-lang.org/")
        .arg("-o").arg(&out).arg(&path)
        .arg("--markdown-css").arg("../rust.css");

    builder.run(&mut cmd);
}

#[derive(Debug, Copy, Clone, Hash, PartialEq, Eq)]
pub struct Standalone {
    compiler: Compiler,
    target: Interned<String>,
}

impl Step for Standalone {
    type Output = ();
    const DEFAULT: bool = true;

    fn should_run(run: ShouldRun<'_>) -> ShouldRun<'_> {
        let builder = run.builder;
        run.path("src/doc").default_condition(builder.config.docs)
    }

    fn make_run(run: RunConfig<'_>) {
        run.builder.ensure(Standalone {
            compiler: run.builder.compiler(run.builder.top_stage, run.builder.config.build),
            target: run.target,
        });
    }

    /// Generates all standalone documentation as compiled by the rustdoc in `stage`
    /// for the `target` into `out`.
    ///
    /// This will list all of `src/doc` looking for markdown files and appropriately
    /// perform transformations like substituting `VERSION`, `SHORT_HASH`, and
    /// `STAMP` along with providing the various header/footer HTML we've customized.
    ///
    /// In the end, this is just a glorified wrapper around rustdoc!
    fn run(self, builder: &Builder<'_>) {
        let target = self.target;
        let compiler = self.compiler;
        builder.info(&format!("Documenting standalone ({})", target));
        let out = builder.doc_out(target);
        t!(fs::create_dir_all(&out));

        let favicon = builder.src.join("src/doc/favicon.inc");
        let footer = builder.src.join("src/doc/footer.inc");
        let full_toc = builder.src.join("src/doc/full-toc.inc");
        t!(fs::copy(builder.src.join("src/doc/rust.css"), out.join("rust.css")));

        let version_input = builder.src.join("src/doc/version_info.html.template");
        let version_info = out.join("version_info.html");

        if !builder.config.dry_run && !up_to_date(&version_input, &version_info) {
            let info = t!(fs::read_to_string(&version_input))
                .replace("VERSION", &builder.rust_release())
                .replace("SHORT_HASH", builder.rust_info.sha_short().unwrap_or(""))
                .replace("STAMP", builder.rust_info.sha().unwrap_or(""));
            t!(fs::write(&version_info, &info));
        }

        for file in t!(fs::read_dir(builder.src.join("src/doc"))) {
            let file = t!(file);
            let path = file.path();
            let filename = path.file_name().unwrap().to_str().unwrap();
            if !filename.ends_with(".md") || filename == "README.md" {
                continue
            }

            let html = out.join(filename).with_extension("html");
            let rustdoc = builder.rustdoc(compiler);
            if up_to_date(&path, &html) &&
               up_to_date(&footer, &html) &&
               up_to_date(&favicon, &html) &&
               up_to_date(&full_toc, &html) &&
               (builder.config.dry_run || up_to_date(&version_info, &html)) &&
               (builder.config.dry_run || up_to_date(&rustdoc, &html)) {
                continue
            }

            let mut cmd = builder.rustdoc_cmd(compiler);
            cmd.arg("--html-after-content").arg(&footer)
               .arg("--html-before-content").arg(&version_info)
               .arg("--html-in-header").arg(&favicon)
               .arg("--markdown-no-toc")
               .arg("--index-page").arg(&builder.src.join("src/doc/index.md"))
               .arg("--markdown-playground-url").arg("https://play.rust-lang.org/")
               .arg("-o").arg(&out)
               .arg(&path);

            if filename == "not_found.md" {
                cmd.arg("--markdown-css")
                   .arg("https://doc.rust-lang.org/rust.css");
            } else {
                cmd.arg("--markdown-css").arg("rust.css");
            }
            builder.run(&mut cmd);
        }
    }
}

#[derive(Debug, Copy, Clone, Hash, PartialEq, Eq)]
pub struct Std {
    pub stage: u32,
    pub target: Interned<String>,
}

impl Step for Std {
    type Output = ();
    const DEFAULT: bool = true;

    fn should_run(run: ShouldRun<'_>) -> ShouldRun<'_> {
        let builder = run.builder;
        run.all_krates("test").default_condition(builder.config.docs)
    }

    fn make_run(run: RunConfig<'_>) {
        run.builder.ensure(Std {
            stage: run.builder.top_stage,
            target: run.target
        });
    }

    /// Compile all standard library documentation.
    ///
    /// This will generate all documentation for the standard library and its
    /// dependencies. This is largely just a wrapper around `cargo doc`.
    fn run(self, builder: &Builder<'_>) {
        let stage = self.stage;
        let target = self.target;
        builder.info(&format!("Documenting stage{} std ({})", stage, target));
        let out = builder.doc_out(target);
        t!(fs::create_dir_all(&out));
        let compiler = builder.compiler_for(stage, builder.config.build, target);

        builder.ensure(compile::Std { compiler, target });
        let out_dir = builder.stage_out(compiler, Mode::Std)
                           .join(target).join("doc");

        // Here what we're doing is creating a *symlink* (directory junction on
        // Windows) to the final output location. This is not done as an
        // optimization but rather for correctness. We've got three trees of
        // documentation, one for std, one for test, and one for rustc. It's then
        // our job to merge them all together.
        //
        // Unfortunately rustbuild doesn't know nearly as well how to merge doc
        // trees as rustdoc does itself, so instead of actually having three
        // separate trees we just have rustdoc output to the same location across
        // all of them.
        //
        // This way rustdoc generates output directly into the output, and rustdoc
        // will also directly handle merging.
        let my_out = builder.crate_doc_out(target);
        t!(symlink_dir_force(&builder.config, &my_out, &out_dir));
        t!(fs::copy(builder.src.join("src/doc/rust.css"), out.join("rust.css")));

        let run_cargo_rustdoc_for = |package: &str| {
            let mut cargo = builder.cargo(compiler, Mode::Std, target, "rustdoc");
            compile::std_cargo(builder, &compiler, target, &mut cargo);

            // Keep a whitelist so we do not build internal stdlib crates, these will be
            // build by the rustc step later if enabled.
            cargo.arg("-Z").arg("unstable-options")
                 .arg("-p").arg(package);
            // Create all crate output directories first to make sure rustdoc uses
            // relative links.
            // FIXME: Cargo should probably do this itself.
            t!(fs::create_dir_all(out_dir.join(package)));
            cargo.arg("--")
                 .arg("--markdown-css").arg("rust.css")
                 .arg("--markdown-no-toc")
                 .arg("--generate-redirect-pages")
                 .arg("--resource-suffix").arg(crate::channel::CFG_RELEASE_NUM)
                 .arg("--index-page").arg(&builder.src.join("src/doc/index.md"));

            builder.run(&mut cargo.into());
        };
        for krate in &["alloc", "core", "std", "proc_macro", "test"] {
            run_cargo_rustdoc_for(krate);
        }
<<<<<<< HEAD
    }
}

#[derive(Debug, Copy, Clone, Hash, PartialEq, Eq)]
pub struct Test {
    stage: u32,
    target: Interned<String>,
}

impl Step for Test {
    type Output = ();
    const DEFAULT: bool = true;

    fn should_run(run: ShouldRun<'_>) -> ShouldRun<'_> {
        let builder = run.builder;
        run.krate("test").default_condition(builder.config.docs)
    }

    fn make_run(run: RunConfig<'_>) {
        run.builder.ensure(Test {
            stage: run.builder.top_stage,
            target: run.target,
        });
    }

    /// Compile all libtest documentation.
    ///
    /// This will generate all documentation for libtest and its dependencies. This
    /// is largely just a wrapper around `cargo doc`.
    fn run(self, builder: &Builder<'_>) {
        let stage = self.stage;
        let target = self.target;
        builder.info(&format!("Documenting stage{} test ({})", stage, target));
        let out = builder.doc_out(target);
        t!(fs::create_dir_all(&out));
        let compiler = builder.compiler_for(stage, builder.config.build, target);

        // Build libstd docs so that we generate relative links
        builder.ensure(Std { stage, target });

        builder.ensure(compile::Test { compiler, target });
        let out_dir = builder.stage_out(compiler, Mode::Test)
                           .join(target).join("doc");

        // See docs in std above for why we symlink
        let my_out = builder.crate_doc_out(target);
        t!(symlink_dir_force(&builder.config, &my_out, &out_dir));

        let mut cargo = builder.cargo(compiler, Mode::Test, target, "doc");
        compile::test_cargo(builder, &compiler, target, &mut cargo);

        cargo.arg("--no-deps")
             .arg("-p").arg("test")
             .env("RUSTDOC_RESOURCE_SUFFIX", crate::channel::CFG_RELEASE_NUM)
             .env("RUSTDOC_GENERATE_REDIRECT_PAGES", "1");

        builder.run(&mut cargo);
        builder.cp_r(&my_out, &out);
    }
}

#[derive(Debug, Copy, Clone, Hash, PartialEq, Eq)]
pub struct WhitelistedRustc {
    stage: u32,
    target: Interned<String>,
}

impl Step for WhitelistedRustc {
    type Output = ();
    const DEFAULT: bool = true;
    const ONLY_HOSTS: bool = true;

    fn should_run(run: ShouldRun<'_>) -> ShouldRun<'_> {
        let builder = run.builder;
        run.krate("rustc-main").default_condition(builder.config.docs)
    }

    fn make_run(run: RunConfig<'_>) {
        run.builder.ensure(WhitelistedRustc {
            stage: run.builder.top_stage,
            target: run.target,
        });
    }

    /// Generates whitelisted compiler crate documentation.
    ///
    /// This will generate all documentation for crates that are whitelisted
    /// to be included in the standard documentation. This documentation is
    /// included in the standard Rust documentation, so we should always
    /// document it and symlink to merge with the rest of the std and test
    /// documentation. We don't build other compiler documentation
    /// here as we want to be able to keep it separate from the standard
    /// documentation. This is largely just a wrapper around `cargo doc`.
    fn run(self, builder: &Builder<'_>) {
        let stage = self.stage;
        let target = self.target;
        builder.info(&format!("Documenting stage{} whitelisted compiler ({})", stage, target));
        let out = builder.doc_out(target);
        t!(fs::create_dir_all(&out));
        let compiler = builder.compiler_for(stage, builder.config.build, target);

        // Build libstd docs so that we generate relative links
        builder.ensure(Std { stage, target });

        builder.ensure(compile::Rustc { compiler, target });
        let out_dir = builder.stage_out(compiler, Mode::Rustc)
                           .join(target).join("doc");

        // See docs in std above for why we symlink
        let my_out = builder.crate_doc_out(target);
        t!(symlink_dir_force(&builder.config, &my_out, &out_dir));

        let mut cargo = builder.cargo(compiler, Mode::Rustc, target, "doc");
        compile::rustc_cargo(builder, &mut cargo);

        // We don't want to build docs for internal compiler dependencies in this
        // step (there is another step for that). Therefore, we whitelist the crates
        // for which docs must be built.
        for krate in &["proc_macro"] {
            cargo.arg("-p").arg(krate)
                 .env("RUSTDOC_RESOURCE_SUFFIX", crate::channel::CFG_RELEASE_NUM)
                 .env("RUSTDOC_GENERATE_REDIRECT_PAGES", "1");
        }

        builder.run(&mut cargo);
=======
>>>>>>> 8cd2c99a
        builder.cp_r(&my_out, &out);
    }
}

#[derive(Debug, Copy, Clone, Hash, PartialEq, Eq)]
pub struct Rustc {
    stage: u32,
    target: Interned<String>,
}

impl Step for Rustc {
    type Output = ();
    const DEFAULT: bool = true;
    const ONLY_HOSTS: bool = true;

    fn should_run(run: ShouldRun<'_>) -> ShouldRun<'_> {
        let builder = run.builder;
        run.krate("rustc-main").default_condition(builder.config.docs)
    }

    fn make_run(run: RunConfig<'_>) {
        run.builder.ensure(Rustc {
            stage: run.builder.top_stage,
            target: run.target,
        });
    }

    /// Generates compiler documentation.
    ///
    /// This will generate all documentation for compiler and dependencies.
    /// Compiler documentation is distributed separately, so we make sure
    /// we do not merge it with the other documentation from std, test and
    /// proc_macros. This is largely just a wrapper around `cargo doc`.
    fn run(self, builder: &Builder<'_>) {
        let stage = self.stage;
        let target = self.target;
        builder.info(&format!("Documenting stage{} compiler ({})", stage, target));

        // This is the intended out directory for compiler documentation.
        let out = builder.compiler_doc_out(target);
        t!(fs::create_dir_all(&out));

        // Get the correct compiler for this stage.
        let compiler = builder.compiler_for(stage, builder.config.build, target);

        if !builder.config.compiler_docs {
            builder.info("\tskipping - compiler/librustdoc docs disabled");
            return;
        }

        // Build rustc.
        builder.ensure(compile::Rustc { compiler, target });

        // We do not symlink to the same shared folder that already contains std library
        // documentation from previous steps as we do not want to include that.
        let out_dir = builder.stage_out(compiler, Mode::Rustc).join(target).join("doc");
        t!(symlink_dir_force(&builder.config, &out, &out_dir));

        // Build cargo command.
        let mut cargo = builder.cargo(compiler, Mode::Rustc, target, "doc");
        cargo.env("RUSTDOCFLAGS", "--document-private-items --passes strip-hidden");
        compile::rustc_cargo(builder, &mut cargo);

        // Only include compiler crates, no dependencies of those, such as `libc`.
        cargo.arg("--no-deps");

        // Find dependencies for top level crates.
        let mut compiler_crates = HashSet::new();
        for root_crate in &["rustc_driver", "rustc_codegen_llvm", "rustc_codegen_ssa"] {
            let interned_root_crate = INTERNER.intern_str(root_crate);
            find_compiler_crates(builder, &interned_root_crate, &mut compiler_crates);
        }

        for krate in &compiler_crates {
            // Create all crate output directories first to make sure rustdoc uses
            // relative links.
            // FIXME: Cargo should probably do this itself.
            t!(fs::create_dir_all(out_dir.join(krate)));
            cargo.arg("-p").arg(krate);
        }

        builder.run(&mut cargo.into());
    }
}

fn find_compiler_crates(
    builder: &Builder<'_>,
    name: &Interned<String>,
    crates: &mut HashSet<Interned<String>>
) {
    // Add current crate.
    crates.insert(*name);

    // Look for dependencies.
    for dep in builder.crates.get(name).unwrap().deps.iter() {
        if builder.crates.get(dep).unwrap().is_local(builder) {
            find_compiler_crates(builder, dep, crates);
        }
    }
}

#[derive(Debug, Copy, Clone, Hash, PartialEq, Eq)]
pub struct Rustdoc {
    stage: u32,
    target: Interned<String>,
}

impl Step for Rustdoc {
    type Output = ();
    const DEFAULT: bool = true;
    const ONLY_HOSTS: bool = true;

    fn should_run(run: ShouldRun<'_>) -> ShouldRun<'_> {
        run.krate("rustdoc-tool")
    }

    fn make_run(run: RunConfig<'_>) {
        run.builder.ensure(Rustdoc {
            stage: run.builder.top_stage,
            target: run.target,
        });
    }

    /// Generates compiler documentation.
    ///
    /// This will generate all documentation for compiler and dependencies.
    /// Compiler documentation is distributed separately, so we make sure
    /// we do not merge it with the other documentation from std, test and
    /// proc_macros. This is largely just a wrapper around `cargo doc`.
    fn run(self, builder: &Builder<'_>) {
        let stage = self.stage;
        let target = self.target;
        builder.info(&format!("Documenting stage{} rustdoc ({})", stage, target));

        // This is the intended out directory for compiler documentation.
        let out = builder.compiler_doc_out(target);
        t!(fs::create_dir_all(&out));

        // Get the correct compiler for this stage.
        let compiler = builder.compiler_for(stage, builder.config.build, target);

        if !builder.config.compiler_docs {
            builder.info("\tskipping - compiler/librustdoc docs disabled");
            return;
        }

        // Build rustc docs so that we generate relative links.
        builder.ensure(Rustc { stage, target });

        // Build rustdoc.
        builder.ensure(tool::Rustdoc { compiler: compiler });

        // Symlink compiler docs to the output directory of rustdoc documentation.
        let out_dir = builder.stage_out(compiler, Mode::ToolRustc)
            .join(target)
            .join("doc");
        t!(fs::create_dir_all(&out_dir));
        t!(symlink_dir_force(&builder.config, &out, &out_dir));

        // Build cargo command.
        let mut cargo = prepare_tool_cargo(
            builder,
            compiler,
            Mode::ToolRustc,
            target,
            "doc",
            "src/tools/rustdoc",
            SourceType::InTree,
            &[]
        );

        // Only include compiler crates, no dependencies of those, such as `libc`.
        cargo.arg("--no-deps");
        cargo.arg("-p").arg("rustdoc");

        cargo.env("RUSTDOCFLAGS", "--document-private-items");
        builder.run(&mut cargo.into());
    }
}

#[derive(Debug, Copy, Clone, Hash, PartialEq, Eq)]
pub struct ErrorIndex {
    target: Interned<String>,
}

impl Step for ErrorIndex {
    type Output = ();
    const DEFAULT: bool = true;
    const ONLY_HOSTS: bool = true;

    fn should_run(run: ShouldRun<'_>) -> ShouldRun<'_> {
        let builder = run.builder;
        run.path("src/tools/error_index_generator").default_condition(builder.config.docs)
    }

    fn make_run(run: RunConfig<'_>) {
        run.builder.ensure(ErrorIndex {
            target: run.target,
        });
    }

    /// Generates the HTML rendered error-index by running the
    /// `error_index_generator` tool.
    fn run(self, builder: &Builder<'_>) {
        let target = self.target;

        builder.info(&format!("Documenting error index ({})", target));
        let out = builder.doc_out(target);
        t!(fs::create_dir_all(&out));
        let compiler = builder.compiler(2, builder.config.build);
        let mut index = tool::ErrorIndex::command(
            builder,
            compiler,
        );
        index.arg("html");
        index.arg(out.join("error-index.html"));
        index.arg(crate::channel::CFG_RELEASE_NUM);

        // FIXME: shouldn't have to pass this env var
        index.env("CFG_BUILD", &builder.config.build);

        builder.run(&mut index);
    }
}

#[derive(Debug, Copy, Clone, Hash, PartialEq, Eq)]
pub struct UnstableBookGen {
    target: Interned<String>,
}

impl Step for UnstableBookGen {
    type Output = ();
    const DEFAULT: bool = true;
    const ONLY_HOSTS: bool = true;

    fn should_run(run: ShouldRun<'_>) -> ShouldRun<'_> {
        let builder = run.builder;
        run.path("src/tools/unstable-book-gen").default_condition(builder.config.docs)
    }

    fn make_run(run: RunConfig<'_>) {
        run.builder.ensure(UnstableBookGen {
            target: run.target,
        });
    }

    fn run(self, builder: &Builder<'_>) {
        let target = self.target;

        builder.info(&format!("Generating unstable book md files ({})", target));
        let out = builder.md_doc_out(target).join("unstable-book");
        builder.create_dir(&out);
        builder.remove_dir(&out);
        let mut cmd = builder.tool_cmd(Tool::UnstableBookGen);
        cmd.arg(builder.src.join("src"));
        cmd.arg(out);

        builder.run(&mut cmd);
    }
}

fn symlink_dir_force(config: &Config, src: &Path, dst: &Path) -> io::Result<()> {
    if config.dry_run {
        return Ok(());
    }
    if let Ok(m) = fs::symlink_metadata(dst) {
        if m.file_type().is_dir() {
            fs::remove_dir_all(dst)?;
        } else {
            // handle directory junctions on windows by falling back to
            // `remove_dir`.
            fs::remove_file(dst).or_else(|_| {
                fs::remove_dir(dst)
            })?;
        }
    }

    symlink_dir(config, src, dst)
}<|MERGE_RESOLUTION|>--- conflicted
+++ resolved
@@ -480,134 +480,6 @@
         for krate in &["alloc", "core", "std", "proc_macro", "test"] {
             run_cargo_rustdoc_for(krate);
         }
-<<<<<<< HEAD
-    }
-}
-
-#[derive(Debug, Copy, Clone, Hash, PartialEq, Eq)]
-pub struct Test {
-    stage: u32,
-    target: Interned<String>,
-}
-
-impl Step for Test {
-    type Output = ();
-    const DEFAULT: bool = true;
-
-    fn should_run(run: ShouldRun<'_>) -> ShouldRun<'_> {
-        let builder = run.builder;
-        run.krate("test").default_condition(builder.config.docs)
-    }
-
-    fn make_run(run: RunConfig<'_>) {
-        run.builder.ensure(Test {
-            stage: run.builder.top_stage,
-            target: run.target,
-        });
-    }
-
-    /// Compile all libtest documentation.
-    ///
-    /// This will generate all documentation for libtest and its dependencies. This
-    /// is largely just a wrapper around `cargo doc`.
-    fn run(self, builder: &Builder<'_>) {
-        let stage = self.stage;
-        let target = self.target;
-        builder.info(&format!("Documenting stage{} test ({})", stage, target));
-        let out = builder.doc_out(target);
-        t!(fs::create_dir_all(&out));
-        let compiler = builder.compiler_for(stage, builder.config.build, target);
-
-        // Build libstd docs so that we generate relative links
-        builder.ensure(Std { stage, target });
-
-        builder.ensure(compile::Test { compiler, target });
-        let out_dir = builder.stage_out(compiler, Mode::Test)
-                           .join(target).join("doc");
-
-        // See docs in std above for why we symlink
-        let my_out = builder.crate_doc_out(target);
-        t!(symlink_dir_force(&builder.config, &my_out, &out_dir));
-
-        let mut cargo = builder.cargo(compiler, Mode::Test, target, "doc");
-        compile::test_cargo(builder, &compiler, target, &mut cargo);
-
-        cargo.arg("--no-deps")
-             .arg("-p").arg("test")
-             .env("RUSTDOC_RESOURCE_SUFFIX", crate::channel::CFG_RELEASE_NUM)
-             .env("RUSTDOC_GENERATE_REDIRECT_PAGES", "1");
-
-        builder.run(&mut cargo);
-        builder.cp_r(&my_out, &out);
-    }
-}
-
-#[derive(Debug, Copy, Clone, Hash, PartialEq, Eq)]
-pub struct WhitelistedRustc {
-    stage: u32,
-    target: Interned<String>,
-}
-
-impl Step for WhitelistedRustc {
-    type Output = ();
-    const DEFAULT: bool = true;
-    const ONLY_HOSTS: bool = true;
-
-    fn should_run(run: ShouldRun<'_>) -> ShouldRun<'_> {
-        let builder = run.builder;
-        run.krate("rustc-main").default_condition(builder.config.docs)
-    }
-
-    fn make_run(run: RunConfig<'_>) {
-        run.builder.ensure(WhitelistedRustc {
-            stage: run.builder.top_stage,
-            target: run.target,
-        });
-    }
-
-    /// Generates whitelisted compiler crate documentation.
-    ///
-    /// This will generate all documentation for crates that are whitelisted
-    /// to be included in the standard documentation. This documentation is
-    /// included in the standard Rust documentation, so we should always
-    /// document it and symlink to merge with the rest of the std and test
-    /// documentation. We don't build other compiler documentation
-    /// here as we want to be able to keep it separate from the standard
-    /// documentation. This is largely just a wrapper around `cargo doc`.
-    fn run(self, builder: &Builder<'_>) {
-        let stage = self.stage;
-        let target = self.target;
-        builder.info(&format!("Documenting stage{} whitelisted compiler ({})", stage, target));
-        let out = builder.doc_out(target);
-        t!(fs::create_dir_all(&out));
-        let compiler = builder.compiler_for(stage, builder.config.build, target);
-
-        // Build libstd docs so that we generate relative links
-        builder.ensure(Std { stage, target });
-
-        builder.ensure(compile::Rustc { compiler, target });
-        let out_dir = builder.stage_out(compiler, Mode::Rustc)
-                           .join(target).join("doc");
-
-        // See docs in std above for why we symlink
-        let my_out = builder.crate_doc_out(target);
-        t!(symlink_dir_force(&builder.config, &my_out, &out_dir));
-
-        let mut cargo = builder.cargo(compiler, Mode::Rustc, target, "doc");
-        compile::rustc_cargo(builder, &mut cargo);
-
-        // We don't want to build docs for internal compiler dependencies in this
-        // step (there is another step for that). Therefore, we whitelist the crates
-        // for which docs must be built.
-        for krate in &["proc_macro"] {
-            cargo.arg("-p").arg(krate)
-                 .env("RUSTDOC_RESOURCE_SUFFIX", crate::channel::CFG_RELEASE_NUM)
-                 .env("RUSTDOC_GENERATE_REDIRECT_PAGES", "1");
-        }
-
-        builder.run(&mut cargo);
-=======
->>>>>>> 8cd2c99a
         builder.cp_r(&my_out, &out);
     }
 }
