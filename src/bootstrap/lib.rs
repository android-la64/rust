--- conflicted
+++ resolved
@@ -103,12 +103,6 @@
 //! More documentation can be found in each respective module below, and you can
 //! also check out the `src/bootstrap/README.md` file for more information.
 
-<<<<<<< HEAD
-// NO-RUSTC-WRAPPER
-#![deny(warnings, rust_2018_idioms, unused_lifetimes)]
-
-=======
->>>>>>> 8cd2c99a
 #![feature(core_intrinsics)]
 #![feature(drain_filter)]
 
@@ -535,11 +529,7 @@
             Mode::Rustc => "-rustc",
             Mode::Codegen => "-codegen",
             Mode::ToolBootstrap => "-bootstrap-tools",
-<<<<<<< HEAD
-            Mode::ToolStd | Mode::ToolTest | Mode::ToolRustc => "-tools",
-=======
             Mode::ToolStd | Mode::ToolRustc => "-tools",
->>>>>>> 8cd2c99a
         };
         self.out.join(&*compiler.host)
                 .join(format!("stage{}{}", compiler.stage, suffix))
