//! Implementation of the various distribution aspects of the compiler.
//!
//! This module is responsible for creating tarballs of the standard library,
//! compiler, and documentation. This ends up being what we distribute to
//! everyone as well.
//!
//! No tarball is actually created literally in this file, but rather we shell
//! out to `rust-installer` still. This may one day be replaced with bits and
//! pieces of `rustup.rs`!

use std::env;
use std::fs;
use std::io::Write;
use std::path::{PathBuf, Path};
use std::process::{Command, Stdio};

use build_helper::{output, t};

use crate::{Compiler, Mode, LLVM_TOOLS};
use crate::channel;
use crate::util::{is_dylib, exe, timeit};
use crate::builder::{Builder, RunConfig, ShouldRun, Step};
use crate::compile;
use crate::tool::{self, Tool};
use crate::cache::{INTERNER, Interned};
use time::{self, Timespec};

pub fn pkgname(builder: &Builder<'_>, component: &str) -> String {
    if component == "cargo" {
        format!("{}-{}", component, builder.cargo_package_vers())
    } else if component == "rls" {
        format!("{}-{}", component, builder.rls_package_vers())
    } else if component == "clippy" {
        format!("{}-{}", component, builder.clippy_package_vers())
    } else if component == "miri" {
        format!("{}-{}", component, builder.miri_package_vers())
    } else if component == "rustfmt" {
        format!("{}-{}", component, builder.rustfmt_package_vers())
    } else if component == "llvm-tools" {
        format!("{}-{}", component, builder.llvm_tools_package_vers())
    } else if component == "lldb" {
        format!("{}-{}", component, builder.lldb_package_vers())
    } else {
        assert!(component.starts_with("rust"));
        format!("{}-{}", component, builder.rust_package_vers())
    }
}

fn distdir(builder: &Builder<'_>) -> PathBuf {
    builder.out.join("dist")
}

pub fn tmpdir(builder: &Builder<'_>) -> PathBuf {
    builder.out.join("tmp/dist")
}

fn rust_installer(builder: &Builder<'_>) -> Command {
    builder.tool_cmd(Tool::RustInstaller)
}

fn missing_tool(tool_name: &str, skip: bool) {
    if skip {
        println!("Unable to build {}, skipping dist", tool_name)
    } else {
        panic!("Unable to build {}", tool_name)
    }
}

#[derive(Debug, PartialOrd, Ord, Copy, Clone, Hash, PartialEq, Eq)]
pub struct Docs {
    pub host: Interned<String>,
}

impl Step for Docs {
    type Output = PathBuf;
    const DEFAULT: bool = true;

    fn should_run(run: ShouldRun<'_>) -> ShouldRun<'_> {
        run.path("src/doc")
    }

    fn make_run(run: RunConfig<'_>) {
        run.builder.ensure(Docs {
            host: run.target,
        });
    }

    /// Builds the `rust-docs` installer component.
    fn run(self, builder: &Builder<'_>) -> PathBuf {
        let host = self.host;

        let name = pkgname(builder, "rust-docs");

        if !builder.config.docs {
            return distdir(builder).join(format!("{}-{}.tar.gz", name, host));
        }

        builder.default_doc(None);

        builder.info(&format!("Dist docs ({})", host));
        let _time = timeit(builder);

        let image = tmpdir(builder).join(format!("{}-{}-image", name, host));
        let _ = fs::remove_dir_all(&image);

        let dst = image.join("share/doc/rust/html");
        t!(fs::create_dir_all(&dst));
        let src = builder.doc_out(host);
        builder.cp_r(&src, &dst);

        let mut cmd = rust_installer(builder);
        cmd.arg("generate")
           .arg("--product-name=Rust-Documentation")
           .arg("--rel-manifest-dir=rustlib")
           .arg("--success-message=Rust-documentation-is-installed.")
           .arg("--image-dir").arg(&image)
           .arg("--work-dir").arg(&tmpdir(builder))
           .arg("--output-dir").arg(&distdir(builder))
           .arg(format!("--package-name={}-{}", name, host))
           .arg("--component-name=rust-docs")
           .arg("--legacy-manifest-dirs=rustlib,cargo")
           .arg("--bulk-dirs=share/doc/rust/html");
        builder.run(&mut cmd);
        builder.remove_dir(&image);

        distdir(builder).join(format!("{}-{}.tar.gz", name, host))
    }
}

#[derive(Debug, Copy, Clone, Hash, PartialEq, Eq)]
pub struct RustcDocs {
    pub host: Interned<String>,
}

impl Step for RustcDocs {
    type Output = PathBuf;
    const DEFAULT: bool = true;

    fn should_run(run: ShouldRun<'_>) -> ShouldRun<'_> {
        run.path("src/librustc")
    }

    fn make_run(run: RunConfig<'_>) {
        run.builder.ensure(RustcDocs {
            host: run.target,
        });
    }

    /// Builds the `rustc-docs` installer component.
    fn run(self, builder: &Builder<'_>) -> PathBuf {
        let host = self.host;

        let name = pkgname(builder, "rustc-docs");

        if !builder.config.compiler_docs {
            return distdir(builder).join(format!("{}-{}.tar.gz", name, host));
        }

        builder.default_doc(None);

        let image = tmpdir(builder).join(format!("{}-{}-image", name, host));
        let _ = fs::remove_dir_all(&image);

        let dst = image.join("share/doc/rust/html");
        t!(fs::create_dir_all(&dst));
        let src = builder.compiler_doc_out(host);
        builder.cp_r(&src, &dst);

        let mut cmd = rust_installer(builder);
        cmd.arg("generate")
           .arg("--product-name=Rustc-Documentation")
           .arg("--rel-manifest-dir=rustlib")
           .arg("--success-message=Rustc-documentation-is-installed.")
           .arg("--image-dir").arg(&image)
           .arg("--work-dir").arg(&tmpdir(builder))
           .arg("--output-dir").arg(&distdir(builder))
           .arg(format!("--package-name={}-{}", name, host))
           .arg("--component-name=rustc-docs")
           .arg("--legacy-manifest-dirs=rustlib,cargo")
           .arg("--bulk-dirs=share/doc/rust/html");

        builder.info(&format!("Dist compiler docs ({})", host));
        let _time = timeit(builder);
        builder.run(&mut cmd);
        builder.remove_dir(&image);

        distdir(builder).join(format!("{}-{}.tar.gz", name, host))
    }
}

fn find_files(files: &[&str], path: &[PathBuf]) -> Vec<PathBuf> {
    let mut found = Vec::with_capacity(files.len());

    for file in files {
        let file_path =
            path.iter()
                .map(|dir| dir.join(file))
                .find(|p| p.exists());

        if let Some(file_path) = file_path {
            found.push(file_path);
        } else {
            panic!("Could not find '{}' in {:?}", file, path);
        }
    }

    found
}

fn make_win_dist(
    rust_root: &Path, plat_root: &Path, target_triple: Interned<String>, builder: &Builder<'_>
) {
    //Ask gcc where it keeps its stuff
    let mut cmd = Command::new(builder.cc(target_triple));
    cmd.arg("-print-search-dirs");
    let gcc_out = output(&mut cmd);

    let mut bin_path: Vec<_> = env::split_paths(&env::var_os("PATH").unwrap_or_default()).collect();
    let mut lib_path = Vec::new();

    for line in gcc_out.lines() {
        let idx = line.find(':').unwrap();
        let key = &line[..idx];
        let trim_chars: &[_] = &[' ', '='];
        let value =
            line[(idx + 1)..]
                .trim_start_matches(trim_chars)
                .split(';')
                .map(PathBuf::from);

        if key == "programs" {
            bin_path.extend(value);
        } else if key == "libraries" {
            lib_path.extend(value);
        }
    }

    let target_tools = ["gcc.exe", "ld.exe", "dlltool.exe", "libwinpthread-1.dll"];
    let mut rustc_dlls = vec!["libstdc++-6.dll", "libwinpthread-1.dll"];
    if target_triple.starts_with("i686-") {
        rustc_dlls.push("libgcc_s_dw2-1.dll");
    } else {
        rustc_dlls.push("libgcc_s_seh-1.dll");
    }

    let target_libs = [ //MinGW libs
        "libgcc.a",
        "libgcc_eh.a",
        "libgcc_s.a",
        "libm.a",
        "libmingw32.a",
        "libmingwex.a",
        "libstdc++.a",
        "libiconv.a",
        "libmoldname.a",
        "libpthread.a",
        //Windows import libs
        "libadvapi32.a",
        "libbcrypt.a",
        "libcomctl32.a",
        "libcomdlg32.a",
        "libcredui.a",
        "libcrypt32.a",
        "libdbghelp.a",
        "libgdi32.a",
        "libimagehlp.a",
        "libiphlpapi.a",
        "libkernel32.a",
        "libmsimg32.a",
        "libmsvcrt.a",
        "libodbc32.a",
        "libole32.a",
        "liboleaut32.a",
        "libopengl32.a",
        "libpsapi.a",
        "librpcrt4.a",
        "libsecur32.a",
        "libsetupapi.a",
        "libshell32.a",
        "libsynchronization.a",
        "libuser32.a",
        "libuserenv.a",
        "libuuid.a",
        "libwinhttp.a",
        "libwinmm.a",
        "libwinspool.a",
        "libws2_32.a",
        "libwsock32.a",
    ];

    //Find mingw artifacts we want to bundle
    let target_tools = find_files(&target_tools, &bin_path);
    let rustc_dlls = find_files(&rustc_dlls, &bin_path);
    let target_libs = find_files(&target_libs, &lib_path);

    // Copy runtime dlls next to rustc.exe
    let dist_bin_dir = rust_root.join("bin/");
    fs::create_dir_all(&dist_bin_dir).expect("creating dist_bin_dir failed");
    for src in rustc_dlls {
        builder.copy_to_folder(&src, &dist_bin_dir);
    }

    //Copy platform tools to platform-specific bin directory
    let target_bin_dir = plat_root.join("lib").join("rustlib").join(target_triple).join("bin");
    fs::create_dir_all(&target_bin_dir).expect("creating target_bin_dir failed");
    for src in target_tools {
        builder.copy_to_folder(&src, &target_bin_dir);
    }

    // Warn windows-gnu users that the bundled GCC cannot compile C files
    builder.create(
        &target_bin_dir.join("GCC-WARNING.txt"),
        "gcc.exe contained in this folder cannot be used for compiling C files - it is only\
         used as a linker. In order to be able to compile projects containing C code use\
         the GCC provided by MinGW or Cygwin."
    );

    //Copy platform libs to platform-specific lib directory
    let target_lib_dir = plat_root.join("lib").join("rustlib").join(target_triple).join("lib");
    fs::create_dir_all(&target_lib_dir).expect("creating target_lib_dir failed");
    for src in target_libs {
        builder.copy_to_folder(&src, &target_lib_dir);
    }
}

#[derive(Debug, PartialOrd, Ord, Copy, Clone, Hash, PartialEq, Eq)]
pub struct Mingw {
    pub host: Interned<String>,
}

impl Step for Mingw {
    type Output = Option<PathBuf>;
    const DEFAULT: bool = true;

    fn should_run(run: ShouldRun<'_>) -> ShouldRun<'_> {
        run.never()
    }

    fn make_run(run: RunConfig<'_>) {
        run.builder.ensure(Mingw { host: run.target });
    }

    /// Builds the `rust-mingw` installer component.
    ///
    /// This contains all the bits and pieces to run the MinGW Windows targets
    /// without any extra installed software (e.g., we bundle gcc, libraries, etc).
    fn run(self, builder: &Builder<'_>) -> Option<PathBuf> {
        let host = self.host;

        if !host.contains("pc-windows-gnu") {
            return None;
        }

        builder.info(&format!("Dist mingw ({})", host));
        let _time = timeit(builder);
        let name = pkgname(builder, "rust-mingw");
        let image = tmpdir(builder).join(format!("{}-{}-image", name, host));
        let _ = fs::remove_dir_all(&image);
        t!(fs::create_dir_all(&image));

        // The first argument is a "temporary directory" which is just
        // thrown away (this contains the runtime DLLs included in the rustc package
        // above) and the second argument is where to place all the MinGW components
        // (which is what we want).
        make_win_dist(&tmpdir(builder), &image, host, &builder);

        let mut cmd = rust_installer(builder);
        cmd.arg("generate")
           .arg("--product-name=Rust-MinGW")
           .arg("--rel-manifest-dir=rustlib")
           .arg("--success-message=Rust-MinGW-is-installed.")
           .arg("--image-dir").arg(&image)
           .arg("--work-dir").arg(&tmpdir(builder))
           .arg("--output-dir").arg(&distdir(builder))
           .arg(format!("--package-name={}-{}", name, host))
           .arg("--component-name=rust-mingw")
           .arg("--legacy-manifest-dirs=rustlib,cargo");
        builder.run(&mut cmd);
        t!(fs::remove_dir_all(&image));
        Some(distdir(builder).join(format!("{}-{}.tar.gz", name, host)))
    }
}

#[derive(Debug, PartialOrd, Ord, Copy, Clone, Hash, PartialEq, Eq)]
pub struct Rustc {
    pub compiler: Compiler,
}

impl Step for Rustc {
    type Output = PathBuf;
    const DEFAULT: bool = true;
    const ONLY_HOSTS: bool = true;

    fn should_run(run: ShouldRun<'_>) -> ShouldRun<'_> {
        run.path("src/librustc")
    }

    fn make_run(run: RunConfig<'_>) {
        run.builder.ensure(Rustc {
            compiler: run.builder.compiler(run.builder.top_stage, run.target),
        });
    }

    /// Creates the `rustc` installer component.
    fn run(self, builder: &Builder<'_>) -> PathBuf {
        let compiler = self.compiler;
        let host = self.compiler.host;

        let name = pkgname(builder, "rustc");
        let image = tmpdir(builder).join(format!("{}-{}-image", name, host));
        let _ = fs::remove_dir_all(&image);
        let overlay = tmpdir(builder).join(format!("{}-{}-overlay", name, host));
        let _ = fs::remove_dir_all(&overlay);

        // Prepare the rustc "image", what will actually end up getting installed
        prepare_image(builder, compiler, &image);

        // Prepare the overlay which is part of the tarball but won't actually be
        // installed
        let cp = |file: &str| {
            builder.install(&builder.src.join(file), &overlay, 0o644);
        };
        cp("COPYRIGHT");
        cp("LICENSE-APACHE");
        cp("LICENSE-MIT");
        cp("README.md");
        // tiny morsel of metadata is used by rust-packaging
        let version = builder.rust_version();
        builder.create(&overlay.join("version"), &version);
        if let Some(sha) = builder.rust_sha() {
            builder.create(&overlay.join("git-commit-hash"), &sha);
        }

        // On MinGW we've got a few runtime DLL dependencies that we need to
        // include. The first argument to this script is where to put these DLLs
        // (the image we're creating), and the second argument is a junk directory
        // to ignore all other MinGW stuff the script creates.
        //
        // On 32-bit MinGW we're always including a DLL which needs some extra
        // licenses to distribute. On 64-bit MinGW we don't actually distribute
        // anything requiring us to distribute a license, but it's likely the
        // install will *also* include the rust-mingw package, which also needs
        // licenses, so to be safe we just include it here in all MinGW packages.
        if host.contains("pc-windows-gnu") {
            make_win_dist(&image, &tmpdir(builder), host, builder);

            let dst = image.join("share/doc");
            t!(fs::create_dir_all(&dst));
            builder.cp_r(&builder.src.join("src/etc/third-party"), &dst);
        }

        // Finally, wrap everything up in a nice tarball!
        let mut cmd = rust_installer(builder);
        cmd.arg("generate")
           .arg("--product-name=Rust")
           .arg("--rel-manifest-dir=rustlib")
           .arg("--success-message=Rust-is-ready-to-roll.")
           .arg("--image-dir").arg(&image)
           .arg("--work-dir").arg(&tmpdir(builder))
           .arg("--output-dir").arg(&distdir(builder))
           .arg("--non-installed-overlay").arg(&overlay)
           .arg(format!("--package-name={}-{}", name, host))
           .arg("--component-name=rustc")
           .arg("--legacy-manifest-dirs=rustlib,cargo");

        builder.info(&format!("Dist rustc stage{} ({})", compiler.stage, host));
        let _time = timeit(builder);
        builder.run(&mut cmd);
        builder.remove_dir(&image);
        builder.remove_dir(&overlay);

        return distdir(builder).join(format!("{}-{}.tar.gz", name, host));

        fn prepare_image(builder: &Builder<'_>, compiler: Compiler, image: &Path) {
            let host = compiler.host;
            let src = builder.sysroot(compiler);

            // Copy rustc/rustdoc binaries
            t!(fs::create_dir_all(image.join("bin")));
            builder.cp_r(&src.join("bin"), &image.join("bin"));

            builder.install(&builder.rustdoc(compiler), &image.join("bin"), 0o755);

            let libdir_relative = builder.libdir_relative(compiler);

            // Copy runtime DLLs needed by the compiler
            if libdir_relative.to_str() != Some("bin") {
                let libdir = builder.rustc_libdir(compiler);
                for entry in builder.read_dir(&libdir) {
                    let name = entry.file_name();
                    if let Some(s) = name.to_str() {
                        if is_dylib(s) {
                            // Don't use custom libdir here because ^lib/ will be resolved again
                            // with installer
                            builder.install(&entry.path(), &image.join("lib"), 0o644);
                        }
                    }
                }
            }

            // Copy over the codegen backends
            let backends_src = builder.sysroot_codegen_backends(compiler);
            let backends_rel = backends_src.strip_prefix(&src).unwrap()
                .strip_prefix(builder.sysroot_libdir_relative(compiler)).unwrap();
            // Don't use custom libdir here because ^lib/ will be resolved again with installer
            let backends_dst = image.join("lib").join(&backends_rel);

            t!(fs::create_dir_all(&backends_dst));
            builder.cp_r(&backends_src, &backends_dst);

            // Copy libLLVM.so to the lib dir as well, if needed. While not
            // technically needed by rustc itself it's needed by lots of other
            // components like the llvm tools and LLD. LLD is included below and
            // tools/LLDB come later, so let's just throw it in the rustc
            // component for now.
            maybe_install_llvm_dylib(builder, host, image);

            // Copy over lld if it's there
            if builder.config.lld_enabled {
                let exe = exe("rust-lld", &compiler.host);
                let src = builder.sysroot_libdir(compiler, host)
                    .parent()
                    .unwrap()
                    .join("bin")
                    .join(&exe);
                // for the rationale about this rename check `compile::copy_lld_to_sysroot`
                let dst = image.join("lib/rustlib")
                    .join(&*host)
                    .join("bin")
                    .join(&exe);
                t!(fs::create_dir_all(&dst.parent().unwrap()));
                builder.copy(&src, &dst);
            }

            // Man pages
            t!(fs::create_dir_all(image.join("share/man/man1")));
            let man_src = builder.src.join("src/doc/man");
            let man_dst = image.join("share/man/man1");

            // Reproducible builds: If SOURCE_DATE_EPOCH is set, use that as the time.
            let time = env::var("SOURCE_DATE_EPOCH")
                .map(|timestamp| {
                    let epoch = timestamp.parse().map_err(|err| {
                        format!("could not parse SOURCE_DATE_EPOCH: {}", err)
                    }).unwrap();

                    time::at(Timespec::new(epoch, 0))
                })
                .unwrap_or_else(|_| time::now());

            let month_year = t!(time::strftime("%B %Y", &time));
            // don't use our `bootstrap::util::{copy, cp_r}`, because those try
            // to hardlink, and we don't want to edit the source templates
            for file_entry in builder.read_dir(&man_src) {
                let page_src = file_entry.path();
                let page_dst = man_dst.join(file_entry.file_name());
                t!(fs::copy(&page_src, &page_dst));
                // template in month/year and version number
                builder.replace_in_file(&page_dst,
                                &[("<INSERT DATE HERE>", &month_year),
                                  ("<INSERT VERSION HERE>", channel::CFG_RELEASE_NUM)]);
            }

            // Debugger scripts
            builder.ensure(DebuggerScripts {
                sysroot: INTERNER.intern_path(image.to_owned()),
                host,
            });

            // Misc license info
            let cp = |file: &str| {
                builder.install(&builder.src.join(file), &image.join("share/doc/rust"), 0o644);
            };
            cp("COPYRIGHT");
            cp("LICENSE-APACHE");
            cp("LICENSE-MIT");
            cp("README.md");
        }
    }
}

#[derive(Debug, Copy, Clone, Hash, PartialEq, Eq)]
pub struct DebuggerScripts {
    pub sysroot: Interned<PathBuf>,
    pub host: Interned<String>,
}

impl Step for DebuggerScripts {
    type Output = ();

    fn should_run(run: ShouldRun<'_>) -> ShouldRun<'_> {
        run.path("src/lldb_batchmode.py")
    }

    fn make_run(run: RunConfig<'_>) {
        run.builder.ensure(DebuggerScripts {
            sysroot: run.builder.sysroot(run.builder.compiler(run.builder.top_stage, run.host)),
            host: run.target,
        });
    }

    /// Copies debugger scripts for `target` into the `sysroot` specified.
    fn run(self, builder: &Builder<'_>) {
        let host = self.host;
        let sysroot = self.sysroot;
        let dst = sysroot.join("lib/rustlib/etc");
        t!(fs::create_dir_all(&dst));
        let cp_debugger_script = |file: &str| {
            builder.install(&builder.src.join("src/etc/").join(file), &dst, 0o644);
        };
        if host.contains("windows-msvc") {
            // windbg debugger scripts
            builder.install(&builder.src.join("src/etc/rust-windbg.cmd"), &sysroot.join("bin"),
                0o755);

            cp_debugger_script("natvis/intrinsic.natvis");
            cp_debugger_script("natvis/liballoc.natvis");
            cp_debugger_script("natvis/libcore.natvis");
        } else {
            cp_debugger_script("debugger_pretty_printers_common.py");

            // gdb debugger scripts
            builder.install(&builder.src.join("src/etc/rust-gdb"), &sysroot.join("bin"),
                    0o755);
            builder.install(&builder.src.join("src/etc/rust-gdbgui"), &sysroot.join("bin"),
                    0o755);

            cp_debugger_script("gdb_load_rust_pretty_printers.py");
            cp_debugger_script("gdb_rust_pretty_printing.py");

            // lldb debugger scripts
            builder.install(&builder.src.join("src/etc/rust-lldb"), &sysroot.join("bin"),
                    0o755);

            cp_debugger_script("lldb_rust_formatters.py");
        }
    }
}

#[derive(Debug, PartialOrd, Ord, Copy, Clone, Hash, PartialEq, Eq)]
pub struct Std {
    pub compiler: Compiler,
    pub target: Interned<String>,
}

impl Step for Std {
    type Output = PathBuf;
    const DEFAULT: bool = true;

    fn should_run(run: ShouldRun<'_>) -> ShouldRun<'_> {
        run.path("src/libstd")
    }

    fn make_run(run: RunConfig<'_>) {
        run.builder.ensure(Std {
            compiler: run.builder.compiler_for(
                run.builder.top_stage,
                run.builder.config.build,
                run.target,
            ),
            target: run.target,
        });
    }

    fn run(self, builder: &Builder<'_>) -> PathBuf {
        let compiler = self.compiler;
        let target = self.target;

        let name = pkgname(builder, "rust-std");

        // The only true set of target libraries came from the build triple, so
        // let's reduce redundant work by only producing archives from that host.
        if compiler.host != builder.config.build {
            builder.info("\tskipping, not a build host");
            return distdir(builder).join(format!("{}-{}.tar.gz", name, target));
        }

        // We want to package up as many target libraries as possible
        // for the `rust-std` package, so if this is a host target we
        // depend on librustc and otherwise we just depend on libtest.
        if builder.hosts.iter().any(|t| t == target) {
            builder.ensure(compile::Rustc { compiler, target });
        } else {
            builder.ensure(compile::Std { compiler, target });
        }

        let image = tmpdir(builder).join(format!("{}-{}-image", name, target));
        let _ = fs::remove_dir_all(&image);

        let dst = image.join("lib/rustlib").join(target);
        t!(fs::create_dir_all(&dst));
        let mut src = builder.sysroot_libdir(compiler, target).to_path_buf();
        src.pop(); // Remove the trailing /lib folder from the sysroot_libdir
        builder.cp_filtered(&src, &dst, &|path| {
            if let Some(name) = path.file_name().and_then(|s| s.to_str()) {
                if name == builder.config.rust_codegen_backends_dir.as_str() {
                    return false
                }
                if name == "bin" {
                    return false
                }
                if name.contains("LLVM") {
                    return false
                }
            }
            true
        });

        let mut cmd = rust_installer(builder);
        cmd.arg("generate")
           .arg("--product-name=Rust")
           .arg("--rel-manifest-dir=rustlib")
           .arg("--success-message=std-is-standing-at-the-ready.")
           .arg("--image-dir").arg(&image)
           .arg("--work-dir").arg(&tmpdir(builder))
           .arg("--output-dir").arg(&distdir(builder))
           .arg(format!("--package-name={}-{}", name, target))
           .arg(format!("--component-name=rust-std-{}", target))
           .arg("--legacy-manifest-dirs=rustlib,cargo");

        builder.info(&format!("Dist std stage{} ({} -> {})",
            compiler.stage, &compiler.host, target));
        let _time = timeit(builder);
        builder.run(&mut cmd);
        builder.remove_dir(&image);
        distdir(builder).join(format!("{}-{}.tar.gz", name, target))
    }
}

#[derive(Debug, Copy, Clone, Hash, PartialEq, Eq)]
pub struct Analysis {
    pub compiler: Compiler,
    pub target: Interned<String>,
}

impl Step for Analysis {
    type Output = PathBuf;
    const DEFAULT: bool = true;

    fn should_run(run: ShouldRun<'_>) -> ShouldRun<'_> {
        let builder = run.builder;
        run.path("analysis").default_condition(builder.config.extended)
    }

    fn make_run(run: RunConfig<'_>) {
        run.builder.ensure(Analysis {
            // Find the actual compiler (handling the full bootstrap option) which
            // produced the save-analysis data because that data isn't copied
            // through the sysroot uplifting.
            compiler: run.builder.compiler_for(
                run.builder.top_stage,
                run.builder.config.build,
                run.target,
            ),
            target: run.target,
        });
    }

    /// Creates a tarball of save-analysis metadata, if available.
    fn run(self, builder: &Builder<'_>) -> PathBuf {
        let compiler = self.compiler;
        let target = self.target;
        assert!(builder.config.extended);
        let name = pkgname(builder, "rust-analysis");

        if &compiler.host != builder.config.build {
            return distdir(builder).join(format!("{}-{}.tar.gz", name, target));
        }

<<<<<<< HEAD
        builder.ensure(Std { compiler, target });
=======
        builder.ensure(compile::Std { compiler, target });
>>>>>>> 8cd2c99a

        let image = tmpdir(builder).join(format!("{}-{}-image", name, target));

        let src = builder.stage_out(compiler, Mode::Std)
            .join(target).join(builder.cargo_dir()).join("deps");

        let image_src = src.join("save-analysis");
        let dst = image.join("lib/rustlib").join(target).join("analysis");
        t!(fs::create_dir_all(&dst));
        builder.info(&format!("image_src: {:?}, dst: {:?}", image_src, dst));
        builder.cp_r(&image_src, &dst);

        let mut cmd = rust_installer(builder);
        cmd.arg("generate")
           .arg("--product-name=Rust")
           .arg("--rel-manifest-dir=rustlib")
           .arg("--success-message=save-analysis-saved.")
           .arg("--image-dir").arg(&image)
           .arg("--work-dir").arg(&tmpdir(builder))
           .arg("--output-dir").arg(&distdir(builder))
           .arg(format!("--package-name={}-{}", name, target))
           .arg(format!("--component-name=rust-analysis-{}", target))
           .arg("--legacy-manifest-dirs=rustlib,cargo");

        builder.info("Dist analysis");
        let _time = timeit(builder);
        builder.run(&mut cmd);
        builder.remove_dir(&image);
        distdir(builder).join(format!("{}-{}.tar.gz", name, target))
    }
}

fn copy_src_dirs(builder: &Builder<'_>, src_dirs: &[&str], exclude_dirs: &[&str], dst_dir: &Path) {
    fn filter_fn(exclude_dirs: &[&str], dir: &str, path: &Path) -> bool {
        let spath = match path.to_str() {
            Some(path) => path,
            None => return false,
        };
        if spath.ends_with("~") || spath.ends_with(".pyc") {
            return false
        }

        const LLVM_PROJECTS: &[&str] = &[
            "llvm-project/clang", "llvm-project\\clang",
            "llvm-project/libunwind", "llvm-project\\libunwind",
            "llvm-project/lld", "llvm-project\\lld",
            "llvm-project/lldb", "llvm-project\\lldb",
            "llvm-project/llvm", "llvm-project\\llvm",
            "llvm-project/compiler-rt", "llvm-project\\compiler-rt",
        ];
        if spath.contains("llvm-project") && !spath.ends_with("llvm-project")
            && !LLVM_PROJECTS.iter().any(|path| spath.contains(path))
        {
            return false;
        }

        const LLVM_TEST: &[&str] = &[
            "llvm-project/llvm/test", "llvm-project\\llvm\\test",
            "llvm-emscripten/test", "llvm-emscripten\\test",
        ];
        if LLVM_TEST.iter().any(|path| spath.contains(path)) &&
            (spath.ends_with(".ll") ||
             spath.ends_with(".td") ||
             spath.ends_with(".s")) {
            return false
        }
        if spath.contains("test/emscripten") || spath.contains("test\\emscripten") {
            return false
        }

        let full_path = Path::new(dir).join(path);
        if exclude_dirs.iter().any(|excl| full_path == Path::new(excl)) {
            return false;
        }

        let excludes = [
            "CVS", "RCS", "SCCS", ".git", ".gitignore", ".gitmodules",
            ".gitattributes", ".cvsignore", ".svn", ".arch-ids", "{arch}",
            "=RELEASE-ID", "=meta-update", "=update", ".bzr", ".bzrignore",
            ".bzrtags", ".hg", ".hgignore", ".hgrags", "_darcs",
        ];
        !path.iter()
             .map(|s| s.to_str().unwrap())
             .any(|s| excludes.contains(&s))
    }

    // Copy the directories using our filter
    for item in src_dirs {
        let dst = &dst_dir.join(item);
        t!(fs::create_dir_all(dst));
        builder.cp_filtered(
            &builder.src.join(item), dst, &|path| filter_fn(exclude_dirs, item, path));
    }
}

#[derive(Debug, PartialOrd, Ord, Copy, Clone, Hash, PartialEq, Eq)]
pub struct Src;

impl Step for Src {
    /// The output path of the src installer tarball
    type Output = PathBuf;
    const DEFAULT: bool = true;
    const ONLY_HOSTS: bool = true;

    fn should_run(run: ShouldRun<'_>) -> ShouldRun<'_> {
        run.path("src")
    }

    fn make_run(run: RunConfig<'_>) {
        run.builder.ensure(Src);
    }

    /// Creates the `rust-src` installer component
    fn run(self, builder: &Builder<'_>) -> PathBuf {
        let name = pkgname(builder, "rust-src");
        let image = tmpdir(builder).join(format!("{}-image", name));
        let _ = fs::remove_dir_all(&image);

        let dst = image.join("lib/rustlib/src");
        let dst_src = dst.join("rust");
        t!(fs::create_dir_all(&dst_src));

        let src_files = [
            "Cargo.lock",
        ];
        // This is the reduced set of paths which will become the rust-src component
        // (essentially libstd and all of its path dependencies)
        let std_src_dirs = [
            "src/build_helper",
            "src/liballoc",
            "src/libcore",
            "src/libpanic_abort",
            "src/libpanic_unwind",
            "src/librustc_asan",
            "src/librustc_lsan",
            "src/librustc_msan",
            "src/librustc_tsan",
            "src/libstd",
            "src/libunwind",
            "src/libtest",
            "src/libterm",
            "src/libprofiler_builtins",
            "src/stdarch",
            "src/libproc_macro",
            "src/tools/rustc-std-workspace-core",
            "src/tools/rustc-std-workspace-alloc",
<<<<<<< HEAD
=======
            "src/tools/rustc-std-workspace-std",
>>>>>>> 8cd2c99a
            "src/librustc",
            "src/libsyntax",
        ];

        copy_src_dirs(builder, &std_src_dirs[..], &[], &dst_src);
        for file in src_files.iter() {
            builder.copy(&builder.src.join(file), &dst_src.join(file));
        }

        // Create source tarball in rust-installer format
        let mut cmd = rust_installer(builder);
        cmd.arg("generate")
           .arg("--product-name=Rust")
           .arg("--rel-manifest-dir=rustlib")
           .arg("--success-message=Awesome-Source.")
           .arg("--image-dir").arg(&image)
           .arg("--work-dir").arg(&tmpdir(builder))
           .arg("--output-dir").arg(&distdir(builder))
           .arg(format!("--package-name={}", name))
           .arg("--component-name=rust-src")
           .arg("--legacy-manifest-dirs=rustlib,cargo");

        builder.info("Dist src");
        let _time = timeit(builder);
        builder.run(&mut cmd);

        builder.remove_dir(&image);
        distdir(builder).join(&format!("{}.tar.gz", name))
    }
}

#[derive(Debug, PartialOrd, Ord, Copy, Clone, Hash, PartialEq, Eq)]
pub struct PlainSourceTarball;

impl Step for PlainSourceTarball {
    /// Produces the location of the tarball generated
    type Output = PathBuf;
    const DEFAULT: bool = true;
    const ONLY_HOSTS: bool = true;

    fn should_run(run: ShouldRun<'_>) -> ShouldRun<'_> {
        let builder = run.builder;
        run.path("src").default_condition(builder.config.rust_dist_src)
    }

    fn make_run(run: RunConfig<'_>) {
        run.builder.ensure(PlainSourceTarball);
    }

    /// Creates the plain source tarball
    fn run(self, builder: &Builder<'_>) -> PathBuf {
        // Make sure that the root folder of tarball has the correct name
        let plain_name = format!("{}-src", pkgname(builder, "rustc"));
        let plain_dst_src = tmpdir(builder).join(&plain_name);
        let _ = fs::remove_dir_all(&plain_dst_src);
        t!(fs::create_dir_all(&plain_dst_src));

        // This is the set of root paths which will become part of the source package
        let src_files = [
            "COPYRIGHT",
            "LICENSE-APACHE",
            "LICENSE-MIT",
            "CONTRIBUTING.md",
            "README.md",
            "RELEASES.md",
            "configure",
            "x.py",
            "config.toml.example",
            "Cargo.toml",
            "Cargo.lock",
        ];
        let src_dirs = [
            "src",
        ];

        copy_src_dirs(builder, &src_dirs[..], &[], &plain_dst_src);

        // Copy the files normally
        for item in &src_files {
            builder.copy(&builder.src.join(item), &plain_dst_src.join(item));
        }

        // Create the version file
        builder.create(&plain_dst_src.join("version"), &builder.rust_version());
        if let Some(sha) = builder.rust_sha() {
            builder.create(&plain_dst_src.join("git-commit-hash"), &sha);
        }

        // If we're building from git sources, we need to vendor a complete distribution.
        if builder.rust_info.is_git() {
            // Vendor all Cargo dependencies
            let mut cmd = Command::new(&builder.initial_cargo);
            cmd.arg("vendor")
               .current_dir(&plain_dst_src);
            builder.run(&mut cmd);
        }

        // Create plain source tarball
        let plain_name = format!("rustc-{}-src", builder.rust_package_vers());
        let mut tarball = distdir(builder).join(&format!("{}.tar.gz", plain_name));
        tarball.set_extension(""); // strip .gz
        tarball.set_extension(""); // strip .tar
        if let Some(dir) = tarball.parent() {
            builder.create_dir(&dir);
        }
        builder.info("running installer");
        let mut cmd = rust_installer(builder);
        cmd.arg("tarball")
           .arg("--input").arg(&plain_name)
           .arg("--output").arg(&tarball)
           .arg("--work-dir=.")
           .current_dir(tmpdir(builder));

        builder.info("Create plain source tarball");
        let _time = timeit(builder);
        builder.run(&mut cmd);
        distdir(builder).join(&format!("{}.tar.gz", plain_name))
    }
}

// We have to run a few shell scripts, which choke quite a bit on both `\`
// characters and on `C:\` paths, so normalize both of them away.
pub fn sanitize_sh(path: &Path) -> String {
    let path = path.to_str().unwrap().replace("\\", "/");
    return change_drive(&path).unwrap_or(path);

    fn change_drive(s: &str) -> Option<String> {
        let mut ch = s.chars();
        let drive = ch.next().unwrap_or('C');
        if ch.next() != Some(':') {
            return None
        }
        if ch.next() != Some('/') {
            return None
        }
        Some(format!("/{}/{}", drive, &s[drive.len_utf8() + 2..]))
    }
}

#[derive(Debug, PartialOrd, Ord, Copy, Clone, Hash, PartialEq, Eq)]
pub struct Cargo {
    pub compiler: Compiler,
    pub target: Interned<String>,
}

impl Step for Cargo {
    type Output = PathBuf;
    const ONLY_HOSTS: bool = true;

    fn should_run(run: ShouldRun<'_>) -> ShouldRun<'_> {
        run.path("cargo")
    }

    fn make_run(run: RunConfig<'_>) {
        run.builder.ensure(Cargo {
            compiler: run.builder.compiler_for(
                run.builder.top_stage,
                run.builder.config.build,
                run.target,
            ),
            target: run.target,
        });
    }

    fn run(self, builder: &Builder<'_>) -> PathBuf {
        let compiler = self.compiler;
        let target = self.target;

<<<<<<< HEAD
        builder.info(&format!("Dist cargo stage{} ({})", compiler.stage, target));
=======
>>>>>>> 8cd2c99a
        let src = builder.src.join("src/tools/cargo");
        let etc = src.join("src/etc");
        let release_num = builder.release_num("cargo");
        let name = pkgname(builder, "cargo");
        let version = builder.cargo_info.version(builder, &release_num);

        let tmp = tmpdir(builder);
        let image = tmp.join("cargo-image");
        drop(fs::remove_dir_all(&image));
        builder.create_dir(&image);

        // Prepare the image directory
        builder.create_dir(&image.join("share/zsh/site-functions"));
        builder.create_dir(&image.join("etc/bash_completion.d"));
        let cargo = builder.ensure(tool::Cargo { compiler, target });
        builder.install(&cargo, &image.join("bin"), 0o755);
        for man in t!(etc.join("man").read_dir()) {
            let man = t!(man);
            builder.install(&man.path(), &image.join("share/man/man1"), 0o644);
        }
        builder.install(&etc.join("_cargo"), &image.join("share/zsh/site-functions"), 0o644);
        builder.copy(&etc.join("cargo.bashcomp.sh"),
             &image.join("etc/bash_completion.d/cargo"));
        let doc = image.join("share/doc/cargo");
        builder.install(&src.join("README.md"), &doc, 0o644);
        builder.install(&src.join("LICENSE-MIT"), &doc, 0o644);
        builder.install(&src.join("LICENSE-APACHE"), &doc, 0o644);
        builder.install(&src.join("LICENSE-THIRD-PARTY"), &doc, 0o644);

        // Prepare the overlay
        let overlay = tmp.join("cargo-overlay");
        drop(fs::remove_dir_all(&overlay));
        builder.create_dir(&overlay);
        builder.install(&src.join("README.md"), &overlay, 0o644);
        builder.install(&src.join("LICENSE-MIT"), &overlay, 0o644);
        builder.install(&src.join("LICENSE-APACHE"), &overlay, 0o644);
        builder.install(&src.join("LICENSE-THIRD-PARTY"), &overlay, 0o644);
        builder.create(&overlay.join("version"), &version);

        // Generate the installer tarball
        let mut cmd = rust_installer(builder);
        cmd.arg("generate")
           .arg("--product-name=Rust")
           .arg("--rel-manifest-dir=rustlib")
           .arg("--success-message=Rust-is-ready-to-roll.")
           .arg("--image-dir").arg(&image)
           .arg("--work-dir").arg(&tmpdir(builder))
           .arg("--output-dir").arg(&distdir(builder))
           .arg("--non-installed-overlay").arg(&overlay)
           .arg(format!("--package-name={}-{}", name, target))
           .arg("--component-name=cargo")
           .arg("--legacy-manifest-dirs=rustlib,cargo");

        builder.info(&format!("Dist cargo stage{} ({})", compiler.stage, target));
        let _time = timeit(builder);
        builder.run(&mut cmd);
        distdir(builder).join(format!("{}-{}.tar.gz", name, target))
    }
}

#[derive(Debug, PartialOrd, Ord, Copy, Clone, Hash, PartialEq, Eq)]
pub struct Rls {
    pub compiler: Compiler,
    pub target: Interned<String>,
}

impl Step for Rls {
    type Output = Option<PathBuf>;
    const ONLY_HOSTS: bool = true;

    fn should_run(run: ShouldRun<'_>) -> ShouldRun<'_> {
        run.path("rls")
    }

    fn make_run(run: RunConfig<'_>) {
        run.builder.ensure(Rls {
            compiler: run.builder.compiler_for(
                run.builder.top_stage,
                run.builder.config.build,
                run.target,
            ),
            target: run.target,
        });
    }

    fn run(self, builder: &Builder<'_>) -> Option<PathBuf> {
        let compiler = self.compiler;
        let target = self.target;
        assert!(builder.config.extended);

<<<<<<< HEAD
        builder.info(&format!("Dist RLS stage{} ({})", compiler.stage, target));
=======
>>>>>>> 8cd2c99a
        let src = builder.src.join("src/tools/rls");
        let release_num = builder.release_num("rls");
        let name = pkgname(builder, "rls");
        let version = builder.rls_info.version(builder, &release_num);

        let tmp = tmpdir(builder);
        let image = tmp.join("rls-image");
        drop(fs::remove_dir_all(&image));
        t!(fs::create_dir_all(&image));

        // Prepare the image directory
        // We expect RLS to build, because we've exited this step above if tool
        // state for RLS isn't testing.
        let rls = builder.ensure(tool::Rls {
            compiler,
            target,
            extra_features: Vec::new(),
        }).or_else(|| { missing_tool("RLS", builder.build.config.missing_tools); None })?;

        builder.install(&rls, &image.join("bin"), 0o755);
        let doc = image.join("share/doc/rls");
        builder.install(&src.join("README.md"), &doc, 0o644);
        builder.install(&src.join("LICENSE-MIT"), &doc, 0o644);
        builder.install(&src.join("LICENSE-APACHE"), &doc, 0o644);

        // Prepare the overlay
        let overlay = tmp.join("rls-overlay");
        drop(fs::remove_dir_all(&overlay));
        t!(fs::create_dir_all(&overlay));
        builder.install(&src.join("README.md"), &overlay, 0o644);
        builder.install(&src.join("LICENSE-MIT"), &overlay, 0o644);
        builder.install(&src.join("LICENSE-APACHE"), &overlay, 0o644);
        builder.create(&overlay.join("version"), &version);

        // Generate the installer tarball
        let mut cmd = rust_installer(builder);
        cmd.arg("generate")
           .arg("--product-name=Rust")
           .arg("--rel-manifest-dir=rustlib")
           .arg("--success-message=RLS-ready-to-serve.")
           .arg("--image-dir").arg(&image)
           .arg("--work-dir").arg(&tmpdir(builder))
           .arg("--output-dir").arg(&distdir(builder))
           .arg("--non-installed-overlay").arg(&overlay)
           .arg(format!("--package-name={}-{}", name, target))
           .arg("--legacy-manifest-dirs=rustlib,cargo")
           .arg("--component-name=rls-preview");

        builder.info(&format!("Dist RLS stage{} ({})", compiler.stage, target));
        let _time = timeit(builder);
        builder.run(&mut cmd);
        Some(distdir(builder).join(format!("{}-{}.tar.gz", name, target)))
    }
}

#[derive(Debug, PartialOrd, Ord, Copy, Clone, Hash, PartialEq, Eq)]
pub struct Clippy {
    pub compiler: Compiler,
    pub target: Interned<String>,
}

impl Step for Clippy {
    type Output = Option<PathBuf>;
    const ONLY_HOSTS: bool = true;

    fn should_run(run: ShouldRun<'_>) -> ShouldRun<'_> {
        run.path("clippy")
    }

    fn make_run(run: RunConfig<'_>) {
        run.builder.ensure(Clippy {
            compiler: run.builder.compiler_for(
                run.builder.top_stage,
                run.builder.config.build,
                run.target,
            ),
            target: run.target,
        });
    }

    fn run(self, builder: &Builder<'_>) -> Option<PathBuf> {
        let compiler = self.compiler;
        let target = self.target;
        assert!(builder.config.extended);

<<<<<<< HEAD
        builder.info(&format!("Dist clippy stage{} ({})", compiler.stage, target));
=======
>>>>>>> 8cd2c99a
        let src = builder.src.join("src/tools/clippy");
        let release_num = builder.release_num("clippy");
        let name = pkgname(builder, "clippy");
        let version = builder.clippy_info.version(builder, &release_num);

        let tmp = tmpdir(builder);
        let image = tmp.join("clippy-image");
        drop(fs::remove_dir_all(&image));
        builder.create_dir(&image);

        // Prepare the image directory
        // We expect clippy to build, because we've exited this step above if tool
        // state for clippy isn't testing.
        let clippy = builder.ensure(tool::Clippy {
            compiler,
            target,
            extra_features: Vec::new(),
        }).or_else(|| { missing_tool("clippy", builder.build.config.missing_tools); None })?;
        let cargoclippy = builder.ensure(tool::CargoClippy {
            compiler,
            target, extra_features: Vec::new()
        }).or_else(|| { missing_tool("cargo clippy", builder.build.config.missing_tools); None })?;

        builder.install(&clippy, &image.join("bin"), 0o755);
        builder.install(&cargoclippy, &image.join("bin"), 0o755);
        let doc = image.join("share/doc/clippy");
        builder.install(&src.join("README.md"), &doc, 0o644);
        builder.install(&src.join("LICENSE-APACHE"), &doc, 0o644);
        builder.install(&src.join("LICENSE-MIT"), &doc, 0o644);

        // Prepare the overlay
        let overlay = tmp.join("clippy-overlay");
        drop(fs::remove_dir_all(&overlay));
        t!(fs::create_dir_all(&overlay));
        builder.install(&src.join("README.md"), &overlay, 0o644);
        builder.install(&src.join("LICENSE-APACHE"), &doc, 0o644);
        builder.install(&src.join("LICENSE-MIT"), &doc, 0o644);
        builder.create(&overlay.join("version"), &version);

        // Generate the installer tarball
        let mut cmd = rust_installer(builder);
        cmd.arg("generate")
           .arg("--product-name=Rust")
           .arg("--rel-manifest-dir=rustlib")
           .arg("--success-message=clippy-ready-to-serve.")
           .arg("--image-dir").arg(&image)
           .arg("--work-dir").arg(&tmpdir(builder))
           .arg("--output-dir").arg(&distdir(builder))
           .arg("--non-installed-overlay").arg(&overlay)
           .arg(format!("--package-name={}-{}", name, target))
           .arg("--legacy-manifest-dirs=rustlib,cargo")
           .arg("--component-name=clippy-preview");

        builder.info(&format!("Dist clippy stage{} ({})", compiler.stage, target));
        let _time = timeit(builder);
        builder.run(&mut cmd);
        Some(distdir(builder).join(format!("{}-{}.tar.gz", name, target)))
    }
}

#[derive(Debug, PartialOrd, Ord, Copy, Clone, Hash, PartialEq, Eq)]
pub struct Miri {
    pub compiler: Compiler,
    pub target: Interned<String>,
}

impl Step for Miri {
    type Output = Option<PathBuf>;
    const ONLY_HOSTS: bool = true;

    fn should_run(run: ShouldRun<'_>) -> ShouldRun<'_> {
        run.path("miri")
    }

    fn make_run(run: RunConfig<'_>) {
        run.builder.ensure(Miri {
            compiler: run.builder.compiler_for(
                run.builder.top_stage,
                run.builder.config.build,
                run.target,
            ),
            target: run.target,
        });
    }

    fn run(self, builder: &Builder<'_>) -> Option<PathBuf> {
        let compiler = self.compiler;
        let target = self.target;
        assert!(builder.config.extended);

<<<<<<< HEAD
        builder.info(&format!("Dist miri stage{} ({})", compiler.stage, target));
=======
>>>>>>> 8cd2c99a
        let src = builder.src.join("src/tools/miri");
        let release_num = builder.release_num("miri");
        let name = pkgname(builder, "miri");
        let version = builder.miri_info.version(builder, &release_num);

        let tmp = tmpdir(builder);
        let image = tmp.join("miri-image");
        drop(fs::remove_dir_all(&image));
        builder.create_dir(&image);

        // Prepare the image directory
        // We expect miri to build, because we've exited this step above if tool
        // state for miri isn't testing.
        let miri = builder.ensure(tool::Miri {
            compiler,
            target,
            extra_features: Vec::new(),
        }).or_else(|| { missing_tool("miri", builder.build.config.missing_tools); None })?;
        let cargomiri = builder.ensure(tool::CargoMiri {
            compiler,
            target,
            extra_features: Vec::new()
        }).or_else(|| { missing_tool("cargo miri", builder.build.config.missing_tools); None })?;

        builder.install(&miri, &image.join("bin"), 0o755);
        builder.install(&cargomiri, &image.join("bin"), 0o755);
        let doc = image.join("share/doc/miri");
        builder.install(&src.join("README.md"), &doc, 0o644);
        builder.install(&src.join("LICENSE-APACHE"), &doc, 0o644);
        builder.install(&src.join("LICENSE-MIT"), &doc, 0o644);

        // Prepare the overlay
        let overlay = tmp.join("miri-overlay");
        drop(fs::remove_dir_all(&overlay));
        t!(fs::create_dir_all(&overlay));
        builder.install(&src.join("README.md"), &overlay, 0o644);
        builder.install(&src.join("LICENSE-APACHE"), &doc, 0o644);
        builder.install(&src.join("LICENSE-MIT"), &doc, 0o644);
        builder.create(&overlay.join("version"), &version);

        // Generate the installer tarball
        let mut cmd = rust_installer(builder);
        cmd.arg("generate")
           .arg("--product-name=Rust")
           .arg("--rel-manifest-dir=rustlib")
           .arg("--success-message=miri-ready-to-serve.")
           .arg("--image-dir").arg(&image)
           .arg("--work-dir").arg(&tmpdir(builder))
           .arg("--output-dir").arg(&distdir(builder))
           .arg("--non-installed-overlay").arg(&overlay)
           .arg(format!("--package-name={}-{}", name, target))
           .arg("--legacy-manifest-dirs=rustlib,cargo")
           .arg("--component-name=miri-preview");

        builder.info(&format!("Dist miri stage{} ({})", compiler.stage, target));
        let _time = timeit(builder);
        builder.run(&mut cmd);
        Some(distdir(builder).join(format!("{}-{}.tar.gz", name, target)))
    }
}

#[derive(Debug, PartialOrd, Ord, Copy, Clone, Hash, PartialEq, Eq)]
pub struct Rustfmt {
    pub compiler: Compiler,
    pub target: Interned<String>,
}

impl Step for Rustfmt {
    type Output = Option<PathBuf>;
    const ONLY_HOSTS: bool = true;

    fn should_run(run: ShouldRun<'_>) -> ShouldRun<'_> {
        run.path("rustfmt")
    }

    fn make_run(run: RunConfig<'_>) {
        run.builder.ensure(Rustfmt {
            compiler: run.builder.compiler_for(
                run.builder.top_stage,
                run.builder.config.build,
                run.target,
            ),
            target: run.target,
        });
    }

    fn run(self, builder: &Builder<'_>) -> Option<PathBuf> {
        let compiler = self.compiler;
        let target = self.target;

<<<<<<< HEAD
        builder.info(&format!("Dist Rustfmt stage{} ({})", compiler.stage, target));
=======
>>>>>>> 8cd2c99a
        let src = builder.src.join("src/tools/rustfmt");
        let release_num = builder.release_num("rustfmt");
        let name = pkgname(builder, "rustfmt");
        let version = builder.rustfmt_info.version(builder, &release_num);

        let tmp = tmpdir(builder);
        let image = tmp.join("rustfmt-image");
        drop(fs::remove_dir_all(&image));
        builder.create_dir(&image);

        // Prepare the image directory
        let rustfmt = builder.ensure(tool::Rustfmt {
            compiler,
            target,
            extra_features: Vec::new(),
        }).or_else(|| { missing_tool("Rustfmt", builder.build.config.missing_tools); None })?;
        let cargofmt = builder.ensure(tool::Cargofmt {
            compiler,
            target,
            extra_features: Vec::new(),
        }).or_else(|| { missing_tool("Cargofmt", builder.build.config.missing_tools); None })?;

        builder.install(&rustfmt, &image.join("bin"), 0o755);
        builder.install(&cargofmt, &image.join("bin"), 0o755);
        let doc = image.join("share/doc/rustfmt");
        builder.install(&src.join("README.md"), &doc, 0o644);
        builder.install(&src.join("LICENSE-MIT"), &doc, 0o644);
        builder.install(&src.join("LICENSE-APACHE"), &doc, 0o644);

        // Prepare the overlay
        let overlay = tmp.join("rustfmt-overlay");
        drop(fs::remove_dir_all(&overlay));
        builder.create_dir(&overlay);
        builder.install(&src.join("README.md"), &overlay, 0o644);
        builder.install(&src.join("LICENSE-MIT"), &overlay, 0o644);
        builder.install(&src.join("LICENSE-APACHE"), &overlay, 0o644);
        builder.create(&overlay.join("version"), &version);

        // Generate the installer tarball
        let mut cmd = rust_installer(builder);
        cmd.arg("generate")
           .arg("--product-name=Rust")
           .arg("--rel-manifest-dir=rustlib")
           .arg("--success-message=rustfmt-ready-to-fmt.")
           .arg("--image-dir").arg(&image)
           .arg("--work-dir").arg(&tmpdir(builder))
           .arg("--output-dir").arg(&distdir(builder))
           .arg("--non-installed-overlay").arg(&overlay)
           .arg(format!("--package-name={}-{}", name, target))
           .arg("--legacy-manifest-dirs=rustlib,cargo")
           .arg("--component-name=rustfmt-preview");

        builder.info(&format!("Dist Rustfmt stage{} ({})", compiler.stage, target));
        let _time = timeit(builder);
        builder.run(&mut cmd);
        Some(distdir(builder).join(format!("{}-{}.tar.gz", name, target)))
    }
}

#[derive(Debug, PartialOrd, Ord, Copy, Clone, Hash, PartialEq, Eq)]
pub struct Extended {
    stage: u32,
    host: Interned<String>,
    target: Interned<String>,
}

impl Step for Extended {
    type Output = ();
    const DEFAULT: bool = true;
    const ONLY_HOSTS: bool = true;

    fn should_run(run: ShouldRun<'_>) -> ShouldRun<'_> {
        let builder = run.builder;
        run.path("extended").default_condition(builder.config.extended)
    }

    fn make_run(run: RunConfig<'_>) {
        run.builder.ensure(Extended {
            stage: run.builder.top_stage,
            host: run.builder.config.build,
            target: run.target,
        });
    }

    /// Creates a combined installer for the specified target in the provided stage.
    fn run(self, builder: &Builder<'_>) {
        let target = self.target;
        let stage = self.stage;
        let compiler = builder.compiler_for(self.stage, self.host, self.target);

        builder.info(&format!("Dist extended stage{} ({})", compiler.stage, target));

        let rustc_installer = builder.ensure(Rustc {
            compiler: builder.compiler(stage, target),
        });
        let cargo_installer = builder.ensure(Cargo { compiler, target });
        let rustfmt_installer = builder.ensure(Rustfmt { compiler, target });
        let rls_installer = builder.ensure(Rls { compiler, target });
        let llvm_tools_installer = builder.ensure(LlvmTools { target });
        let clippy_installer = builder.ensure(Clippy { compiler, target });
        let miri_installer = builder.ensure(Miri { compiler, target });
        let lldb_installer = builder.ensure(Lldb { target });
        let mingw_installer = builder.ensure(Mingw { host: target });
        let analysis_installer = builder.ensure(Analysis { compiler, target });

        let docs_installer = builder.ensure(Docs { host: target, });
        let std_installer = builder.ensure(Std {
            compiler: builder.compiler(stage, target),
            target,
        });

        let tmp = tmpdir(builder);
        let overlay = tmp.join("extended-overlay");
        let etc = builder.src.join("src/etc/installer");
        let work = tmp.join("work");

        let _ = fs::remove_dir_all(&overlay);
        builder.install(&builder.src.join("COPYRIGHT"), &overlay, 0o644);
        builder.install(&builder.src.join("LICENSE-APACHE"), &overlay, 0o644);
        builder.install(&builder.src.join("LICENSE-MIT"), &overlay, 0o644);
        let version = builder.rust_version();
        builder.create(&overlay.join("version"), &version);
        if let Some(sha) = builder.rust_sha() {
            builder.create(&overlay.join("git-commit-hash"), &sha);
        }
        builder.install(&etc.join("README.md"), &overlay, 0o644);

        // When rust-std package split from rustc, we needed to ensure that during
        // upgrades rustc was upgraded before rust-std. To avoid rustc clobbering
        // the std files during uninstall. To do this ensure that rustc comes
        // before rust-std in the list below.
        let mut tarballs = Vec::new();
        tarballs.push(rustc_installer);
        tarballs.push(cargo_installer);
        tarballs.extend(rls_installer.clone());
        tarballs.extend(clippy_installer.clone());
        tarballs.extend(miri_installer.clone());
        tarballs.extend(rustfmt_installer.clone());
        tarballs.extend(llvm_tools_installer);
        tarballs.extend(lldb_installer);
        tarballs.push(analysis_installer);
        tarballs.push(std_installer);
        if builder.config.docs {
            tarballs.push(docs_installer);
        }
        if target.contains("pc-windows-gnu") {
            tarballs.push(mingw_installer.unwrap());
        }
        let mut input_tarballs = tarballs[0].as_os_str().to_owned();
        for tarball in &tarballs[1..] {
            input_tarballs.push(",");
            input_tarballs.push(tarball);
        }

        builder.info("building combined installer");
        let mut cmd = rust_installer(builder);
        cmd.arg("combine")
            .arg("--product-name=Rust")
            .arg("--rel-manifest-dir=rustlib")
            .arg("--success-message=Rust-is-ready-to-roll.")
            .arg("--work-dir").arg(&work)
            .arg("--output-dir").arg(&distdir(builder))
            .arg(format!("--package-name={}-{}", pkgname(builder, "rust"), target))
            .arg("--legacy-manifest-dirs=rustlib,cargo")
            .arg("--input-tarballs").arg(input_tarballs)
            .arg("--non-installed-overlay").arg(&overlay);
        let time = timeit(&builder);
        builder.run(&mut cmd);
        drop(time);

        let mut license = String::new();
        license += &builder.read(&builder.src.join("COPYRIGHT"));
        license += &builder.read(&builder.src.join("LICENSE-APACHE"));
        license += &builder.read(&builder.src.join("LICENSE-MIT"));
        license.push_str("\n");
        license.push_str("\n");

        let rtf = r"{\rtf1\ansi\deff0{\fonttbl{\f0\fnil\fcharset0 Arial;}}\nowwrap\fs18";
        let mut rtf = rtf.to_string();
        rtf.push_str("\n");
        for line in license.lines() {
            rtf.push_str(line);
            rtf.push_str("\\line ");
        }
        rtf.push_str("}");

        fn filter(contents: &str, marker: &str) -> String {
            let start = format!("tool-{}-start", marker);
            let end = format!("tool-{}-end", marker);
            let mut lines = Vec::new();
            let mut omitted = false;
            for line in contents.lines() {
                if line.contains(&start) {
                    omitted = true;
                } else if line.contains(&end) {
                    omitted = false;
                } else if !omitted {
                    lines.push(line);
                }
            }

            lines.join("\n")
        }

        let xform = |p: &Path| {
            let mut contents = t!(fs::read_to_string(p));
            if rls_installer.is_none() {
                contents = filter(&contents, "rls");
            }
            if clippy_installer.is_none() {
                contents = filter(&contents, "clippy");
            }
            if miri_installer.is_none() {
                contents = filter(&contents, "miri");
            }
            if rustfmt_installer.is_none() {
                contents = filter(&contents, "rustfmt");
            }
            let ret = tmp.join(p.file_name().unwrap());
            t!(fs::write(&ret, &contents));
            ret
        };

        if target.contains("apple-darwin") {
            builder.info("building pkg installer");
            let pkg = tmp.join("pkg");
            let _ = fs::remove_dir_all(&pkg);

            let pkgbuild = |component: &str| {
                let mut cmd = Command::new("pkgbuild");
                cmd.arg("--identifier").arg(format!("org.rust-lang.{}", component))
                    .arg("--scripts").arg(pkg.join(component))
                    .arg("--nopayload")
                    .arg(pkg.join(component).with_extension("pkg"));
                builder.run(&mut cmd);
            };

            let prepare = |name: &str| {
                builder.create_dir(&pkg.join(name));
                builder.cp_r(&work.join(&format!("{}-{}", pkgname(builder, name), target)),
                        &pkg.join(name));
                builder.install(&etc.join("pkg/postinstall"), &pkg.join(name), 0o755);
                pkgbuild(name);
            };
            prepare("rustc");
            prepare("cargo");
            prepare("rust-docs");
            prepare("rust-std");
            prepare("rust-analysis");

            if rls_installer.is_some() {
                prepare("rls");
            }
            if clippy_installer.is_some() {
                prepare("clippy");
            }
            if miri_installer.is_some() {
                prepare("miri");
            }

            // create an 'uninstall' package
            builder.install(&etc.join("pkg/postinstall"), &pkg.join("uninstall"), 0o755);
            pkgbuild("uninstall");

            builder.create_dir(&pkg.join("res"));
            builder.create(&pkg.join("res/LICENSE.txt"), &license);
            builder.install(&etc.join("gfx/rust-logo.png"), &pkg.join("res"), 0o644);
            let mut cmd = Command::new("productbuild");
            cmd.arg("--distribution").arg(xform(&etc.join("pkg/Distribution.xml")))
                .arg("--resources").arg(pkg.join("res"))
                .arg(distdir(builder).join(format!("{}-{}.pkg",
                                                    pkgname(builder, "rust"),
                                                    target)))
                .arg("--package-path").arg(&pkg);
            let _time = timeit(builder);
            builder.run(&mut cmd);
        }

        if target.contains("windows") {
            let exe = tmp.join("exe");
            let _ = fs::remove_dir_all(&exe);

            let prepare = |name: &str| {
                builder.create_dir(&exe.join(name));
                let dir = if name == "rust-std" || name == "rust-analysis" {
                    format!("{}-{}", name, target)
                } else if name == "rls" {
                    "rls-preview".to_string()
                } else if name == "clippy" {
                    "clippy-preview".to_string()
                } else if name == "miri" {
                    "miri-preview".to_string()
                } else {
                    name.to_string()
                };
                builder.cp_r(&work.join(&format!("{}-{}", pkgname(builder, name), target))
                            .join(dir),
                        &exe.join(name));
                builder.remove(&exe.join(name).join("manifest.in"));
            };
            prepare("rustc");
            prepare("cargo");
            prepare("rust-analysis");
            prepare("rust-docs");
            prepare("rust-std");
            if rls_installer.is_some() {
                prepare("rls");
            }
            if clippy_installer.is_some() {
                prepare("clippy");
            }
            if miri_installer.is_some() {
                prepare("miri");
            }
            if target.contains("windows-gnu") {
                prepare("rust-mingw");
            }

            builder.install(&xform(&etc.join("exe/rust.iss")), &exe, 0o644);
            builder.install(&etc.join("exe/modpath.iss"), &exe, 0o644);
            builder.install(&etc.join("exe/upgrade.iss"), &exe, 0o644);
            builder.install(&etc.join("gfx/rust-logo.ico"), &exe, 0o644);
            builder.create(&exe.join("LICENSE.txt"), &license);

            // Generate exe installer
            builder.info("building `exe` installer with `iscc`");
            let mut cmd = Command::new("iscc");
            cmd.arg("rust.iss")
                .arg("/Q")
                .current_dir(&exe);
            if target.contains("windows-gnu") {
                cmd.arg("/dMINGW");
            }
            add_env(builder, &mut cmd, target);
            let time = timeit(builder);
            builder.run(&mut cmd);
            drop(time);
            builder.install(&exe.join(format!("{}-{}.exe", pkgname(builder, "rust"), target)),
                    &distdir(builder),
                    0o755);

            // Generate msi installer
            let wix = PathBuf::from(env::var_os("WIX").unwrap());
            let heat = wix.join("bin/heat.exe");
            let candle = wix.join("bin/candle.exe");
            let light = wix.join("bin/light.exe");

            let heat_flags = ["-nologo", "-gg", "-sfrag", "-srd", "-sreg"];
            builder.run(Command::new(&heat)
                            .current_dir(&exe)
                            .arg("dir")
                            .arg("rustc")
                            .args(&heat_flags)
                            .arg("-cg").arg("RustcGroup")
                            .arg("-dr").arg("Rustc")
                            .arg("-var").arg("var.RustcDir")
                            .arg("-out").arg(exe.join("RustcGroup.wxs")));
            builder.run(Command::new(&heat)
                            .current_dir(&exe)
                            .arg("dir")
                            .arg("rust-docs")
                            .args(&heat_flags)
                            .arg("-cg").arg("DocsGroup")
                            .arg("-dr").arg("Docs")
                            .arg("-var").arg("var.DocsDir")
                            .arg("-out").arg(exe.join("DocsGroup.wxs"))
                            .arg("-t").arg(etc.join("msi/squash-components.xsl")));
            builder.run(Command::new(&heat)
                            .current_dir(&exe)
                            .arg("dir")
                            .arg("cargo")
                            .args(&heat_flags)
                            .arg("-cg").arg("CargoGroup")
                            .arg("-dr").arg("Cargo")
                            .arg("-var").arg("var.CargoDir")
                            .arg("-out").arg(exe.join("CargoGroup.wxs"))
                            .arg("-t").arg(etc.join("msi/remove-duplicates.xsl")));
            builder.run(Command::new(&heat)
                            .current_dir(&exe)
                            .arg("dir")
                            .arg("rust-std")
                            .args(&heat_flags)
                            .arg("-cg").arg("StdGroup")
                            .arg("-dr").arg("Std")
                            .arg("-var").arg("var.StdDir")
                            .arg("-out").arg(exe.join("StdGroup.wxs")));
            if rls_installer.is_some() {
                builder.run(Command::new(&heat)
                                .current_dir(&exe)
                                .arg("dir")
                                .arg("rls")
                                .args(&heat_flags)
                                .arg("-cg").arg("RlsGroup")
                                .arg("-dr").arg("Rls")
                                .arg("-var").arg("var.RlsDir")
                                .arg("-out").arg(exe.join("RlsGroup.wxs"))
                                .arg("-t").arg(etc.join("msi/remove-duplicates.xsl")));
            }
            if clippy_installer.is_some() {
                builder.run(Command::new(&heat)
                                .current_dir(&exe)
                                .arg("dir")
                                .arg("clippy")
                                .args(&heat_flags)
                                .arg("-cg").arg("ClippyGroup")
                                .arg("-dr").arg("Clippy")
                                .arg("-var").arg("var.ClippyDir")
                                .arg("-out").arg(exe.join("ClippyGroup.wxs"))
                                .arg("-t").arg(etc.join("msi/remove-duplicates.xsl")));
            }
            if miri_installer.is_some() {
                builder.run(Command::new(&heat)
                                .current_dir(&exe)
                                .arg("dir")
                                .arg("miri")
                                .args(&heat_flags)
                                .arg("-cg").arg("MiriGroup")
                                .arg("-dr").arg("Miri")
                                .arg("-var").arg("var.MiriDir")
                                .arg("-out").arg(exe.join("MiriGroup.wxs"))
                                .arg("-t").arg(etc.join("msi/remove-duplicates.xsl")));
            }
            builder.run(Command::new(&heat)
                            .current_dir(&exe)
                            .arg("dir")
                            .arg("rust-analysis")
                            .args(&heat_flags)
                            .arg("-cg").arg("AnalysisGroup")
                            .arg("-dr").arg("Analysis")
                            .arg("-var").arg("var.AnalysisDir")
                            .arg("-out").arg(exe.join("AnalysisGroup.wxs"))
                            .arg("-t").arg(etc.join("msi/remove-duplicates.xsl")));
            if target.contains("windows-gnu") {
                builder.run(Command::new(&heat)
                                .current_dir(&exe)
                                .arg("dir")
                                .arg("rust-mingw")
                                .args(&heat_flags)
                                .arg("-cg").arg("GccGroup")
                                .arg("-dr").arg("Gcc")
                                .arg("-var").arg("var.GccDir")
                                .arg("-out").arg(exe.join("GccGroup.wxs")));
            }

            let candle = |input: &Path| {
                let output = exe.join(input.file_stem().unwrap())
                                .with_extension("wixobj");
                let arch = if target.contains("x86_64") {"x64"} else {"x86"};
                let mut cmd = Command::new(&candle);
                cmd.current_dir(&exe)
                    .arg("-nologo")
                    .arg("-dRustcDir=rustc")
                    .arg("-dDocsDir=rust-docs")
                    .arg("-dCargoDir=cargo")
                    .arg("-dStdDir=rust-std")
                    .arg("-dAnalysisDir=rust-analysis")
                    .arg("-arch").arg(&arch)
                    .arg("-out").arg(&output)
                    .arg(&input);
                add_env(builder, &mut cmd, target);

                if rls_installer.is_some() {
                    cmd.arg("-dRlsDir=rls");
                }
                if clippy_installer.is_some() {
                    cmd.arg("-dClippyDir=clippy");
                }
                if miri_installer.is_some() {
                    cmd.arg("-dMiriDir=miri");
                }
                if target.contains("windows-gnu") {
                    cmd.arg("-dGccDir=rust-mingw");
                }
                builder.run(&mut cmd);
            };
            candle(&xform(&etc.join("msi/rust.wxs")));
            candle(&etc.join("msi/ui.wxs"));
            candle(&etc.join("msi/rustwelcomedlg.wxs"));
            candle("RustcGroup.wxs".as_ref());
            candle("DocsGroup.wxs".as_ref());
            candle("CargoGroup.wxs".as_ref());
            candle("StdGroup.wxs".as_ref());
            if rls_installer.is_some() {
                candle("RlsGroup.wxs".as_ref());
            }
            if clippy_installer.is_some() {
                candle("ClippyGroup.wxs".as_ref());
            }
            if miri_installer.is_some() {
                candle("MiriGroup.wxs".as_ref());
            }
            candle("AnalysisGroup.wxs".as_ref());

            if target.contains("windows-gnu") {
                candle("GccGroup.wxs".as_ref());
            }

            builder.create(&exe.join("LICENSE.rtf"), &rtf);
            builder.install(&etc.join("gfx/banner.bmp"), &exe, 0o644);
            builder.install(&etc.join("gfx/dialogbg.bmp"), &exe, 0o644);

            builder.info(&format!("building `msi` installer with {:?}", light));
            let filename = format!("{}-{}.msi", pkgname(builder, "rust"), target);
            let mut cmd = Command::new(&light);
            cmd.arg("-nologo")
                .arg("-ext").arg("WixUIExtension")
                .arg("-ext").arg("WixUtilExtension")
                .arg("-out").arg(exe.join(&filename))
                .arg("rust.wixobj")
                .arg("ui.wixobj")
                .arg("rustwelcomedlg.wixobj")
                .arg("RustcGroup.wixobj")
                .arg("DocsGroup.wixobj")
                .arg("CargoGroup.wixobj")
                .arg("StdGroup.wixobj")
                .arg("AnalysisGroup.wixobj")
                .current_dir(&exe);

            if rls_installer.is_some() {
                cmd.arg("RlsGroup.wixobj");
            }
            if clippy_installer.is_some() {
                cmd.arg("ClippyGroup.wixobj");
            }
            if miri_installer.is_some() {
                cmd.arg("MiriGroup.wixobj");
            }

            if target.contains("windows-gnu") {
                cmd.arg("GccGroup.wixobj");
            }
            // ICE57 wrongly complains about the shortcuts
            cmd.arg("-sice:ICE57");

            let _time = timeit(builder);
            builder.run(&mut cmd);

            if !builder.config.dry_run {
                t!(fs::rename(exe.join(&filename), distdir(builder).join(&filename)));
            }
        }
    }
}

fn add_env(builder: &Builder<'_>, cmd: &mut Command, target: Interned<String>) {
    let mut parts = channel::CFG_RELEASE_NUM.split('.');
    cmd.env("CFG_RELEASE_INFO", builder.rust_version())
       .env("CFG_RELEASE_NUM", channel::CFG_RELEASE_NUM)
       .env("CFG_RELEASE", builder.rust_release())
       .env("CFG_VER_MAJOR", parts.next().unwrap())
       .env("CFG_VER_MINOR", parts.next().unwrap())
       .env("CFG_VER_PATCH", parts.next().unwrap())
       .env("CFG_VER_BUILD", "0") // just needed to build
       .env("CFG_PACKAGE_VERS", builder.rust_package_vers())
       .env("CFG_PACKAGE_NAME", pkgname(builder, "rust"))
       .env("CFG_BUILD", target)
       .env("CFG_CHANNEL", &builder.config.channel);

    if target.contains("windows-gnu") {
       cmd.env("CFG_MINGW", "1")
          .env("CFG_ABI", "GNU");
    } else {
       cmd.env("CFG_MINGW", "0")
          .env("CFG_ABI", "MSVC");
    }

    if target.contains("x86_64") {
       cmd.env("CFG_PLATFORM", "x64");
    } else {
       cmd.env("CFG_PLATFORM", "x86");
    }
}

#[derive(Debug, PartialOrd, Ord, Copy, Clone, Hash, PartialEq, Eq)]
pub struct HashSign;

impl Step for HashSign {
    type Output = ();
    const ONLY_HOSTS: bool = true;

    fn should_run(run: ShouldRun<'_>) -> ShouldRun<'_> {
        run.path("hash-and-sign")
    }

    fn make_run(run: RunConfig<'_>) {
        run.builder.ensure(HashSign);
    }

    fn run(self, builder: &Builder<'_>) {
        // This gets called by `promote-release`
        // (https://github.com/rust-lang/rust-central-station/tree/master/promote-release).
        let mut cmd = builder.tool_cmd(Tool::BuildManifest);
        if builder.config.dry_run {
            return;
        }
        let sign = builder.config.dist_sign_folder.as_ref().unwrap_or_else(|| {
            panic!("\n\nfailed to specify `dist.sign-folder` in `config.toml`\n\n")
        });
        let addr = builder.config.dist_upload_addr.as_ref().unwrap_or_else(|| {
            panic!("\n\nfailed to specify `dist.upload-addr` in `config.toml`\n\n")
        });
        let pass = if env::var("BUILD_MANIFEST_DISABLE_SIGNING").is_err() {
            let file = builder.config.dist_gpg_password_file.as_ref().unwrap_or_else(|| {
                panic!("\n\nfailed to specify `dist.gpg-password-file` in `config.toml`\n\n")
            });
            t!(fs::read_to_string(&file))
        } else {
            String::new()
        };

        let today = output(Command::new("date").arg("+%Y-%m-%d"));

        cmd.arg(sign);
        cmd.arg(distdir(builder));
        cmd.arg(today.trim());
        cmd.arg(builder.rust_package_vers());
        cmd.arg(addr);
        cmd.arg(builder.package_vers(&builder.release_num("cargo")));
        cmd.arg(builder.package_vers(&builder.release_num("rls")));
        cmd.arg(builder.package_vers(&builder.release_num("clippy")));
        cmd.arg(builder.package_vers(&builder.release_num("miri")));
        cmd.arg(builder.package_vers(&builder.release_num("rustfmt")));
        cmd.arg(builder.llvm_tools_package_vers());
        cmd.arg(builder.lldb_package_vers());

        builder.create_dir(&distdir(builder));

        let mut child = t!(cmd.stdin(Stdio::piped()).spawn());
        t!(child.stdin.take().unwrap().write_all(pass.as_bytes()));
        let status = t!(child.wait());
        assert!(status.success());
    }
}

// Maybe add libLLVM.so to the lib-dir. It will only have been built if
// LLVM tools are linked dynamically.
// Note: This function does no yet support Windows but we also don't support
//       linking LLVM tools dynamically on Windows yet.
pub fn maybe_install_llvm_dylib(builder: &Builder<'_>,
                                target: Interned<String>,
                                sysroot: &Path) {
    let src_libdir = builder
        .llvm_out(target)
        .join("lib");
    let dst_libdir = sysroot.join("lib/rustlib").join(&*target).join("lib");
    t!(fs::create_dir_all(&dst_libdir));

    if target.contains("apple-darwin") {
        let llvm_dylib_path = src_libdir.join("libLLVM.dylib");
        if llvm_dylib_path.exists() {
            builder.install(&llvm_dylib_path, &dst_libdir, 0o644);
        }
        return
    }

    // Usually libLLVM.so is a symlink to something like libLLVM-6.0.so.
    // Since tools link to the latter rather than the former, we have to
    // follow the symlink to find out what to distribute.
    let llvm_dylib_path = src_libdir.join("libLLVM.so");
    if llvm_dylib_path.exists() {
        let llvm_dylib_path = llvm_dylib_path.canonicalize().unwrap_or_else(|e| {
            panic!("dist: Error calling canonicalize path `{}`: {}",
                   llvm_dylib_path.display(), e);
        });


        builder.install(&llvm_dylib_path, &dst_libdir, 0o644);
    }
}

#[derive(Clone, Debug, Eq, Hash, PartialEq)]
pub struct LlvmTools {
    pub target: Interned<String>,
}

impl Step for LlvmTools {
    type Output = Option<PathBuf>;
    const ONLY_HOSTS: bool = true;

    fn should_run(run: ShouldRun<'_>) -> ShouldRun<'_> {
        run.path("llvm-tools")
    }

    fn make_run(run: RunConfig<'_>) {
        run.builder.ensure(LlvmTools {
            target: run.target,
        });
    }

    fn run(self, builder: &Builder<'_>) -> Option<PathBuf> {
        let target = self.target;
        assert!(builder.config.extended);

        /* run only if llvm-config isn't used */
        if let Some(config) = builder.config.target_config.get(&target) {
            if let Some(ref _s) = config.llvm_config {
                builder.info(&format!("Skipping LlvmTools ({}): external LLVM",
                    target));
                return None;
            }
        }

        builder.info(&format!("Dist LlvmTools ({})", target));
<<<<<<< HEAD
=======
        let _time = timeit(builder);
>>>>>>> 8cd2c99a
        let src = builder.src.join("src/llvm-project/llvm");
        let name = pkgname(builder, "llvm-tools");

        let tmp = tmpdir(builder);
        let image = tmp.join("llvm-tools-image");
        drop(fs::remove_dir_all(&image));

        // Prepare the image directory
        let src_bindir = builder
            .llvm_out(target)
            .join("bin");
        let dst_bindir = image.join("lib/rustlib")
            .join(&*target)
            .join("bin");
        t!(fs::create_dir_all(&dst_bindir));
        for tool in LLVM_TOOLS {
            let exe = src_bindir.join(exe(tool, &target));
            builder.install(&exe, &dst_bindir, 0o755);
        }

        // Prepare the overlay
        let overlay = tmp.join("llvm-tools-overlay");
        drop(fs::remove_dir_all(&overlay));
        builder.create_dir(&overlay);
        builder.install(&src.join("README.txt"), &overlay, 0o644);
        builder.install(&src.join("LICENSE.TXT"), &overlay, 0o644);
        builder.create(&overlay.join("version"), &builder.llvm_tools_vers());

        // Generate the installer tarball
        let mut cmd = rust_installer(builder);
        cmd.arg("generate")
            .arg("--product-name=Rust")
            .arg("--rel-manifest-dir=rustlib")
            .arg("--success-message=llvm-tools-installed.")
            .arg("--image-dir").arg(&image)
            .arg("--work-dir").arg(&tmpdir(builder))
            .arg("--output-dir").arg(&distdir(builder))
            .arg("--non-installed-overlay").arg(&overlay)
            .arg(format!("--package-name={}-{}", name, target))
            .arg("--legacy-manifest-dirs=rustlib,cargo")
            .arg("--component-name=llvm-tools-preview");


        builder.run(&mut cmd);
        Some(distdir(builder).join(format!("{}-{}.tar.gz", name, target)))
    }
}

#[derive(Clone, Debug, Eq, Hash, PartialEq)]
pub struct Lldb {
    pub target: Interned<String>,
}

impl Step for Lldb {
    type Output = Option<PathBuf>;
    const ONLY_HOSTS: bool = true;
    const DEFAULT: bool = true;

    fn should_run(run: ShouldRun<'_>) -> ShouldRun<'_> {
        run.path("src/llvm-project/lldb").path("src/tools/lldb")
    }

    fn make_run(run: RunConfig<'_>) {
        run.builder.ensure(Lldb {
            target: run.target,
        });
    }

    fn run(self, builder: &Builder<'_>) -> Option<PathBuf> {
        let target = self.target;

        if builder.config.dry_run {
            return None;
        }

        let bindir = builder
            .llvm_out(target)
            .join("bin");
        let lldb_exe = bindir.join(exe("lldb", &target));
        if !lldb_exe.exists() {
            return None;
        }

        builder.info(&format!("Dist Lldb ({})", target));
        let src = builder.src.join("src/llvm-project/lldb");
        let name = pkgname(builder, "lldb");

        let tmp = tmpdir(builder);
        let image = tmp.join("lldb-image");
        drop(fs::remove_dir_all(&image));

        // Prepare the image directory
        let root = image.join("lib/rustlib").join(&*target);
        let dst = root.join("bin");
        t!(fs::create_dir_all(&dst));
        for program in &["lldb", "lldb-argdumper", "lldb-mi", "lldb-server"] {
            let exe = bindir.join(exe(program, &target));
            builder.install(&exe, &dst, 0o755);
        }

        // The libraries.
        let libdir = builder.llvm_out(target).join("lib");
        let dst = root.join("lib");
        t!(fs::create_dir_all(&dst));
        for entry in t!(fs::read_dir(&libdir)) {
            let entry = entry.unwrap();
            if let Ok(name) = entry.file_name().into_string() {
                if name.starts_with("liblldb.") && !name.ends_with(".a") {
                    if t!(entry.file_type()).is_symlink() {
                        builder.copy_to_folder(&entry.path(), &dst);
                    } else {
                       builder.install(&entry.path(), &dst, 0o755);
                    }
                }
            }
        }

        // The lldb scripts might be installed in lib/python$version
        // or in lib64/python$version.  If lib64 exists, use it;
        // otherwise lib.
        let libdir = builder.llvm_out(target).join("lib64");
        let (libdir, libdir_name) = if libdir.exists() {
            (libdir, "lib64")
        } else {
            (builder.llvm_out(target).join("lib"), "lib")
        };
        for entry in t!(fs::read_dir(&libdir)) {
            let entry = t!(entry);
            if let Ok(name) = entry.file_name().into_string() {
                if name.starts_with("python") {
                    let dst = root.join(libdir_name)
                        .join(entry.file_name());
                    t!(fs::create_dir_all(&dst));
                    builder.cp_r(&entry.path(), &dst);
                    break;
                }
            }
        }

        // Prepare the overlay
        let overlay = tmp.join("lldb-overlay");
        drop(fs::remove_dir_all(&overlay));
        builder.create_dir(&overlay);
        builder.install(&src.join("LICENSE.TXT"), &overlay, 0o644);
        builder.create(&overlay.join("version"), &builder.lldb_vers());

        // Generate the installer tarball
        let mut cmd = rust_installer(builder);
        cmd.arg("generate")
            .arg("--product-name=Rust")
            .arg("--rel-manifest-dir=rustlib")
            .arg("--success-message=lldb-installed.")
            .arg("--image-dir").arg(&image)
            .arg("--work-dir").arg(&tmpdir(builder))
            .arg("--output-dir").arg(&distdir(builder))
            .arg("--non-installed-overlay").arg(&overlay)
            .arg(format!("--package-name={}-{}", name, target))
            .arg("--legacy-manifest-dirs=rustlib,cargo")
            .arg("--component-name=lldb-preview");


        builder.run(&mut cmd);
        Some(distdir(builder).join(format!("{}-{}.tar.gz", name, target)))
    }
}<|MERGE_RESOLUTION|>--- conflicted
+++ resolved
@@ -767,11 +767,7 @@
             return distdir(builder).join(format!("{}-{}.tar.gz", name, target));
         }
 
-<<<<<<< HEAD
-        builder.ensure(Std { compiler, target });
-=======
         builder.ensure(compile::Std { compiler, target });
->>>>>>> 8cd2c99a
 
         let image = tmpdir(builder).join(format!("{}-{}-image", name, target));
 
@@ -918,10 +914,7 @@
             "src/libproc_macro",
             "src/tools/rustc-std-workspace-core",
             "src/tools/rustc-std-workspace-alloc",
-<<<<<<< HEAD
-=======
             "src/tools/rustc-std-workspace-std",
->>>>>>> 8cd2c99a
             "src/librustc",
             "src/libsyntax",
         ];
@@ -1090,10 +1083,6 @@
         let compiler = self.compiler;
         let target = self.target;
 
-<<<<<<< HEAD
-        builder.info(&format!("Dist cargo stage{} ({})", compiler.stage, target));
-=======
->>>>>>> 8cd2c99a
         let src = builder.src.join("src/tools/cargo");
         let etc = src.join("src/etc");
         let release_num = builder.release_num("cargo");
@@ -1184,10 +1173,6 @@
         let target = self.target;
         assert!(builder.config.extended);
 
-<<<<<<< HEAD
-        builder.info(&format!("Dist RLS stage{} ({})", compiler.stage, target));
-=======
->>>>>>> 8cd2c99a
         let src = builder.src.join("src/tools/rls");
         let release_num = builder.release_num("rls");
         let name = pkgname(builder, "rls");
@@ -1273,10 +1258,6 @@
         let target = self.target;
         assert!(builder.config.extended);
 
-<<<<<<< HEAD
-        builder.info(&format!("Dist clippy stage{} ({})", compiler.stage, target));
-=======
->>>>>>> 8cd2c99a
         let src = builder.src.join("src/tools/clippy");
         let release_num = builder.release_num("clippy");
         let name = pkgname(builder, "clippy");
@@ -1367,10 +1348,6 @@
         let target = self.target;
         assert!(builder.config.extended);
 
-<<<<<<< HEAD
-        builder.info(&format!("Dist miri stage{} ({})", compiler.stage, target));
-=======
->>>>>>> 8cd2c99a
         let src = builder.src.join("src/tools/miri");
         let release_num = builder.release_num("miri");
         let name = pkgname(builder, "miri");
@@ -1461,10 +1438,6 @@
         let compiler = self.compiler;
         let target = self.target;
 
-<<<<<<< HEAD
-        builder.info(&format!("Dist Rustfmt stage{} ({})", compiler.stage, target));
-=======
->>>>>>> 8cd2c99a
         let src = builder.src.join("src/tools/rustfmt");
         let release_num = builder.release_num("rustfmt");
         let name = pkgname(builder, "rustfmt");
@@ -2168,10 +2141,7 @@
         }
 
         builder.info(&format!("Dist LlvmTools ({})", target));
-<<<<<<< HEAD
-=======
         let _time = timeit(builder);
->>>>>>> 8cd2c99a
         let src = builder.src.join("src/llvm-project/llvm");
         let name = pkgname(builder, "llvm-tools");
 
