[package]
authors = ["The Rust Project Developers"]
name = "bootstrap"
version = "0.0.0"
edition = "2018"

[lib]
name = "bootstrap"
path = "lib.rs"
doctest = false

[[bin]]
name = "bootstrap"
path = "bin/main.rs"
test = false

[[bin]]
name = "rustc"
path = "bin/rustc.rs"
test = false

[[bin]]
name = "rustdoc"
path = "bin/rustdoc.rs"
test = false

[[bin]]
name = "sccache-plus-cl"
path = "bin/sccache-plus-cl.rs"
test = false

[[bin]]
name = "llvm-config-wrapper"
path = "bin/llvm-config-wrapper.rs"
test = false

[dependencies]
build_helper = { path = "../build_helper" }
cmake = "0.1.38"
filetime = "0.2"
num_cpus = "1.0"
getopts = "0.2.19"
cc = "1.0.35"
libc = "0.2"
serde = { version = "1.0.8", features = ["derive"] }
serde_json = "1.0.2"
<<<<<<< HEAD
toml = "0.4"
=======
toml = "0.5"
>>>>>>> 8cd2c99a
lazy_static = "1.3.0"
time = "0.1"
petgraph = "0.4.13"

[dev-dependencies]
pretty_assertions = "0.5"<|MERGE_RESOLUTION|>--- conflicted
+++ resolved
@@ -44,11 +44,7 @@
 libc = "0.2"
 serde = { version = "1.0.8", features = ["derive"] }
 serde_json = "1.0.2"
-<<<<<<< HEAD
-toml = "0.4"
-=======
 toml = "0.5"
->>>>>>> 8cd2c99a
 lazy_static = "1.3.0"
 time = "0.1"
 petgraph = "0.4.13"
