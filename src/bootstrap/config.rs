//! Serialized configuration of a build.
//!
//! This module implements parsing `config.toml` configuration files to tweak
//! how the build runs.

use std::collections::{HashMap, HashSet};
use std::env;
use std::fs;
use std::path::{Path, PathBuf};
use std::process;
use std::cmp;

use build_helper::t;
use toml;
use serde::Deserialize;
use crate::cache::{INTERNER, Interned};
use crate::flags::Flags;
pub use crate::flags::Subcommand;

/// Global configuration for the entire build and/or bootstrap.
///
/// This structure is derived from a combination of both `config.toml` and
/// `config.mk`. As of the time of this writing it's unlikely that `config.toml`
/// is used all that much, so this is primarily filled out by `config.mk` which
/// is generated from `./configure`.
///
/// Note that this structure is not decoded directly into, but rather it is
/// filled out from the decoded forms of the structs below. For documentation
/// each field, see the corresponding fields in
/// `config.toml.example`.
#[derive(Default)]
pub struct Config {
    pub ccache: Option<String>,
    pub ninja: bool,
    pub verbose: usize,
    pub submodules: bool,
    pub fast_submodules: bool,
    pub compiler_docs: bool,
    pub docs: bool,
    pub locked_deps: bool,
    pub vendor: bool,
    pub target_config: HashMap<Interned<String>, Target>,
    pub full_bootstrap: bool,
    pub extended: bool,
    pub tools: Option<HashSet<String>>,
    pub sanitizers: bool,
    pub profiler: bool,
    pub ignore_git: bool,
    pub exclude: Vec<PathBuf>,
    pub rustc_error_format: Option<String>,
    pub test_compare_mode: bool,
    pub llvm_libunwind: bool,

    pub skip_only_host_steps: bool,

    pub on_fail: Option<String>,
    pub stage: Option<u32>,
    pub keep_stage: Vec<u32>,
    pub src: PathBuf,
    pub jobs: Option<u32>,
    pub cmd: Subcommand,
    pub incremental: bool,
    pub dry_run: bool,

    pub deny_warnings: bool,
    pub backtrace_on_ice: bool,

    // llvm codegen options
    pub llvm_assertions: bool,
    pub llvm_optimize: bool,
    pub llvm_thin_lto: bool,
    pub llvm_release_debuginfo: bool,
    pub llvm_version_check: bool,
    pub llvm_static_stdcpp: bool,
    pub llvm_link_shared: bool,
    pub llvm_clang_cl: Option<String>,
    pub llvm_targets: Option<String>,
    pub llvm_experimental_targets: Option<String>,
    pub llvm_link_jobs: Option<u32>,
    pub llvm_version_suffix: Option<String>,
    pub llvm_use_linker: Option<String>,
    pub llvm_allow_old_toolchain: Option<bool>,

    pub lld_enabled: bool,
    pub lldb_enabled: bool,
    pub llvm_tools_enabled: bool,

    pub llvm_cflags: Option<String>,
    pub llvm_cxxflags: Option<String>,
    pub llvm_ldflags: Option<String>,
    pub llvm_use_libcxx: bool,

    // rust codegen options
    pub rust_optimize: bool,
    pub rust_codegen_units: Option<u32>,
    pub rust_codegen_units_std: Option<u32>,
    pub rust_debug_assertions: bool,
    pub rust_debuginfo_level_rustc: u32,
    pub rust_debuginfo_level_std: u32,
    pub rust_debuginfo_level_tools: u32,
    pub rust_debuginfo_level_tests: u32,
    pub rust_rpath: bool,
    pub rustc_parallel: bool,
    pub rustc_default_linker: Option<String>,
    pub rust_optimize_tests: bool,
    pub rust_dist_src: bool,
    pub rust_codegen_backends: Vec<Interned<String>>,
    pub rust_codegen_backends_dir: String,
    pub rust_verify_llvm_ir: bool,
    pub rust_remap_debuginfo: bool,

    pub build: Interned<String>,
    pub hosts: Vec<Interned<String>>,
    pub targets: Vec<Interned<String>>,
    pub local_rebuild: bool,
    pub jemalloc: bool,

    // dist misc
    pub dist_sign_folder: Option<PathBuf>,
    pub dist_upload_addr: Option<String>,
    pub dist_gpg_password_file: Option<PathBuf>,

    // libstd features
    pub backtrace: bool, // support for RUST_BACKTRACE

    // misc
    pub low_priority: bool,
    pub channel: String,
    pub verbose_tests: bool,
    pub save_toolstates: Option<PathBuf>,
    pub print_step_timings: bool,
    pub missing_tools: bool,

    // Fallback musl-root for all targets
    pub musl_root: Option<PathBuf>,
    pub prefix: Option<PathBuf>,
    pub sysconfdir: Option<PathBuf>,
    pub datadir: Option<PathBuf>,
    pub docdir: Option<PathBuf>,
    pub bindir: PathBuf,
    pub libdir: Option<PathBuf>,
    pub mandir: Option<PathBuf>,
    pub codegen_tests: bool,
    pub nodejs: Option<PathBuf>,
    pub gdb: Option<PathBuf>,
    pub python: Option<PathBuf>,
    pub cargo_native_static: bool,
    pub configure_args: Vec<String>,

    // These are either the stage0 downloaded binaries or the locally installed ones.
    pub initial_cargo: PathBuf,
    pub initial_rustc: PathBuf,
    pub out: PathBuf,
}

/// Per-target configuration stored in the global configuration structure.
#[derive(Default)]
pub struct Target {
    /// Some(path to llvm-config) if using an external LLVM.
    pub llvm_config: Option<PathBuf>,
    /// Some(path to FileCheck) if one was specified.
    pub llvm_filecheck: Option<PathBuf>,
    pub cc: Option<PathBuf>,
    pub cxx: Option<PathBuf>,
    pub ar: Option<PathBuf>,
    pub ranlib: Option<PathBuf>,
    pub linker: Option<PathBuf>,
    pub ndk: Option<PathBuf>,
    pub crt_static: Option<bool>,
    pub musl_root: Option<PathBuf>,
    pub wasi_root: Option<PathBuf>,
    pub qemu_rootfs: Option<PathBuf>,
    pub no_std: bool,
}

/// Structure of the `config.toml` file that configuration is read from.
///
/// This structure uses `Decodable` to automatically decode a TOML configuration
/// file into this format, and then this is traversed and written into the above
/// `Config` structure.
#[derive(Deserialize, Default)]
#[serde(deny_unknown_fields, rename_all = "kebab-case")]
struct TomlConfig {
    build: Option<Build>,
    install: Option<Install>,
    llvm: Option<Llvm>,
    rust: Option<Rust>,
    target: Option<HashMap<String, TomlTarget>>,
    dist: Option<Dist>,
}

/// TOML representation of various global build decisions.
#[derive(Deserialize, Default, Clone)]
#[serde(deny_unknown_fields, rename_all = "kebab-case")]
struct Build {
    build: Option<String>,
    #[serde(default)]
    host: Vec<String>,
    #[serde(default)]
    target: Vec<String>,
    cargo: Option<String>,
    rustc: Option<String>,
    low_priority: Option<bool>,
    compiler_docs: Option<bool>,
    docs: Option<bool>,
    submodules: Option<bool>,
    fast_submodules: Option<bool>,
    gdb: Option<String>,
    locked_deps: Option<bool>,
    vendor: Option<bool>,
    nodejs: Option<String>,
    python: Option<String>,
    full_bootstrap: Option<bool>,
    extended: Option<bool>,
    tools: Option<HashSet<String>>,
    verbose: Option<usize>,
    sanitizers: Option<bool>,
    profiler: Option<bool>,
    cargo_native_static: Option<bool>,
    configure_args: Option<Vec<String>>,
    local_rebuild: Option<bool>,
    print_step_timings: Option<bool>,
}

/// TOML representation of various global install decisions.
#[derive(Deserialize, Default, Clone)]
#[serde(deny_unknown_fields, rename_all = "kebab-case")]
struct Install {
    prefix: Option<String>,
    sysconfdir: Option<String>,
    datadir: Option<String>,
    docdir: Option<String>,
    bindir: Option<String>,
    libdir: Option<String>,
    mandir: Option<String>,

    // standard paths, currently unused
    infodir: Option<String>,
    localstatedir: Option<String>,
}

/// TOML representation of how the LLVM build is configured.
#[derive(Deserialize, Default)]
#[serde(deny_unknown_fields, rename_all = "kebab-case")]
struct Llvm {
    ccache: Option<StringOrBool>,
    ninja: Option<bool>,
    assertions: Option<bool>,
    optimize: Option<bool>,
    thin_lto: Option<bool>,
    release_debuginfo: Option<bool>,
    version_check: Option<bool>,
    static_libstdcpp: Option<bool>,
    targets: Option<String>,
    experimental_targets: Option<String>,
    link_jobs: Option<u32>,
    link_shared: Option<bool>,
    version_suffix: Option<String>,
    clang_cl: Option<String>,
    cflags: Option<String>,
    cxxflags: Option<String>,
    ldflags: Option<String>,
    use_libcxx: Option<bool>,
    use_linker: Option<String>,
    allow_old_toolchain: Option<bool>,
}

#[derive(Deserialize, Default, Clone)]
#[serde(deny_unknown_fields, rename_all = "kebab-case")]
struct Dist {
    sign_folder: Option<String>,
    gpg_password_file: Option<String>,
    upload_addr: Option<String>,
    src_tarball: Option<bool>,
    missing_tools: Option<bool>,
}

#[derive(Deserialize)]
#[serde(untagged)]
enum StringOrBool {
    String(String),
    Bool(bool),
}

impl Default for StringOrBool {
    fn default() -> StringOrBool {
        StringOrBool::Bool(false)
    }
}

/// TOML representation of how the Rust build is configured.
#[derive(Deserialize, Default)]
#[serde(deny_unknown_fields, rename_all = "kebab-case")]
struct Rust {
    optimize: Option<bool>,
    codegen_units: Option<u32>,
    codegen_units_std: Option<u32>,
    debug_assertions: Option<bool>,
    debuginfo_level: Option<u32>,
    debuginfo_level_rustc: Option<u32>,
    debuginfo_level_std: Option<u32>,
    debuginfo_level_tools: Option<u32>,
    debuginfo_level_tests: Option<u32>,
    parallel_compiler: Option<bool>,
    backtrace: Option<bool>,
    default_linker: Option<String>,
    channel: Option<String>,
    musl_root: Option<String>,
    rpath: Option<bool>,
    optimize_tests: Option<bool>,
    codegen_tests: Option<bool>,
    ignore_git: Option<bool>,
    debug: Option<bool>,
    dist_src: Option<bool>,
    verbose_tests: Option<bool>,
    incremental: Option<bool>,
    save_toolstates: Option<String>,
    codegen_backends: Option<Vec<String>>,
    codegen_backends_dir: Option<String>,
    lld: Option<bool>,
    lldb: Option<bool>,
    llvm_tools: Option<bool>,
    deny_warnings: Option<bool>,
    backtrace_on_ice: Option<bool>,
    verify_llvm_ir: Option<bool>,
    remap_debuginfo: Option<bool>,
    jemalloc: Option<bool>,
    test_compare_mode: Option<bool>,
    llvm_libunwind: Option<bool>,
}

/// TOML representation of how each build target is configured.
#[derive(Deserialize, Default)]
#[serde(deny_unknown_fields, rename_all = "kebab-case")]
struct TomlTarget {
    llvm_config: Option<String>,
    llvm_filecheck: Option<String>,
    cc: Option<String>,
    cxx: Option<String>,
    ar: Option<String>,
    ranlib: Option<String>,
    linker: Option<String>,
    android_ndk: Option<String>,
    crt_static: Option<bool>,
    musl_root: Option<String>,
    wasi_root: Option<String>,
    qemu_rootfs: Option<String>,
}

impl Config {
    fn path_from_python(var_key: &str) -> PathBuf {
        match env::var_os(var_key) {
            // Do not trust paths from Python and normalize them slightly (#49785).
            Some(var_val) => Path::new(&var_val).components().collect(),
            _ => panic!("expected '{}' to be set", var_key),
        }
    }

    pub fn default_opts() -> Config {
        let mut config = Config::default();
        config.llvm_optimize = true;
        config.llvm_version_check = true;
        config.backtrace = true;
        config.rust_optimize = true;
        config.rust_optimize_tests = true;
        config.submodules = true;
        config.fast_submodules = true;
        config.docs = true;
        config.rust_rpath = true;
        config.channel = "dev".to_string();
        config.codegen_tests = true;
        config.ignore_git = false;
        config.rust_dist_src = true;
        config.rust_codegen_backends = vec![INTERNER.intern_str("llvm")];
        config.rust_codegen_backends_dir = "codegen-backends".to_owned();
        config.deny_warnings = true;
        config.missing_tools = false;

        // set by bootstrap.py
        config.build = INTERNER.intern_str(&env::var("BUILD").expect("'BUILD' to be set"));
        config.src = Config::path_from_python("SRC");
        config.out = Config::path_from_python("BUILD_DIR");

        config.initial_rustc = Config::path_from_python("RUSTC");
        config.initial_cargo = Config::path_from_python("CARGO");

        config
    }

    pub fn parse(args: &[String]) -> Config {
        let flags = Flags::parse(&args);
        let file = flags.config.clone();
        let mut config = Config::default_opts();
        config.exclude = flags.exclude;
        config.rustc_error_format = flags.rustc_error_format;
        config.on_fail = flags.on_fail;
        config.stage = flags.stage;
        config.jobs = flags.jobs.map(threads_from_config);
        config.cmd = flags.cmd;
        config.incremental = flags.incremental;
        config.dry_run = flags.dry_run;
        config.keep_stage = flags.keep_stage;
<<<<<<< HEAD
=======
        config.bindir = "bin".into(); // default
>>>>>>> 8cd2c99a
        if let Some(value) = flags.deny_warnings {
            config.deny_warnings = value;
        }

        if config.dry_run {
            let dir = config.out.join("tmp-dry-run");
            t!(fs::create_dir_all(&dir));
            config.out = dir;
        }

        // If --target was specified but --host wasn't specified, don't run any host-only tests.
        let has_hosts = !flags.host.is_empty();
        let has_targets = !flags.target.is_empty();
        config.skip_only_host_steps = !has_hosts && has_targets;

        let toml = file.map(|file| {
            let contents = t!(fs::read_to_string(&file));
            match toml::from_str(&contents) {
                Ok(table) => table,
                Err(err) => {
                    println!("failed to parse TOML configuration '{}': {}",
                        file.display(), err);
                    process::exit(2);
                }
            }
        }).unwrap_or_else(|| TomlConfig::default());

        let build = toml.build.clone().unwrap_or_default();
        // set by bootstrap.py
        config.hosts.push(config.build.clone());
        for host in build.host.iter() {
            let host = INTERNER.intern_str(host);
            if !config.hosts.contains(&host) {
                config.hosts.push(host);
            }
        }
        for target in config.hosts.iter().cloned()
            .chain(build.target.iter().map(|s| INTERNER.intern_str(s)))
        {
            if !config.targets.contains(&target) {
                config.targets.push(target);
            }
        }
        config.hosts = if !flags.host.is_empty() {
            flags.host
        } else {
            config.hosts
        };
        config.targets = if !flags.target.is_empty() {
            flags.target
        } else {
            config.targets
        };


        config.nodejs = build.nodejs.map(PathBuf::from);
        config.gdb = build.gdb.map(PathBuf::from);
        config.python = build.python.map(PathBuf::from);
        set(&mut config.low_priority, build.low_priority);
        set(&mut config.compiler_docs, build.compiler_docs);
        set(&mut config.docs, build.docs);
        set(&mut config.submodules, build.submodules);
        set(&mut config.fast_submodules, build.fast_submodules);
        set(&mut config.locked_deps, build.locked_deps);
        set(&mut config.vendor, build.vendor);
        set(&mut config.full_bootstrap, build.full_bootstrap);
        set(&mut config.extended, build.extended);
        config.tools = build.tools;
        set(&mut config.verbose, build.verbose);
        set(&mut config.sanitizers, build.sanitizers);
        set(&mut config.profiler, build.profiler);
        set(&mut config.cargo_native_static, build.cargo_native_static);
        set(&mut config.configure_args, build.configure_args);
        set(&mut config.local_rebuild, build.local_rebuild);
        set(&mut config.print_step_timings, build.print_step_timings);
        config.verbose = cmp::max(config.verbose, flags.verbose);

        if let Some(ref install) = toml.install {
            config.prefix = install.prefix.clone().map(PathBuf::from);
            config.sysconfdir = install.sysconfdir.clone().map(PathBuf::from);
            config.datadir = install.datadir.clone().map(PathBuf::from);
            config.docdir = install.docdir.clone().map(PathBuf::from);
            set(&mut config.bindir, install.bindir.clone().map(PathBuf::from));
            config.libdir = install.libdir.clone().map(PathBuf::from);
            config.mandir = install.mandir.clone().map(PathBuf::from);
        }

        // Store off these values as options because if they're not provided
        // we'll infer default values for them later
        let mut llvm_assertions = None;
        let mut debug = None;
        let mut debug_assertions = None;
        let mut debuginfo_level = None;
        let mut debuginfo_level_rustc = None;
        let mut debuginfo_level_std = None;
        let mut debuginfo_level_tools = None;
        let mut debuginfo_level_tests = None;
        let mut optimize = None;
        let mut ignore_git = None;

        if let Some(ref llvm) = toml.llvm {
            match llvm.ccache {
                Some(StringOrBool::String(ref s)) => {
                    config.ccache = Some(s.to_string())
                }
                Some(StringOrBool::Bool(true)) => {
                    config.ccache = Some("ccache".to_string());
                }
                Some(StringOrBool::Bool(false)) | None => {}
            }
            set(&mut config.ninja, llvm.ninja);
            llvm_assertions = llvm.assertions;
            set(&mut config.llvm_optimize, llvm.optimize);
            set(&mut config.llvm_thin_lto, llvm.thin_lto);
            set(&mut config.llvm_release_debuginfo, llvm.release_debuginfo);
            set(&mut config.llvm_version_check, llvm.version_check);
            set(&mut config.llvm_static_stdcpp, llvm.static_libstdcpp);
            set(&mut config.llvm_link_shared, llvm.link_shared);
            config.llvm_targets = llvm.targets.clone();
            config.llvm_experimental_targets = llvm.experimental_targets.clone();
            config.llvm_link_jobs = llvm.link_jobs;
            config.llvm_version_suffix = llvm.version_suffix.clone();
            config.llvm_clang_cl = llvm.clang_cl.clone();

            config.llvm_cflags = llvm.cflags.clone();
            config.llvm_cxxflags = llvm.cxxflags.clone();
            config.llvm_ldflags = llvm.ldflags.clone();
            set(&mut config.llvm_use_libcxx, llvm.use_libcxx);
            config.llvm_use_linker = llvm.use_linker.clone();
            config.llvm_allow_old_toolchain = llvm.allow_old_toolchain.clone();
        }

        if let Some(ref rust) = toml.rust {
            debug = rust.debug;
            debug_assertions = rust.debug_assertions;
            debuginfo_level = rust.debuginfo_level;
            debuginfo_level_rustc = rust.debuginfo_level_rustc;
            debuginfo_level_std = rust.debuginfo_level_std;
            debuginfo_level_tools = rust.debuginfo_level_tools;
            debuginfo_level_tests = rust.debuginfo_level_tests;
            optimize = rust.optimize;
            ignore_git = rust.ignore_git;
            set(&mut config.rust_optimize_tests, rust.optimize_tests);
            set(&mut config.codegen_tests, rust.codegen_tests);
            set(&mut config.rust_rpath, rust.rpath);
            set(&mut config.jemalloc, rust.jemalloc);
            set(&mut config.test_compare_mode, rust.test_compare_mode);
            set(&mut config.llvm_libunwind, rust.llvm_libunwind);
            set(&mut config.backtrace, rust.backtrace);
            set(&mut config.channel, rust.channel.clone());
            set(&mut config.rust_dist_src, rust.dist_src);
            set(&mut config.verbose_tests, rust.verbose_tests);
            // in the case "false" is set explicitly, do not overwrite the command line args
            if let Some(true) = rust.incremental {
                config.incremental = true;
            }
            set(&mut config.lld_enabled, rust.lld);
            set(&mut config.lldb_enabled, rust.lldb);
            set(&mut config.llvm_tools_enabled, rust.llvm_tools);
            config.rustc_parallel = rust.parallel_compiler.unwrap_or(false);
            config.rustc_default_linker = rust.default_linker.clone();
            config.musl_root = rust.musl_root.clone().map(PathBuf::from);
            config.save_toolstates = rust.save_toolstates.clone().map(PathBuf::from);
            set(&mut config.deny_warnings, flags.deny_warnings.or(rust.deny_warnings));
            set(&mut config.backtrace_on_ice, rust.backtrace_on_ice);
            set(&mut config.rust_verify_llvm_ir, rust.verify_llvm_ir);
            set(&mut config.rust_remap_debuginfo, rust.remap_debuginfo);

            if let Some(ref backends) = rust.codegen_backends {
                config.rust_codegen_backends = backends.iter()
                    .map(|s| INTERNER.intern_str(s))
                    .collect();
            }

            set(&mut config.rust_codegen_backends_dir, rust.codegen_backends_dir.clone());

            config.rust_codegen_units = rust.codegen_units.map(threads_from_config);
            config.rust_codegen_units_std = rust.codegen_units_std.map(threads_from_config);
        }

        if let Some(ref t) = toml.target {
            for (triple, cfg) in t {
                let mut target = Target::default();

                if let Some(ref s) = cfg.llvm_config {
                    target.llvm_config = Some(config.src.join(s));
                }
                if let Some(ref s) = cfg.llvm_filecheck {
                    target.llvm_filecheck = Some(config.src.join(s));
                }
                if let Some(ref s) = cfg.android_ndk {
                    target.ndk = Some(config.src.join(s));
                }
                target.cc = cfg.cc.clone().map(PathBuf::from);
                target.cxx = cfg.cxx.clone().map(PathBuf::from);
                target.ar = cfg.ar.clone().map(PathBuf::from);
                target.ranlib = cfg.ranlib.clone().map(PathBuf::from);
                target.linker = cfg.linker.clone().map(PathBuf::from);
                target.crt_static = cfg.crt_static.clone();
                target.musl_root = cfg.musl_root.clone().map(PathBuf::from);
                target.wasi_root = cfg.wasi_root.clone().map(PathBuf::from);
                target.qemu_rootfs = cfg.qemu_rootfs.clone().map(PathBuf::from);

                config.target_config.insert(INTERNER.intern_string(triple.clone()), target);
            }
        }

        if let Some(ref t) = toml.dist {
            config.dist_sign_folder = t.sign_folder.clone().map(PathBuf::from);
            config.dist_gpg_password_file = t.gpg_password_file.clone().map(PathBuf::from);
            config.dist_upload_addr = t.upload_addr.clone();
            set(&mut config.rust_dist_src, t.src_tarball);
            set(&mut config.missing_tools, t.missing_tools);
        }

        // Now that we've reached the end of our configuration, infer the
        // default values for all options that we haven't otherwise stored yet.

        set(&mut config.initial_rustc, build.rustc.map(PathBuf::from));
        set(&mut config.initial_cargo, build.cargo.map(PathBuf::from));

        let default = false;
        config.llvm_assertions = llvm_assertions.unwrap_or(default);

        let default = true;
        config.rust_optimize = optimize.unwrap_or(default);

        let default = debug == Some(true);
        config.rust_debug_assertions = debug_assertions.unwrap_or(default);

        let with_defaults = |debuginfo_level_specific: Option<u32>| {
            debuginfo_level_specific
                .or(debuginfo_level)
                .unwrap_or(if debug == Some(true) { 2 } else { 0 })
        };
        config.rust_debuginfo_level_rustc = with_defaults(debuginfo_level_rustc);
        config.rust_debuginfo_level_std = with_defaults(debuginfo_level_std);
        config.rust_debuginfo_level_tools = with_defaults(debuginfo_level_tools);
        config.rust_debuginfo_level_tests = debuginfo_level_tests.unwrap_or(0);

        let default = config.channel == "dev";
        config.ignore_git = ignore_git.unwrap_or(default);

        config
    }

    /// Try to find the relative path of `libdir`.
    pub fn libdir_relative(&self) -> Option<&Path> {
        let libdir = self.libdir.as_ref()?;
        if libdir.is_relative() {
            Some(libdir)
        } else {
            // Try to make it relative to the prefix.
            libdir.strip_prefix(self.prefix.as_ref()?).ok()
        }
    }

    pub fn verbose(&self) -> bool {
        self.verbose > 0
    }

    pub fn very_verbose(&self) -> bool {
        self.verbose > 1
    }

    pub fn llvm_enabled(&self) -> bool {
        self.rust_codegen_backends.contains(&INTERNER.intern_str("llvm"))
        || self.rust_codegen_backends.contains(&INTERNER.intern_str("emscripten"))
    }
}

fn set<T>(field: &mut T, val: Option<T>) {
    if let Some(v) = val {
        *field = v;
    }
}

fn threads_from_config(v: u32) -> u32 {
    match v {
        0 => num_cpus::get() as u32,
        n => n,
    }
}<|MERGE_RESOLUTION|>--- conflicted
+++ resolved
@@ -400,10 +400,7 @@
         config.incremental = flags.incremental;
         config.dry_run = flags.dry_run;
         config.keep_stage = flags.keep_stage;
-<<<<<<< HEAD
-=======
         config.bindir = "bin".into(); // default
->>>>>>> 8cd2c99a
         if let Some(value) = flags.deny_warnings {
             config.deny_warnings = value;
         }
