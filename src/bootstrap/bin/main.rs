//! rustbuild, the Rust build system
//!
//! This is the entry point for the build system used to compile the `rustc`
//! compiler. Lots of documentation can be found in the `README.md` file in the
//! parent directory, and otherwise documentation can be found throughout the `build`
//! directory in each respective module.

<<<<<<< HEAD
// NO-RUSTC-WRAPPER
#![deny(warnings, rust_2018_idioms, unused_lifetimes)]

=======
>>>>>>> 8cd2c99a
use std::env;

use bootstrap::{Config, Build};

fn main() {
    let args = env::args().skip(1).collect::<Vec<_>>();
    let config = Config::parse(&args);
    Build::new(config).build();
}<|MERGE_RESOLUTION|>--- conflicted
+++ resolved
@@ -5,12 +5,6 @@
 //! parent directory, and otherwise documentation can be found throughout the `build`
 //! directory in each respective module.
 
-<<<<<<< HEAD
-// NO-RUSTC-WRAPPER
-#![deny(warnings, rust_2018_idioms, unused_lifetimes)]
-
-=======
->>>>>>> 8cd2c99a
 use std::env;
 
 use bootstrap::{Config, Build};
