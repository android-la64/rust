//! Shim which is passed to Cargo as "rustdoc" when running the bootstrap.
//!
//! See comments in `src/bootstrap/rustc.rs` for more information.

<<<<<<< HEAD
// NO-RUSTC-WRAPPER
#![deny(warnings, rust_2018_idioms, unused_lifetimes)]

=======
>>>>>>> 8cd2c99a
use std::env;
use std::process::Command;
use std::path::PathBuf;
use std::ffi::OsString;

fn main() {
    let args = env::args_os().skip(1).collect::<Vec<_>>();
    let rustdoc = env::var_os("RUSTDOC_REAL").expect("RUSTDOC_REAL was not set");
    let libdir = env::var_os("RUSTDOC_LIBDIR").expect("RUSTDOC_LIBDIR was not set");
    let stage = env::var("RUSTC_STAGE").expect("RUSTC_STAGE was not set");
    let sysroot = env::var_os("RUSTC_SYSROOT").expect("RUSTC_SYSROOT was not set");
    let mut has_unstable = false;

    use std::str::FromStr;

    let verbose = match env::var("RUSTC_VERBOSE") {
        Ok(s) => usize::from_str(&s).expect("RUSTC_VERBOSE should be an integer"),
        Err(_) => 0,
    };

    let mut dylib_path = bootstrap::util::dylib_path();
    dylib_path.insert(0, PathBuf::from(libdir.clone()));

    //FIXME(misdreavus): once stdsimd uses cfg(rustdoc) instead of cfg(dox), remove the `--cfg dox`
    //arguments here
    let mut cmd = Command::new(rustdoc);
    cmd.args(&args)
        .arg("--cfg")
        .arg(format!("stage{}", stage))
        .arg("--cfg")
        .arg("dox")
        .arg("--sysroot")
        .arg(&sysroot)
        .env(bootstrap::util::dylib_path_var(),
             env::join_paths(&dylib_path).unwrap());

    // Force all crates compiled by this compiler to (a) be unstable and (b)
    // allow the `rustc_private` feature to link to other unstable crates
    // also in the sysroot.
    if env::var_os("RUSTC_FORCE_UNSTABLE").is_some() {
        cmd.arg("-Z").arg("force-unstable-if-unmarked");
    }
    if let Some(linker) = env::var_os("RUSTC_TARGET_LINKER") {
        let mut arg = OsString::from("-Clinker=");
        arg.push(&linker);
        cmd.arg(arg);
    }

    // Bootstrap's Cargo-command builder sets this variable to the current Rust version; let's pick
    // it up so we can make rustdoc print this into the docs
    if let Some(version) = env::var_os("RUSTDOC_CRATE_VERSION") {
        // This "unstable-options" can be removed when `--crate-version` is stabilized
        if !has_unstable {
            cmd.arg("-Z")
               .arg("unstable-options");
        }
        cmd.arg("--crate-version").arg(version);
        has_unstable = true;
    }

    // Needed to be able to run all rustdoc tests.
    if let Some(_) = env::var_os("RUSTDOC_GENERATE_REDIRECT_PAGES") {
        // This "unstable-options" can be removed when `--generate-redirect-pages` is stabilized
        if !has_unstable {
            cmd.arg("-Z")
               .arg("unstable-options");
        }
        cmd.arg("--generate-redirect-pages");
        has_unstable = true;
    }

    // Needed to be able to run all rustdoc tests.
    if let Some(ref x) = env::var_os("RUSTDOC_RESOURCE_SUFFIX") {
        // This "unstable-options" can be removed when `--resource-suffix` is stabilized
        if !has_unstable {
            cmd.arg("-Z")
               .arg("unstable-options");
        }
        cmd.arg("--resource-suffix").arg(x);
    }

    if verbose > 1 {
        eprintln!(
            "rustdoc command: {:?}={:?} {:?}",
            bootstrap::util::dylib_path_var(),
            env::join_paths(&dylib_path).unwrap(),
            cmd,
        );
        eprintln!("sysroot: {:?}", sysroot);
        eprintln!("libdir: {:?}", libdir);
    }

    std::process::exit(match cmd.status() {
        Ok(s) => s.code().unwrap_or(1),
        Err(e) => panic!("\n\nfailed to run {:?}: {}\n\n", cmd, e),
    })
}<|MERGE_RESOLUTION|>--- conflicted
+++ resolved
@@ -2,12 +2,6 @@
 //!
 //! See comments in `src/bootstrap/rustc.rs` for more information.
 
-<<<<<<< HEAD
-// NO-RUSTC-WRAPPER
-#![deny(warnings, rust_2018_idioms, unused_lifetimes)]
-
-=======
->>>>>>> 8cd2c99a
 use std::env;
 use std::process::Command;
 use std::path::PathBuf;
