//! Implementation of the test-related targets of the build system.
//!
//! This file implements the various regression test suites that we execute on
//! our CI.

use std::env;
use std::ffi::OsString;
use std::fmt;
use std::fs;
use std::iter;
use std::path::{Path, PathBuf};
use std::process::Command;

use build_helper::{self, output, t};

use crate::builder::{Builder, Compiler, Kind, RunConfig, ShouldRun, Step};
use crate::cache::{Interned, INTERNER};
use crate::compile;
use crate::dist;
use crate::flags::Subcommand;
use crate::native;
use crate::tool::{self, Tool, SourceType};
use crate::toolstate::ToolState;
use crate::util::{self, dylib_path, dylib_path_var};
use crate::Crate as CargoCrate;
use crate::{DocTests, Mode, GitRepo, envify};

const ADB_TEST_DIR: &str = "/data/tmp/work";

/// The two modes of the test runner; tests or benchmarks.
#[derive(Debug, PartialEq, Eq, Hash, Copy, Clone, PartialOrd, Ord)]
pub enum TestKind {
    /// Run `cargo test`.
    Test,
    /// Run `cargo bench`.
    Bench,
}

impl From<Kind> for TestKind {
    fn from(kind: Kind) -> Self {
        match kind {
            Kind::Test => TestKind::Test,
            Kind::Bench => TestKind::Bench,
            _ => panic!("unexpected kind in crate: {:?}", kind),
        }
    }
}

impl TestKind {
    // Return the cargo subcommand for this test kind
    fn subcommand(self) -> &'static str {
        match self {
            TestKind::Test => "test",
            TestKind::Bench => "bench",
        }
    }
}

impl fmt::Display for TestKind {
    fn fmt(&self, f: &mut fmt::Formatter<'_>) -> fmt::Result {
        f.write_str(match *self {
            TestKind::Test => "Testing",
            TestKind::Bench => "Benchmarking",
        })
    }
}

fn try_run(builder: &Builder<'_>, cmd: &mut Command) -> bool {
    if !builder.fail_fast {
        if !builder.try_run(cmd) {
            let mut failures = builder.delayed_failures.borrow_mut();
            failures.push(format!("{:?}", cmd));
            return false;
        }
    } else {
        builder.run(cmd);
    }
    true
}

fn try_run_quiet(builder: &Builder<'_>, cmd: &mut Command) -> bool {
    if !builder.fail_fast {
        if !builder.try_run_quiet(cmd) {
            let mut failures = builder.delayed_failures.borrow_mut();
            failures.push(format!("{:?}", cmd));
            return false;
        }
    } else {
        builder.run_quiet(cmd);
    }
    true
}

#[derive(Debug, Copy, Clone, PartialEq, Eq, Hash)]
pub struct Linkcheck {
    host: Interned<String>,
}

impl Step for Linkcheck {
    type Output = ();
    const ONLY_HOSTS: bool = true;
    const DEFAULT: bool = true;

    /// Runs the `linkchecker` tool as compiled in `stage` by the `host` compiler.
    ///
    /// This tool in `src/tools` will verify the validity of all our links in the
    /// documentation to ensure we don't have a bunch of dead ones.
    fn run(self, builder: &Builder<'_>) {
        let host = self.host;

        builder.info(&format!("Linkcheck ({})", host));

        builder.default_doc(None);

        let _time = util::timeit(&builder);
        try_run(
            builder,
            builder
                .tool_cmd(Tool::Linkchecker)
                .arg(builder.out.join(host).join("doc")),
        );
    }

    fn should_run(run: ShouldRun<'_>) -> ShouldRun<'_> {
        let builder = run.builder;
        run.path("src/tools/linkchecker")
            .default_condition(builder.config.docs)
    }

    fn make_run(run: RunConfig<'_>) {
        run.builder.ensure(Linkcheck { host: run.target });
    }
}

#[derive(Debug, Copy, Clone, PartialEq, Eq, Hash)]
pub struct Cargotest {
    stage: u32,
    host: Interned<String>,
}

impl Step for Cargotest {
    type Output = ();
    const ONLY_HOSTS: bool = true;

    fn should_run(run: ShouldRun<'_>) -> ShouldRun<'_> {
        run.path("src/tools/cargotest")
    }

    fn make_run(run: RunConfig<'_>) {
        run.builder.ensure(Cargotest {
            stage: run.builder.top_stage,
            host: run.target,
        });
    }

    /// Runs the `cargotest` tool as compiled in `stage` by the `host` compiler.
    ///
    /// This tool in `src/tools` will check out a few Rust projects and run `cargo
    /// test` to ensure that we don't regress the test suites there.
    fn run(self, builder: &Builder<'_>) {
        let compiler = builder.compiler(self.stage, self.host);
        builder.ensure(compile::Rustc {
            compiler,
            target: compiler.host,
        });

        // Note that this is a short, cryptic, and not scoped directory name. This
        // is currently to minimize the length of path on Windows where we otherwise
        // quickly run into path name limit constraints.
        let out_dir = builder.out.join("ct");
        t!(fs::create_dir_all(&out_dir));

        let _time = util::timeit(&builder);
        let mut cmd = builder.tool_cmd(Tool::CargoTest);
        try_run(
            builder,
            cmd.arg(&builder.initial_cargo)
                .arg(&out_dir)
                .env("RUSTC", builder.rustc(compiler))
                .env("RUSTDOC", builder.rustdoc(compiler)),
        );
    }
}

#[derive(Debug, Copy, Clone, PartialEq, Eq, Hash)]
pub struct Cargo {
    stage: u32,
    host: Interned<String>,
}

impl Step for Cargo {
    type Output = ();
    const ONLY_HOSTS: bool = true;

    fn should_run(run: ShouldRun<'_>) -> ShouldRun<'_> {
        run.path("src/tools/cargo")
    }

    fn make_run(run: RunConfig<'_>) {
        run.builder.ensure(Cargo {
            stage: run.builder.top_stage,
            host: run.target,
        });
    }

    /// Runs `cargo test` for `cargo` packaged with Rust.
    fn run(self, builder: &Builder<'_>) {
        let compiler = builder.compiler(self.stage, self.host);

        builder.ensure(tool::Cargo {
            compiler,
            target: self.host,
        });
        let mut cargo = tool::prepare_tool_cargo(builder,
                                                 compiler,
                                                 Mode::ToolRustc,
                                                 self.host,
                                                 "test",
                                                 "src/tools/cargo",
                                                 SourceType::Submodule,
                                                 &[]);

        if !builder.fail_fast {
            cargo.arg("--no-fail-fast");
        }

        // Don't run cross-compile tests, we may not have cross-compiled libstd libs
        // available.
        cargo.env("CFG_DISABLE_CROSS_TESTS", "1");
        // Disable a test that has issues with mingw.
        cargo.env("CARGO_TEST_DISABLE_GIT_CLI", "1");
        // Forcibly disable tests using nightly features since any changes to
        // those features won't be able to land.
        cargo.env("CARGO_TEST_DISABLE_NIGHTLY", "1");

        cargo.env("PATH", &path_for_cargo(builder, compiler));

        try_run(builder, &mut cargo.into());
    }
}

#[derive(Debug, Copy, Clone, PartialEq, Eq, Hash)]
pub struct Rls {
    stage: u32,
    host: Interned<String>,
}

impl Step for Rls {
    type Output = ();
    const ONLY_HOSTS: bool = true;

    fn should_run(run: ShouldRun<'_>) -> ShouldRun<'_> {
        run.path("src/tools/rls")
    }

    fn make_run(run: RunConfig<'_>) {
        run.builder.ensure(Rls {
            stage: run.builder.top_stage,
            host: run.target,
        });
    }

    /// Runs `cargo test` for the rls.
    fn run(self, builder: &Builder<'_>) {
        let stage = self.stage;
        let host = self.host;
        let compiler = builder.compiler(stage, host);

        let build_result = builder.ensure(tool::Rls {
            compiler,
            target: self.host,
            extra_features: Vec::new(),
        });
        if build_result.is_none() {
            eprintln!("failed to test rls: could not build");
            return;
        }

        let mut cargo = tool::prepare_tool_cargo(builder,
                                                 compiler,
                                                 Mode::ToolRustc,
                                                 host,
                                                 "test",
                                                 "src/tools/rls",
                                                 SourceType::Submodule,
                                                 &[]);

        builder.add_rustc_lib_path(compiler, &mut cargo);
        cargo.arg("--")
            .args(builder.config.cmd.test_args());

        if try_run(builder, &mut cargo.into()) {
            builder.save_toolstate("rls", ToolState::TestPass);
        }
    }
}

#[derive(Debug, Copy, Clone, PartialEq, Eq, Hash)]
pub struct Rustfmt {
    stage: u32,
    host: Interned<String>,
}

impl Step for Rustfmt {
    type Output = ();
    const ONLY_HOSTS: bool = true;

    fn should_run(run: ShouldRun<'_>) -> ShouldRun<'_> {
        run.path("src/tools/rustfmt")
    }

    fn make_run(run: RunConfig<'_>) {
        run.builder.ensure(Rustfmt {
            stage: run.builder.top_stage,
            host: run.target,
        });
    }

    /// Runs `cargo test` for rustfmt.
    fn run(self, builder: &Builder<'_>) {
        let stage = self.stage;
        let host = self.host;
        let compiler = builder.compiler(stage, host);

        let build_result = builder.ensure(tool::Rustfmt {
            compiler,
            target: self.host,
            extra_features: Vec::new(),
        });
        if build_result.is_none() {
            eprintln!("failed to test rustfmt: could not build");
            return;
        }

        let mut cargo = tool::prepare_tool_cargo(builder,
                                                 compiler,
                                                 Mode::ToolRustc,
                                                 host,
                                                 "test",
                                                 "src/tools/rustfmt",
                                                 SourceType::Submodule,
                                                 &[]);

        let dir = testdir(builder, compiler.host);
        t!(fs::create_dir_all(&dir));
        cargo.env("RUSTFMT_TEST_DIR", dir);

        builder.add_rustc_lib_path(compiler, &mut cargo);

        if try_run(builder, &mut cargo.into()) {
            builder.save_toolstate("rustfmt", ToolState::TestPass);
        }
    }
}

#[derive(Debug, Copy, Clone, PartialEq, Eq, Hash)]
pub struct Miri {
    stage: u32,
    host: Interned<String>,
}

impl Step for Miri {
    type Output = ();
    const ONLY_HOSTS: bool = true;

    fn should_run(run: ShouldRun<'_>) -> ShouldRun<'_> {
        run.path("src/tools/miri")
    }

    fn make_run(run: RunConfig<'_>) {
        run.builder.ensure(Miri {
            stage: run.builder.top_stage,
            host: run.target,
        });
    }

    /// Runs `cargo test` for miri.
    fn run(self, builder: &Builder<'_>) {
        let stage = self.stage;
        let host = self.host;
        let compiler = builder.compiler(stage, host);

        let miri = builder.ensure(tool::Miri {
            compiler,
            target: self.host,
            extra_features: Vec::new(),
        });
        if let Some(miri) = miri {
            // # Run `cargo miri setup`.
            // As a side-effect, this will install xargo.
            let mut cargo = tool::prepare_tool_cargo(
                builder,
                compiler,
                Mode::ToolRustc,
                host,
                "run",
                "src/tools/miri",
                SourceType::Submodule,
                &[],
            );
            cargo
                .arg("--bin")
                .arg("cargo-miri")
                .arg("--")
                .arg("miri")
                .arg("setup");

            // Tell `cargo miri` not to worry about the sysroot mismatch (we built with
            // stage1 but run with stage2).
            cargo.env("MIRI_SKIP_SYSROOT_CHECK", "1");
            // Tell `cargo miri setup` where to find the sources.
            cargo.env("XARGO_RUST_SRC", builder.src.join("src"));
            // Debug things.
            cargo.env("RUST_BACKTRACE", "1");
            // Configure `cargo install` path, and let cargo-miri know that that's where
            // xargo ends up.
            cargo.env("CARGO_INSTALL_ROOT", &builder.out); // cargo adds a `bin/`
            cargo.env("XARGO", builder.out.join("bin").join("xargo"));

<<<<<<< HEAD
=======
            let mut cargo = Command::from(cargo);
>>>>>>> 8cd2c99a
            if !try_run(builder, &mut cargo) {
                return;
            }

            // # Determine where Miri put its sysroot.
            // To this end, we run `cargo miri setup --env` and capture the output.
            // (We do this separately from the above so that when the setup actually
            // happens we get some output.)
            // We re-use the `cargo` from above.
            cargo.arg("--env");

            // FIXME: Is there a way in which we can re-use the usual `run` helpers?
            let miri_sysroot = if builder.config.dry_run {
                String::new()
            } else {
                builder.verbose(&format!("running: {:?}", cargo));
                let out = cargo.output()
                    .expect("We already ran `cargo miri setup` before and that worked");
                assert!(out.status.success(), "`cargo miri setup` returned with non-0 exit code");
                // Output is "MIRI_SYSROOT=<str>\n".
                let stdout = String::from_utf8(out.stdout)
                    .expect("`cargo miri setup` stdout is not valid UTF-8");
                let stdout = stdout.trim();
                builder.verbose(&format!("`cargo miri setup --env` returned: {:?}", stdout));
                let sysroot = stdout.splitn(2, '=')
                    .nth(1).expect("`cargo miri setup` stdout did not contain '='");
                sysroot.to_owned()
            };

            // # Run `cargo test`.
            let mut cargo = tool::prepare_tool_cargo(
                builder,
                compiler,
                Mode::ToolRustc,
                host,
                "test",
                "src/tools/miri",
                SourceType::Submodule,
                &[],
            );

            // miri tests need to know about the stage sysroot
            cargo.env("MIRI_SYSROOT", miri_sysroot);
            cargo.env("RUSTC_TEST_SUITE", builder.rustc(compiler));
            cargo.env("RUSTC_LIB_PATH", builder.rustc_libdir(compiler));
            cargo.env("MIRI_PATH", miri);

            builder.add_rustc_lib_path(compiler, &mut cargo);

<<<<<<< HEAD
            if !try_run(builder, &mut cargo) {
=======
            if !try_run(builder, &mut cargo.into()) {
>>>>>>> 8cd2c99a
                return;
            }

            // # Done!
            builder.save_toolstate("miri", ToolState::TestPass);
        } else {
            eprintln!("failed to test miri: could not build");
        }
    }
}

#[derive(Debug, Copy, Clone, PartialEq, Eq, Hash)]
pub struct CompiletestTest {
    host: Interned<String>,
}

impl Step for CompiletestTest {
    type Output = ();

    fn should_run(run: ShouldRun<'_>) -> ShouldRun<'_> {
        run.path("src/tools/compiletest")
    }

    fn make_run(run: RunConfig<'_>) {
        run.builder.ensure(CompiletestTest {
            host: run.target,
        });
    }

    /// Runs `cargo test` for compiletest.
    fn run(self, builder: &Builder<'_>) {
        let host = self.host;
        let compiler = builder.compiler(0, host);

        let cargo = tool::prepare_tool_cargo(builder,
                                             compiler,
                                             Mode::ToolBootstrap,
                                             host,
                                             "test",
                                             "src/tools/compiletest",
                                             SourceType::InTree,
                                             &[]);

        try_run(builder, &mut cargo.into());
    }
}

#[derive(Debug, Copy, Clone, PartialEq, Eq, Hash)]
pub struct Clippy {
    stage: u32,
    host: Interned<String>,
}

impl Step for Clippy {
    type Output = ();
    const ONLY_HOSTS: bool = true;
    const DEFAULT: bool = false;

    fn should_run(run: ShouldRun<'_>) -> ShouldRun<'_> {
        run.path("src/tools/clippy")
    }

    fn make_run(run: RunConfig<'_>) {
        run.builder.ensure(Clippy {
            stage: run.builder.top_stage,
            host: run.target,
        });
    }

    /// Runs `cargo test` for clippy.
    fn run(self, builder: &Builder<'_>) {
        let stage = self.stage;
        let host = self.host;
        let compiler = builder.compiler(stage, host);

        let clippy = builder.ensure(tool::Clippy {
            compiler,
            target: self.host,
            extra_features: Vec::new(),
        });
        if let Some(clippy) = clippy {
            let mut cargo = tool::prepare_tool_cargo(builder,
                                                 compiler,
                                                 Mode::ToolRustc,
                                                 host,
                                                 "test",
                                                 "src/tools/clippy",
                                                 SourceType::Submodule,
                                                 &[]);

            // clippy tests need to know about the stage sysroot
            cargo.env("SYSROOT", builder.sysroot(compiler));
            cargo.env("RUSTC_TEST_SUITE", builder.rustc(compiler));
            cargo.env("RUSTC_LIB_PATH", builder.rustc_libdir(compiler));
            let host_libs = builder
                .stage_out(compiler, Mode::ToolRustc)
                .join(builder.cargo_dir());
            cargo.env("HOST_LIBS", host_libs);
            // clippy tests need to find the driver
            cargo.env("CLIPPY_DRIVER_PATH", clippy);

            builder.add_rustc_lib_path(compiler, &mut cargo);

            if try_run(builder, &mut cargo.into()) {
                builder.save_toolstate("clippy-driver", ToolState::TestPass);
            }
        } else {
            eprintln!("failed to test clippy: could not build");
        }
    }
}

fn path_for_cargo(builder: &Builder<'_>, compiler: Compiler) -> OsString {
    // Configure PATH to find the right rustc. NB. we have to use PATH
    // and not RUSTC because the Cargo test suite has tests that will
    // fail if rustc is not spelled `rustc`.
    let path = builder.sysroot(compiler).join("bin");
    let old_path = env::var_os("PATH").unwrap_or_default();
    env::join_paths(iter::once(path).chain(env::split_paths(&old_path))).expect("")
}

#[derive(Debug, Copy, Clone, Hash, PartialEq, Eq)]
pub struct RustdocTheme {
    pub compiler: Compiler,
}

impl Step for RustdocTheme {
    type Output = ();
    const DEFAULT: bool = true;
    const ONLY_HOSTS: bool = true;

    fn should_run(run: ShouldRun<'_>) -> ShouldRun<'_> {
        run.path("src/tools/rustdoc-themes")
    }

    fn make_run(run: RunConfig<'_>) {
        let compiler = run.builder.compiler(run.builder.top_stage, run.host);

        run.builder.ensure(RustdocTheme { compiler });
    }

    fn run(self, builder: &Builder<'_>) {
        let rustdoc = builder.out.join("bootstrap/debug/rustdoc");
        let mut cmd = builder.tool_cmd(Tool::RustdocTheme);
        cmd.arg(rustdoc.to_str().unwrap())
            .arg(
                builder
                    .src
                    .join("src/librustdoc/html/static/themes")
                    .to_str()
                    .unwrap(),
            )
            .env("RUSTC_STAGE", self.compiler.stage.to_string())
            .env("RUSTC_SYSROOT", builder.sysroot(self.compiler))
            .env(
                "RUSTDOC_LIBDIR",
                builder.sysroot_libdir(self.compiler, self.compiler.host),
            )
            .env("CFG_RELEASE_CHANNEL", &builder.config.channel)
            .env("RUSTDOC_REAL", builder.rustdoc(self.compiler))
            .env("RUSTDOC_CRATE_VERSION", builder.rust_version())
            .env("RUSTC_BOOTSTRAP", "1");
        if let Some(linker) = builder.linker(self.compiler.host) {
            cmd.env("RUSTC_TARGET_LINKER", linker);
        }
        try_run(builder, &mut cmd);
    }
}

#[derive(Debug, Copy, Clone, Hash, PartialEq, Eq)]
pub struct RustdocJSStd {
    pub host: Interned<String>,
    pub target: Interned<String>,
}

impl Step for RustdocJSStd {
    type Output = ();
    const DEFAULT: bool = true;
    const ONLY_HOSTS: bool = true;

    fn should_run(run: ShouldRun<'_>) -> ShouldRun<'_> {
        run.path("src/test/rustdoc-js-std")
    }

    fn make_run(run: RunConfig<'_>) {
        run.builder.ensure(RustdocJSStd {
            host: run.host,
            target: run.target,
        });
    }

    fn run(self, builder: &Builder<'_>) {
        if let Some(ref nodejs) = builder.config.nodejs {
            let mut command = Command::new(nodejs);
            command.args(&["src/tools/rustdoc-js-std/tester.js", &*self.host]);
            builder.ensure(crate::doc::Std {
                target: self.target,
                stage: builder.top_stage,
            });
            builder.run(&mut command);
        } else {
            builder.info(
                "No nodejs found, skipping \"src/test/rustdoc-js-std\" tests"
            );
        }
    }
}

#[derive(Debug, Copy, Clone, Hash, PartialEq, Eq)]
pub struct RustdocJSNotStd {
    pub host: Interned<String>,
    pub target: Interned<String>,
    pub compiler: Compiler,
}

impl Step for RustdocJSNotStd {
    type Output = ();
    const DEFAULT: bool = true;
    const ONLY_HOSTS: bool = true;

    fn should_run(run: ShouldRun<'_>) -> ShouldRun<'_> {
        run.path("src/test/rustdoc-js")
    }

    fn make_run(run: RunConfig<'_>) {
        let compiler = run.builder.compiler(run.builder.top_stage, run.host);
        run.builder.ensure(RustdocJSNotStd {
            host: run.host,
            target: run.target,
            compiler,
        });
    }

    fn run(self, builder: &Builder<'_>) {
        if builder.config.nodejs.is_some() {
            builder.ensure(Compiletest {
                compiler: self.compiler,
                target: self.target,
                mode: "js-doc-test",
                suite: "rustdoc-js",
                path: None,
                compare_mode: None,
            });
        } else {
            builder.info(
                "No nodejs found, skipping \"src/test/rustdoc-js\" tests"
            );
        }
    }
}

#[derive(Debug, Copy, Clone, Hash, PartialEq, Eq)]
pub struct RustdocUi {
    pub host: Interned<String>,
    pub target: Interned<String>,
    pub compiler: Compiler,
}

impl Step for RustdocUi {
    type Output = ();
    const DEFAULT: bool = true;
    const ONLY_HOSTS: bool = true;

    fn should_run(run: ShouldRun<'_>) -> ShouldRun<'_> {
        run.path("src/test/rustdoc-ui")
    }

    fn make_run(run: RunConfig<'_>) {
        let compiler = run.builder.compiler(run.builder.top_stage, run.host);
        run.builder.ensure(RustdocUi {
            host: run.host,
            target: run.target,
            compiler,
        });
    }

    fn run(self, builder: &Builder<'_>) {
        builder.ensure(Compiletest {
            compiler: self.compiler,
            target: self.target,
            mode: "ui",
            suite: "rustdoc-ui",
            path: Some("src/test/rustdoc-ui"),
            compare_mode: None,
        })
    }
}

#[derive(Debug, Copy, Clone, PartialEq, Eq, Hash)]
pub struct Tidy;

impl Step for Tidy {
    type Output = ();
    const DEFAULT: bool = true;
    const ONLY_HOSTS: bool = true;

    /// Runs the `tidy` tool.
    ///
    /// This tool in `src/tools` checks up on various bits and pieces of style and
    /// otherwise just implements a few lint-like checks that are specific to the
    /// compiler itself.
    fn run(self, builder: &Builder<'_>) {
        let mut cmd = builder.tool_cmd(Tool::Tidy);
        cmd.arg(builder.src.join("src"));
        cmd.arg(&builder.initial_cargo);
        if !builder.config.vendor {
            cmd.arg("--no-vendor");
        }
        if builder.is_verbose() {
            cmd.arg("--verbose");
        }

        builder.info("tidy check");
        try_run(builder, &mut cmd);
    }

    fn should_run(run: ShouldRun<'_>) -> ShouldRun<'_> {
        run.path("src/tools/tidy")
    }

    fn make_run(run: RunConfig<'_>) {
        run.builder.ensure(Tidy);
    }
}

fn testdir(builder: &Builder<'_>, host: Interned<String>) -> PathBuf {
    builder.out.join(host).join("test")
}

macro_rules! default_test {
    ($name:ident { path: $path:expr, mode: $mode:expr, suite: $suite:expr }) => {
        test!($name { path: $path, mode: $mode, suite: $suite, default: true, host: false });
    }
}

macro_rules! default_test_with_compare_mode {
    ($name:ident { path: $path:expr, mode: $mode:expr, suite: $suite:expr,
                   compare_mode: $compare_mode:expr }) => {
        test_with_compare_mode!($name { path: $path, mode: $mode, suite: $suite, default: true,
                                        host: false, compare_mode: $compare_mode });
    }
}

macro_rules! host_test {
    ($name:ident { path: $path:expr, mode: $mode:expr, suite: $suite:expr }) => {
        test!($name { path: $path, mode: $mode, suite: $suite, default: true, host: true });
    }
}

macro_rules! test {
    ($name:ident { path: $path:expr, mode: $mode:expr, suite: $suite:expr, default: $default:expr,
                   host: $host:expr }) => {
        test_definitions!($name { path: $path, mode: $mode, suite: $suite, default: $default,
                                  host: $host, compare_mode: None });
    }
}

macro_rules! test_with_compare_mode {
    ($name:ident { path: $path:expr, mode: $mode:expr, suite: $suite:expr, default: $default:expr,
                   host: $host:expr, compare_mode: $compare_mode:expr }) => {
        test_definitions!($name { path: $path, mode: $mode, suite: $suite, default: $default,
                                  host: $host, compare_mode: Some($compare_mode) });
    }
}

macro_rules! test_definitions {
    ($name:ident {
        path: $path:expr,
        mode: $mode:expr,
        suite: $suite:expr,
        default: $default:expr,
        host: $host:expr,
        compare_mode: $compare_mode:expr
    }) => {
        #[derive(Debug, Copy, Clone, PartialEq, Eq, Hash)]
        pub struct $name {
            pub compiler: Compiler,
            pub target: Interned<String>,
        }

        impl Step for $name {
            type Output = ();
            const DEFAULT: bool = $default;
            const ONLY_HOSTS: bool = $host;

            fn should_run(run: ShouldRun<'_>) -> ShouldRun<'_> {
                run.suite_path($path)
            }

            fn make_run(run: RunConfig<'_>) {
                let compiler = run.builder.compiler(run.builder.top_stage, run.host);

                run.builder.ensure($name {
                    compiler,
                    target: run.target,
                });
            }

            fn run(self, builder: &Builder<'_>) {
                builder.ensure(Compiletest {
                    compiler: self.compiler,
                    target: self.target,
                    mode: $mode,
                    suite: $suite,
                    path: Some($path),
                    compare_mode: $compare_mode,
                })
            }
        }
    }
}

default_test_with_compare_mode!(Ui {
    path: "src/test/ui",
    mode: "ui",
    suite: "ui",
    compare_mode: "nll"
});

default_test!(CompileFail {
    path: "src/test/compile-fail",
    mode: "compile-fail",
    suite: "compile-fail"
});

default_test!(RunFail {
    path: "src/test/run-fail",
    mode: "run-fail",
    suite: "run-fail"
});

default_test!(RunPassValgrind {
    path: "src/test/run-pass-valgrind",
    mode: "run-pass-valgrind",
    suite: "run-pass-valgrind"
});

default_test!(MirOpt {
    path: "src/test/mir-opt",
    mode: "mir-opt",
    suite: "mir-opt"
});

default_test!(Codegen {
    path: "src/test/codegen",
    mode: "codegen",
    suite: "codegen"
});

default_test!(CodegenUnits {
    path: "src/test/codegen-units",
    mode: "codegen-units",
    suite: "codegen-units"
});

default_test!(Incremental {
    path: "src/test/incremental",
    mode: "incremental",
    suite: "incremental"
});

default_test!(Debuginfo {
    path: "src/test/debuginfo",
    mode: "debuginfo",
    suite: "debuginfo"
});

host_test!(UiFullDeps {
    path: "src/test/ui-fulldeps",
    mode: "ui",
    suite: "ui-fulldeps"
});

host_test!(Rustdoc {
    path: "src/test/rustdoc",
    mode: "rustdoc",
    suite: "rustdoc"
});

host_test!(Pretty {
    path: "src/test/pretty",
    mode: "pretty",
    suite: "pretty"
});
test!(RunFailPretty {
    path: "src/test/run-fail/pretty",
    mode: "pretty",
    suite: "run-fail",
    default: false,
    host: true
});
test!(RunPassValgrindPretty {
    path: "src/test/run-pass-valgrind/pretty",
    mode: "pretty",
    suite: "run-pass-valgrind",
    default: false,
    host: true
});

default_test!(RunMake {
    path: "src/test/run-make",
    mode: "run-make",
    suite: "run-make"
});

host_test!(RunMakeFullDeps {
    path: "src/test/run-make-fulldeps",
    mode: "run-make",
    suite: "run-make-fulldeps"
});

default_test!(Assembly {
    path: "src/test/assembly",
    mode: "assembly",
    suite: "assembly"
});

#[derive(Debug, Copy, Clone, PartialEq, Eq, Hash)]
struct Compiletest {
    compiler: Compiler,
    target: Interned<String>,
    mode: &'static str,
    suite: &'static str,
    path: Option<&'static str>,
    compare_mode: Option<&'static str>,
}

impl Step for Compiletest {
    type Output = ();

    fn should_run(run: ShouldRun<'_>) -> ShouldRun<'_> {
        run.never()
    }

    /// Executes the `compiletest` tool to run a suite of tests.
    ///
    /// Compiles all tests with `compiler` for `target` with the specified
    /// compiletest `mode` and `suite` arguments. For example `mode` can be
    /// "run-pass" or `suite` can be something like `debuginfo`.
    fn run(self, builder: &Builder<'_>) {
        let compiler = self.compiler;
        let target = self.target;
        let mode = self.mode;
        let suite = self.suite;

        // Path for test suite
        let suite_path = self.path.unwrap_or("");

        // Skip codegen tests if they aren't enabled in configuration.
        if !builder.config.codegen_tests && suite == "codegen" {
            return;
        }

        if suite == "debuginfo" {
            let msvc = builder.config.build.contains("msvc");
            if mode == "debuginfo" {
                return builder.ensure(Compiletest {
                    mode: if msvc { "debuginfo-cdb" } else { "debuginfo-gdb+lldb" },
                    ..self
                });
            }

            builder.ensure(dist::DebuggerScripts {
                sysroot: builder.sysroot(compiler),
                host: target,
            });
        }

        if suite.ends_with("fulldeps") {
            builder.ensure(compile::Rustc { compiler, target });
        }

        builder.ensure(compile::Std { compiler, target });
        // ensure that `libproc_macro` is available on the host.
        builder.ensure(compile::Std { compiler, target: compiler.host });

        // Also provide `rust_test_helpers` for the host.
        builder.ensure(native::TestHelpers { target: compiler.host });

        // wasm32 can't build the test helpers
        if !target.contains("wasm32") {
            builder.ensure(native::TestHelpers { target });
        }
        builder.ensure(RemoteCopyLibs { compiler, target });

        let mut cmd = builder.tool_cmd(Tool::Compiletest);

        // compiletest currently has... a lot of arguments, so let's just pass all
        // of them!

        cmd.arg("--compile-lib-path")
            .arg(builder.rustc_libdir(compiler));
        cmd.arg("--run-lib-path")
            .arg(builder.sysroot_libdir(compiler, target));
        cmd.arg("--rustc-path").arg(builder.rustc(compiler));

        let is_rustdoc = suite.ends_with("rustdoc-ui") || suite.ends_with("rustdoc-js");

        // Avoid depending on rustdoc when we don't need it.
        if mode == "rustdoc"
            || (mode == "run-make" && suite.ends_with("fulldeps"))
            || (mode == "ui" && is_rustdoc)
            || mode == "js-doc-test"
        {
            cmd.arg("--rustdoc-path")
                .arg(builder.rustdoc(compiler));
        }

        cmd.arg("--src-base")
            .arg(builder.src.join("src/test").join(suite));
        cmd.arg("--build-base")
            .arg(testdir(builder, compiler.host).join(suite));
        cmd.arg("--stage-id")
            .arg(format!("stage{}-{}", compiler.stage, target));
        cmd.arg("--mode").arg(mode);
        cmd.arg("--target").arg(target);
        cmd.arg("--host").arg(&*compiler.host);
        cmd.arg("--llvm-filecheck")
            .arg(builder.llvm_filecheck(builder.config.build));

        if builder.config.cmd.bless() {
            cmd.arg("--bless");
        }

        let compare_mode = builder.config.cmd.compare_mode().or_else(|| {
            if builder.config.test_compare_mode {
                self.compare_mode
            } else {
                None
            }
        });

        if let Some(ref pass) = builder.config.cmd.pass() {
            cmd.arg("--pass");
            cmd.arg(pass);
        }

        if let Some(ref nodejs) = builder.config.nodejs {
            cmd.arg("--nodejs").arg(nodejs);
        }

        let mut flags = if is_rustdoc {
            Vec::new()
        } else {
            vec!["-Crpath".to_string()]
        };
        if !is_rustdoc {
            if builder.config.rust_optimize_tests {
                flags.push("-O".to_string());
            }
        }
        flags.push(format!("-Cdebuginfo={}", builder.config.rust_debuginfo_level_tests));
        flags.push("-Zunstable-options".to_string());
        flags.push(builder.config.cmd.rustc_args().join(" "));

        if let Some(linker) = builder.linker(target) {
            cmd.arg("--linker").arg(linker);
        }

        let mut hostflags = flags.clone();
        hostflags.push(format!(
            "-Lnative={}",
            builder.test_helpers_out(compiler.host).display()
        ));
        cmd.arg("--host-rustcflags").arg(hostflags.join(" "));

        let mut targetflags = flags;
        targetflags.push(format!(
            "-Lnative={}",
            builder.test_helpers_out(target).display()
        ));
        cmd.arg("--target-rustcflags").arg(targetflags.join(" "));

        cmd.arg("--docck-python").arg(builder.python());

        if builder.config.build.ends_with("apple-darwin") {
            // Force /usr/bin/python on macOS for LLDB tests because we're loading the
            // LLDB plugin's compiled module which only works with the system python
            // (namely not Homebrew-installed python)
            cmd.arg("--lldb-python").arg("/usr/bin/python");
        } else {
            cmd.arg("--lldb-python").arg(builder.python());
        }

        if let Some(ref gdb) = builder.config.gdb {
            cmd.arg("--gdb").arg(gdb);
        }

        let run = |cmd: &mut Command| {
            cmd.output().map(|output| {
                String::from_utf8_lossy(&output.stdout)
                    .lines().next().unwrap_or_else(|| {
                        panic!("{:?} failed {:?}", cmd, output)
                    }).to_string()
            })
        };
        let lldb_exe = if builder.config.lldb_enabled && !target.contains("emscripten") {
            // Test against the lldb that was just built.
            builder.llvm_out(target).join("bin").join("lldb")
        } else {
            PathBuf::from("lldb")
        };
        let lldb_version = Command::new(&lldb_exe)
            .arg("--version")
            .output()
            .map(|output| { String::from_utf8_lossy(&output.stdout).to_string() })
            .ok();
        if let Some(ref vers) = lldb_version {
            cmd.arg("--lldb-version").arg(vers);
            let lldb_python_dir = run(Command::new(&lldb_exe).arg("-P")).ok();
            if let Some(ref dir) = lldb_python_dir {
                cmd.arg("--lldb-python-dir").arg(dir);
            }
        }

        if util::forcing_clang_based_tests() {
            let clang_exe = builder.llvm_out(target).join("bin").join("clang");
            cmd.arg("--run-clang-based-tests-with").arg(clang_exe);
        }

        // Get paths from cmd args
        let paths = match &builder.config.cmd {
            Subcommand::Test { ref paths, .. } => &paths[..],
            _ => &[],
        };

        // Get test-args by striping suite path
        let mut test_args: Vec<&str> = paths
            .iter()
            .map(|p| {
                match p.strip_prefix(".") {
                    Ok(path) => path,
                    Err(_) => p,
                }
            })
            .filter(|p| p.starts_with(suite_path) && (p.is_dir() || p.is_file()))
            .filter_map(|p| {
                // Since test suite paths are themselves directories, if we don't
                // specify a directory or file, we'll get an empty string here
                // (the result of the test suite directory without its suite prefix).
                // Therefore, we need to filter these out, as only the first --test-args
                // flag is respected, so providing an empty --test-args conflicts with
                // any following it.
                match p.strip_prefix(suite_path).ok().and_then(|p| p.to_str()) {
                    Some(s) if s != "" => Some(s),
                    _ => None,
                }
            })
            .collect();

        test_args.append(&mut builder.config.cmd.test_args());

        cmd.args(&test_args);

        if builder.is_verbose() {
            cmd.arg("--verbose");
        }

        if !builder.config.verbose_tests {
            cmd.arg("--quiet");
        }

        if builder.config.llvm_enabled() {
            let llvm_config = builder.ensure(native::Llvm {
                target: builder.config.build,
                emscripten: false,
            });
            if !builder.config.dry_run {
                let llvm_version = output(Command::new(&llvm_config).arg("--version"));
                cmd.arg("--llvm-version").arg(llvm_version);
            }
            if !builder.is_rust_llvm(target) {
                cmd.arg("--system-llvm");
            }

            // Only pass correct values for these flags for the `run-make` suite as it
            // requires that a C++ compiler was configured which isn't always the case.
            if !builder.config.dry_run && suite == "run-make-fulldeps" {
                let llvm_components = output(Command::new(&llvm_config).arg("--components"));
                let llvm_cxxflags = output(Command::new(&llvm_config).arg("--cxxflags"));
                cmd.arg("--cc")
                    .arg(builder.cc(target))
                    .arg("--cxx")
                    .arg(builder.cxx(target).unwrap())
                    .arg("--cflags")
                    .arg(builder.cflags(target, GitRepo::Rustc).join(" "))
                    .arg("--llvm-components")
                    .arg(llvm_components.trim())
                    .arg("--llvm-cxxflags")
                    .arg(llvm_cxxflags.trim());
                if let Some(ar) = builder.ar(target) {
                    cmd.arg("--ar").arg(ar);
                }

                // The llvm/bin directory contains many useful cross-platform
                // tools. Pass the path to run-make tests so they can use them.
                let llvm_bin_path = llvm_config.parent()
                    .expect("Expected llvm-config to be contained in directory");
                assert!(llvm_bin_path.is_dir());
                cmd.arg("--llvm-bin-dir").arg(llvm_bin_path);

                // If LLD is available, add it to the PATH
                if builder.config.lld_enabled {
                    let lld_install_root = builder.ensure(native::Lld {
                        target: builder.config.build,
                    });

                    let lld_bin_path = lld_install_root.join("bin");

                    let old_path = env::var_os("PATH").unwrap_or_default();
                    let new_path = env::join_paths(std::iter::once(lld_bin_path)
                        .chain(env::split_paths(&old_path)))
                        .expect("Could not add LLD bin path to PATH");
                    cmd.env("PATH", new_path);
                }
            }
        }

        if suite != "run-make-fulldeps" {
            cmd.arg("--cc")
                .arg("")
                .arg("--cxx")
                .arg("")
                .arg("--cflags")
                .arg("")
                .arg("--llvm-components")
                .arg("")
                .arg("--llvm-cxxflags")
                .arg("");
        }

        if builder.remote_tested(target) {
            cmd.arg("--remote-test-client")
                .arg(builder.tool_exe(Tool::RemoteTestClient));
        }

        // Running a C compiler on MSVC requires a few env vars to be set, to be
        // sure to set them here.
        //
        // Note that if we encounter `PATH` we make sure to append to our own `PATH`
        // rather than stomp over it.
        if target.contains("msvc") {
            for &(ref k, ref v) in builder.cc[&target].env() {
                if k != "PATH" {
                    cmd.env(k, v);
                }
            }
        }
        cmd.env("RUSTC_BOOTSTRAP", "1");
        builder.add_rust_test_threads(&mut cmd);

        if builder.config.sanitizers {
            cmd.env("RUSTC_SANITIZER_SUPPORT", "1");
        }

        if builder.config.profiler {
            cmd.env("RUSTC_PROFILER_SUPPORT", "1");
        }

        let tmp = builder.out.join("tmp");
        std::fs::create_dir_all(&tmp).unwrap();
        cmd.env("RUST_TEST_TMPDIR", tmp);


        cmd.arg("--adb-path").arg("adb");
        cmd.arg("--adb-test-dir").arg(ADB_TEST_DIR);
        if target.contains("android") {
            // Assume that cc for this target comes from the android sysroot
            cmd.arg("--android-cross-path")
                .arg(builder.cc(target).parent().unwrap().parent().unwrap());
        } else {
            cmd.arg("--android-cross-path").arg("");
        }

        if builder.config.cmd.rustfix_coverage() {
            cmd.arg("--rustfix-coverage");
        }

        builder.ci_env.force_coloring_in_ci(&mut cmd);

        builder.info(&format!(
            "Check compiletest suite={} mode={} ({} -> {})",
            suite, mode, &compiler.host, target
        ));
        let _time = util::timeit(&builder);
        try_run(builder, &mut cmd);

        if let Some(compare_mode) = compare_mode {
            cmd.arg("--compare-mode").arg(compare_mode);
            builder.info(&format!(
                "Check compiletest suite={} mode={} compare_mode={} ({} -> {})",
                suite, mode, compare_mode, &compiler.host, target
            ));
            let _time = util::timeit(&builder);
            try_run(builder, &mut cmd);
        }
    }
}

#[derive(Debug, Copy, Clone, PartialEq, Eq, Hash)]
struct DocTest {
    compiler: Compiler,
    path: &'static str,
    name: &'static str,
    is_ext_doc: bool,
}

impl Step for DocTest {
    type Output = ();
    const ONLY_HOSTS: bool = true;

    fn should_run(run: ShouldRun<'_>) -> ShouldRun<'_> {
        run.never()
    }

    /// Runs `rustdoc --test` for all documentation in `src/doc`.
    ///
    /// This will run all tests in our markdown documentation (e.g., the book)
    /// located in `src/doc`. The `rustdoc` that's run is the one that sits next to
    /// `compiler`.
    fn run(self, builder: &Builder<'_>) {
        let compiler = self.compiler;

        builder.ensure(compile::Std {
            compiler,
            target: compiler.host,
        });

        // Do a breadth-first traversal of the `src/doc` directory and just run
        // tests for all files that end in `*.md`
        let mut stack = vec![builder.src.join(self.path)];
        let _time = util::timeit(&builder);

        let mut files = Vec::new();
        while let Some(p) = stack.pop() {
            if p.is_dir() {
                stack.extend(t!(p.read_dir()).map(|p| t!(p).path()));
                continue;
            }

            if p.extension().and_then(|s| s.to_str()) != Some("md") {
                continue;
            }

            // The nostarch directory in the book is for no starch, and so isn't
            // guaranteed to builder. We don't care if it doesn't build, so skip it.
            if p.to_str().map_or(false, |p| p.contains("nostarch")) {
                continue;
            }

            files.push(p);
        }

        files.sort();

        let mut toolstate = ToolState::TestPass;
        for file in files {
            if !markdown_test(builder, compiler, &file) {
                toolstate = ToolState::TestFail;
            }
        }
        if self.is_ext_doc {
            builder.save_toolstate(self.name, toolstate);
        }
    }
}

macro_rules! test_book {
    ($($name:ident, $path:expr, $book_name:expr, default=$default:expr;)+) => {
        $(
            #[derive(Debug, Copy, Clone, PartialEq, Eq, Hash)]
            pub struct $name {
                compiler: Compiler,
            }

            impl Step for $name {
                type Output = ();
                const DEFAULT: bool = $default;
                const ONLY_HOSTS: bool = true;

                fn should_run(run: ShouldRun<'_>) -> ShouldRun<'_> {
                    run.path($path)
                }

                fn make_run(run: RunConfig<'_>) {
                    run.builder.ensure($name {
                        compiler: run.builder.compiler(run.builder.top_stage, run.host),
                    });
                }

                fn run(self, builder: &Builder<'_>) {
                    builder.ensure(DocTest {
                        compiler: self.compiler,
                        path: $path,
                        name: $book_name,
                        is_ext_doc: !$default,
                    });
                }
            }
        )+
    }
}

test_book!(
    Nomicon, "src/doc/nomicon", "nomicon", default=false;
    Reference, "src/doc/reference", "reference", default=false;
    RustdocBook, "src/doc/rustdoc", "rustdoc", default=true;
    RustcBook, "src/doc/rustc", "rustc", default=true;
    RustByExample, "src/doc/rust-by-example", "rust-by-example", default=false;
    EmbeddedBook, "src/doc/embedded-book", "embedded-book", default=false;
    TheBook, "src/doc/book", "book", default=false;
    UnstableBook, "src/doc/unstable-book", "unstable-book", default=true;
    EditionGuide, "src/doc/edition-guide", "edition-guide", default=false;
);

#[derive(Debug, Copy, Clone, PartialEq, Eq, Hash)]
pub struct ErrorIndex {
    compiler: Compiler,
}

impl Step for ErrorIndex {
    type Output = ();
    const DEFAULT: bool = true;
    const ONLY_HOSTS: bool = true;

    fn should_run(run: ShouldRun<'_>) -> ShouldRun<'_> {
        run.path("src/tools/error_index_generator")
    }

    fn make_run(run: RunConfig<'_>) {
        run.builder.ensure(ErrorIndex {
            compiler: run.builder.compiler(run.builder.top_stage, run.host),
        });
    }

    /// Runs the error index generator tool to execute the tests located in the error
    /// index.
    ///
    /// The `error_index_generator` tool lives in `src/tools` and is used to
    /// generate a markdown file from the error indexes of the code base which is
    /// then passed to `rustdoc --test`.
    fn run(self, builder: &Builder<'_>) {
        let compiler = self.compiler;

        builder.ensure(compile::Std {
            compiler,
            target: compiler.host,
        });

        let dir = testdir(builder, compiler.host);
        t!(fs::create_dir_all(&dir));
        let output = dir.join("error-index.md");

        let mut tool = tool::ErrorIndex::command(
            builder,
            builder.compiler(compiler.stage, builder.config.build),
        );
        tool.arg("markdown")
            .arg(&output)
            .env("CFG_BUILD", &builder.config.build);

        builder.info(&format!("Testing error-index stage{}", compiler.stage));
        let _time = util::timeit(&builder);
        builder.run_quiet(&mut tool);
        markdown_test(builder, compiler, &output);
    }
}

fn markdown_test(builder: &Builder<'_>, compiler: Compiler, markdown: &Path) -> bool {
    match fs::read_to_string(markdown) {
        Ok(contents) => {
            if !contents.contains("```") {
                return true;
            }
        }
        Err(_) => {}
    }

    builder.info(&format!("doc tests for: {}", markdown.display()));
    let mut cmd = builder.rustdoc_cmd(compiler);
    builder.add_rust_test_threads(&mut cmd);
    cmd.arg("--test");
    cmd.arg(markdown);
    cmd.env("RUSTC_BOOTSTRAP", "1");

    let test_args = builder.config.cmd.test_args().join(" ");
    cmd.arg("--test-args").arg(test_args);

    if builder.config.verbose_tests {
        try_run(builder, &mut cmd)
    } else {
        try_run_quiet(builder, &mut cmd)
    }
}

#[derive(Debug, Copy, Clone, PartialEq, Eq, Hash)]
pub struct RustcGuide;

impl Step for RustcGuide {
    type Output = ();
    const DEFAULT: bool = false;
    const ONLY_HOSTS: bool = true;

    fn should_run(run: ShouldRun<'_>) -> ShouldRun<'_> {
        run.path("src/doc/rustc-guide")
    }

    fn make_run(run: RunConfig<'_>) {
        run.builder.ensure(RustcGuide);
    }

    fn run(self, builder: &Builder<'_>) {
        let src = builder.src.join("src/doc/rustc-guide");
        let mut rustbook_cmd = builder.tool_cmd(Tool::Rustbook);
        let toolstate = if try_run(builder, rustbook_cmd.arg("linkcheck").arg(&src)) {
            ToolState::TestPass
        } else {
            ToolState::TestFail
        };
        builder.save_toolstate("rustc-guide", toolstate);
    }
}

#[derive(Debug, Copy, Clone, PartialEq, Eq, Hash)]
pub struct CrateLibrustc {
    compiler: Compiler,
    target: Interned<String>,
    test_kind: TestKind,
    krate: Interned<String>,
}

impl Step for CrateLibrustc {
    type Output = ();
    const DEFAULT: bool = true;
    const ONLY_HOSTS: bool = true;

    fn should_run(run: ShouldRun<'_>) -> ShouldRun<'_> {
        run.krate("rustc-main")
    }

    fn make_run(run: RunConfig<'_>) {
        let builder = run.builder;
        let compiler = builder.compiler(builder.top_stage, run.host);

        for krate in builder.in_tree_crates("rustc-main") {
            if run.path.ends_with(&krate.path) {
                let test_kind = builder.kind.into();

                builder.ensure(CrateLibrustc {
                    compiler,
                    target: run.target,
                    test_kind,
                    krate: krate.name,
                });
            }
        }
    }

    fn run(self, builder: &Builder<'_>) {
        builder.ensure(Crate {
            compiler: self.compiler,
            target: self.target,
            mode: Mode::Rustc,
            test_kind: self.test_kind,
            krate: self.krate,
        });
    }
}

#[derive(Debug, Copy, Clone, PartialEq, Eq, Hash)]
pub struct CrateNotDefault {
    compiler: Compiler,
    target: Interned<String>,
    test_kind: TestKind,
    krate: &'static str,
}

impl Step for CrateNotDefault {
    type Output = ();

    fn should_run(run: ShouldRun<'_>) -> ShouldRun<'_> {
        run.path("src/librustc_asan")
            .path("src/librustc_lsan")
            .path("src/librustc_msan")
            .path("src/librustc_tsan")
    }

    fn make_run(run: RunConfig<'_>) {
        let builder = run.builder;
        let compiler = builder.compiler(builder.top_stage, run.host);

        let test_kind = builder.kind.into();

        builder.ensure(CrateNotDefault {
            compiler,
            target: run.target,
            test_kind,
            krate: match run.path {
                _ if run.path.ends_with("src/librustc_asan") => "rustc_asan",
                _ if run.path.ends_with("src/librustc_lsan") => "rustc_lsan",
                _ if run.path.ends_with("src/librustc_msan") => "rustc_msan",
                _ if run.path.ends_with("src/librustc_tsan") => "rustc_tsan",
                _ => panic!("unexpected path {:?}", run.path),
            },
        });
    }

    fn run(self, builder: &Builder<'_>) {
        builder.ensure(Crate {
            compiler: self.compiler,
            target: self.target,
            mode: Mode::Std,
            test_kind: self.test_kind,
            krate: INTERNER.intern_str(self.krate),
        });
    }
}

#[derive(Debug, Copy, Clone, PartialEq, Eq, PartialOrd, Ord, Hash)]
pub struct Crate {
    pub compiler: Compiler,
    pub target: Interned<String>,
    pub mode: Mode,
    pub test_kind: TestKind,
    pub krate: Interned<String>,
}

impl Step for Crate {
    type Output = ();
    const DEFAULT: bool = true;

    fn should_run(mut run: ShouldRun<'_>) -> ShouldRun<'_> {
        let builder = run.builder;
        for krate in run.builder.in_tree_crates("test") {
            if !(krate.name.starts_with("rustc_") && krate.name.ends_with("san")) {
                run = run.path(krate.local_path(&builder).to_str().unwrap());
            }
        }
        run
    }

    fn make_run(run: RunConfig<'_>) {
        let builder = run.builder;
        let compiler = builder.compiler(builder.top_stage, run.host);

        let make = |mode: Mode, krate: &CargoCrate| {
            let test_kind = builder.kind.into();

            builder.ensure(Crate {
                compiler,
                target: run.target,
                mode,
                test_kind,
                krate: krate.name,
            });
        };

        for krate in builder.in_tree_crates("test") {
            if run.path.ends_with(&krate.local_path(&builder)) {
                make(Mode::Std, krate);
            }
        }
    }

    /// Runs all unit tests plus documentation tests for a given crate defined
    /// by a `Cargo.toml` (single manifest)
    ///
    /// This is what runs tests for crates like the standard library, compiler, etc.
    /// It essentially is the driver for running `cargo test`.
    ///
    /// Currently this runs all tests for a DAG by passing a bunch of `-p foo`
    /// arguments, and those arguments are discovered from `cargo metadata`.
    fn run(self, builder: &Builder<'_>) {
        let compiler = self.compiler;
        let target = self.target;
        let mode = self.mode;
        let test_kind = self.test_kind;
        let krate = self.krate;

        builder.ensure(compile::Std { compiler, target });
        builder.ensure(RemoteCopyLibs { compiler, target });

        // If we're not doing a full bootstrap but we're testing a stage2
        // version of libstd, then what we're actually testing is the libstd
        // produced in stage1. Reflect that here by updating the compiler that
        // we're working with automatically.
        let compiler = builder.compiler_for(compiler.stage, compiler.host, target);

        let mut cargo = builder.cargo(compiler, mode, target, test_kind.subcommand());
        match mode {
            Mode::Std => {
                compile::std_cargo(builder, &compiler, target, &mut cargo);
            }
            Mode::Rustc => {
                builder.ensure(compile::Rustc { compiler, target });
                compile::rustc_cargo(builder, &mut cargo);
            }
            _ => panic!("can only test libraries"),
        };

        // Build up the base `cargo test` command.
        //
        // Pass in some standard flags then iterate over the graph we've discovered
        // in `cargo metadata` with the maps above and figure out what `-p`
        // arguments need to get passed.
        if test_kind.subcommand() == "test" && !builder.fail_fast {
            cargo.arg("--no-fail-fast");
        }
        match builder.doc_tests {
            DocTests::Only => {
                cargo.arg("--doc");
            }
            DocTests::No => {
                cargo.args(&["--lib", "--bins", "--examples", "--tests", "--benches"]);
            }
            DocTests::Yes => {}
        }

        cargo.arg("-p").arg(krate);

        // The tests are going to run with the *target* libraries, so we need to
        // ensure that those libraries show up in the LD_LIBRARY_PATH equivalent.
        //
        // Note that to run the compiler we need to run with the *host* libraries,
        // but our wrapper scripts arrange for that to be the case anyway.
        let mut dylib_path = dylib_path();
        dylib_path.insert(0, PathBuf::from(&*builder.sysroot_libdir(compiler, target)));
        cargo.env(dylib_path_var(), env::join_paths(&dylib_path).unwrap());

        cargo.arg("--");
        cargo.args(&builder.config.cmd.test_args());

        if !builder.config.verbose_tests {
            cargo.arg("--quiet");
        }

        if target.contains("emscripten") {
            cargo.env(
                format!("CARGO_TARGET_{}_RUNNER", envify(&target)),
                builder
                    .config
                    .nodejs
                    .as_ref()
                    .expect("nodejs not configured"),
            );
        } else if target.starts_with("wasm32") {
            let node = builder
                .config
                .nodejs
                .as_ref()
                .expect("nodejs not configured");
            let runner = format!(
                "{} {}/src/etc/wasm32-shim.js",
                node.display(),
                builder.src.display()
            );
            cargo.env(format!("CARGO_TARGET_{}_RUNNER", envify(&target)), &runner);
        } else if builder.remote_tested(target) {
            cargo.env(
                format!("CARGO_TARGET_{}_RUNNER", envify(&target)),
                format!("{} run", builder.tool_exe(Tool::RemoteTestClient).display()),
            );
        }

        builder.info(&format!(
            "{} {} stage{} ({} -> {})",
            test_kind, krate, compiler.stage, &compiler.host, target
        ));
        let _time = util::timeit(&builder);
        try_run(builder, &mut cargo.into());
    }
}

#[derive(Debug, Copy, Clone, PartialEq, Eq, Hash)]
pub struct CrateRustdoc {
    host: Interned<String>,
    test_kind: TestKind,
}

impl Step for CrateRustdoc {
    type Output = ();
    const DEFAULT: bool = true;
    const ONLY_HOSTS: bool = true;

    fn should_run(run: ShouldRun<'_>) -> ShouldRun<'_> {
        run.paths(&["src/librustdoc", "src/tools/rustdoc"])
    }

    fn make_run(run: RunConfig<'_>) {
        let builder = run.builder;

        let test_kind = builder.kind.into();

        builder.ensure(CrateRustdoc {
            host: run.host,
            test_kind,
        });
    }

    fn run(self, builder: &Builder<'_>) {
        let test_kind = self.test_kind;

        let compiler = builder.compiler(builder.top_stage, self.host);
        let target = compiler.host;
        builder.ensure(compile::Rustc { compiler, target });

        let mut cargo = tool::prepare_tool_cargo(builder,
                                                 compiler,
                                                 Mode::ToolRustc,
                                                 target,
                                                 test_kind.subcommand(),
                                                 "src/tools/rustdoc",
                                                 SourceType::InTree,
                                                 &[]);
        if test_kind.subcommand() == "test" && !builder.fail_fast {
            cargo.arg("--no-fail-fast");
        }

        cargo.arg("-p").arg("rustdoc:0.0.0");

        cargo.arg("--");
        cargo.args(&builder.config.cmd.test_args());

        if self.host.contains("musl") {
            cargo.arg("'-Ctarget-feature=-crt-static'");
        }

        if !builder.config.verbose_tests {
            cargo.arg("--quiet");
        }

        builder.info(&format!(
            "{} rustdoc stage{} ({} -> {})",
            test_kind, compiler.stage, &compiler.host, target
        ));
        let _time = util::timeit(&builder);

        try_run(builder, &mut cargo.into());
    }
}

/// Some test suites are run inside emulators or on remote devices, and most
/// of our test binaries are linked dynamically which means we need to ship
/// the standard library and such to the emulator ahead of time. This step
/// represents this and is a dependency of all test suites.
///
/// Most of the time this is a no-op. For some steps such as shipping data to
/// QEMU we have to build our own tools so we've got conditional dependencies
/// on those programs as well. Note that the remote test client is built for
/// the build target (us) and the server is built for the target.
#[derive(Debug, Copy, Clone, PartialEq, Eq, Hash)]
pub struct RemoteCopyLibs {
    compiler: Compiler,
    target: Interned<String>,
}

impl Step for RemoteCopyLibs {
    type Output = ();

    fn should_run(run: ShouldRun<'_>) -> ShouldRun<'_> {
        run.never()
    }

    fn run(self, builder: &Builder<'_>) {
        let compiler = self.compiler;
        let target = self.target;
        if !builder.remote_tested(target) {
            return;
        }

        builder.ensure(compile::Std { compiler, target });

        builder.info(&format!("REMOTE copy libs to emulator ({})", target));
        t!(fs::create_dir_all(builder.out.join("tmp")));

        let server = builder.ensure(tool::RemoteTestServer {
            compiler: compiler.with_stage(0),
            target,
        });

        // Spawn the emulator and wait for it to come online
        let tool = builder.tool_exe(Tool::RemoteTestClient);
        let mut cmd = Command::new(&tool);
        cmd.arg("spawn-emulator")
            .arg(target)
            .arg(&server)
            .arg(builder.out.join("tmp"));
        if let Some(rootfs) = builder.qemu_rootfs(target) {
            cmd.arg(rootfs);
        }
        builder.run(&mut cmd);

        // Push all our dylibs to the emulator
        for f in t!(builder.sysroot_libdir(compiler, target).read_dir()) {
            let f = t!(f);
            let name = f.file_name().into_string().unwrap();
            if util::is_dylib(&name) {
                builder.run(Command::new(&tool).arg("push").arg(f.path()));
            }
        }
    }
}

#[derive(Debug, Copy, Clone, PartialEq, Eq, Hash)]
pub struct Distcheck;

impl Step for Distcheck {
    type Output = ();

    fn should_run(run: ShouldRun<'_>) -> ShouldRun<'_> {
        run.path("distcheck")
    }

    fn make_run(run: RunConfig<'_>) {
        run.builder.ensure(Distcheck);
    }

    /// Runs "distcheck", a 'make check' from a tarball
    fn run(self, builder: &Builder<'_>) {
        builder.info("Distcheck");
        let dir = builder.out.join("tmp").join("distcheck");
        let _ = fs::remove_dir_all(&dir);
        t!(fs::create_dir_all(&dir));

        // Guarantee that these are built before we begin running.
        builder.ensure(dist::PlainSourceTarball);
        builder.ensure(dist::Src);

        let mut cmd = Command::new("tar");
        cmd.arg("-xzf")
            .arg(builder.ensure(dist::PlainSourceTarball))
            .arg("--strip-components=1")
            .current_dir(&dir);
        builder.run(&mut cmd);
        builder.run(
            Command::new("./configure")
                .args(&builder.config.configure_args)
                .arg("--enable-vendor")
                .current_dir(&dir),
        );
        builder.run(
            Command::new(build_helper::make(&builder.config.build))
                .arg("check")
                .current_dir(&dir),
        );

        // Now make sure that rust-src has all of libstd's dependencies
        builder.info("Distcheck rust-src");
        let dir = builder.out.join("tmp").join("distcheck-src");
        let _ = fs::remove_dir_all(&dir);
        t!(fs::create_dir_all(&dir));

        let mut cmd = Command::new("tar");
        cmd.arg("-xzf")
            .arg(builder.ensure(dist::Src))
            .arg("--strip-components=1")
            .current_dir(&dir);
        builder.run(&mut cmd);

        let toml = dir.join("rust-src/lib/rustlib/src/rust/src/libstd/Cargo.toml");
        builder.run(
            Command::new(&builder.initial_cargo)
                .arg("generate-lockfile")
                .arg("--manifest-path")
                .arg(&toml)
                .current_dir(&dir),
        );
    }
}

#[derive(Debug, Copy, Clone, PartialEq, Eq, Hash)]
pub struct Bootstrap;

impl Step for Bootstrap {
    type Output = ();
    const DEFAULT: bool = true;
    const ONLY_HOSTS: bool = true;

    /// Tests the build system itself.
    fn run(self, builder: &Builder<'_>) {
        let mut cmd = Command::new(&builder.initial_cargo);
        cmd.arg("test")
            .current_dir(builder.src.join("src/bootstrap"))
            .env("RUSTFLAGS", "-Cdebuginfo=2")
            .env("CARGO_TARGET_DIR", builder.out.join("bootstrap"))
            .env("RUSTC_BOOTSTRAP", "1")
            .env("RUSTC", &builder.initial_rustc);
        if let Some(flags) = option_env!("RUSTFLAGS") {
            // Use the same rustc flags for testing as for "normal" compilation,
            // so that Cargo doesn’t recompile the entire dependency graph every time:
            // https://github.com/rust-lang/rust/issues/49215
            cmd.env("RUSTFLAGS", flags);
        }
        if !builder.fail_fast {
            cmd.arg("--no-fail-fast");
        }
        cmd.arg("--").args(&builder.config.cmd.test_args());
        // rustbuild tests are racy on directory creation so just run them one at a time.
        // Since there's not many this shouldn't be a problem.
        cmd.arg("--test-threads=1");
        try_run(builder, &mut cmd);
    }

    fn should_run(run: ShouldRun<'_>) -> ShouldRun<'_> {
        run.path("src/bootstrap")
    }

    fn make_run(run: RunConfig<'_>) {
        run.builder.ensure(Bootstrap);
    }
}<|MERGE_RESOLUTION|>--- conflicted
+++ resolved
@@ -417,10 +417,7 @@
             cargo.env("CARGO_INSTALL_ROOT", &builder.out); // cargo adds a `bin/`
             cargo.env("XARGO", builder.out.join("bin").join("xargo"));
 
-<<<<<<< HEAD
-=======
             let mut cargo = Command::from(cargo);
->>>>>>> 8cd2c99a
             if !try_run(builder, &mut cargo) {
                 return;
             }
@@ -470,11 +467,7 @@
 
             builder.add_rustc_lib_path(compiler, &mut cargo);
 
-<<<<<<< HEAD
-            if !try_run(builder, &mut cargo) {
-=======
             if !try_run(builder, &mut cargo.into()) {
->>>>>>> 8cd2c99a
                 return;
             }
 
