//! Build configuration for Rust's release channels.
//!
//! Implements the stable/beta/nightly channel distinctions by setting various
//! flags like the `unstable_features`, calculating variables like `release` and
//! `package_vers`, and otherwise indicating to the compiler what it should
//! print out as part of its version information.

use std::path::Path;
use std::process::Command;

use build_helper::output;

use crate::Build;

// The version number
<<<<<<< HEAD
pub const CFG_RELEASE_NUM: &str = "1.38.0";
=======
pub const CFG_RELEASE_NUM: &str = "1.39.0";
>>>>>>> 8cd2c99a

pub struct GitInfo {
    inner: Option<Info>,
}

struct Info {
    commit_date: String,
    sha: String,
    short_sha: String,
}

impl GitInfo {
    pub fn new(ignore_git: bool, dir: &Path) -> GitInfo {
        // See if this even begins to look like a git dir
        if ignore_git || !dir.join(".git").exists() {
            return GitInfo { inner: None }
        }

        // Make sure git commands work
        match Command::new("git")
            .arg("rev-parse")
            .current_dir(dir)
            .output()
        {
            Ok(ref out) if out.status.success() => {}
            _ => return GitInfo { inner: None },
        }

        // Ok, let's scrape some info
        let ver_date = output(Command::new("git").current_dir(dir)
                                      .arg("log").arg("-1")
                                      .arg("--date=short")
                                      .arg("--pretty=format:%cd"));
        let ver_hash = output(Command::new("git").current_dir(dir)
                                      .arg("rev-parse").arg("HEAD"));
        let short_ver_hash = output(Command::new("git")
                                            .current_dir(dir)
                                            .arg("rev-parse")
                                            .arg("--short=9")
                                            .arg("HEAD"));
        GitInfo {
            inner: Some(Info {
                commit_date: ver_date.trim().to_string(),
                sha: ver_hash.trim().to_string(),
                short_sha: short_ver_hash.trim().to_string(),
            }),
        }
    }

    pub fn sha(&self) -> Option<&str> {
        self.inner.as_ref().map(|s| &s.sha[..])
    }

    pub fn sha_short(&self) -> Option<&str> {
        self.inner.as_ref().map(|s| &s.short_sha[..])
    }

    pub fn commit_date(&self) -> Option<&str> {
        self.inner.as_ref().map(|s| &s.commit_date[..])
    }

    pub fn version(&self, build: &Build, num: &str) -> String {
        let mut version = build.release(num);
        if let Some(ref inner) = self.inner {
            version.push_str(" (");
            version.push_str(&inner.short_sha);
            version.push_str(" ");
            version.push_str(&inner.commit_date);
            version.push_str(")");
        }
        version
    }

    pub fn is_git(&self) -> bool {
        self.inner.is_some()
    }
}<|MERGE_RESOLUTION|>--- conflicted
+++ resolved
@@ -13,11 +13,7 @@
 use crate::Build;
 
 // The version number
-<<<<<<< HEAD
-pub const CFG_RELEASE_NUM: &str = "1.38.0";
-=======
 pub const CFG_RELEASE_NUM: &str = "1.39.0";
->>>>>>> 8cd2c99a
 
 pub struct GitInfo {
     inner: Option<Info>,
