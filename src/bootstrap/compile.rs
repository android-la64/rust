--- conflicted
+++ resolved
@@ -15,11 +15,7 @@
 use std::process::{Command, Stdio, exit};
 use std::str;
 
-<<<<<<< HEAD
-use build_helper::{output, mtime, t, up_to_date};
-=======
 use build_helper::{output, t, up_to_date};
->>>>>>> 8cd2c99a
 use filetime::FileTime;
 use serde::Deserialize;
 use serde_json;
@@ -103,11 +99,7 @@
         builder.info(&format!("Building stage{} std artifacts ({} -> {})", compiler.stage,
                 &compiler.host, target));
         run_cargo(builder,
-<<<<<<< HEAD
-                  &mut cargo,
-=======
                   cargo,
->>>>>>> 8cd2c99a
                   vec![],
                   &libstd_stamp(builder, compiler, target),
                   false);
@@ -373,134 +365,6 @@
 }
 
 #[derive(Debug, PartialOrd, Ord, Copy, Clone, PartialEq, Eq, Hash)]
-<<<<<<< HEAD
-pub struct Test {
-    pub target: Interned<String>,
-    pub compiler: Compiler,
-}
-
-impl Step for Test {
-    type Output = ();
-    const DEFAULT: bool = true;
-
-    fn should_run(run: ShouldRun<'_>) -> ShouldRun<'_> {
-        run.all_krates("test")
-    }
-
-    fn make_run(run: RunConfig<'_>) {
-        run.builder.ensure(Test {
-            compiler: run.builder.compiler(run.builder.top_stage, run.host),
-            target: run.target,
-        });
-    }
-
-    /// Builds libtest.
-    ///
-    /// This will build libtest and supporting libraries for a particular stage of
-    /// the build using the `compiler` targeting the `target` architecture. The
-    /// artifacts created will also be linked into the sysroot directory.
-    fn run(self, builder: &Builder<'_>) {
-        let target = self.target;
-        let compiler = self.compiler;
-
-        builder.ensure(Std { compiler, target });
-
-        if builder.config.keep_stage.contains(&compiler.stage) {
-            builder.info("Warning: Using a potentially old libtest. This may not behave well.");
-            builder.ensure(TestLink {
-                compiler,
-                target_compiler: compiler,
-                target,
-            });
-            return;
-        }
-
-        let compiler_to_use = builder.compiler_for(compiler.stage, compiler.host, target);
-        if compiler_to_use != compiler {
-            builder.ensure(Test {
-                compiler: compiler_to_use,
-                target,
-            });
-            builder.info(
-                &format!("Uplifting stage1 test ({} -> {})", builder.config.build, target));
-            builder.ensure(TestLink {
-                compiler: compiler_to_use,
-                target_compiler: compiler,
-                target,
-            });
-            return;
-        }
-
-        let mut cargo = builder.cargo(compiler, Mode::Test, target, "build");
-        test_cargo(builder, &compiler, target, &mut cargo);
-
-        builder.info(&format!("Building stage{} test artifacts ({} -> {})", compiler.stage,
-                &compiler.host, target));
-        run_cargo(builder,
-                  &mut cargo,
-                  vec![],
-                  &libtest_stamp(builder, compiler, target),
-                  false);
-
-        builder.ensure(TestLink {
-            compiler: builder.compiler(compiler.stage, builder.config.build),
-            target_compiler: compiler,
-            target,
-        });
-    }
-}
-
-/// Same as `std_cargo`, but for libtest
-pub fn test_cargo(builder: &Builder<'_>,
-                  _compiler: &Compiler,
-                  _target: Interned<String>,
-                  cargo: &mut Command) {
-    if let Some(target) = env::var_os("MACOSX_STD_DEPLOYMENT_TARGET") {
-        cargo.env("MACOSX_DEPLOYMENT_TARGET", target);
-    }
-    cargo.arg("--manifest-path")
-        .arg(builder.src.join("src/libtest/Cargo.toml"));
-}
-
-#[derive(Debug, Copy, Clone, PartialEq, Eq, Hash)]
-pub struct TestLink {
-    pub compiler: Compiler,
-    pub target_compiler: Compiler,
-    pub target: Interned<String>,
-}
-
-impl Step for TestLink {
-    type Output = ();
-
-    fn should_run(run: ShouldRun<'_>) -> ShouldRun<'_> {
-        run.never()
-    }
-
-    /// Same as `std_link`, only for libtest
-    fn run(self, builder: &Builder<'_>) {
-        let compiler = self.compiler;
-        let target_compiler = self.target_compiler;
-        let target = self.target;
-        builder.info(&format!("Copying stage{} test from stage{} ({} -> {} / {})",
-                target_compiler.stage,
-                compiler.stage,
-                &compiler.host,
-                target_compiler.host,
-                target));
-        add_to_sysroot(
-            builder,
-            &builder.sysroot_libdir(target_compiler, target),
-            &builder.sysroot_libdir(target_compiler, compiler.host),
-            &libtest_stamp(builder, compiler, target)
-        );
-
-        builder.cargo(target_compiler, Mode::ToolTest, target, "clean");
-    }
-}
-
-#[derive(Debug, PartialOrd, Ord, Copy, Clone, PartialEq, Eq, Hash)]
-=======
->>>>>>> 8cd2c99a
 pub struct Rustc {
     pub target: Interned<String>,
     pub compiler: Compiler,
@@ -571,11 +435,7 @@
         builder.info(&format!("Building stage{} compiler artifacts ({} -> {})",
                  compiler.stage, &compiler.host, target));
         run_cargo(builder,
-<<<<<<< HEAD
-                  &mut cargo,
-=======
                   cargo,
->>>>>>> 8cd2c99a
                   vec![],
                   &librustc_stamp(builder, compiler, target),
                   false);
@@ -726,15 +586,7 @@
 
         let tmp_stamp = out_dir.join(".tmp.stamp");
 
-<<<<<<< HEAD
-        let files = run_cargo(builder,
-                              cargo.arg("--features").arg(features),
-                              vec![],
-                              &tmp_stamp,
-                              false);
-=======
         let files = run_cargo(builder, cargo, vec![], &tmp_stamp, false);
->>>>>>> 8cd2c99a
         if builder.config.dry_run {
             return;
         }
@@ -1099,11 +951,7 @@
 }
 
 pub fn run_cargo(builder: &Builder<'_>,
-<<<<<<< HEAD
-                 cargo: &mut Command,
-=======
                  cargo: Cargo,
->>>>>>> 8cd2c99a
                  tail_args: Vec<String>,
                  stamp: &Path,
                  is_check: bool)
@@ -1136,10 +984,6 @@
                 },
                 ..
             } => (filenames, crate_types),
-            CargoMessage::CompilerMessage { message } => {
-                eprintln!("{}", message.rendered);
-                return;
-            }
             _ => return,
         };
         for filename in filenames {
@@ -1239,11 +1083,7 @@
 
 pub fn stream_cargo(
     builder: &Builder<'_>,
-<<<<<<< HEAD
-    cargo: &mut Command,
-=======
     cargo: Cargo,
->>>>>>> 8cd2c99a
     tail_args: Vec<String>,
     cb: &mut dyn FnMut(CargoMessage<'_>),
 ) -> bool {
@@ -1259,10 +1099,6 @@
         message_format.push_str(s);
     }
     cargo.arg("--message-format").arg(message_format).stdout(Stdio::piped());
-
-    for arg in tail_args {
-        cargo.arg(arg);
-    }
 
     for arg in tail_args {
         cargo.arg(arg);
@@ -1315,15 +1151,4 @@
     BuildScriptExecuted {
         package_id: Cow<'a, str>,
     },
-<<<<<<< HEAD
-    CompilerMessage {
-        message: ClippyMessage<'a>
-    }
-}
-
-#[derive(Deserialize)]
-pub struct ClippyMessage<'a> {
-    rendered: Cow<'a, str>,
-=======
->>>>>>> 8cd2c99a
 }