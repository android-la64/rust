#![doc(html_root_url = "https://doc.rust-lang.org/nightly/")]
#![feature(nll)]
<<<<<<< HEAD
=======
#![feature(inner_deref)]
>>>>>>> 8cd2c99a

#![recursion_limit="256"]

mod dumper;
mod dump_visitor;
#[macro_use]
mod span_utils;
mod sig;

use rustc::hir;
use rustc::hir::def::{CtorOf, Res, DefKind as HirDefKind};
use rustc::hir::Node;
use rustc::hir::def_id::{DefId, LOCAL_CRATE};
use rustc::middle::privacy::AccessLevels;
use rustc::middle::cstore::ExternCrate;
use rustc::session::config::{CrateType, Input, OutputType};
use rustc::ty::{self, DefIdTree, TyCtxt};
use rustc::{bug, span_bug};
use rustc_codegen_utils::link::{filename_for_metadata, out_filename};

use std::cell::Cell;
use std::default::Default;
use std::env;
use std::fs::File;
use std::io::BufWriter;
use std::path::{Path, PathBuf};

use syntax::ast::{self, Attribute, DUMMY_NODE_ID, NodeId, PatKind};
use syntax::source_map::Spanned;
use syntax::parse::lexer::comments::strip_doc_comment_decoration;
use syntax::print::pprust;
use syntax::visit::{self, Visitor};
<<<<<<< HEAD
use syntax::print::pprust::{arg_to_string, ty_to_string};
=======
use syntax::print::pprust::{param_to_string, ty_to_string};
>>>>>>> 8cd2c99a
use syntax_pos::*;

use dump_visitor::DumpVisitor;
use span_utils::SpanUtils;

use rls_data::{Def, DefKind, ExternalCrateData, GlobalCrateId, MacroRef, Ref, RefKind, Relation,
               RelationKind, SpanData, Impl, ImplKind, Analysis};
use rls_data::config::Config;

use log::{debug, error, info};


pub struct SaveContext<'l, 'tcx> {
    tcx: TyCtxt<'tcx>,
    tables: &'l ty::TypeckTables<'tcx>,
    /// Used as a fallback when nesting the typeck tables during item processing
    /// (if these are not available for that item, e.g. don't own a body)
    empty_tables: &'l ty::TypeckTables<'tcx>,
    access_levels: &'l AccessLevels,
    span_utils: SpanUtils<'tcx>,
    config: Config,
    impl_counter: Cell<u32>,
}

#[derive(Debug)]
pub enum Data {
    RefData(Ref),
    DefData(Def),
    RelationData(Relation, Impl),
}

impl<'l, 'tcx> SaveContext<'l, 'tcx> {
    fn span_from_span(&self, span: Span) -> SpanData {
        use rls_span::{Column, Row};

        let cm = self.tcx.sess.source_map();
        let start = cm.lookup_char_pos(span.lo());
        let end = cm.lookup_char_pos(span.hi());

        SpanData {
            file_name: start.file.name.to_string().into(),
            byte_start: span.lo().0,
            byte_end: span.hi().0,
            line_start: Row::new_one_indexed(start.line as u32),
            line_end: Row::new_one_indexed(end.line as u32),
            column_start: Column::new_one_indexed(start.col.0 as u32 + 1),
            column_end: Column::new_one_indexed(end.col.0 as u32 + 1),
        }
    }

    // Returns path to the compilation output (e.g., libfoo-12345678.rmeta)
    pub fn compilation_output(&self, crate_name: &str) -> PathBuf {
        let sess = &self.tcx.sess;
        // Save-analysis is emitted per whole session, not per each crate type
        let crate_type = sess.crate_types.borrow()[0];
        let outputs = &*self.tcx.output_filenames(LOCAL_CRATE);

        if outputs.outputs.contains_key(&OutputType::Metadata) {
            filename_for_metadata(sess, crate_name, outputs)
        } else if outputs.outputs.should_codegen() {
            out_filename(sess, crate_type, outputs, crate_name)
        } else {
            // Otherwise it's only a DepInfo, in which case we return early and
            // not even reach the analysis stage.
            unreachable!()
        }
    }

    // List external crates used by the current crate.
    pub fn get_external_crates(&self) -> Vec<ExternalCrateData> {
        let mut result = Vec::with_capacity(self.tcx.crates().len());

        for &n in self.tcx.crates().iter() {
            let span = match self.tcx.extern_crate(n.as_def_id()) {
                Some(&ExternCrate { span, .. }) => span,
                None => {
                    debug!("skipping crate {}, no data", n);
                    continue;
                }
            };
            let lo_loc = self.span_utils.sess.source_map().lookup_char_pos(span.lo());
            result.push(ExternalCrateData {
                // FIXME: change file_name field to PathBuf in rls-data
                // https://github.com/nrc/rls-data/issues/7
                file_name: self.span_utils.make_filename_string(&lo_loc.file),
                num: n.as_u32(),
                id: GlobalCrateId {
                    name: self.tcx.crate_name(n).to_string(),
                    disambiguator: self.tcx.crate_disambiguator(n).to_fingerprint().as_value(),
                },
            });
        }

        result
    }

    pub fn get_extern_item_data(&self, item: &ast::ForeignItem) -> Option<Data> {
        let qualname = format!("::{}",
            self.tcx.def_path_str(self.tcx.hir().local_def_id_from_node_id(item.id)));
        match item.node {
            ast::ForeignItemKind::Fn(ref decl, ref generics) => {
                filter!(self.span_utils, item.ident.span);

                Some(Data::DefData(Def {
                    kind: DefKind::ForeignFunction,
                    id: id_from_node_id(item.id, self),
                    span: self.span_from_span(item.ident.span),
                    name: item.ident.to_string(),
                    qualname,
                    value: make_signature(decl, generics),
                    parent: None,
                    children: vec![],
                    decl_id: None,
                    docs: self.docs_for_attrs(&item.attrs),
                    sig: sig::foreign_item_signature(item, self),
                    attributes: lower_attributes(item.attrs.clone(), self),
                }))
            }
            ast::ForeignItemKind::Static(ref ty, _) => {
                filter!(self.span_utils, item.ident.span);

                let id = id_from_node_id(item.id, self);
                let span = self.span_from_span(item.ident.span);

                Some(Data::DefData(Def {
                    kind: DefKind::ForeignStatic,
                    id,
                    span,
                    name: item.ident.to_string(),
                    qualname,
                    value: ty_to_string(ty),
                    parent: None,
                    children: vec![],
                    decl_id: None,
                    docs: self.docs_for_attrs(&item.attrs),
                    sig: sig::foreign_item_signature(item, self),
                    attributes: lower_attributes(item.attrs.clone(), self),
                }))
            }
            // FIXME(plietar): needs a new DefKind in rls-data
            ast::ForeignItemKind::Ty => None,
            ast::ForeignItemKind::Macro(..) => None,
        }
    }

    pub fn get_item_data(&self, item: &ast::Item) -> Option<Data> {
        match item.node {
            ast::ItemKind::Fn(ref decl, .., ref generics, _) => {
                let qualname = format!("::{}",
                    self.tcx.def_path_str(self.tcx.hir().local_def_id_from_node_id(item.id)));
                filter!(self.span_utils, item.ident.span);
                Some(Data::DefData(Def {
                    kind: DefKind::Function,
                    id: id_from_node_id(item.id, self),
                    span: self.span_from_span(item.ident.span),
                    name: item.ident.to_string(),
                    qualname,
                    value: make_signature(decl, generics),
                    parent: None,
                    children: vec![],
                    decl_id: None,
                    docs: self.docs_for_attrs(&item.attrs),
                    sig: sig::item_signature(item, self),
                    attributes: lower_attributes(item.attrs.clone(), self),
                }))
            }
            ast::ItemKind::Static(ref typ, ..) => {
                let qualname = format!("::{}",
                    self.tcx.def_path_str(self.tcx.hir().local_def_id_from_node_id(item.id)));

                filter!(self.span_utils, item.ident.span);

                let id = id_from_node_id(item.id, self);
                let span = self.span_from_span(item.ident.span);

                Some(Data::DefData(Def {
                    kind: DefKind::Static,
                    id,
                    span,
                    name: item.ident.to_string(),
                    qualname,
                    value: ty_to_string(&typ),
                    parent: None,
                    children: vec![],
                    decl_id: None,
                    docs: self.docs_for_attrs(&item.attrs),
                    sig: sig::item_signature(item, self),
                    attributes: lower_attributes(item.attrs.clone(), self),
                }))
            }
            ast::ItemKind::Const(ref typ, _) => {
                let qualname = format!("::{}",
                    self.tcx.def_path_str(self.tcx.hir().local_def_id_from_node_id(item.id)));
                filter!(self.span_utils, item.ident.span);

                let id = id_from_node_id(item.id, self);
                let span = self.span_from_span(item.ident.span);

                Some(Data::DefData(Def {
                    kind: DefKind::Const,
                    id,
                    span,
                    name: item.ident.to_string(),
                    qualname,
                    value: ty_to_string(typ),
                    parent: None,
                    children: vec![],
                    decl_id: None,
                    docs: self.docs_for_attrs(&item.attrs),
                    sig: sig::item_signature(item, self),
                    attributes: lower_attributes(item.attrs.clone(), self),
                }))
            }
            ast::ItemKind::Mod(ref m) => {
                let qualname = format!("::{}",
                    self.tcx.def_path_str(self.tcx.hir().local_def_id_from_node_id(item.id)));

                let cm = self.tcx.sess.source_map();
                let filename = cm.span_to_filename(m.inner);

                filter!(self.span_utils, item.ident.span);

                Some(Data::DefData(Def {
                    kind: DefKind::Mod,
                    id: id_from_node_id(item.id, self),
                    name: item.ident.to_string(),
                    qualname,
                    span: self.span_from_span(item.ident.span),
                    value: filename.to_string(),
                    parent: None,
                    children: m.items
                        .iter()
                        .map(|i| id_from_node_id(i.id, self))
                        .collect(),
                    decl_id: None,
                    docs: self.docs_for_attrs(&item.attrs),
                    sig: sig::item_signature(item, self),
                    attributes: lower_attributes(item.attrs.clone(), self),
                }))
            }
            ast::ItemKind::Enum(ref def, _) => {
                let name = item.ident.to_string();
                let qualname = format!("::{}",
                    self.tcx.def_path_str(self.tcx.hir().local_def_id_from_node_id(item.id)));
                filter!(self.span_utils, item.ident.span);
                let variants_str = def.variants
                    .iter()
                    .map(|v| v.ident.to_string())
                    .collect::<Vec<_>>()
                    .join(", ");
                let value = format!("{}::{{{}}}", name, variants_str);
                Some(Data::DefData(Def {
                    kind: DefKind::Enum,
                    id: id_from_node_id(item.id, self),
                    span: self.span_from_span(item.ident.span),
                    name,
                    qualname,
                    value,
                    parent: None,
                    children: def.variants
                        .iter()
                        .map(|v| id_from_node_id(v.id, self))
                        .collect(),
                    decl_id: None,
                    docs: self.docs_for_attrs(&item.attrs),
                    sig: sig::item_signature(item, self),
                    attributes: lower_attributes(item.attrs.clone(), self),
                }))
            }
            ast::ItemKind::Impl(.., ref trait_ref, ref typ, ref impls) => {
                if let ast::TyKind::Path(None, ref path) = typ.node {
                    // Common case impl for a struct or something basic.
                    if generated_code(path.span) {
                        return None;
                    }
                    let sub_span = path.segments.last().unwrap().ident.span;
                    filter!(self.span_utils, sub_span);

                    let impl_id = self.next_impl_id();
                    let span = self.span_from_span(sub_span);

                    let type_data = self.lookup_def_id(typ.id);
                    type_data.map(|type_data| {
                        Data::RelationData(Relation {
                            kind: RelationKind::Impl {
                                id: impl_id,
                            },
                            span: span.clone(),
                            from: id_from_def_id(type_data),
                            to: trait_ref
                                .as_ref()
                                .and_then(|t| self.lookup_def_id(t.ref_id))
                                .map(id_from_def_id)
                                .unwrap_or_else(|| null_id()),
                        },
                        Impl {
                            id: impl_id,
                            kind: match *trait_ref {
                                Some(_) => ImplKind::Direct,
                                None => ImplKind::Inherent,
                            },
                            span: span,
                            value: String::new(),
                            parent: None,
                            children: impls
                                .iter()
                                .map(|i| id_from_node_id(i.id, self))
                                .collect(),
                            docs: String::new(),
                            sig: None,
                            attributes: vec![],
                        })
                    })
                } else {
                    None
                }
            }
            _ => {
                // FIXME
                bug!();
            }
        }
    }

    pub fn get_field_data(&self, field: &ast::StructField, scope: NodeId) -> Option<Def> {
        if let Some(ident) = field.ident {
            let name = ident.to_string();
            let qualname = format!("::{}::{}",
                self.tcx.def_path_str(self.tcx.hir().local_def_id_from_node_id(scope)),
                ident);
            filter!(self.span_utils, ident.span);
            let def_id = self.tcx.hir().local_def_id_from_node_id(field.id);
            let typ = self.tcx.type_of(def_id).to_string();


            let id = id_from_node_id(field.id, self);
            let span = self.span_from_span(ident.span);

            Some(Def {
                kind: DefKind::Field,
                id,
                span,
                name,
                qualname,
                value: typ,
                parent: Some(id_from_node_id(scope, self)),
                children: vec![],
                decl_id: None,
                docs: self.docs_for_attrs(&field.attrs),
                sig: sig::field_signature(field, self),
                attributes: lower_attributes(field.attrs.clone(), self),
            })
        } else {
            None
        }
    }

    // FIXME would be nice to take a MethodItem here, but the ast provides both
    // trait and impl flavours, so the caller must do the disassembly.
    pub fn get_method_data(&self, id: ast::NodeId, ident: ast::Ident, span: Span) -> Option<Def> {
        // The qualname for a method is the trait name or name of the struct in an impl in
        // which the method is declared in, followed by the method's name.
        let (qualname, parent_scope, decl_id, docs, attributes) =
            match self.tcx.impl_of_method(self.tcx.hir().local_def_id_from_node_id(id)) {
                Some(impl_id) => match self.tcx.hir().get_if_local(impl_id) {
                    Some(Node::Item(item)) => match item.node {
                        hir::ItemKind::Impl(.., ref ty, _) => {
                            let mut qualname = String::from("<");
                            qualname.push_str(&self.tcx.hir().hir_to_pretty_string(ty.hir_id));

                            let trait_id = self.tcx.trait_id_of_impl(impl_id);
                            let mut decl_id = None;
                            let mut docs = String::new();
                            let mut attrs = vec![];
                            let hir_id = self.tcx.hir().node_to_hir_id(id);
                            if let Some(Node::ImplItem(item)) =
                                self.tcx.hir().find(hir_id)
                            {
                                docs = self.docs_for_attrs(&item.attrs);
                                attrs = item.attrs.to_vec();
                            }

                            if let Some(def_id) = trait_id {
                                // A method in a trait impl.
                                qualname.push_str(" as ");
                                qualname.push_str(&self.tcx.def_path_str(def_id));
                                self.tcx
                                    .associated_items(def_id)
                                    .find(|item| item.ident.name == ident.name)
                                    .map(|item| decl_id = Some(item.def_id));
                            }
                            qualname.push_str(">");

                            (qualname, trait_id, decl_id, docs, attrs)
                        }
                        _ => {
                            span_bug!(
                                span,
                                "Container {:?} for method {} not an impl?",
                                impl_id,
                                id
                            );
                        }
                    },
                    r => {
                        span_bug!(
                            span,
                            "Container {:?} for method {} is not a node item {:?}",
                            impl_id,
                            id,
                            r
                        );
                    }
                },
                None => match self.tcx.trait_of_item(self.tcx.hir().local_def_id_from_node_id(id)) {
                    Some(def_id) => {
                        let mut docs = String::new();
                        let mut attrs = vec![];
                        let hir_id = self.tcx.hir().node_to_hir_id(id);

                        if let Some(Node::TraitItem(item)) = self.tcx.hir().find(hir_id) {
                            docs = self.docs_for_attrs(&item.attrs);
                            attrs = item.attrs.to_vec();
                        }

                        (
                            format!("::{}", self.tcx.def_path_str(def_id)),
                            Some(def_id),
                            None,
                            docs,
                            attrs,
                        )
                    }
                    None => {
                        debug!("could not find container for method {} at {:?}", id, span);
                        // This is not necessarily a bug, if there was a compilation error,
                        // the tables we need might not exist.
                        return None;
                    }
                },
            };

        let qualname = format!("{}::{}", qualname, ident.name);

        filter!(self.span_utils, ident.span);

        Some(Def {
            kind: DefKind::Method,
            id: id_from_node_id(id, self),
            span: self.span_from_span(ident.span),
            name: ident.name.to_string(),
            qualname,
            // FIXME you get better data here by using the visitor.
            value: String::new(),
            parent: parent_scope.map(|id| id_from_def_id(id)),
            children: vec![],
            decl_id: decl_id.map(|id| id_from_def_id(id)),
            docs,
            sig: None,
            attributes: lower_attributes(attributes, self),
        })
    }

    pub fn get_trait_ref_data(&self, trait_ref: &ast::TraitRef) -> Option<Ref> {
        self.lookup_def_id(trait_ref.ref_id).and_then(|def_id| {
            let span = trait_ref.path.span;
            if generated_code(span) {
                return None;
            }
            let sub_span = trait_ref.path.segments.last().unwrap().ident.span;
            filter!(self.span_utils, sub_span);
            let span = self.span_from_span(sub_span);
            Some(Ref {
                kind: RefKind::Type,
                span,
                ref_id: id_from_def_id(def_id),
            })
        })
    }

    pub fn get_expr_data(&self, expr: &ast::Expr) -> Option<Data> {
        let expr_hir_id = self.tcx.hir().node_to_hir_id(expr.id);
        let hir_node = self.tcx.hir().expect_expr(expr_hir_id);
        let ty = self.tables.expr_ty_adjusted_opt(&hir_node);
        if ty.is_none() || ty.unwrap().sty == ty::Error {
            return None;
        }
        match expr.node {
            ast::ExprKind::Field(ref sub_ex, ident) => {
                let sub_ex_hir_id = self.tcx.hir().node_to_hir_id(sub_ex.id);
                let hir_node = match self.tcx.hir().find(sub_ex_hir_id) {
                    Some(Node::Expr(expr)) => expr,
                    _ => {
                        debug!(
                            "Missing or weird node for sub-expression {} in {:?}",
                            sub_ex.id,
                            expr
                        );
                        return None;
                    }
                };
                match self.tables.expr_ty_adjusted(&hir_node).sty {
                    ty::Adt(def, _) if !def.is_enum() => {
                        let variant = &def.non_enum_variant();
                        let index = self.tcx.find_field_index(ident, variant).unwrap();
                        filter!(self.span_utils, ident.span);
                        let span = self.span_from_span(ident.span);
                        return Some(Data::RefData(Ref {
                            kind: RefKind::Variable,
                            span,
                            ref_id: id_from_def_id(variant.fields[index].did),
                        }));
                    }
                    ty::Tuple(..) => None,
                    _ => {
                        debug!("expected struct or union type, found {:?}", ty);
                        None
                    }
                }
            }
            ast::ExprKind::Struct(ref path, ..) => {
                match self.tables.expr_ty_adjusted(&hir_node).sty {
                    ty::Adt(def, _) if !def.is_enum() => {
                        let sub_span = path.segments.last().unwrap().ident.span;
                        filter!(self.span_utils, sub_span);
                        let span = self.span_from_span(sub_span);
                        Some(Data::RefData(Ref {
                            kind: RefKind::Type,
                            span,
                            ref_id: id_from_def_id(def.did),
                        }))
                    }
                    _ => {
                        // FIXME ty could legitimately be an enum, but then we will fail
                        // later if we try to look up the fields.
                        debug!("expected struct or union, found {:?}", ty);
                        None
                    }
                }
            }
            ast::ExprKind::MethodCall(ref seg, ..) => {
                let expr_hir_id = self.tcx.hir().definitions().node_to_hir_id(expr.id);
                let method_id = match self.tables.type_dependent_def_id(expr_hir_id) {
                    Some(id) => id,
                    None => {
                        debug!("could not resolve method id for {:?}", expr);
                        return None;
                    }
                };
                let (def_id, decl_id) = match self.tcx.associated_item(method_id).container {
                    ty::ImplContainer(_) => (Some(method_id), None),
                    ty::TraitContainer(_) => (None, Some(method_id)),
                };
                let sub_span = seg.ident.span;
                filter!(self.span_utils, sub_span);
                let span = self.span_from_span(sub_span);
                Some(Data::RefData(Ref {
                    kind: RefKind::Function,
                    span,
                    ref_id: def_id
                        .or(decl_id)
                        .map(|id| id_from_def_id(id))
                        .unwrap_or_else(|| null_id()),
                }))
            }
            ast::ExprKind::Path(_, ref path) => {
                self.get_path_data(expr.id, path).map(|d| Data::RefData(d))
            }
            _ => {
                // FIXME
                bug!();
            }
        }
    }

    pub fn get_path_res(&self, id: NodeId) -> Res {
        let hir_id = self.tcx.hir().node_to_hir_id(id);
        match self.tcx.hir().get(hir_id) {
            Node::TraitRef(tr) => tr.path.res,

            Node::Item(&hir::Item {
                node: hir::ItemKind::Use(ref path, _),
                ..
            }) |
            Node::Visibility(&Spanned {
                node: hir::VisibilityKind::Restricted { ref path, .. }, .. }) => path.res,

            Node::PathSegment(seg) => {
                match seg.res {
                    Some(res) if res != Res::Err => res,
                    _ => {
                        let parent_node = self.tcx.hir().get_parent_node(hir_id);
                        self.get_path_res(self.tcx.hir().hir_to_node_id(parent_node))
                    },
                }
            }

            Node::Expr(&hir::Expr {
                node: hir::ExprKind::Struct(ref qpath, ..),
                ..
            }) => {
                self.tables.qpath_res(qpath, hir_id)
            }

            Node::Expr(&hir::Expr {
                node: hir::ExprKind::Path(ref qpath),
                ..
            }) |
            Node::Pat(&hir::Pat {
                node: hir::PatKind::Path(ref qpath),
                ..
            }) |
            Node::Pat(&hir::Pat {
                node: hir::PatKind::Struct(ref qpath, ..),
                ..
            }) |
            Node::Pat(&hir::Pat {
                node: hir::PatKind::TupleStruct(ref qpath, ..),
                ..
            }) |
            Node::Ty(&hir::Ty {
                node: hir::TyKind::Path(ref qpath),
                ..
            }) => {
                self.tables.qpath_res(qpath, hir_id)
            }

            Node::Binding(&hir::Pat {
                node: hir::PatKind::Binding(_, canonical_id, ..),
                ..
            }) => Res::Local(canonical_id),

            _ => Res::Err,
        }
    }

    pub fn get_path_data(&self, id: NodeId, path: &ast::Path) -> Option<Ref> {
        path.segments
            .last()
            .and_then(|seg| {
                self.get_path_segment_data(seg)
                    .or_else(|| self.get_path_segment_data_with_id(seg, id))
            })
    }

    pub fn get_path_segment_data(&self, path_seg: &ast::PathSegment) -> Option<Ref> {
        self.get_path_segment_data_with_id(path_seg, path_seg.id)
    }

    fn get_path_segment_data_with_id(
        &self,
        path_seg: &ast::PathSegment,
        id: NodeId,
    ) -> Option<Ref> {
        // Returns true if the path is function type sugar, e.g., `Fn(A) -> B`.
        fn fn_type(seg: &ast::PathSegment) -> bool {
            if let Some(ref generic_args) = seg.args {
                if let ast::GenericArgs::Parenthesized(_) = **generic_args {
                    return true;
                }
            }
            false
        }

        if id == DUMMY_NODE_ID {
            return None;
        }

        let res = self.get_path_res(id);
        let span = path_seg.ident.span;
        filter!(self.span_utils, span);
        let span = self.span_from_span(span);

        match res {
            Res::Local(id) => {
                Some(Ref {
                    kind: RefKind::Variable,
                    span,
                    ref_id: id_from_node_id(self.tcx.hir().hir_to_node_id(id), self),
                })
            }
            Res::Def(HirDefKind::Trait, def_id) if fn_type(path_seg) => {
                Some(Ref {
                    kind: RefKind::Type,
                    span,
                    ref_id: id_from_def_id(def_id),
                })
            }
            Res::Def(HirDefKind::Struct, def_id) |
            Res::Def(HirDefKind::Variant, def_id) |
            Res::Def(HirDefKind::Union, def_id) |
            Res::Def(HirDefKind::Enum, def_id) |
            Res::Def(HirDefKind::TyAlias, def_id) |
            Res::Def(HirDefKind::ForeignTy, def_id) |
            Res::Def(HirDefKind::TraitAlias, def_id) |
            Res::Def(HirDefKind::AssocOpaqueTy, def_id) |
            Res::Def(HirDefKind::AssocTy, def_id) |
            Res::Def(HirDefKind::Trait, def_id) |
            Res::Def(HirDefKind::OpaqueTy, def_id) |
            Res::Def(HirDefKind::TyParam, def_id) => {
                Some(Ref {
                    kind: RefKind::Type,
                    span,
                    ref_id: id_from_def_id(def_id),
                })
            }
            Res::Def(HirDefKind::ConstParam, def_id) => {
                Some(Ref {
                    kind: RefKind::Variable,
                    span,
                    ref_id: id_from_def_id(def_id),
                })
            }
            Res::Def(HirDefKind::Ctor(CtorOf::Struct, ..), def_id) => {
                // This is a reference to a tuple struct where the def_id points
                // to an invisible constructor function. That is not a very useful
                // def, so adjust to point to the tuple struct itself.
                let parent_def_id = self.tcx.parent(def_id).unwrap();
                Some(Ref {
                    kind: RefKind::Type,
                    span,
                    ref_id: id_from_def_id(parent_def_id),
                })
            }
            Res::Def(HirDefKind::Static, _) |
            Res::Def(HirDefKind::Const, _) |
            Res::Def(HirDefKind::AssocConst, _) |
            Res::Def(HirDefKind::Ctor(..), _) => {
                Some(Ref {
                    kind: RefKind::Variable,
                    span,
                    ref_id: id_from_def_id(res.def_id()),
                })
            }
            Res::Def(HirDefKind::Method, decl_id) => {
                let def_id = if decl_id.is_local() {
                    let ti = self.tcx.associated_item(decl_id);
                    self.tcx
                        .associated_items(ti.container.id())
                        .find(|item| item.ident.name == ti.ident.name &&
                                     item.defaultness.has_value())
                        .map(|item| item.def_id)
                } else {
                    None
                };
                Some(Ref {
                    kind: RefKind::Function,
                    span,
                    ref_id: id_from_def_id(def_id.unwrap_or(decl_id)),
                })
            }
            Res::Def(HirDefKind::Fn, def_id) => {
                Some(Ref {
                    kind: RefKind::Function,
                    span,
                    ref_id: id_from_def_id(def_id),
                })
            }
            Res::Def(HirDefKind::Mod, def_id) => {
                Some(Ref {
                    kind: RefKind::Mod,
                    span,
                    ref_id: id_from_def_id(def_id),
                })
            }
            Res::PrimTy(..) |
            Res::SelfTy(..) |
            Res::Def(HirDefKind::Macro(..), _) |
            Res::ToolMod |
            Res::NonMacroAttr(..) |
            Res::SelfCtor(..) |
            Res::Err => None,
        }
    }

    pub fn get_field_ref_data(
        &self,
        field_ref: &ast::Field,
        variant: &ty::VariantDef,
    ) -> Option<Ref> {
        filter!(self.span_utils, field_ref.ident.span);
        self.tcx.find_field_index(field_ref.ident, variant).map(|index| {
            let span = self.span_from_span(field_ref.ident.span);
            Ref {
                kind: RefKind::Variable,
                span,
                ref_id: id_from_def_id(variant.fields[index].did),
            }
        })
    }

    /// Attempt to return MacroRef for any AST node.
    ///
    /// For a given piece of AST defined by the supplied Span and NodeId,
    /// returns `None` if the node is not macro-generated or the span is malformed,
    /// else uses the expansion callsite and callee to return some MacroRef.
    pub fn get_macro_use_data(&self, span: Span) -> Option<MacroRef> {
        if !generated_code(span) {
            return None;
        }
        // Note we take care to use the source callsite/callee, to handle
        // nested expansions and ensure we only generate data for source-visible
        // macro uses.
        let callsite = span.source_callsite();
        let callsite_span = self.span_from_span(callsite);
        let callee = span.source_callee()?;

        // Ignore attribute macros, their spans are usually mangled
        if let ExpnKind::Macro(MacroKind::Attr, _) |
               ExpnKind::Macro(MacroKind::Derive, _) = callee.kind {
            return None;
        }

        // If the callee is an imported macro from an external crate, need to get
        // the source span and name from the session, as their spans are localized
        // when read in, and no longer correspond to the source.
        if let Some(mac) = self.tcx
            .sess
            .imported_macro_spans
            .borrow()
            .get(&callee.def_site)
        {
            let &(ref mac_name, mac_span) = mac;
            let mac_span = self.span_from_span(mac_span);
            return Some(MacroRef {
                span: callsite_span,
                qualname: mac_name.clone(), // FIXME: generate the real qualname
                callee_span: mac_span,
            });
        }

        let callee_span = self.span_from_span(callee.def_site);
        Some(MacroRef {
            span: callsite_span,
            qualname: callee.kind.descr().to_string(), // FIXME: generate the real qualname
            callee_span,
        })
    }

<<<<<<< HEAD
    fn lookup_ref_id(&self, ref_id: NodeId) -> Option<DefId> {
=======
    fn lookup_def_id(&self, ref_id: NodeId) -> Option<DefId> {
>>>>>>> 8cd2c99a
        match self.get_path_res(ref_id) {
            Res::PrimTy(_) | Res::SelfTy(..) | Res::Err => None,
            def => Some(def.def_id()),
        }
    }

    fn docs_for_attrs(&self, attrs: &[Attribute]) -> String {
        let mut result = String::new();

        for attr in attrs {
            if attr.check_name(sym::doc) {
                if let Some(val) = attr.value_str() {
                    if attr.is_sugared_doc {
                        result.push_str(&strip_doc_comment_decoration(&val.as_str()));
                    } else {
                        result.push_str(&val.as_str());
                    }
                    result.push('\n');
                } else if let Some(meta_list) = attr.meta_item_list() {
                    meta_list.into_iter()
                             .filter(|it| it.check_name(sym::include))
                             .filter_map(|it| it.meta_item_list().map(|l| l.to_owned()))
                             .flat_map(|it| it)
                             .filter(|meta| meta.check_name(sym::contents))
                             .filter_map(|meta| meta.value_str())
                             .for_each(|val| {
                                 result.push_str(&val.as_str());
                                 result.push('\n');
                             });
                }
            }
        }

        if !self.config.full_docs {
            if let Some(index) = result.find("\n\n") {
                result.truncate(index);
            }
        }

        result
    }

    fn next_impl_id(&self) -> u32 {
        let next = self.impl_counter.get();
        self.impl_counter.set(next + 1);
        next
    }
}

fn make_signature(decl: &ast::FnDecl, generics: &ast::Generics) -> String {
    let mut sig = "fn ".to_owned();
    if !generics.params.is_empty() {
        sig.push('<');
        sig.push_str(&generics
            .params
            .iter()
            .map(|param| param.ident.to_string())
            .collect::<Vec<_>>()
            .join(", "));
        sig.push_str("> ");
    }
    sig.push('(');
    sig.push_str(&decl.inputs
        .iter()
        .map(param_to_string)
        .collect::<Vec<_>>()
        .join(", "));
    sig.push(')');
    match decl.output {
        ast::FunctionRetTy::Default(_) => sig.push_str(" -> ()"),
        ast::FunctionRetTy::Ty(ref t) => sig.push_str(&format!(" -> {}", ty_to_string(t))),
    }

    sig
}

// An AST visitor for collecting paths (e.g., the names of structs) and formal
// variables (idents) from patterns.
struct PathCollector<'l> {
    collected_paths: Vec<(NodeId, &'l ast::Path)>,
    collected_idents: Vec<(NodeId, ast::Ident, ast::Mutability)>,
}

impl<'l> PathCollector<'l> {
    fn new() -> PathCollector<'l> {
        PathCollector {
            collected_paths: vec![],
            collected_idents: vec![],
        }
    }
}

impl<'l> Visitor<'l> for PathCollector<'l> {
    fn visit_pat(&mut self, p: &'l ast::Pat) {
        match p.node {
            PatKind::Struct(ref path, ..) => {
                self.collected_paths.push((p.id, path));
            }
            PatKind::TupleStruct(ref path, ..) | PatKind::Path(_, ref path) => {
                self.collected_paths.push((p.id, path));
            }
            PatKind::Ident(bm, ident, _) => {
                debug!(
                    "PathCollector, visit ident in pat {}: {:?} {:?}",
                    ident,
                    p.span,
                    ident.span
                );
                let immut = match bm {
                    // Even if the ref is mut, you can't change the ref, only
                    // the data pointed at, so showing the initialising expression
                    // is still worthwhile.
                    ast::BindingMode::ByRef(_) => ast::Mutability::Immutable,
                    ast::BindingMode::ByValue(mt) => mt,
                };
                self.collected_idents
                    .push((p.id, ident, immut));
            }
            _ => {}
        }
        visit::walk_pat(self, p);
    }
}

/// Defines what to do with the results of saving the analysis.
pub trait SaveHandler {
    fn save(
        &mut self,
        save_ctxt: &SaveContext<'_, '_>,
        analysis: &Analysis,
    );
}

/// Dump the save-analysis results to a file.
pub struct DumpHandler<'a> {
    odir: Option<&'a Path>,
    cratename: String,
}

impl<'a> DumpHandler<'a> {
    pub fn new(odir: Option<&'a Path>, cratename: &str) -> DumpHandler<'a> {
        DumpHandler {
            odir,
            cratename: cratename.to_owned(),
        }
    }

    fn output_file(&self, ctx: &SaveContext<'_, '_>) -> (BufWriter<File>, PathBuf) {
        let sess = &ctx.tcx.sess;
        let file_name = match ctx.config.output_file {
            Some(ref s) => PathBuf::from(s),
            None => {
                let mut root_path = match self.odir {
                    Some(val) => val.join("save-analysis"),
                    None => PathBuf::from("save-analysis-temp"),
                };

                if let Err(e) = std::fs::create_dir_all(&root_path) {
                    error!("Could not create directory {}: {}", root_path.display(), e);
                }

                let executable = sess.crate_types
                    .borrow()
                    .iter()
                    .any(|ct| *ct == CrateType::Executable);
                let mut out_name = if executable {
                    String::new()
                } else {
                    "lib".to_owned()
                };
                out_name.push_str(&self.cratename);
                out_name.push_str(&sess.opts.cg.extra_filename);
                out_name.push_str(".json");
                root_path.push(&out_name);

                root_path
            }
        };

        info!("Writing output to {}", file_name.display());

        let output_file = BufWriter::new(File::create(&file_name).unwrap_or_else(
            |e| sess.fatal(&format!("Could not open {}: {}", file_name.display(), e)),
        ));

        (output_file, file_name)
    }
}

impl SaveHandler for DumpHandler<'_> {
    fn save(
        &mut self,
        save_ctxt: &SaveContext<'_, '_>,
        analysis: &Analysis,
    ) {
        let sess = &save_ctxt.tcx.sess;
        let (output, file_name) = self.output_file(&save_ctxt);
        if let Err(e) = serde_json::to_writer(output, &analysis) {
            error!("Can't serialize save-analysis: {:?}", e);
        }

        if sess.opts.json_artifact_notifications {
            sess.parse_sess.span_diagnostic
                .emit_artifact_notification(&file_name, "save-analysis");
        }
    }
}

/// Call a callback with the results of save-analysis.
pub struct CallbackHandler<'b> {
    pub callback: &'b mut dyn FnMut(&rls_data::Analysis),
}

impl SaveHandler for CallbackHandler<'_> {
    fn save(
        &mut self,
        _: &SaveContext<'_, '_>,
        analysis: &Analysis,
    ) {
        (self.callback)(analysis)
    }
}

pub fn process_crate<'l, 'tcx, H: SaveHandler>(
    tcx: TyCtxt<'tcx>,
    krate: &ast::Crate,
    cratename: &str,
    input: &'l Input,
    config: Option<Config>,
    mut handler: H,
) {
    tcx.dep_graph.with_ignore(|| {
        info!("Dumping crate {}", cratename);

        // Privacy checking requires and is done after type checking; use a
        // fallback in case the access levels couldn't have been correctly computed.
        let access_levels = match tcx.sess.compile_status() {
            Ok(..) => tcx.privacy_access_levels(LOCAL_CRATE),
            Err(..) => tcx.arena.alloc(AccessLevels::default()),
        };

        let save_ctxt = SaveContext {
            tcx,
            tables: &ty::TypeckTables::empty(None),
            empty_tables: &ty::TypeckTables::empty(None),
            access_levels: &access_levels,
            span_utils: SpanUtils::new(&tcx.sess),
            config: find_config(config),
            impl_counter: Cell::new(0),
        };

        let mut visitor = DumpVisitor::new(save_ctxt);

        visitor.dump_crate_info(cratename, krate);
        visitor.dump_compilation_options(input, cratename);
        visit::walk_crate(&mut visitor, krate);

        handler.save(&visitor.save_ctxt, &visitor.analysis())
    })
}

fn find_config(supplied: Option<Config>) -> Config {
    if let Some(config) = supplied {
        return config;
    }

    match env::var_os("RUST_SAVE_ANALYSIS_CONFIG") {
        None => Config::default(),
        Some(config) => config.to_str()
            .ok_or(())
            .map_err(|_| error!("`RUST_SAVE_ANALYSIS_CONFIG` isn't UTF-8"))
            .and_then(|cfg|  serde_json::from_str(cfg)
                .map_err(|_| error!("Could not deserialize save-analysis config"))
            ).unwrap_or_default()
    }
}

// Utility functions for the module.

// Helper function to escape quotes in a string
fn escape(s: String) -> String {
    s.replace("\"", "\"\"")
}

// Helper function to determine if a span came from a
// macro expansion or syntax extension.
fn generated_code(span: Span) -> bool {
    span.from_expansion() || span.is_dummy()
}

// DefId::index is a newtype and so the JSON serialisation is ugly. Therefore
// we use our own Id which is the same, but without the newtype.
fn id_from_def_id(id: DefId) -> rls_data::Id {
    rls_data::Id {
        krate: id.krate.as_u32(),
        index: id.index.as_u32(),
    }
}

fn id_from_node_id(id: NodeId, scx: &SaveContext<'_, '_>) -> rls_data::Id {
    let def_id = scx.tcx.hir().opt_local_def_id_from_node_id(id);
    def_id.map(|id| id_from_def_id(id)).unwrap_or_else(|| {
        // Create a *fake* `DefId` out of a `NodeId` by subtracting the `NodeId`
        // out of the maximum u32 value. This will work unless you have *billions*
        // of definitions in a single crate (very unlikely to actually happen).
        rls_data::Id {
            krate: LOCAL_CRATE.as_u32(),
            index: !id.as_u32(),
        }
    })
}

fn null_id() -> rls_data::Id {
    rls_data::Id {
        krate: u32::max_value(),
        index: u32::max_value(),
    }
}

fn lower_attributes(attrs: Vec<Attribute>, scx: &SaveContext<'_, '_>) -> Vec<rls_data::Attribute> {
    attrs.into_iter()
    // Only retain real attributes. Doc comments are lowered separately.
    .filter(|attr| attr.path != sym::doc)
    .map(|mut attr| {
        // Remove the surrounding '#[..]' or '#![..]' of the pretty printed
        // attribute. First normalize all inner attribute (#![..]) to outer
        // ones (#[..]), then remove the two leading and the one trailing character.
        attr.style = ast::AttrStyle::Outer;
        let value = pprust::attribute_to_string(&attr);
        // This str slicing works correctly, because the leading and trailing characters
        // are in the ASCII range and thus exactly one byte each.
        let value = value[2..value.len()-1].to_string();

        rls_data::Attribute {
            value,
            span: scx.span_from_span(attr.span),
        }
    }).collect()
}<|MERGE_RESOLUTION|>--- conflicted
+++ resolved
@@ -1,9 +1,6 @@
 #![doc(html_root_url = "https://doc.rust-lang.org/nightly/")]
 #![feature(nll)]
-<<<<<<< HEAD
-=======
 #![feature(inner_deref)]
->>>>>>> 8cd2c99a
 
 #![recursion_limit="256"]
 
@@ -36,11 +33,7 @@
 use syntax::parse::lexer::comments::strip_doc_comment_decoration;
 use syntax::print::pprust;
 use syntax::visit::{self, Visitor};
-<<<<<<< HEAD
-use syntax::print::pprust::{arg_to_string, ty_to_string};
-=======
 use syntax::print::pprust::{param_to_string, ty_to_string};
->>>>>>> 8cd2c99a
 use syntax_pos::*;
 
 use dump_visitor::DumpVisitor;
@@ -880,11 +873,7 @@
         })
     }
 
-<<<<<<< HEAD
-    fn lookup_ref_id(&self, ref_id: NodeId) -> Option<DefId> {
-=======
     fn lookup_def_id(&self, ref_id: NodeId) -> Option<DefId> {
->>>>>>> 8cd2c99a
         match self.get_path_res(ref_id) {
             Res::PrimTy(_) | Res::SelfTy(..) | Res::Err => None,
             def => Some(def.def_id()),
