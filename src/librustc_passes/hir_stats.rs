// The visitors in this module collect sizes and counts of the most important
// pieces of AST and HIR. The resulting numbers are good approximations but not
// completely accurate (some things might be counted twice, others missed).

use rustc::hir::{self, HirId};
use rustc::hir::intravisit as hir_visit;
use rustc::util::common::to_readable_str;
use rustc::util::nodemap::{FxHashMap, FxHashSet};
use syntax::ast::{self, NodeId, AttrId};
use syntax::visit as ast_visit;
use syntax_pos::Span;

#[derive(Copy, Clone, PartialEq, Eq, Hash)]
enum Id {
    Node(HirId),
    Attr(AttrId),
    None,
}

struct NodeData {
    count: usize,
    size: usize,
}

struct StatCollector<'k> {
    krate: Option<&'k hir::Crate>,
    data: FxHashMap<&'static str, NodeData>,
    seen: FxHashSet<Id>,
}

pub fn print_hir_stats(krate: &hir::Crate) {
    let mut collector = StatCollector {
        krate: Some(krate),
        data: FxHashMap::default(),
        seen: FxHashSet::default(),
    };
    hir_visit::walk_crate(&mut collector, krate);
    collector.print("HIR STATS");
}

pub fn print_ast_stats(krate: &ast::Crate, title: &str) {
    let mut collector = StatCollector {
        krate: None,
        data: FxHashMap::default(),
        seen: FxHashSet::default(),
    };
    ast_visit::walk_crate(&mut collector, krate);
    collector.print(title);
}

impl<'k> StatCollector<'k> {

    fn record<T>(&mut self, label: &'static str, id: Id, node: &T) {
        if id != Id::None && !self.seen.insert(id) {
            return
        }

        let entry = self.data.entry(label).or_insert(NodeData {
            count: 0,
            size: 0,
        });

        entry.count += 1;
        entry.size = std::mem::size_of_val(node);
    }

    fn print(&self, title: &str) {
        let mut stats: Vec<_> = self.data.iter().collect();

        stats.sort_by_key(|&(_, ref d)| d.count * d.size);

        let mut total_size = 0;

        println!("\n{}\n", title);

        println!("{:<18}{:>18}{:>14}{:>14}",
            "Name", "Accumulated Size", "Count", "Item Size");
        println!("----------------------------------------------------------------");

        for (label, data) in stats {
            println!("{:<18}{:>18}{:>14}{:>14}",
                label,
                to_readable_str(data.count * data.size),
                to_readable_str(data.count),
                to_readable_str(data.size));

            total_size += data.count * data.size;
        }
        println!("----------------------------------------------------------------");
        println!("{:<18}{:>18}\n",
                "Total",
                to_readable_str(total_size));
    }
}

impl<'v> hir_visit::Visitor<'v> for StatCollector<'v> {
<<<<<<< HEAD
    fn visit_arg(&mut self, arg: &'v hir::Arg) {
        self.record("Arg", Id::Node(arg.hir_id), arg);
        hir_visit::walk_arg(self, arg)
=======
    fn visit_param(&mut self, param: &'v hir::Param) {
        self.record("Param", Id::Node(param.hir_id), param);
        hir_visit::walk_param(self, param)
>>>>>>> 8cd2c99a
    }

    fn nested_visit_map<'this>(&'this mut self) -> hir_visit::NestedVisitorMap<'this, 'v> {
        panic!("visit_nested_xxx must be manually implemented in this visitor")
    }

    fn visit_nested_item(&mut self, id: hir::ItemId) {
        let nested_item = self.krate.unwrap().item(id.id);
        self.visit_item(nested_item)
    }

    fn visit_nested_trait_item(&mut self, trait_item_id: hir::TraitItemId) {
        let nested_trait_item = self.krate.unwrap().trait_item(trait_item_id);
        self.visit_trait_item(nested_trait_item)
    }

    fn visit_nested_impl_item(&mut self, impl_item_id: hir::ImplItemId) {
        let nested_impl_item = self.krate.unwrap().impl_item(impl_item_id);
        self.visit_impl_item(nested_impl_item)
    }

    fn visit_nested_body(&mut self, body_id: hir::BodyId) {
        let nested_body = self.krate.unwrap().body(body_id);
        self.visit_body(nested_body)
    }

    fn visit_item(&mut self, i: &'v hir::Item) {
        self.record("Item", Id::Node(i.hir_id), i);
        hir_visit::walk_item(self, i)
    }

    fn visit_mod(&mut self, m: &'v hir::Mod, _s: Span, n: hir::HirId) {
        self.record("Mod", Id::None, m);
        hir_visit::walk_mod(self, m, n)
    }

    fn visit_foreign_item(&mut self, i: &'v hir::ForeignItem) {
        self.record("ForeignItem", Id::Node(i.hir_id), i);
        hir_visit::walk_foreign_item(self, i)
    }

    fn visit_local(&mut self, l: &'v hir::Local) {
        self.record("Local", Id::Node(l.hir_id), l);
        hir_visit::walk_local(self, l)
    }

    fn visit_block(&mut self, b: &'v hir::Block) {
        self.record("Block", Id::Node(b.hir_id), b);
        hir_visit::walk_block(self, b)
    }

    fn visit_stmt(&mut self, s: &'v hir::Stmt) {
        self.record("Stmt", Id::Node(s.hir_id), s);
        hir_visit::walk_stmt(self, s)
    }

    fn visit_arm(&mut self, a: &'v hir::Arm) {
        self.record("Arm", Id::Node(a.hir_id), a);
        hir_visit::walk_arm(self, a)
    }

    fn visit_pat(&mut self, p: &'v hir::Pat) {
        self.record("Pat", Id::Node(p.hir_id), p);
        hir_visit::walk_pat(self, p)
    }

    fn visit_expr(&mut self, ex: &'v hir::Expr) {
        self.record("Expr", Id::Node(ex.hir_id), ex);
        hir_visit::walk_expr(self, ex)
    }

    fn visit_ty(&mut self, t: &'v hir::Ty) {
        self.record("Ty", Id::Node(t.hir_id), t);
        hir_visit::walk_ty(self, t)
    }

    fn visit_fn(&mut self,
                fk: hir_visit::FnKind<'v>,
                fd: &'v hir::FnDecl,
                b: hir::BodyId,
                s: Span,
                id: hir::HirId) {
        self.record("FnDecl", Id::None, fd);
        hir_visit::walk_fn(self, fk, fd, b, s, id)
    }

    fn visit_where_predicate(&mut self, predicate: &'v hir::WherePredicate) {
        self.record("WherePredicate", Id::None, predicate);
        hir_visit::walk_where_predicate(self, predicate)
    }

    fn visit_trait_item(&mut self, ti: &'v hir::TraitItem) {
        self.record("TraitItem", Id::Node(ti.hir_id), ti);
        hir_visit::walk_trait_item(self, ti)
    }

    fn visit_impl_item(&mut self, ii: &'v hir::ImplItem) {
        self.record("ImplItem", Id::Node(ii.hir_id), ii);
        hir_visit::walk_impl_item(self, ii)
    }

    fn visit_param_bound(&mut self, bounds: &'v hir::GenericBound) {
        self.record("GenericBound", Id::None, bounds);
        hir_visit::walk_param_bound(self, bounds)
    }

    fn visit_struct_field(&mut self, s: &'v hir::StructField) {
        self.record("StructField", Id::Node(s.hir_id), s);
        hir_visit::walk_struct_field(self, s)
    }

    fn visit_variant(&mut self,
                     v: &'v hir::Variant,
                     g: &'v hir::Generics,
                     item_id: hir::HirId) {
        self.record("Variant", Id::None, v);
        hir_visit::walk_variant(self, v, g, item_id)
    }

    fn visit_lifetime(&mut self, lifetime: &'v hir::Lifetime) {
        self.record("Lifetime", Id::Node(lifetime.hir_id), lifetime);
        hir_visit::walk_lifetime(self, lifetime)
    }

    fn visit_qpath(&mut self, qpath: &'v hir::QPath, id: hir::HirId, span: Span) {
        self.record("QPath", Id::None, qpath);
        hir_visit::walk_qpath(self, qpath, id, span)
    }

    fn visit_path(&mut self, path: &'v hir::Path, _id: hir::HirId) {
        self.record("Path", Id::None, path);
        hir_visit::walk_path(self, path)
    }

    fn visit_path_segment(&mut self,
                          path_span: Span,
                          path_segment: &'v hir::PathSegment) {
        self.record("PathSegment", Id::None, path_segment);
        hir_visit::walk_path_segment(self, path_span, path_segment)
    }

    fn visit_assoc_type_binding(&mut self, type_binding: &'v hir::TypeBinding) {
        self.record("TypeBinding", Id::Node(type_binding.hir_id), type_binding);
        hir_visit::walk_assoc_type_binding(self, type_binding)
    }

    fn visit_attribute(&mut self, attr: &'v ast::Attribute) {
        self.record("Attribute", Id::Attr(attr.id), attr);
    }

    fn visit_macro_def(&mut self, macro_def: &'v hir::MacroDef) {
        self.record("MacroDef", Id::Node(macro_def.hir_id), macro_def);
        hir_visit::walk_macro_def(self, macro_def)
    }
}

impl<'v> ast_visit::Visitor<'v> for StatCollector<'v> {

    fn visit_mod(&mut self, m: &'v ast::Mod, _s: Span, _a: &[ast::Attribute], _n: NodeId) {
        self.record("Mod", Id::None, m);
        ast_visit::walk_mod(self, m)
    }

    fn visit_foreign_item(&mut self, i: &'v ast::ForeignItem) {
        self.record("ForeignItem", Id::None, i);
        ast_visit::walk_foreign_item(self, i)
    }

    fn visit_item(&mut self, i: &'v ast::Item) {
        self.record("Item", Id::None, i);
        ast_visit::walk_item(self, i)
    }

    fn visit_local(&mut self, l: &'v ast::Local) {
        self.record("Local", Id::None, l);
        ast_visit::walk_local(self, l)
    }

    fn visit_block(&mut self, b: &'v ast::Block) {
        self.record("Block", Id::None, b);
        ast_visit::walk_block(self, b)
    }

    fn visit_stmt(&mut self, s: &'v ast::Stmt) {
        self.record("Stmt", Id::None, s);
        ast_visit::walk_stmt(self, s)
    }

    fn visit_arm(&mut self, a: &'v ast::Arm) {
        self.record("Arm", Id::None, a);
        ast_visit::walk_arm(self, a)
    }

    fn visit_pat(&mut self, p: &'v ast::Pat) {
        self.record("Pat", Id::None, p);
        ast_visit::walk_pat(self, p)
    }

    fn visit_expr(&mut self, ex: &'v ast::Expr) {
        self.record("Expr", Id::None, ex);
        ast_visit::walk_expr(self, ex)
    }

    fn visit_ty(&mut self, t: &'v ast::Ty) {
        self.record("Ty", Id::None, t);
        ast_visit::walk_ty(self, t)
    }

    fn visit_fn(&mut self,
                fk: ast_visit::FnKind<'v>,
                fd: &'v ast::FnDecl,
                s: Span,
                _: NodeId) {
        self.record("FnDecl", Id::None, fd);
        ast_visit::walk_fn(self, fk, fd, s)
    }

    fn visit_trait_item(&mut self, ti: &'v ast::TraitItem) {
        self.record("TraitItem", Id::None, ti);
        ast_visit::walk_trait_item(self, ti)
    }

    fn visit_impl_item(&mut self, ii: &'v ast::ImplItem) {
        self.record("ImplItem", Id::None, ii);
        ast_visit::walk_impl_item(self, ii)
    }

    fn visit_param_bound(&mut self, bounds: &'v ast::GenericBound) {
        self.record("GenericBound", Id::None, bounds);
        ast_visit::walk_param_bound(self, bounds)
    }

    fn visit_struct_field(&mut self, s: &'v ast::StructField) {
        self.record("StructField", Id::None, s);
        ast_visit::walk_struct_field(self, s)
    }

    fn visit_variant(&mut self, v: &'v ast::Variant) {
        self.record("Variant", Id::None, v);
        ast_visit::walk_variant(self, v)
    }

    fn visit_lifetime(&mut self, lifetime: &'v ast::Lifetime) {
        self.record("Lifetime", Id::None, lifetime);
        ast_visit::walk_lifetime(self, lifetime)
    }

    fn visit_mac(&mut self, mac: &'v ast::Mac) {
        self.record("Mac", Id::None, mac);
    }

    fn visit_path_segment(&mut self,
                          path_span: Span,
                          path_segment: &'v ast::PathSegment) {
        self.record("PathSegment", Id::None, path_segment);
        ast_visit::walk_path_segment(self, path_span, path_segment)
    }

    fn visit_assoc_ty_constraint(&mut self, constraint: &'v ast::AssocTyConstraint) {
        self.record("AssocTyConstraint", Id::None, constraint);
        ast_visit::walk_assoc_ty_constraint(self, constraint)
    }

    fn visit_attribute(&mut self, attr: &'v ast::Attribute) {
        self.record("Attribute", Id::None, attr);
    }
}<|MERGE_RESOLUTION|>--- conflicted
+++ resolved
@@ -94,15 +94,9 @@
 }
 
 impl<'v> hir_visit::Visitor<'v> for StatCollector<'v> {
-<<<<<<< HEAD
-    fn visit_arg(&mut self, arg: &'v hir::Arg) {
-        self.record("Arg", Id::Node(arg.hir_id), arg);
-        hir_visit::walk_arg(self, arg)
-=======
     fn visit_param(&mut self, param: &'v hir::Param) {
         self.record("Param", Id::Node(param.hir_id), param);
         hir_visit::walk_param(self, param)
->>>>>>> 8cd2c99a
     }
 
     fn nested_visit_map<'this>(&'this mut self) -> hir_visit::NestedVisitorMap<'this, 'v> {
