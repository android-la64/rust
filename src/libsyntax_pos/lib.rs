//! The source positions and related helper functions.
//!
//! ## Note
//!
//! This API is completely unstable and subject to change.

#![doc(html_root_url = "https://doc.rust-lang.org/nightly/")]

#![feature(const_fn)]
#![feature(crate_visibility_modifier)]
#![feature(nll)]
#![feature(non_exhaustive)]
#![feature(optin_builtin_traits)]
#![feature(rustc_attrs)]
#![feature(proc_macro_hygiene)]
#![feature(specialization)]
#![feature(step_trait)]

use rustc_serialize::{Encodable, Decodable, Encoder, Decoder};

pub mod edition;
use edition::Edition;
pub mod hygiene;
<<<<<<< HEAD
pub use hygiene::{ExpnId, SyntaxContext, ExpnInfo, ExpnKind, MacroKind, DesugaringKind};
=======
pub use hygiene::{ExpnId, SyntaxContext, ExpnData, ExpnKind, MacroKind, DesugaringKind};
use hygiene::Transparency;
>>>>>>> 8cd2c99a

mod span_encoding;
pub use span_encoding::{Span, DUMMY_SP};

pub mod symbol;
pub use symbol::{Symbol, sym};

mod analyze_source_file;

use rustc_data_structures::stable_hasher::StableHasher;
use rustc_data_structures::sync::{Lrc, Lock};

use std::borrow::Cow;
use std::cell::Cell;
use std::cmp::{self, Ordering};
use std::fmt;
use std::hash::{Hasher, Hash};
use std::ops::{Add, Sub};
use std::path::PathBuf;

#[cfg(test)]
mod tests;

pub struct Globals {
    symbol_interner: Lock<symbol::Interner>,
    span_interner: Lock<span_encoding::SpanInterner>,
    hygiene_data: Lock<hygiene::HygieneData>,
    edition: Edition,
}

impl Globals {
    pub fn new(edition: Edition) -> Globals {
        Globals {
            symbol_interner: Lock::new(symbol::Interner::fresh()),
            span_interner: Lock::new(span_encoding::SpanInterner::default()),
            hygiene_data: Lock::new(hygiene::HygieneData::new(edition)),
<<<<<<< HEAD
            edition,
=======
>>>>>>> 8cd2c99a
        }
    }
}

scoped_tls::scoped_thread_local!(pub static GLOBALS: Globals);

/// Differentiates between real files and common virtual files.
#[derive(Debug, Eq, PartialEq, Clone, Ord, PartialOrd, Hash, RustcDecodable, RustcEncodable)]
pub enum FileName {
    Real(PathBuf),
    /// A macro. This includes the full name of the macro, so that there are no clashes.
    Macros(String),
    /// Call to `quote!`.
    QuoteExpansion(u64),
    /// Command line.
    Anon(u64),
    /// Hack in `src/libsyntax/parse.rs`.
    // FIXME(jseyfried)
    MacroExpansion(u64),
    ProcMacroSourceCode(u64),
    /// Strings provided as `--cfg [cfgspec]` stored in a `crate_cfg`.
    CfgSpec(u64),
    /// Strings provided as crate attributes in the CLI.
    CliCrateAttr(u64),
    /// Custom sources for explicit parser calls from plugins and drivers.
    Custom(String),
    DocTest(PathBuf, isize),
}

impl std::fmt::Display for FileName {
    fn fmt(&self, fmt: &mut std::fmt::Formatter<'_>) -> std::fmt::Result {
        use FileName::*;
        match *self {
            Real(ref path) => write!(fmt, "{}", path.display()),
            Macros(ref name) => write!(fmt, "<{} macros>", name),
            QuoteExpansion(_) => write!(fmt, "<quote expansion>"),
            MacroExpansion(_) => write!(fmt, "<macro expansion>"),
            Anon(_) => write!(fmt, "<anon>"),
            ProcMacroSourceCode(_) =>
                write!(fmt, "<proc-macro source code>"),
            CfgSpec(_) => write!(fmt, "<cfgspec>"),
            CliCrateAttr(_) => write!(fmt, "<crate attribute>"),
            Custom(ref s) => write!(fmt, "<{}>", s),
            DocTest(ref path, _) => write!(fmt, "{}", path.display()),
        }
    }
}

impl From<PathBuf> for FileName {
    fn from(p: PathBuf) -> Self {
        assert!(!p.to_string_lossy().ends_with('>'));
        FileName::Real(p)
    }
}

impl FileName {
    pub fn is_real(&self) -> bool {
        use FileName::*;
        match *self {
            Real(_) => true,
            Macros(_) |
            Anon(_) |
            MacroExpansion(_) |
            ProcMacroSourceCode(_) |
            CfgSpec(_) |
            CliCrateAttr(_) |
            Custom(_) |
            QuoteExpansion(_) |
            DocTest(_, _) => false,
        }
    }

    pub fn is_macros(&self) -> bool {
        use FileName::*;
        match *self {
            Real(_) |
            Anon(_) |
            MacroExpansion(_) |
            ProcMacroSourceCode(_) |
            CfgSpec(_) |
            CliCrateAttr(_) |
            Custom(_) |
            QuoteExpansion(_) |
            DocTest(_, _) => false,
            Macros(_) => true,
        }
    }

    pub fn quote_expansion_source_code(src: &str) -> FileName {
        let mut hasher = StableHasher::new();
        src.hash(&mut hasher);
        FileName::QuoteExpansion(hasher.finish())
    }

    pub fn macro_expansion_source_code(src: &str) -> FileName {
        let mut hasher = StableHasher::new();
        src.hash(&mut hasher);
        FileName::MacroExpansion(hasher.finish())
    }

    pub fn anon_source_code(src: &str) -> FileName {
        let mut hasher = StableHasher::new();
        src.hash(&mut hasher);
        FileName::Anon(hasher.finish())
    }

    pub fn proc_macro_source_code(src: &str) -> FileName {
        let mut hasher = StableHasher::new();
        src.hash(&mut hasher);
        FileName::ProcMacroSourceCode(hasher.finish())
    }

    pub fn cfg_spec_source_code(src: &str) -> FileName {
        let mut hasher = StableHasher::new();
        src.hash(&mut hasher);
        FileName::QuoteExpansion(hasher.finish())
    }

    pub fn cli_crate_attr_source_code(src: &str) -> FileName {
        let mut hasher = StableHasher::new();
        src.hash(&mut hasher);
        FileName::CliCrateAttr(hasher.finish())
    }

    pub fn doc_test_source_code(path: PathBuf, line: isize) -> FileName{
        FileName::DocTest(path, line)
    }
}

/// Spans represent a region of code, used for error reporting. Positions in spans
/// are *absolute* positions from the beginning of the source_map, not positions
/// relative to `SourceFile`s. Methods on the `SourceMap` can be used to relate spans back
/// to the original source.
/// You must be careful if the span crosses more than one file - you will not be
/// able to use many of the functions on spans in source_map and you cannot assume
/// that the length of the `span = hi - lo`; there may be space in the `BytePos`
/// range between files.
///
/// `SpanData` is public because `Span` uses a thread-local interner and can't be
/// sent to other threads, but some pieces of performance infra run in a separate thread.
/// Using `Span` is generally preferred.
#[derive(Clone, Copy, Hash, PartialEq, Eq, Ord, PartialOrd)]
pub struct SpanData {
    pub lo: BytePos,
    pub hi: BytePos,
    /// Information about where the macro came from, if this piece of
    /// code was created by a macro expansion.
    pub ctxt: SyntaxContext,
}

impl SpanData {
    #[inline]
    pub fn with_lo(&self, lo: BytePos) -> Span {
        Span::new(lo, self.hi, self.ctxt)
    }
    #[inline]
    pub fn with_hi(&self, hi: BytePos) -> Span {
        Span::new(self.lo, hi, self.ctxt)
    }
    #[inline]
    pub fn with_ctxt(&self, ctxt: SyntaxContext) -> Span {
        Span::new(self.lo, self.hi, ctxt)
    }
}

// The interner is pointed to by a thread local value which is only set on the main thread
// with parallelization is disabled. So we don't allow `Span` to transfer between threads
// to avoid panics and other errors, even though it would be memory safe to do so.
#[cfg(not(parallel_compiler))]
impl !Send for Span {}
#[cfg(not(parallel_compiler))]
impl !Sync for Span {}

impl PartialOrd for Span {
    fn partial_cmp(&self, rhs: &Self) -> Option<Ordering> {
        PartialOrd::partial_cmp(&self.data(), &rhs.data())
    }
}
impl Ord for Span {
    fn cmp(&self, rhs: &Self) -> Ordering {
        Ord::cmp(&self.data(), &rhs.data())
    }
}

/// A collection of spans. Spans have two orthogonal attributes:
///
/// - They can be *primary spans*. In this case they are the locus of
///   the error, and would be rendered with `^^^`.
/// - They can have a *label*. In this case, the label is written next
///   to the mark in the snippet when we render.
#[derive(Clone, Debug, Hash, PartialEq, Eq, RustcEncodable, RustcDecodable)]
pub struct MultiSpan {
    primary_spans: Vec<Span>,
    span_labels: Vec<(Span, String)>,
}

impl Span {
    #[inline]
    pub fn lo(self) -> BytePos {
        self.data().lo
    }
    #[inline]
    pub fn with_lo(self, lo: BytePos) -> Span {
        self.data().with_lo(lo)
    }
    #[inline]
    pub fn hi(self) -> BytePos {
        self.data().hi
    }
    #[inline]
    pub fn with_hi(self, hi: BytePos) -> Span {
        self.data().with_hi(hi)
    }
    #[inline]
    pub fn ctxt(self) -> SyntaxContext {
        self.data().ctxt
    }
    #[inline]
    pub fn with_ctxt(self, ctxt: SyntaxContext) -> Span {
        self.data().with_ctxt(ctxt)
    }

    /// Returns `true` if this is a dummy span with any hygienic context.
    #[inline]
    pub fn is_dummy(self) -> bool {
        let span = self.data();
        span.lo.0 == 0 && span.hi.0 == 0
    }

    /// Returns `true` if this span comes from a macro or desugaring.
    #[inline]
    pub fn from_expansion(self) -> bool {
        self.ctxt() != SyntaxContext::root()
    }

    #[inline]
    pub fn with_root_ctxt(lo: BytePos, hi: BytePos) -> Span {
        Span::new(lo, hi, SyntaxContext::root())
    }

    /// Returns a new span representing an empty span at the beginning of this span
    #[inline]
    pub fn shrink_to_lo(self) -> Span {
        let span = self.data();
        span.with_hi(span.lo)
    }
    /// Returns a new span representing an empty span at the end of this span.
    #[inline]
    pub fn shrink_to_hi(self) -> Span {
        let span = self.data();
        span.with_lo(span.hi)
    }

    /// Returns `self` if `self` is not the dummy span, and `other` otherwise.
    pub fn substitute_dummy(self, other: Span) -> Span {
        if self.is_dummy() { other } else { self }
    }

    /// Returns `true` if `self` fully encloses `other`.
    pub fn contains(self, other: Span) -> bool {
        let span = self.data();
        let other = other.data();
        span.lo <= other.lo && other.hi <= span.hi
    }

    /// Returns `true` if `self` touches `other`.
    pub fn overlaps(self, other: Span) -> bool {
        let span = self.data();
        let other = other.data();
        span.lo < other.hi && other.lo < span.hi
    }

    /// Returns `true` if the spans are equal with regards to the source text.
    ///
    /// Use this instead of `==` when either span could be generated code,
    /// and you only care that they point to the same bytes of source text.
    pub fn source_equal(&self, other: &Span) -> bool {
        let span = self.data();
        let other = other.data();
        span.lo == other.lo && span.hi == other.hi
    }

    /// Returns `Some(span)`, where the start is trimmed by the end of `other`.
    pub fn trim_start(self, other: Span) -> Option<Span> {
        let span = self.data();
        let other = other.data();
        if span.hi > other.hi {
            Some(span.with_lo(cmp::max(span.lo, other.hi)))
        } else {
            None
        }
    }

    /// Returns the source span -- this is either the supplied span, or the span for
    /// the macro callsite that expanded to it.
    pub fn source_callsite(self) -> Span {
<<<<<<< HEAD
        self.ctxt().outer_expn_info().map(|info| info.call_site.source_callsite()).unwrap_or(self)
=======
        let expn_data = self.ctxt().outer_expn_data();
        if !expn_data.is_root() { expn_data.call_site.source_callsite() } else { self }
>>>>>>> 8cd2c99a
    }

    /// The `Span` for the tokens in the previous macro expansion from which `self` was generated,
    /// if any.
    pub fn parent(self) -> Option<Span> {
<<<<<<< HEAD
        self.ctxt().outer_expn_info().map(|i| i.call_site)
=======
        let expn_data = self.ctxt().outer_expn_data();
        if !expn_data.is_root() { Some(expn_data.call_site) } else { None }
>>>>>>> 8cd2c99a
    }

    /// Edition of the crate from which this span came.
    pub fn edition(self) -> edition::Edition {
<<<<<<< HEAD
        self.ctxt().outer_expn_info().map_or_else(|| {
            Edition::from_session()
        }, |einfo| einfo.edition)
=======
        self.ctxt().outer_expn_data().edition
>>>>>>> 8cd2c99a
    }

    #[inline]
    pub fn rust_2015(&self) -> bool {
        self.edition() == edition::Edition::Edition2015
    }

    #[inline]
    pub fn rust_2018(&self) -> bool {
        self.edition() >= edition::Edition::Edition2018
    }

    /// Returns the source callee.
    ///
    /// Returns `None` if the supplied span has no expansion trace,
    /// else returns the `ExpnData` for the macro definition
    /// corresponding to the source callsite.
<<<<<<< HEAD
    pub fn source_callee(self) -> Option<ExpnInfo> {
        fn source_callee(info: ExpnInfo) -> ExpnInfo {
            match info.call_site.ctxt().outer_expn_info() {
                Some(info) => source_callee(info),
                None => info,
            }
        }
        self.ctxt().outer_expn_info().map(source_callee)
=======
    pub fn source_callee(self) -> Option<ExpnData> {
        fn source_callee(expn_data: ExpnData) -> ExpnData {
            let next_expn_data = expn_data.call_site.ctxt().outer_expn_data();
            if !next_expn_data.is_root() { source_callee(next_expn_data) } else { expn_data }
        }
        let expn_data = self.ctxt().outer_expn_data();
        if !expn_data.is_root() { Some(source_callee(expn_data)) } else { None }
>>>>>>> 8cd2c99a
    }

    /// Checks if a span is "internal" to a macro in which `#[unstable]`
    /// items can be used (that is, a macro marked with
    /// `#[allow_internal_unstable]`).
    pub fn allows_unstable(&self, feature: Symbol) -> bool {
<<<<<<< HEAD
        match self.ctxt().outer_expn_info() {
            Some(info) => info
                .allow_internal_unstable
                .map_or(false, |features| features.iter().any(|&f|
                    f == feature || f == sym::allow_internal_unstable_backcompat_hack
                )),
            None => false,
        }
=======
        self.ctxt().outer_expn_data().allow_internal_unstable.map_or(false, |features| {
            features.iter().any(|&f| {
                f == feature || f == sym::allow_internal_unstable_backcompat_hack
            })
        })
>>>>>>> 8cd2c99a
    }

    /// Checks if this span arises from a compiler desugaring of kind `kind`.
    pub fn is_desugaring(&self, kind: DesugaringKind) -> bool {
<<<<<<< HEAD
        match self.ctxt().outer_expn_info() {
            Some(info) => match info.kind {
                ExpnKind::Desugaring(k) => k == kind,
                _ => false,
            },
            None => false,
=======
        match self.ctxt().outer_expn_data().kind {
            ExpnKind::Desugaring(k) => k == kind,
            _ => false,
>>>>>>> 8cd2c99a
        }
    }

    /// Returns the compiler desugaring that created this span, or `None`
    /// if this span is not from a desugaring.
    pub fn desugaring_kind(&self) -> Option<DesugaringKind> {
<<<<<<< HEAD
        match self.ctxt().outer_expn_info() {
            Some(info) => match info.kind {
                ExpnKind::Desugaring(k) => Some(k),
                _ => None
            },
            None => None
=======
        match self.ctxt().outer_expn_data().kind {
            ExpnKind::Desugaring(k) => Some(k),
            _ => None
>>>>>>> 8cd2c99a
        }
    }

    /// Checks if a span is "internal" to a macro in which `unsafe`
    /// can be used without triggering the `unsafe_code` lint
    //  (that is, a macro marked with `#[allow_internal_unsafe]`).
    pub fn allows_unsafe(&self) -> bool {
<<<<<<< HEAD
        match self.ctxt().outer_expn_info() {
            Some(info) => info.allow_internal_unsafe,
            None => false,
        }
=======
        self.ctxt().outer_expn_data().allow_internal_unsafe
>>>>>>> 8cd2c99a
    }

    pub fn macro_backtrace(mut self) -> Vec<MacroBacktrace> {
        let mut prev_span = DUMMY_SP;
        let mut result = vec![];
<<<<<<< HEAD
        while let Some(info) = self.ctxt().outer_expn_info() {
            // Don't print recursive invocations.
            if !info.call_site.source_equal(&prev_span) {
                let (pre, post) = match info.kind {
                    ExpnKind::Root => break,
                    ExpnKind::Desugaring(..) => ("desugaring of ", ""),
=======
        loop {
            let expn_data = self.ctxt().outer_expn_data();
            if expn_data.is_root() {
                break;
            }
            // Don't print recursive invocations.
            if !expn_data.call_site.source_equal(&prev_span) {
                let (pre, post) = match expn_data.kind {
                    ExpnKind::Root => break,
                    ExpnKind::Desugaring(..) => ("desugaring of ", ""),
                    ExpnKind::AstPass(..) => ("", ""),
>>>>>>> 8cd2c99a
                    ExpnKind::Macro(macro_kind, _) => match macro_kind {
                        MacroKind::Bang => ("", "!"),
                        MacroKind::Attr => ("#[", "]"),
                        MacroKind::Derive => ("#[derive(", ")]"),
                    }
                };
                result.push(MacroBacktrace {
<<<<<<< HEAD
                    call_site: info.call_site,
                    macro_decl_name: format!("{}{}{}", pre, info.kind.descr(), post),
                    def_site_span: info.def_site,
=======
                    call_site: expn_data.call_site,
                    macro_decl_name: format!("{}{}{}", pre, expn_data.kind.descr(), post),
                    def_site_span: expn_data.def_site,
>>>>>>> 8cd2c99a
                });
            }

            prev_span = self;
            self = expn_data.call_site;
        }
        result
    }

    /// Returns a `Span` that would enclose both `self` and `end`.
    pub fn to(self, end: Span) -> Span {
        let span_data = self.data();
        let end_data = end.data();
        // FIXME(jseyfried): `self.ctxt` should always equal `end.ctxt` here (cf. issue #23480).
        // Return the macro span on its own to avoid weird diagnostic output. It is preferable to
        // have an incomplete span than a completely nonsensical one.
        if span_data.ctxt != end_data.ctxt {
            if span_data.ctxt == SyntaxContext::root() {
                return end;
            } else if end_data.ctxt == SyntaxContext::root() {
                return self;
            }
            // Both spans fall within a macro.
            // FIXME(estebank): check if it is the *same* macro.
        }
        Span::new(
            cmp::min(span_data.lo, end_data.lo),
            cmp::max(span_data.hi, end_data.hi),
            if span_data.ctxt == SyntaxContext::root() { end_data.ctxt } else { span_data.ctxt },
        )
    }

    /// Returns a `Span` between the end of `self` to the beginning of `end`.
    pub fn between(self, end: Span) -> Span {
        let span = self.data();
        let end = end.data();
        Span::new(
            span.hi,
            end.lo,
            if end.ctxt == SyntaxContext::root() { end.ctxt } else { span.ctxt },
        )
    }

    /// Returns a `Span` between the beginning of `self` to the beginning of `end`.
    pub fn until(self, end: Span) -> Span {
        let span = self.data();
        let end = end.data();
        Span::new(
            span.lo,
            end.lo,
            if end.ctxt == SyntaxContext::root() { end.ctxt } else { span.ctxt },
        )
    }

    pub fn from_inner(self, inner: InnerSpan) -> Span {
        let span = self.data();
        Span::new(span.lo + BytePos::from_usize(inner.start),
                  span.lo + BytePos::from_usize(inner.end),
                  span.ctxt)
    }

    /// Equivalent of `Span::def_site` from the proc macro API,
    /// except that the location is taken from the `self` span.
    pub fn with_def_site_ctxt(self, expn_id: ExpnId) -> Span {
        self.with_ctxt_from_mark(expn_id, Transparency::Opaque)
    }

    /// Equivalent of `Span::call_site` from the proc macro API,
    /// except that the location is taken from the `self` span.
    pub fn with_call_site_ctxt(&self, expn_id: ExpnId) -> Span {
        self.with_ctxt_from_mark(expn_id, Transparency::Transparent)
    }

    /// Produces a span with the same location as `self` and context produced by a macro with the
    /// given ID and transparency, assuming that macro was defined directly and not produced by
    /// some other macro (which is the case for built-in and procedural macros).
    pub fn with_ctxt_from_mark(self, expn_id: ExpnId, transparency: Transparency) -> Span {
        self.with_ctxt(SyntaxContext::root().apply_mark(expn_id, transparency))
    }

    #[inline]
<<<<<<< HEAD
    pub fn apply_mark(self, mark: ExpnId) -> Span {
=======
    pub fn apply_mark(self, expn_id: ExpnId, transparency: Transparency) -> Span {
>>>>>>> 8cd2c99a
        let span = self.data();
        span.with_ctxt(span.ctxt.apply_mark(expn_id, transparency))
    }

    #[inline]
    pub fn remove_mark(&mut self) -> ExpnId {
        let mut span = self.data();
        let mark = span.ctxt.remove_mark();
        *self = Span::new(span.lo, span.hi, span.ctxt);
        mark
    }

    #[inline]
    pub fn adjust(&mut self, expn_id: ExpnId) -> Option<ExpnId> {
        let mut span = self.data();
        let mark = span.ctxt.adjust(expn_id);
        *self = Span::new(span.lo, span.hi, span.ctxt);
        mark
    }

    #[inline]
    pub fn modernize_and_adjust(&mut self, expn_id: ExpnId) -> Option<ExpnId> {
        let mut span = self.data();
        let mark = span.ctxt.modernize_and_adjust(expn_id);
        *self = Span::new(span.lo, span.hi, span.ctxt);
        mark
    }

    #[inline]
    pub fn glob_adjust(&mut self, expn_id: ExpnId, glob_span: Span) -> Option<Option<ExpnId>> {
        let mut span = self.data();
        let mark = span.ctxt.glob_adjust(expn_id, glob_span);
        *self = Span::new(span.lo, span.hi, span.ctxt);
        mark
    }

    #[inline]
    pub fn reverse_glob_adjust(&mut self, expn_id: ExpnId, glob_span: Span)
                               -> Option<Option<ExpnId>> {
        let mut span = self.data();
        let mark = span.ctxt.reverse_glob_adjust(expn_id, glob_span);
        *self = Span::new(span.lo, span.hi, span.ctxt);
        mark
    }

    #[inline]
    pub fn modern(self) -> Span {
        let span = self.data();
        span.with_ctxt(span.ctxt.modern())
    }

    #[inline]
    pub fn modern_and_legacy(self) -> Span {
        let span = self.data();
        span.with_ctxt(span.ctxt.modern_and_legacy())
    }
}

#[derive(Clone, Debug)]
pub struct SpanLabel {
    /// The span we are going to include in the final snippet.
    pub span: Span,

    /// Is this a primary span? This is the "locus" of the message,
    /// and is indicated with a `^^^^` underline, versus `----`.
    pub is_primary: bool,

    /// What label should we attach to this span (if any)?
    pub label: Option<String>,
}

impl Default for Span {
    fn default() -> Self {
        DUMMY_SP
    }
}

impl rustc_serialize::UseSpecializedEncodable for Span {
    fn default_encode<S: Encoder>(&self, s: &mut S) -> Result<(), S::Error> {
        let span = self.data();
        s.emit_struct("Span", 2, |s| {
            s.emit_struct_field("lo", 0, |s| {
                span.lo.encode(s)
            })?;

            s.emit_struct_field("hi", 1, |s| {
                span.hi.encode(s)
            })
        })
    }
}

impl rustc_serialize::UseSpecializedDecodable for Span {
    fn default_decode<D: Decoder>(d: &mut D) -> Result<Span, D::Error> {
        d.read_struct("Span", 2, |d| {
            let lo = d.read_struct_field("lo", 0, Decodable::decode)?;
            let hi = d.read_struct_field("hi", 1, Decodable::decode)?;
            Ok(Span::with_root_ctxt(lo, hi))
        })
    }
}

pub fn default_span_debug(span: Span, f: &mut fmt::Formatter<'_>) -> fmt::Result {
    f.debug_struct("Span")
        .field("lo", &span.lo())
        .field("hi", &span.hi())
        .field("ctxt", &span.ctxt())
        .finish()
}

impl fmt::Debug for Span {
    fn fmt(&self, f: &mut fmt::Formatter<'_>) -> fmt::Result {
        SPAN_DEBUG.with(|span_debug| span_debug.get()(*self, f))
    }
}

impl fmt::Debug for SpanData {
    fn fmt(&self, f: &mut fmt::Formatter<'_>) -> fmt::Result {
        SPAN_DEBUG.with(|span_debug| span_debug.get()(Span::new(self.lo, self.hi, self.ctxt), f))
    }
}

impl MultiSpan {
    #[inline]
    pub fn new() -> MultiSpan {
        MultiSpan {
            primary_spans: vec![],
            span_labels: vec![]
        }
    }

    pub fn from_span(primary_span: Span) -> MultiSpan {
        MultiSpan {
            primary_spans: vec![primary_span],
            span_labels: vec![]
        }
    }

    pub fn from_spans(vec: Vec<Span>) -> MultiSpan {
        MultiSpan {
            primary_spans: vec,
            span_labels: vec![]
        }
    }

    pub fn push_span_label(&mut self, span: Span, label: String) {
        self.span_labels.push((span, label));
    }

    /// Selects the first primary span (if any).
    pub fn primary_span(&self) -> Option<Span> {
        self.primary_spans.first().cloned()
    }

    /// Returns all primary spans.
    pub fn primary_spans(&self) -> &[Span] {
        &self.primary_spans
    }

    /// Returns `true` if any of the primary spans are displayable.
    pub fn has_primary_spans(&self) -> bool {
        self.primary_spans.iter().any(|sp| !sp.is_dummy())
    }

    /// Returns `true` if this contains only a dummy primary span with any hygienic context.
    pub fn is_dummy(&self) -> bool {
        let mut is_dummy = true;
        for span in &self.primary_spans {
            if !span.is_dummy() {
                is_dummy = false;
            }
        }
        is_dummy
    }

    /// Replaces all occurrences of one Span with another. Used to move `Span`s in areas that don't
    /// display well (like std macros). Returns whether replacements occurred.
    pub fn replace(&mut self, before: Span, after: Span) -> bool {
        let mut replacements_occurred = false;
        for primary_span in &mut self.primary_spans {
            if *primary_span == before {
                *primary_span = after;
                replacements_occurred = true;
            }
        }
        for span_label in &mut self.span_labels {
            if span_label.0 == before {
                span_label.0 = after;
                replacements_occurred = true;
            }
        }
        replacements_occurred
    }

    /// Returns the strings to highlight. We always ensure that there
    /// is an entry for each of the primary spans -- for each primary
    /// span `P`, if there is at least one label with span `P`, we return
    /// those labels (marked as primary). But otherwise we return
    /// `SpanLabel` instances with empty labels.
    pub fn span_labels(&self) -> Vec<SpanLabel> {
        let is_primary = |span| self.primary_spans.contains(&span);

        let mut span_labels = self.span_labels.iter().map(|&(span, ref label)|
            SpanLabel {
                span,
                is_primary: is_primary(span),
                label: Some(label.clone())
            }
        ).collect::<Vec<_>>();

        for &span in &self.primary_spans {
            if !span_labels.iter().any(|sl| sl.span == span) {
                span_labels.push(SpanLabel {
                    span,
                    is_primary: true,
                    label: None
                });
            }
        }

        span_labels
    }

    /// Returns `true` if any of the span labels is displayable.
    pub fn has_span_labels(&self) -> bool {
        self.span_labels.iter().any(|(sp, _)| !sp.is_dummy())
    }
}

impl From<Span> for MultiSpan {
    fn from(span: Span) -> MultiSpan {
        MultiSpan::from_span(span)
    }
}

impl From<Vec<Span>> for MultiSpan {
    fn from(spans: Vec<Span>) -> MultiSpan {
        MultiSpan::from_spans(spans)
    }
}

/// Identifies an offset of a multi-byte character in a `SourceFile`.
#[derive(Copy, Clone, RustcEncodable, RustcDecodable, Eq, PartialEq, Debug)]
pub struct MultiByteChar {
    /// The absolute offset of the character in the `SourceMap`.
    pub pos: BytePos,
    /// The number of bytes, `>= 2`.
    pub bytes: u8,
}

/// Identifies an offset of a non-narrow character in a `SourceFile`.
#[derive(Copy, Clone, RustcEncodable, RustcDecodable, Eq, PartialEq, Debug)]
pub enum NonNarrowChar {
    /// Represents a zero-width character.
    ZeroWidth(BytePos),
    /// Represents a wide (full-width) character.
    Wide(BytePos),
    /// Represents a tab character, represented visually with a width of 4 characters.
    Tab(BytePos),
}

impl NonNarrowChar {
    fn new(pos: BytePos, width: usize) -> Self {
        match width {
            0 => NonNarrowChar::ZeroWidth(pos),
            2 => NonNarrowChar::Wide(pos),
            4 => NonNarrowChar::Tab(pos),
            _ => panic!("width {} given for non-narrow character", width),
        }
    }

    /// Returns the absolute offset of the character in the `SourceMap`.
    pub fn pos(&self) -> BytePos {
        match *self {
            NonNarrowChar::ZeroWidth(p) |
            NonNarrowChar::Wide(p) |
            NonNarrowChar::Tab(p) => p,
        }
    }

    /// Returns the width of the character, 0 (zero-width) or 2 (wide).
    pub fn width(&self) -> usize {
        match *self {
            NonNarrowChar::ZeroWidth(_) => 0,
            NonNarrowChar::Wide(_) => 2,
            NonNarrowChar::Tab(_) => 4,
        }
    }
}

impl Add<BytePos> for NonNarrowChar {
    type Output = Self;

    fn add(self, rhs: BytePos) -> Self {
        match self {
            NonNarrowChar::ZeroWidth(pos) => NonNarrowChar::ZeroWidth(pos + rhs),
            NonNarrowChar::Wide(pos) => NonNarrowChar::Wide(pos + rhs),
            NonNarrowChar::Tab(pos) => NonNarrowChar::Tab(pos + rhs),
        }
    }
}

impl Sub<BytePos> for NonNarrowChar {
    type Output = Self;

    fn sub(self, rhs: BytePos) -> Self {
        match self {
            NonNarrowChar::ZeroWidth(pos) => NonNarrowChar::ZeroWidth(pos - rhs),
            NonNarrowChar::Wide(pos) => NonNarrowChar::Wide(pos - rhs),
            NonNarrowChar::Tab(pos) => NonNarrowChar::Tab(pos - rhs),
        }
    }
}

/// The state of the lazy external source loading mechanism of a `SourceFile`.
#[derive(PartialEq, Eq, Clone)]
pub enum ExternalSource {
    /// The external source has been loaded already.
    Present(String),
    /// No attempt has been made to load the external source.
    AbsentOk,
    /// A failed attempt has been made to load the external source.
    AbsentErr,
    /// No external source has to be loaded, since the `SourceFile` represents a local crate.
    Unneeded,
}

impl ExternalSource {
    pub fn is_absent(&self) -> bool {
        match *self {
            ExternalSource::Present(_) => false,
            _ => true,
        }
    }

    pub fn get_source(&self) -> Option<&str> {
        match *self {
            ExternalSource::Present(ref src) => Some(src),
            _ => None,
        }
    }
}

#[derive(Debug)]
pub struct OffsetOverflowError;

/// A single source in the `SourceMap`.
#[derive(Clone)]
pub struct SourceFile {
    /// The name of the file that the source came from, source that doesn't
    /// originate from files has names between angle brackets by convention
    /// (e.g., `<anon>`).
    pub name: FileName,
    /// `true` if the `name` field above has been modified by `--remap-path-prefix`.
    pub name_was_remapped: bool,
    /// The unmapped path of the file that the source came from.
    /// Set to `None` if the `SourceFile` was imported from an external crate.
    pub unmapped_path: Option<FileName>,
    /// Indicates which crate this `SourceFile` was imported from.
    pub crate_of_origin: u32,
    /// The complete source code.
    pub src: Option<Lrc<String>>,
    /// The source code's hash.
    pub src_hash: u128,
    /// The external source code (used for external crates, which will have a `None`
    /// value as `self.src`.
    pub external_src: Lock<ExternalSource>,
    /// The start position of this source in the `SourceMap`.
    pub start_pos: BytePos,
    /// The end position of this source in the `SourceMap`.
    pub end_pos: BytePos,
    /// Locations of lines beginnings in the source code.
    pub lines: Vec<BytePos>,
    /// Locations of multi-byte characters in the source code.
    pub multibyte_chars: Vec<MultiByteChar>,
    /// Width of characters that are not narrow in the source code.
    pub non_narrow_chars: Vec<NonNarrowChar>,
    /// A hash of the filename, used for speeding up hashing in incremental compilation.
    pub name_hash: u128,
}

impl Encodable for SourceFile {
    fn encode<S: Encoder>(&self, s: &mut S) -> Result<(), S::Error> {
        s.emit_struct("SourceFile", 8, |s| {
            s.emit_struct_field("name", 0, |s| self.name.encode(s))?;
            s.emit_struct_field("name_was_remapped", 1, |s| self.name_was_remapped.encode(s))?;
            s.emit_struct_field("src_hash", 2, |s| self.src_hash.encode(s))?;
            s.emit_struct_field("start_pos", 4, |s| self.start_pos.encode(s))?;
            s.emit_struct_field("end_pos", 5, |s| self.end_pos.encode(s))?;
            s.emit_struct_field("lines", 6, |s| {
                let lines = &self.lines[..];
                // Store the length.
                s.emit_u32(lines.len() as u32)?;

                if !lines.is_empty() {
                    // In order to preserve some space, we exploit the fact that
                    // the lines list is sorted and individual lines are
                    // probably not that long. Because of that we can store lines
                    // as a difference list, using as little space as possible
                    // for the differences.
                    let max_line_length = if lines.len() == 1 {
                        0
                    } else {
                        lines.windows(2)
                             .map(|w| w[1] - w[0])
                             .map(|bp| bp.to_usize())
                             .max()
                             .unwrap()
                    };

                    let bytes_per_diff: u8 = match max_line_length {
                        0 ..= 0xFF => 1,
                        0x100 ..= 0xFFFF => 2,
                        _ => 4
                    };

                    // Encode the number of bytes used per diff.
                    bytes_per_diff.encode(s)?;

                    // Encode the first element.
                    lines[0].encode(s)?;

                    let diff_iter = (&lines[..]).windows(2)
                                                .map(|w| (w[1] - w[0]));

                    match bytes_per_diff {
                        1 => for diff in diff_iter { (diff.0 as u8).encode(s)? },
                        2 => for diff in diff_iter { (diff.0 as u16).encode(s)? },
                        4 => for diff in diff_iter { diff.0.encode(s)? },
                        _ => unreachable!()
                    }
                }

                Ok(())
            })?;
            s.emit_struct_field("multibyte_chars", 7, |s| {
                self.multibyte_chars.encode(s)
            })?;
            s.emit_struct_field("non_narrow_chars", 8, |s| {
                self.non_narrow_chars.encode(s)
            })?;
            s.emit_struct_field("name_hash", 9, |s| {
                self.name_hash.encode(s)
            })
        })
    }
}

impl Decodable for SourceFile {
    fn decode<D: Decoder>(d: &mut D) -> Result<SourceFile, D::Error> {

        d.read_struct("SourceFile", 8, |d| {
            let name: FileName = d.read_struct_field("name", 0, |d| Decodable::decode(d))?;
            let name_was_remapped: bool =
                d.read_struct_field("name_was_remapped", 1, |d| Decodable::decode(d))?;
            let src_hash: u128 =
                d.read_struct_field("src_hash", 2, |d| Decodable::decode(d))?;
            let start_pos: BytePos =
                d.read_struct_field("start_pos", 4, |d| Decodable::decode(d))?;
            let end_pos: BytePos = d.read_struct_field("end_pos", 5, |d| Decodable::decode(d))?;
            let lines: Vec<BytePos> = d.read_struct_field("lines", 6, |d| {
                let num_lines: u32 = Decodable::decode(d)?;
                let mut lines = Vec::with_capacity(num_lines as usize);

                if num_lines > 0 {
                    // Read the number of bytes used per diff.
                    let bytes_per_diff: u8 = Decodable::decode(d)?;

                    // Read the first element.
                    let mut line_start: BytePos = Decodable::decode(d)?;
                    lines.push(line_start);

                    for _ in 1..num_lines {
                        let diff = match bytes_per_diff {
                            1 => d.read_u8()? as u32,
                            2 => d.read_u16()? as u32,
                            4 => d.read_u32()?,
                            _ => unreachable!()
                        };

                        line_start = line_start + BytePos(diff);

                        lines.push(line_start);
                    }
                }

                Ok(lines)
            })?;
            let multibyte_chars: Vec<MultiByteChar> =
                d.read_struct_field("multibyte_chars", 7, |d| Decodable::decode(d))?;
            let non_narrow_chars: Vec<NonNarrowChar> =
                d.read_struct_field("non_narrow_chars", 8, |d| Decodable::decode(d))?;
            let name_hash: u128 =
                d.read_struct_field("name_hash", 9, |d| Decodable::decode(d))?;
            Ok(SourceFile {
                name,
                name_was_remapped,
                unmapped_path: None,
                // `crate_of_origin` has to be set by the importer.
                // This value matches up with rustc::hir::def_id::INVALID_CRATE.
                // That constant is not available here unfortunately :(
                crate_of_origin: std::u32::MAX - 1,
                start_pos,
                end_pos,
                src: None,
                src_hash,
                external_src: Lock::new(ExternalSource::AbsentOk),
                lines,
                multibyte_chars,
                non_narrow_chars,
                name_hash,
            })
        })
    }
}

impl fmt::Debug for SourceFile {
    fn fmt(&self, fmt: &mut fmt::Formatter<'_>) -> fmt::Result {
        write!(fmt, "SourceFile({})", self.name)
    }
}

impl SourceFile {
    pub fn new(name: FileName,
               name_was_remapped: bool,
               unmapped_path: FileName,
               mut src: String,
               start_pos: BytePos) -> Result<SourceFile, OffsetOverflowError> {
        remove_bom(&mut src);

        let src_hash = {
            let mut hasher: StableHasher<u128> = StableHasher::new();
            hasher.write(src.as_bytes());
            hasher.finish()
        };
        let name_hash = {
            let mut hasher: StableHasher<u128> = StableHasher::new();
            name.hash(&mut hasher);
            hasher.finish()
        };
        let end_pos = start_pos.to_usize() + src.len();
        if end_pos > u32::max_value() as usize {
            return Err(OffsetOverflowError);
        }

        let (lines, multibyte_chars, non_narrow_chars) =
            analyze_source_file::analyze_source_file(&src[..], start_pos);

        Ok(SourceFile {
            name,
            name_was_remapped,
            unmapped_path: Some(unmapped_path),
            crate_of_origin: 0,
            src: Some(Lrc::new(src)),
            src_hash,
            external_src: Lock::new(ExternalSource::Unneeded),
            start_pos,
            end_pos: Pos::from_usize(end_pos),
            lines,
            multibyte_chars,
            non_narrow_chars,
            name_hash,
        })
    }

    /// Returns the `BytePos` of the beginning of the current line.
    pub fn line_begin_pos(&self, pos: BytePos) -> BytePos {
        let line_index = self.lookup_line(pos).unwrap();
        self.lines[line_index]
    }

    /// Add externally loaded source.
    /// If the hash of the input doesn't match or no input is supplied via None,
    /// it is interpreted as an error and the corresponding enum variant is set.
    /// The return value signifies whether some kind of source is present.
    pub fn add_external_src<F>(&self, get_src: F) -> bool
        where F: FnOnce() -> Option<String>
    {
        if *self.external_src.borrow() == ExternalSource::AbsentOk {
            let src = get_src();
            let mut external_src = self.external_src.borrow_mut();
            // Check that no-one else have provided the source while we were getting it
            if *external_src == ExternalSource::AbsentOk {
                if let Some(src) = src {
                    let mut hasher: StableHasher<u128> = StableHasher::new();
                    hasher.write(src.as_bytes());

                    if hasher.finish() == self.src_hash {
                        *external_src = ExternalSource::Present(src);
                        return true;
                    }
                } else {
                    *external_src = ExternalSource::AbsentErr;
                }

                false
            } else {
                self.src.is_some() || external_src.get_source().is_some()
            }
        } else {
            self.src.is_some() || self.external_src.borrow().get_source().is_some()
        }
    }

    /// Gets a line from the list of pre-computed line-beginnings.
    /// The line number here is 0-based.
    pub fn get_line(&self, line_number: usize) -> Option<Cow<'_, str>> {
        fn get_until_newline(src: &str, begin: usize) -> &str {
            // We can't use `lines.get(line_number+1)` because we might
            // be parsing when we call this function and thus the current
            // line is the last one we have line info for.
            let slice = &src[begin..];
            match slice.find('\n') {
                Some(e) => &slice[..e],
                None => slice
            }
        }

        let begin = {
            let line = if let Some(line) = self.lines.get(line_number) {
                line
            } else {
                return None;
            };
            let begin: BytePos = *line - self.start_pos;
            begin.to_usize()
        };

        if let Some(ref src) = self.src {
            Some(Cow::from(get_until_newline(src, begin)))
        } else if let Some(src) = self.external_src.borrow().get_source() {
            Some(Cow::Owned(String::from(get_until_newline(src, begin))))
        } else {
            None
        }
    }

    pub fn is_real_file(&self) -> bool {
        self.name.is_real()
    }

    pub fn is_imported(&self) -> bool {
        self.src.is_none()
    }

    pub fn byte_length(&self) -> u32 {
        self.end_pos.0 - self.start_pos.0
    }
    pub fn count_lines(&self) -> usize {
        self.lines.len()
    }

    /// Finds the line containing the given position. The return value is the
    /// index into the `lines` array of this `SourceFile`, not the 1-based line
    /// number. If the source_file is empty or the position is located before the
    /// first line, `None` is returned.
    pub fn lookup_line(&self, pos: BytePos) -> Option<usize> {
        if self.lines.len() == 0 {
            return None;
        }

        let line_index = lookup_line(&self.lines[..], pos);
        assert!(line_index < self.lines.len() as isize);
        if line_index >= 0 {
            Some(line_index as usize)
        } else {
            None
        }
    }

    pub fn line_bounds(&self, line_index: usize) -> (BytePos, BytePos) {
        if self.start_pos == self.end_pos {
            return (self.start_pos, self.end_pos);
        }

        assert!(line_index < self.lines.len());
        if line_index == (self.lines.len() - 1) {
            (self.lines[line_index], self.end_pos)
        } else {
            (self.lines[line_index], self.lines[line_index + 1])
        }
    }

    #[inline]
    pub fn contains(&self, byte_pos: BytePos) -> bool {
        byte_pos >= self.start_pos && byte_pos <= self.end_pos
    }
}

/// Removes UTF-8 BOM, if any.
fn remove_bom(src: &mut String) {
    if src.starts_with("\u{feff}") {
        src.drain(..3);
    }
}

// _____________________________________________________________________________
// Pos, BytePos, CharPos
//

pub trait Pos {
    fn from_usize(n: usize) -> Self;
    fn to_usize(&self) -> usize;
    fn from_u32(n: u32) -> Self;
    fn to_u32(&self) -> u32;
}

/// A byte offset. Keep this small (currently 32-bits), as AST contains
/// a lot of them.
#[derive(Clone, Copy, PartialEq, Eq, Hash, PartialOrd, Ord, Debug)]
pub struct BytePos(pub u32);

/// A character offset. Because of multibyte UTF-8 characters, a byte offset
/// is not equivalent to a character offset. The `SourceMap` will convert `BytePos`
/// values to `CharPos` values as necessary.
#[derive(Copy, Clone, PartialEq, Eq, Hash, PartialOrd, Ord, Debug)]
pub struct CharPos(pub usize);

// FIXME: lots of boilerplate in these impls, but so far my attempts to fix
// have been unsuccessful.

impl Pos for BytePos {
    #[inline(always)]
    fn from_usize(n: usize) -> BytePos { BytePos(n as u32) }

    #[inline(always)]
    fn to_usize(&self) -> usize { self.0 as usize }

    #[inline(always)]
    fn from_u32(n: u32) -> BytePos { BytePos(n) }

    #[inline(always)]
    fn to_u32(&self) -> u32 { self.0 }
}

impl Add for BytePos {
    type Output = BytePos;

    #[inline(always)]
    fn add(self, rhs: BytePos) -> BytePos {
        BytePos((self.to_usize() + rhs.to_usize()) as u32)
    }
}

impl Sub for BytePos {
    type Output = BytePos;

    #[inline(always)]
    fn sub(self, rhs: BytePos) -> BytePos {
        BytePos((self.to_usize() - rhs.to_usize()) as u32)
    }
}

impl Encodable for BytePos {
    fn encode<S: Encoder>(&self, s: &mut S) -> Result<(), S::Error> {
        s.emit_u32(self.0)
    }
}

impl Decodable for BytePos {
    fn decode<D: Decoder>(d: &mut D) -> Result<BytePos, D::Error> {
        Ok(BytePos(d.read_u32()?))
    }
}

impl Pos for CharPos {
    #[inline(always)]
    fn from_usize(n: usize) -> CharPos { CharPos(n) }

    #[inline(always)]
    fn to_usize(&self) -> usize { self.0 }

    #[inline(always)]
    fn from_u32(n: u32) -> CharPos { CharPos(n as usize) }

    #[inline(always)]
    fn to_u32(&self) -> u32 { self.0 as u32}
}

impl Add for CharPos {
    type Output = CharPos;

    #[inline(always)]
    fn add(self, rhs: CharPos) -> CharPos {
        CharPos(self.to_usize() + rhs.to_usize())
    }
}

impl Sub for CharPos {
    type Output = CharPos;

    #[inline(always)]
    fn sub(self, rhs: CharPos) -> CharPos {
        CharPos(self.to_usize() - rhs.to_usize())
    }
}

// _____________________________________________________________________________
// Loc, SourceFileAndLine, SourceFileAndBytePos
//

/// A source code location used for error reporting.
#[derive(Debug, Clone)]
pub struct Loc {
    /// Information about the original source.
    pub file: Lrc<SourceFile>,
    /// The (1-based) line number.
    pub line: usize,
    /// The (0-based) column offset.
    pub col: CharPos,
    /// The (0-based) column offset when displayed.
    pub col_display: usize,
}

// Used to be structural records.
#[derive(Debug)]
pub struct SourceFileAndLine { pub sf: Lrc<SourceFile>, pub line: usize }
#[derive(Debug)]
pub struct SourceFileAndBytePos { pub sf: Lrc<SourceFile>, pub pos: BytePos }

#[derive(Copy, Clone, Debug, PartialEq, Eq)]
pub struct LineInfo {
    /// Index of line, starting from 0.
    pub line_index: usize,

    /// Column in line where span begins, starting from 0.
    pub start_col: CharPos,

    /// Column in line where span ends, starting from 0, exclusive.
    pub end_col: CharPos,
}

pub struct FileLines {
    pub file: Lrc<SourceFile>,
    pub lines: Vec<LineInfo>
}

thread_local!(pub static SPAN_DEBUG: Cell<fn(Span, &mut fmt::Formatter<'_>) -> fmt::Result> =
                Cell::new(default_span_debug));

#[derive(Debug)]
pub struct MacroBacktrace {
    /// span where macro was applied to generate this code
    pub call_site: Span,

    /// name of macro that was applied (e.g., "foo!" or "#[derive(Eq)]")
    pub macro_decl_name: String,

    /// span where macro was defined (possibly dummy)
    pub def_site_span: Span,
}

// _____________________________________________________________________________
// SpanLinesError, SpanSnippetError, DistinctSources, MalformedSourceMapPositions
//

pub type FileLinesResult = Result<FileLines, SpanLinesError>;

#[derive(Clone, PartialEq, Eq, Debug)]
pub enum SpanLinesError {
    IllFormedSpan(Span),
    DistinctSources(DistinctSources),
}

#[derive(Clone, PartialEq, Eq, Debug)]
pub enum SpanSnippetError {
    IllFormedSpan(Span),
    DistinctSources(DistinctSources),
    MalformedForSourcemap(MalformedSourceMapPositions),
    SourceNotAvailable { filename: FileName }
}

#[derive(Clone, PartialEq, Eq, Debug)]
pub struct DistinctSources {
    pub begin: (FileName, BytePos),
    pub end: (FileName, BytePos)
}

#[derive(Clone, PartialEq, Eq, Debug)]
pub struct MalformedSourceMapPositions {
    pub name: FileName,
    pub source_len: usize,
    pub begin_pos: BytePos,
    pub end_pos: BytePos
}

/// Range inside of a `Span` used for diagnostics when we only have access to relative positions.
#[derive(Copy, Clone, PartialEq, Eq, Debug)]
pub struct InnerSpan {
    pub start: usize,
    pub end: usize,
}

impl InnerSpan {
    pub fn new(start: usize, end: usize) -> InnerSpan {
        InnerSpan { start, end }
    }
}

// Given a slice of line start positions and a position, returns the index of
// the line the position is on. Returns -1 if the position is located before
// the first line.
fn lookup_line(lines: &[BytePos], pos: BytePos) -> isize {
    match lines.binary_search(&pos) {
        Ok(line) => line as isize,
        Err(line) => line as isize - 1
    }
}<|MERGE_RESOLUTION|>--- conflicted
+++ resolved
@@ -21,12 +21,8 @@
 pub mod edition;
 use edition::Edition;
 pub mod hygiene;
-<<<<<<< HEAD
-pub use hygiene::{ExpnId, SyntaxContext, ExpnInfo, ExpnKind, MacroKind, DesugaringKind};
-=======
 pub use hygiene::{ExpnId, SyntaxContext, ExpnData, ExpnKind, MacroKind, DesugaringKind};
 use hygiene::Transparency;
->>>>>>> 8cd2c99a
 
 mod span_encoding;
 pub use span_encoding::{Span, DUMMY_SP};
@@ -54,7 +50,6 @@
     symbol_interner: Lock<symbol::Interner>,
     span_interner: Lock<span_encoding::SpanInterner>,
     hygiene_data: Lock<hygiene::HygieneData>,
-    edition: Edition,
 }
 
 impl Globals {
@@ -63,10 +58,6 @@
             symbol_interner: Lock::new(symbol::Interner::fresh()),
             span_interner: Lock::new(span_encoding::SpanInterner::default()),
             hygiene_data: Lock::new(hygiene::HygieneData::new(edition)),
-<<<<<<< HEAD
-            edition,
-=======
->>>>>>> 8cd2c99a
         }
     }
 }
@@ -363,34 +354,20 @@
     /// Returns the source span -- this is either the supplied span, or the span for
     /// the macro callsite that expanded to it.
     pub fn source_callsite(self) -> Span {
-<<<<<<< HEAD
-        self.ctxt().outer_expn_info().map(|info| info.call_site.source_callsite()).unwrap_or(self)
-=======
         let expn_data = self.ctxt().outer_expn_data();
         if !expn_data.is_root() { expn_data.call_site.source_callsite() } else { self }
->>>>>>> 8cd2c99a
     }
 
     /// The `Span` for the tokens in the previous macro expansion from which `self` was generated,
     /// if any.
     pub fn parent(self) -> Option<Span> {
-<<<<<<< HEAD
-        self.ctxt().outer_expn_info().map(|i| i.call_site)
-=======
         let expn_data = self.ctxt().outer_expn_data();
         if !expn_data.is_root() { Some(expn_data.call_site) } else { None }
->>>>>>> 8cd2c99a
     }
 
     /// Edition of the crate from which this span came.
     pub fn edition(self) -> edition::Edition {
-<<<<<<< HEAD
-        self.ctxt().outer_expn_info().map_or_else(|| {
-            Edition::from_session()
-        }, |einfo| einfo.edition)
-=======
         self.ctxt().outer_expn_data().edition
->>>>>>> 8cd2c99a
     }
 
     #[inline]
@@ -408,16 +385,6 @@
     /// Returns `None` if the supplied span has no expansion trace,
     /// else returns the `ExpnData` for the macro definition
     /// corresponding to the source callsite.
-<<<<<<< HEAD
-    pub fn source_callee(self) -> Option<ExpnInfo> {
-        fn source_callee(info: ExpnInfo) -> ExpnInfo {
-            match info.call_site.ctxt().outer_expn_info() {
-                Some(info) => source_callee(info),
-                None => info,
-            }
-        }
-        self.ctxt().outer_expn_info().map(source_callee)
-=======
     pub fn source_callee(self) -> Option<ExpnData> {
         fn source_callee(expn_data: ExpnData) -> ExpnData {
             let next_expn_data = expn_data.call_site.ctxt().outer_expn_data();
@@ -425,63 +392,33 @@
         }
         let expn_data = self.ctxt().outer_expn_data();
         if !expn_data.is_root() { Some(source_callee(expn_data)) } else { None }
->>>>>>> 8cd2c99a
     }
 
     /// Checks if a span is "internal" to a macro in which `#[unstable]`
     /// items can be used (that is, a macro marked with
     /// `#[allow_internal_unstable]`).
     pub fn allows_unstable(&self, feature: Symbol) -> bool {
-<<<<<<< HEAD
-        match self.ctxt().outer_expn_info() {
-            Some(info) => info
-                .allow_internal_unstable
-                .map_or(false, |features| features.iter().any(|&f|
-                    f == feature || f == sym::allow_internal_unstable_backcompat_hack
-                )),
-            None => false,
-        }
-=======
         self.ctxt().outer_expn_data().allow_internal_unstable.map_or(false, |features| {
             features.iter().any(|&f| {
                 f == feature || f == sym::allow_internal_unstable_backcompat_hack
             })
         })
->>>>>>> 8cd2c99a
     }
 
     /// Checks if this span arises from a compiler desugaring of kind `kind`.
     pub fn is_desugaring(&self, kind: DesugaringKind) -> bool {
-<<<<<<< HEAD
-        match self.ctxt().outer_expn_info() {
-            Some(info) => match info.kind {
-                ExpnKind::Desugaring(k) => k == kind,
-                _ => false,
-            },
-            None => false,
-=======
         match self.ctxt().outer_expn_data().kind {
             ExpnKind::Desugaring(k) => k == kind,
             _ => false,
->>>>>>> 8cd2c99a
         }
     }
 
     /// Returns the compiler desugaring that created this span, or `None`
     /// if this span is not from a desugaring.
     pub fn desugaring_kind(&self) -> Option<DesugaringKind> {
-<<<<<<< HEAD
-        match self.ctxt().outer_expn_info() {
-            Some(info) => match info.kind {
-                ExpnKind::Desugaring(k) => Some(k),
-                _ => None
-            },
-            None => None
-=======
         match self.ctxt().outer_expn_data().kind {
             ExpnKind::Desugaring(k) => Some(k),
             _ => None
->>>>>>> 8cd2c99a
         }
     }
 
@@ -489,27 +426,12 @@
     /// can be used without triggering the `unsafe_code` lint
     //  (that is, a macro marked with `#[allow_internal_unsafe]`).
     pub fn allows_unsafe(&self) -> bool {
-<<<<<<< HEAD
-        match self.ctxt().outer_expn_info() {
-            Some(info) => info.allow_internal_unsafe,
-            None => false,
-        }
-=======
         self.ctxt().outer_expn_data().allow_internal_unsafe
->>>>>>> 8cd2c99a
     }
 
     pub fn macro_backtrace(mut self) -> Vec<MacroBacktrace> {
         let mut prev_span = DUMMY_SP;
         let mut result = vec![];
-<<<<<<< HEAD
-        while let Some(info) = self.ctxt().outer_expn_info() {
-            // Don't print recursive invocations.
-            if !info.call_site.source_equal(&prev_span) {
-                let (pre, post) = match info.kind {
-                    ExpnKind::Root => break,
-                    ExpnKind::Desugaring(..) => ("desugaring of ", ""),
-=======
         loop {
             let expn_data = self.ctxt().outer_expn_data();
             if expn_data.is_root() {
@@ -521,7 +443,6 @@
                     ExpnKind::Root => break,
                     ExpnKind::Desugaring(..) => ("desugaring of ", ""),
                     ExpnKind::AstPass(..) => ("", ""),
->>>>>>> 8cd2c99a
                     ExpnKind::Macro(macro_kind, _) => match macro_kind {
                         MacroKind::Bang => ("", "!"),
                         MacroKind::Attr => ("#[", "]"),
@@ -529,15 +450,9 @@
                     }
                 };
                 result.push(MacroBacktrace {
-<<<<<<< HEAD
-                    call_site: info.call_site,
-                    macro_decl_name: format!("{}{}{}", pre, info.kind.descr(), post),
-                    def_site_span: info.def_site,
-=======
                     call_site: expn_data.call_site,
                     macro_decl_name: format!("{}{}{}", pre, expn_data.kind.descr(), post),
                     def_site_span: expn_data.def_site,
->>>>>>> 8cd2c99a
                 });
             }
 
@@ -619,11 +534,7 @@
     }
 
     #[inline]
-<<<<<<< HEAD
-    pub fn apply_mark(self, mark: ExpnId) -> Span {
-=======
     pub fn apply_mark(self, expn_id: ExpnId, transparency: Transparency) -> Span {
->>>>>>> 8cd2c99a
         let span = self.data();
         span.with_ctxt(span.ctxt.apply_mark(expn_id, transparency))
     }
