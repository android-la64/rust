--- conflicted
+++ resolved
@@ -13,13 +13,8 @@
 //
 // This explains why `HygieneData`, `SyntaxContext` and `ExpnId` have interfaces
 // with a certain amount of redundancy in them. For example,
-<<<<<<< HEAD
-// `SyntaxContext::outer_expn_info` combines `SyntaxContext::outer` and
-// `ExpnId::expn_info` so that two `HygieneData` accesses can be performed within
-=======
 // `SyntaxContext::outer_expn_data` combines `SyntaxContext::outer` and
 // `ExpnId::expn_data` so that two `HygieneData` accesses can be performed within
->>>>>>> 8cd2c99a
 // a single `HygieneData::with` call.
 //
 // It also explains why many functions appear in `HygieneData` and again in
@@ -60,19 +55,6 @@
 /// A unique ID associated with a macro invocation and expansion.
 #[derive(Clone, Copy, PartialEq, Eq, Hash, Debug)]
 pub struct ExpnId(u32);
-<<<<<<< HEAD
-
-// FIXME: Find a way to merge this with `ExpnInfo`.
-#[derive(Debug)]
-struct InternalExpnData {
-    parent: ExpnId,
-    /// Each expansion should have an associated expansion info, but sometimes there's a delay
-    /// between creation of an expansion ID and obtaining its info (e.g. macros are collected
-    /// first and then resolved later), so we use an `Option` here.
-    expn_info: Option<ExpnInfo>,
-}
-=======
->>>>>>> 8cd2c99a
 
 /// A property of a macro expansion that determines how identifiers
 /// produced by that expansion are resolved.
@@ -94,13 +76,8 @@
 }
 
 impl ExpnId {
-<<<<<<< HEAD
-    pub fn fresh(parent: ExpnId, expn_info: Option<ExpnInfo>) -> Self {
-        HygieneData::with(|data| data.fresh_expn(parent, expn_info))
-=======
     pub fn fresh(expn_data: Option<ExpnData>) -> Self {
         HygieneData::with(|data| data.fresh_expn(expn_data))
->>>>>>> 8cd2c99a
     }
 
     /// The ID of the theoretical expansion that generates freshly parsed, unexpanded AST.
@@ -117,26 +94,6 @@
     #[inline]
     pub fn from_u32(raw: u32) -> ExpnId {
         ExpnId(raw)
-<<<<<<< HEAD
-    }
-
-    #[inline]
-    pub fn parent(self) -> ExpnId {
-        HygieneData::with(|data| data.parent_expn(self))
-    }
-
-    #[inline]
-    pub fn expn_info(self) -> Option<ExpnInfo> {
-        HygieneData::with(|data| data.expn_info(self).cloned())
-    }
-
-    #[inline]
-    pub fn set_expn_info(self, info: ExpnInfo) {
-        HygieneData::with(|data| {
-            let old_info = &mut data.expn_data[self.0 as usize].expn_info;
-            assert!(old_info.is_none(), "expansion info is reset for an expansion ID");
-            *old_info = Some(info);
-=======
     }
 
     #[inline]
@@ -150,13 +107,11 @@
             let old_expn_data = &mut data.expn_data[self.0 as usize];
             assert!(old_expn_data.is_none(), "expansion data is reset for an expansion ID");
             *old_expn_data = Some(expn_data);
->>>>>>> 8cd2c99a
         })
     }
 
     pub fn is_descendant_of(self, ancestor: ExpnId) -> bool {
         HygieneData::with(|data| data.is_descendant_of(self, ancestor))
-<<<<<<< HEAD
     }
 
     /// `expn_id.outer_expn_is_descendant_of(ctxt)` is equivalent to but faster than
@@ -164,41 +119,14 @@
     pub fn outer_expn_is_descendant_of(self, ctxt: SyntaxContext) -> bool {
         HygieneData::with(|data| data.is_descendant_of(self, data.outer_expn(ctxt)))
     }
-
-    // Used for enabling some compatibility fallback in resolve.
-    #[inline]
-    pub fn looks_like_proc_macro_derive(self) -> bool {
-        HygieneData::with(|data| {
-            if data.default_transparency(self) == Transparency::Opaque {
-                if let Some(expn_info) = data.expn_info(self) {
-                    if let ExpnKind::Macro(MacroKind::Derive, _) = expn_info.kind {
-                        return true;
-                    }
-                }
-            }
-            false
-        })
-=======
-    }
-
-    /// `expn_id.outer_expn_is_descendant_of(ctxt)` is equivalent to but faster than
-    /// `expn_id.is_descendant_of(ctxt.outer_expn())`.
-    pub fn outer_expn_is_descendant_of(self, ctxt: SyntaxContext) -> bool {
-        HygieneData::with(|data| data.is_descendant_of(self, data.outer_expn(ctxt)))
->>>>>>> 8cd2c99a
-    }
 }
 
 #[derive(Debug)]
 crate struct HygieneData {
-<<<<<<< HEAD
-    expn_data: Vec<InternalExpnData>,
-=======
     /// Each expansion should have an associated expansion data, but sometimes there's a delay
     /// between creation of an expansion ID and obtaining its data (e.g. macros are collected
     /// first and then resolved later), so we use an `Option` here.
     expn_data: Vec<Option<ExpnData>>,
->>>>>>> 8cd2c99a
     syntax_context_data: Vec<SyntaxContextData>,
     syntax_context_map: FxHashMap<(SyntaxContext, ExpnId, Transparency), SyntaxContext>,
 }
@@ -206,14 +134,7 @@
 impl HygieneData {
     crate fn new(edition: Edition) -> Self {
         HygieneData {
-<<<<<<< HEAD
-            expn_data: vec![InternalExpnData {
-                parent: ExpnId::root(),
-                expn_info: Some(ExpnInfo::default(ExpnKind::Root, DUMMY_SP, edition)),
-            }],
-=======
             expn_data: vec![Some(ExpnData::default(ExpnKind::Root, DUMMY_SP, edition))],
->>>>>>> 8cd2c99a
             syntax_context_data: vec![SyntaxContextData {
                 outer_expn: ExpnId::root(),
                 outer_transparency: Transparency::Opaque,
@@ -230,107 +151,6 @@
         GLOBALS.with(|globals| f(&mut *globals.hygiene_data.borrow_mut()))
     }
 
-<<<<<<< HEAD
-    fn fresh_expn(&mut self, parent: ExpnId, expn_info: Option<ExpnInfo>) -> ExpnId {
-        self.expn_data.push(InternalExpnData { parent, expn_info });
-        ExpnId(self.expn_data.len() as u32 - 1)
-    }
-
-    fn parent_expn(&self, expn_id: ExpnId) -> ExpnId {
-        self.expn_data[expn_id.0 as usize].parent
-    }
-
-    fn expn_info(&self, expn_id: ExpnId) -> Option<&ExpnInfo> {
-        if expn_id != ExpnId::root() {
-            Some(self.expn_data[expn_id.0 as usize].expn_info.as_ref()
-                     .expect("no expansion info for an expansion ID"))
-        } else {
-            // FIXME: Some code relies on `expn_info().is_none()` meaning "no expansion".
-            // Introduce a method for checking for "no expansion" instead and always return
-            // `ExpnInfo` from this function instead of the `Option`.
-            None
-        }
-    }
-
-    fn is_descendant_of(&self, mut expn_id: ExpnId, ancestor: ExpnId) -> bool {
-        while expn_id != ancestor {
-            if expn_id == ExpnId::root() {
-                return false;
-            }
-            expn_id = self.parent_expn(expn_id);
-        }
-        true
-    }
-
-    fn default_transparency(&self, expn_id: ExpnId) -> Transparency {
-        self.expn_info(expn_id).map_or(
-            Transparency::SemiTransparent, |einfo| einfo.default_transparency
-        )
-    }
-
-    fn modern(&self, ctxt: SyntaxContext) -> SyntaxContext {
-        self.syntax_context_data[ctxt.0 as usize].opaque
-    }
-
-    fn modern_and_legacy(&self, ctxt: SyntaxContext) -> SyntaxContext {
-        self.syntax_context_data[ctxt.0 as usize].opaque_and_semitransparent
-    }
-
-    fn outer_expn(&self, ctxt: SyntaxContext) -> ExpnId {
-        self.syntax_context_data[ctxt.0 as usize].outer_expn
-    }
-
-    fn outer_transparency(&self, ctxt: SyntaxContext) -> Transparency {
-        self.syntax_context_data[ctxt.0 as usize].outer_transparency
-    }
-
-    fn parent_ctxt(&self, ctxt: SyntaxContext) -> SyntaxContext {
-        self.syntax_context_data[ctxt.0 as usize].parent
-    }
-
-    fn remove_mark(&self, ctxt: &mut SyntaxContext) -> ExpnId {
-        let outer_expn = self.outer_expn(*ctxt);
-        *ctxt = self.parent_ctxt(*ctxt);
-        outer_expn
-    }
-
-    fn marks(&self, mut ctxt: SyntaxContext) -> Vec<(ExpnId, Transparency)> {
-        let mut marks = Vec::new();
-        while ctxt != SyntaxContext::empty() {
-            marks.push((self.outer_expn(ctxt), self.outer_transparency(ctxt)));
-            ctxt = self.parent_ctxt(ctxt);
-        }
-        marks.reverse();
-        marks
-    }
-
-    fn walk_chain(&self, mut span: Span, to: SyntaxContext) -> Span {
-        while span.ctxt() != crate::NO_EXPANSION && span.ctxt() != to {
-            if let Some(info) = self.expn_info(self.outer_expn(span.ctxt())) {
-                span = info.call_site;
-            } else {
-                break;
-            }
-        }
-        span
-    }
-
-    fn adjust(&self, ctxt: &mut SyntaxContext, expn_id: ExpnId) -> Option<ExpnId> {
-        let mut scope = None;
-        while !self.is_descendant_of(expn_id, self.outer_expn(*ctxt)) {
-            scope = Some(self.remove_mark(ctxt));
-        }
-        scope
-    }
-
-    fn apply_mark(&mut self, ctxt: SyntaxContext, expn_id: ExpnId) -> SyntaxContext {
-        assert_ne!(expn_id, ExpnId::root());
-        self.apply_mark_with_transparency(ctxt, expn_id, self.default_transparency(expn_id))
-    }
-
-    fn apply_mark_with_transparency(&mut self, ctxt: SyntaxContext, expn_id: ExpnId,
-                                    transparency: Transparency) -> SyntaxContext {
-=======
     fn fresh_expn(&mut self, expn_data: Option<ExpnData>) -> ExpnId {
         self.expn_data.push(expn_data);
         ExpnId(self.expn_data.len() as u32 - 1)
@@ -406,29 +226,19 @@
     fn apply_mark(
         &mut self, ctxt: SyntaxContext, expn_id: ExpnId, transparency: Transparency
     ) -> SyntaxContext {
->>>>>>> 8cd2c99a
         assert_ne!(expn_id, ExpnId::root());
         if transparency == Transparency::Opaque {
             return self.apply_mark_internal(ctxt, expn_id, transparency);
         }
 
-<<<<<<< HEAD
-        let call_site_ctxt =
-            self.expn_info(expn_id).map_or(SyntaxContext::empty(), |info| info.call_site.ctxt());
-=======
         let call_site_ctxt = self.expn_data(expn_id).call_site.ctxt();
->>>>>>> 8cd2c99a
         let mut call_site_ctxt = if transparency == Transparency::SemiTransparent {
             self.modern(call_site_ctxt)
         } else {
             self.modern_and_legacy(call_site_ctxt)
         };
 
-<<<<<<< HEAD
-        if call_site_ctxt == SyntaxContext::empty() {
-=======
         if call_site_ctxt == SyntaxContext::root() {
->>>>>>> 8cd2c99a
             return self.apply_mark_internal(ctxt, expn_id, transparency);
         }
 
@@ -533,11 +343,6 @@
     }))
 }
 
-<<<<<<< HEAD
-impl SyntaxContext {
-    #[inline]
-    pub const fn empty() -> Self {
-=======
 pub fn debug_hygiene_data(verbose: bool) -> String {
     HygieneData::with(|data| {
         if verbose {
@@ -573,7 +378,6 @@
 impl SyntaxContext {
     #[inline]
     pub const fn root() -> Self {
->>>>>>> 8cd2c99a
         SyntaxContext(0)
     }
 
@@ -587,21 +391,9 @@
         SyntaxContext(raw)
     }
 
-<<<<<<< HEAD
-    /// Extend a syntax context with a given expansion and default transparency for that expansion.
-    pub fn apply_mark(self, expn_id: ExpnId) -> SyntaxContext {
-        HygieneData::with(|data| data.apply_mark(self, expn_id))
-    }
-
-    /// Extend a syntax context with a given expansion and transparency.
-    pub fn apply_mark_with_transparency(self, expn_id: ExpnId, transparency: Transparency)
-                                        -> SyntaxContext {
-        HygieneData::with(|data| data.apply_mark_with_transparency(self, expn_id, transparency))
-=======
     /// Extend a syntax context with a given expansion and transparency.
     crate fn apply_mark(self, expn_id: ExpnId, transparency: Transparency) -> SyntaxContext {
         HygieneData::with(|data| data.apply_mark(self, expn_id, transparency))
->>>>>>> 8cd2c99a
     }
 
     /// Pulls a single mark off of the syntax context. This effectively moves the
@@ -621,11 +413,7 @@
     /// invocation of f that created g1.
     /// Returns the mark that was removed.
     pub fn remove_mark(&mut self) -> ExpnId {
-<<<<<<< HEAD
-        HygieneData::with(|data| data.remove_mark(self))
-=======
         HygieneData::with(|data| data.remove_mark(self).0)
->>>>>>> 8cd2c99a
     }
 
     pub fn marks(self) -> Vec<(ExpnId, Transparency)> {
@@ -698,13 +486,8 @@
             let mut scope = None;
             let mut glob_ctxt = data.modern(glob_span.ctxt());
             while !data.is_descendant_of(expn_id, data.outer_expn(glob_ctxt)) {
-<<<<<<< HEAD
-                scope = Some(data.remove_mark(&mut glob_ctxt));
-                if data.remove_mark(self) != scope.unwrap() {
-=======
                 scope = Some(data.remove_mark(&mut glob_ctxt).0);
                 if data.remove_mark(self).0 != scope.unwrap() {
->>>>>>> 8cd2c99a
                     return None;
                 }
             }
@@ -735,15 +518,9 @@
                 marks.push(data.remove_mark(&mut glob_ctxt));
             }
 
-<<<<<<< HEAD
-            let scope = marks.last().cloned();
-            while let Some(mark) = marks.pop() {
-                *self = data.apply_mark(*self, mark);
-=======
             let scope = marks.last().map(|mark| mark.0);
             while let Some((expn_id, transparency)) = marks.pop() {
                 *self = data.apply_mark(*self, expn_id, transparency);
->>>>>>> 8cd2c99a
             }
             Some(scope)
         })
@@ -772,22 +549,6 @@
         HygieneData::with(|data| data.outer_expn(self))
     }
 
-<<<<<<< HEAD
-    /// `ctxt.outer_expn_info()` is equivalent to but faster than
-    /// `ctxt.outer_expn().expn_info()`.
-    #[inline]
-    pub fn outer_expn_info(self) -> Option<ExpnInfo> {
-        HygieneData::with(|data| data.expn_info(data.outer_expn(self)).cloned())
-    }
-
-    /// `ctxt.outer_expn_with_info()` is equivalent to but faster than
-    /// `{ let outer = ctxt.outer_expn(); (outer, outer.expn_info()) }`.
-    #[inline]
-    pub fn outer_expn_with_info(self) -> (ExpnId, Option<ExpnInfo>) {
-        HygieneData::with(|data| {
-            let outer = data.outer_expn(self);
-            (outer, data.expn_info(outer).cloned())
-=======
     /// `ctxt.outer_expn_data()` is equivalent to but faster than
     /// `ctxt.outer_expn().expn_data()`.
     #[inline]
@@ -800,7 +561,6 @@
         HygieneData::with(|data| {
             let (expn_id, transparency) = data.outer_mark(self);
             (expn_id, transparency, data.expn_data(expn_id).clone())
->>>>>>> 8cd2c99a
         })
     }
 
@@ -821,12 +581,6 @@
     /// other compiler-generated code to set per-span properties like allowed unstable features.
     /// The returned span belongs to the created expansion and has the new properties,
     /// but its location is inherited from the current span.
-<<<<<<< HEAD
-    pub fn fresh_expansion(self, parent: ExpnId, expn_info: ExpnInfo) -> Span {
-        HygieneData::with(|data| {
-            let expn_id = data.fresh_expn(parent, Some(expn_info));
-            self.with_ctxt(data.apply_mark(SyntaxContext::empty(), expn_id))
-=======
     pub fn fresh_expansion(self, expn_data: ExpnData) -> Span {
         self.fresh_expansion_with_transparency(expn_data, Transparency::Transparent)
     }
@@ -837,7 +591,6 @@
         HygieneData::with(|data| {
             let expn_id = data.fresh_expn(Some(expn_data));
             self.with_ctxt(data.apply_mark(SyntaxContext::root(), expn_id, transparency))
->>>>>>> 8cd2c99a
         })
     }
 }
@@ -845,17 +598,12 @@
 /// A subset of properties from both macro definition and macro call available through global data.
 /// Avoid using this if you have access to the original definition or call structures.
 #[derive(Clone, Debug, RustcEncodable, RustcDecodable)]
-<<<<<<< HEAD
-pub struct ExpnInfo {
-    // --- The part unique to each expansion.
-=======
 pub struct ExpnData {
     // --- The part unique to each expansion.
     /// The kind of this expansion - macro or compiler desugaring.
     pub kind: ExpnKind,
     /// The expansion that produced this expansion.
     pub parent: ExpnId,
->>>>>>> 8cd2c99a
     /// The location of the actual macro invocation or syntax sugar , e.g.
     /// `let x = foo!();` or `if let Some(y) = x {}`
     ///
@@ -866,18 +614,6 @@
     /// call_site span would have its own ExpnData, with the call_site
     /// pointing to the `foo!` invocation.
     pub call_site: Span,
-<<<<<<< HEAD
-    /// The kind of this expansion - macro or compiler desugaring.
-    pub kind: ExpnKind,
-
-    // --- The part specific to the macro/desugaring definition.
-    // --- FIXME: Share it between expansions with the same definition.
-    /// The span of the macro definition (possibly dummy).
-    /// This span serves only informational purpose and is not used for resolution.
-    pub def_site: Span,
-    /// Transparency used by `apply_mark` for the expansion with this expansion info by default.
-    pub default_transparency: Transparency,
-=======
 
     // --- The part specific to the macro/desugaring definition.
     // --- It may be reasonable to share this part between expansions with the same definition,
@@ -886,7 +622,6 @@
     /// The span of the macro definition (possibly dummy).
     /// This span serves only informational purpose and is not used for resolution.
     pub def_site: Span,
->>>>>>> 8cd2c99a
     /// List of #[unstable]/feature-gated features that the macro is allowed to use
     /// internally without forcing the whole crate to opt-in
     /// to them.
@@ -901,16 +636,6 @@
     pub edition: Edition,
 }
 
-<<<<<<< HEAD
-impl ExpnInfo {
-    /// Constructs an expansion info with default properties.
-    pub fn default(kind: ExpnKind, call_site: Span, edition: Edition) -> ExpnInfo {
-        ExpnInfo {
-            call_site,
-            kind,
-            def_site: DUMMY_SP,
-            default_transparency: Transparency::SemiTransparent,
-=======
 impl ExpnData {
     /// Constructs expansion data with default properties.
     pub fn default(kind: ExpnKind, call_site: Span, edition: Edition) -> ExpnData {
@@ -919,7 +644,6 @@
             parent: ExpnId::root(),
             call_site,
             def_site: DUMMY_SP,
->>>>>>> 8cd2c99a
             allow_internal_unstable: None,
             allow_internal_unsafe: false,
             local_inner_macros: false,
@@ -928,14 +652,6 @@
     }
 
     pub fn allow_unstable(kind: ExpnKind, call_site: Span, edition: Edition,
-<<<<<<< HEAD
-                          allow_internal_unstable: Lrc<[Symbol]>) -> ExpnInfo {
-        ExpnInfo {
-            allow_internal_unstable: Some(allow_internal_unstable),
-            ..ExpnInfo::default(kind, call_site, edition)
-        }
-    }
-=======
                           allow_internal_unstable: Lrc<[Symbol]>) -> ExpnData {
         ExpnData {
             allow_internal_unstable: Some(allow_internal_unstable),
@@ -947,7 +663,6 @@
     pub fn is_root(&self) -> bool {
         if let ExpnKind::Root = self.kind { true } else { false }
     }
->>>>>>> 8cd2c99a
 }
 
 /// Expansion kind.
@@ -956,14 +671,9 @@
     /// No expansion, aka root expansion. Only `ExpnId::root()` has this kind.
     Root,
     /// Expansion produced by a macro.
-<<<<<<< HEAD
-    /// FIXME: Some code injected by the compiler before HIR lowering also gets this kind.
-    Macro(MacroKind, Symbol),
-=======
     Macro(MacroKind, Symbol),
     /// Transform done by the compiler on the AST.
     AstPass(AstPass),
->>>>>>> 8cd2c99a
     /// Desugaring done by the compiler during HIR lowering.
     Desugaring(DesugaringKind)
 }
@@ -973,10 +683,7 @@
         match *self {
             ExpnKind::Root => kw::PathRoot,
             ExpnKind::Macro(_, descr) => descr,
-<<<<<<< HEAD
-=======
             ExpnKind::AstPass(kind) => Symbol::intern(kind.descr()),
->>>>>>> 8cd2c99a
             ExpnKind::Desugaring(kind) => Symbol::intern(kind.descr()),
         }
     }
@@ -1002,8 +709,6 @@
         }
     }
 
-<<<<<<< HEAD
-=======
     pub fn descr_expected(self) -> &'static str {
         match self {
             MacroKind::Attr => "attribute",
@@ -1011,13 +716,10 @@
         }
     }
 
->>>>>>> 8cd2c99a
     pub fn article(self) -> &'static str {
         match self {
             MacroKind::Attr => "an",
             _ => "a",
-<<<<<<< HEAD
-=======
         }
     }
 }
@@ -1038,7 +740,6 @@
             AstPass::TestHarness => "test harness",
             AstPass::ProcMacroHarness => "proc macro harness",
             AstPass::PluginMacroDefs => "plugin macro definitions",
->>>>>>> 8cd2c99a
         }
     }
 }
