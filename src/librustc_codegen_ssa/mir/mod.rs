--- conflicted
+++ resolved
@@ -8,11 +8,7 @@
 use crate::debuginfo::{self, VariableAccess, VariableKind, FunctionDebugContext};
 use crate::traits::*;
 
-<<<<<<< HEAD
-use syntax_pos::{DUMMY_SP, NO_EXPANSION, BytePos, Span};
-=======
 use syntax_pos::{DUMMY_SP, BytePos, Span};
->>>>>>> 8cd2c99a
 use syntax::symbol::kw;
 
 use std::iter;
@@ -570,12 +566,8 @@
             indirect_operand.store(bx, tmp);
             tmp
         } else {
-<<<<<<< HEAD
-            let tmp = PlaceRef::alloca(bx, arg.layout, &name);
-=======
             let tmp = PlaceRef::alloca(bx, arg.layout);
             bx.set_var_name(tmp.llval, name);
->>>>>>> 8cd2c99a
             if fx.fn_ty.c_variadic && last_arg_idx.map(|idx| arg_index == idx).unwrap_or(false) {
                 let va_list_did = match tcx.lang_items().va_list() {
                     Some(did) => did,
