//! An analysis to determine which locals require allocas and
//! which do not.

use rustc_data_structures::bit_set::BitSet;
use rustc_data_structures::graph::dominators::Dominators;
use rustc_data_structures::indexed_vec::{Idx, IndexVec};
use rustc::mir::{self, Location, TerminatorKind};
use rustc::mir::visit::{Visitor, PlaceContext, MutatingUseContext, NonMutatingUseContext};
use rustc::mir::traversal;
use rustc::ty;
use rustc::ty::layout::{LayoutOf, HasTyCtxt};
use syntax_pos::DUMMY_SP;
use super::FunctionCx;
use crate::traits::*;

pub fn non_ssa_locals<'a, 'tcx, Bx: BuilderMethods<'a, 'tcx>>(
    fx: &FunctionCx<'a, 'tcx, Bx>,
) -> BitSet<mir::Local> {
    let mir = fx.mir;
    let mut analyzer = LocalAnalyzer::new(fx);

    analyzer.visit_body(mir);

    for (index, (ty, span)) in mir.local_decls.iter()
        .map(|l| (l.ty, l.source_info.span))
        .enumerate()
    {
        let ty = fx.monomorphize(&ty);
        debug!("local {} has type {:?}", index, ty);
        let layout = fx.cx.spanned_layout_of(ty, span);
        if fx.cx.is_backend_immediate(layout) {
            // These sorts of types are immediates that we can store
            // in an Value without an alloca.
        } else if fx.cx.is_backend_scalar_pair(layout) {
            // We allow pairs and uses of any of their 2 fields.
        } else {
            // These sorts of types require an alloca. Note that
            // is_llvm_immediate() may *still* be true, particularly
            // for newtypes, but we currently force some types
            // (e.g., structs) into an alloca unconditionally, just so
            // that we don't have to deal with having two pathways
            // (gep vs extractvalue etc).
            analyzer.not_ssa(mir::Local::new(index));
        }
    }

    analyzer.non_ssa_locals
}

struct LocalAnalyzer<'mir, 'a, 'tcx, Bx: BuilderMethods<'a, 'tcx>> {
    fx: &'mir FunctionCx<'a, 'tcx, Bx>,
    dominators: Dominators<mir::BasicBlock>,
    non_ssa_locals: BitSet<mir::Local>,
    // The location of the first visited direct assignment to each
    // local, or an invalid location (out of bounds `block` index).
    first_assignment: IndexVec<mir::Local, Location>,
}

impl<Bx: BuilderMethods<'a, 'tcx>> LocalAnalyzer<'mir, 'a, 'tcx, Bx> {
    fn new(fx: &'mir FunctionCx<'a, 'tcx, Bx>) -> Self {
        let invalid_location =
            mir::BasicBlock::new(fx.mir.basic_blocks().len()).start_location();
        let mut analyzer = LocalAnalyzer {
            fx,
            dominators: fx.mir.dominators(),
            non_ssa_locals: BitSet::new_empty(fx.mir.local_decls.len()),
            first_assignment: IndexVec::from_elem(invalid_location, &fx.mir.local_decls)
        };

        // Arguments get assigned to by means of the function being called
        for arg in fx.mir.args_iter() {
            analyzer.first_assignment[arg] = mir::START_BLOCK.start_location();
        }

        analyzer
    }

    fn first_assignment(&self, local: mir::Local) -> Option<Location> {
        let location = self.first_assignment[local];
        if location.block.index() < self.fx.mir.basic_blocks().len() {
            Some(location)
        } else {
            None
        }
    }

    fn not_ssa(&mut self, local: mir::Local) {
        debug!("marking {:?} as non-SSA", local);
        self.non_ssa_locals.insert(local);
    }

    fn assign(&mut self, local: mir::Local, location: Location) {
        if self.first_assignment(local).is_some() {
            self.not_ssa(local);
        } else {
            self.first_assignment[local] = location;
        }
    }

    fn process_place(
        &mut self,
        place_ref: &mir::PlaceRef<'_, 'tcx>,
        context: PlaceContext,
        location: Location,
    ) {
        let cx = self.fx.cx;

<<<<<<< HEAD
        if let Some(proj) = place_ref.projection {
=======
        if let [proj_base @ .., elem] = place_ref.projection {
>>>>>>> 8cd2c99a
            // Allow uses of projections that are ZSTs or from scalar fields.
            let is_consume = match context {
                PlaceContext::NonMutatingUse(NonMutatingUseContext::Copy) |
                PlaceContext::NonMutatingUse(NonMutatingUseContext::Move) => true,
                _ => false
            };
            if is_consume {
                let base_ty =
<<<<<<< HEAD
                    mir::Place::ty_from(place_ref.base, &proj.base, self.fx.mir, cx.tcx());
=======
                    mir::Place::ty_from(place_ref.base, proj_base, self.fx.mir, cx.tcx());
>>>>>>> 8cd2c99a
                let base_ty = self.fx.monomorphize(&base_ty);

                // ZSTs don't require any actual memory access.
                let elem_ty = base_ty
<<<<<<< HEAD
                    .projection_ty(cx.tcx(), &proj.elem)
=======
                    .projection_ty(cx.tcx(), elem)
>>>>>>> 8cd2c99a
                    .ty;
                let elem_ty = self.fx.monomorphize(&elem_ty);
                let span = if let mir::PlaceBase::Local(index) = place_ref.base {
                    self.fx.mir.local_decls[*index].source_info.span
                } else {
                    DUMMY_SP
                };
                if cx.spanned_layout_of(elem_ty, span).is_zst() {
                    return;
                }

<<<<<<< HEAD
                if let mir::ProjectionElem::Field(..) = proj.elem {
=======
                if let mir::ProjectionElem::Field(..) = elem {
>>>>>>> 8cd2c99a
                    let layout = cx.spanned_layout_of(base_ty.ty, span);
                    if cx.is_backend_immediate(layout) || cx.is_backend_scalar_pair(layout) {
                        // Recurse with the same context, instead of `Projection`,
                        // potentially stopping at non-operand projections,
                        // which would trigger `not_ssa` on locals.
                        self.process_place(
                            &mir::PlaceRef {
                                base: place_ref.base,
<<<<<<< HEAD
                                projection: &proj.base,
=======
                                projection: proj_base,
>>>>>>> 8cd2c99a
                            },
                            context,
                            location,
                        );
                        return;
                    }
                }
            }

            // A deref projection only reads the pointer, never needs the place.
<<<<<<< HEAD
            if let mir::ProjectionElem::Deref = proj.elem {
                self.process_place(
                    &mir::PlaceRef {
                        base: place_ref.base,
                        projection: &proj.base,
=======
            if let mir::ProjectionElem::Deref = elem {
                self.process_place(
                    &mir::PlaceRef {
                        base: place_ref.base,
                        projection: proj_base,
>>>>>>> 8cd2c99a
                    },
                    PlaceContext::NonMutatingUse(NonMutatingUseContext::Copy),
                    location
                );
                return;
            }
        }

        // FIXME this is super_place code, is repeated here to avoid cloning place or changing
        // visit_place API
        let mut context = context;

<<<<<<< HEAD
        if place_ref.projection.is_some() {
=======
        if !place_ref.projection.is_empty() {
>>>>>>> 8cd2c99a
            context = if context.is_mutating_use() {
                PlaceContext::MutatingUse(MutatingUseContext::Projection)
            } else {
                PlaceContext::NonMutatingUse(NonMutatingUseContext::Projection)
            };
        }

        self.visit_place_base(place_ref.base, context, location);
<<<<<<< HEAD

        if let Some(box proj) = place_ref.projection {
            self.visit_projection(place_ref.base, proj, context, location);
        }
=======
        self.visit_projection(place_ref.base, place_ref.projection, context, location);
>>>>>>> 8cd2c99a
    }

}

impl<'mir, 'a, 'tcx, Bx: BuilderMethods<'a, 'tcx>> Visitor<'tcx>
    for LocalAnalyzer<'mir, 'a, 'tcx, Bx>
{
    fn visit_assign(&mut self,
                    place: &mir::Place<'tcx>,
                    rvalue: &mir::Rvalue<'tcx>,
                    location: Location) {
        debug!("visit_assign(place={:?}, rvalue={:?})", place, rvalue);

        if let mir::Place {
            base: mir::PlaceBase::Local(index),
<<<<<<< HEAD
            projection: None,
=======
            projection: box [],
>>>>>>> 8cd2c99a
        } = *place {
            self.assign(index, location);
            let decl_span = self.fx.mir.local_decls[index].source_info.span;
            if !self.fx.rvalue_creates_operand(rvalue, decl_span) {
                self.not_ssa(index);
            }
        } else {
            self.visit_place(
                place,
                PlaceContext::MutatingUse(MutatingUseContext::Store),
                location
            );
        }

        self.visit_rvalue(rvalue, location);
    }

    fn visit_terminator_kind(&mut self,
                             kind: &mir::TerminatorKind<'tcx>,
                             location: Location) {
        let check = match *kind {
            mir::TerminatorKind::Call {
                func: mir::Operand::Constant(ref c),
                ref args, ..
            } => match c.literal.ty.sty {
                ty::FnDef(did, _) => Some((did, args)),
                _ => None,
            },
            _ => None,
        };
        if let Some((def_id, args)) = check {
            if Some(def_id) == self.fx.cx.tcx().lang_items().box_free_fn() {
                // box_free(x) shares with `drop x` the property that it
                // is not guaranteed to be statically dominated by the
                // definition of x, so x must always be in an alloca.
                if let mir::Operand::Move(ref place) = args[0] {
                    self.visit_place(
                        place,
                        PlaceContext::MutatingUse(MutatingUseContext::Drop),
                        location
                    );
                }
            }
        }

        self.super_terminator_kind(kind, location);
    }

    fn visit_place(&mut self,
                   place: &mir::Place<'tcx>,
                   context: PlaceContext,
                   location: Location) {
        debug!("visit_place(place={:?}, context={:?})", place, context);
        self.process_place(&place.as_ref(), context, location);
    }

    fn visit_local(&mut self,
                   &local: &mir::Local,
                   context: PlaceContext,
                   location: Location) {
        match context {
            PlaceContext::MutatingUse(MutatingUseContext::Call) => {
                self.assign(local, location);
            }

            PlaceContext::NonUse(_) |
            PlaceContext::MutatingUse(MutatingUseContext::Retag) => {}

            PlaceContext::NonMutatingUse(NonMutatingUseContext::Copy) |
            PlaceContext::NonMutatingUse(NonMutatingUseContext::Move) => {
                // Reads from uninitialized variables (e.g., in dead code, after
                // optimizations) require locals to be in (uninitialized) memory.
                // N.B., there can be uninitialized reads of a local visited after
                // an assignment to that local, if they happen on disjoint paths.
                let ssa_read = match self.first_assignment(local) {
                    Some(assignment_location) => {
                        assignment_location.dominates(location, &self.dominators)
                    }
                    None => false
                };
                if !ssa_read {
                    self.not_ssa(local);
                }
            }

            PlaceContext::NonMutatingUse(NonMutatingUseContext::Inspect) |
            PlaceContext::MutatingUse(MutatingUseContext::Store) |
            PlaceContext::MutatingUse(MutatingUseContext::AsmOutput) |
            PlaceContext::MutatingUse(MutatingUseContext::Borrow) |
            PlaceContext::MutatingUse(MutatingUseContext::Projection) |
            PlaceContext::NonMutatingUse(NonMutatingUseContext::SharedBorrow) |
            PlaceContext::NonMutatingUse(NonMutatingUseContext::UniqueBorrow) |
            PlaceContext::NonMutatingUse(NonMutatingUseContext::ShallowBorrow) |
            PlaceContext::NonMutatingUse(NonMutatingUseContext::Projection) => {
                self.not_ssa(local);
            }

            PlaceContext::MutatingUse(MutatingUseContext::Drop) => {
                let ty = self.fx.mir.local_decls[local].ty;
                let ty = self.fx.monomorphize(&ty);

                // Only need the place if we're actually dropping it.
                if self.fx.cx.type_needs_drop(ty) {
                    self.not_ssa(local);
                }
            }
        }
    }
}

#[derive(Copy, Clone, Debug, PartialEq, Eq)]
pub enum CleanupKind {
    NotCleanup,
    Funclet,
    Internal { funclet: mir::BasicBlock }
}

impl CleanupKind {
    pub fn funclet_bb(self, for_bb: mir::BasicBlock) -> Option<mir::BasicBlock> {
        match self {
            CleanupKind::NotCleanup => None,
            CleanupKind::Funclet => Some(for_bb),
            CleanupKind::Internal { funclet } => Some(funclet),
        }
    }
}

pub fn cleanup_kinds(mir: &mir::Body<'_>) -> IndexVec<mir::BasicBlock, CleanupKind> {
    fn discover_masters<'tcx>(result: &mut IndexVec<mir::BasicBlock, CleanupKind>,
                              mir: &mir::Body<'tcx>) {
        for (bb, data) in mir.basic_blocks().iter_enumerated() {
            match data.terminator().kind {
                TerminatorKind::Goto { .. } |
                TerminatorKind::Resume |
                TerminatorKind::Abort |
                TerminatorKind::Return |
                TerminatorKind::GeneratorDrop |
                TerminatorKind::Unreachable |
                TerminatorKind::SwitchInt { .. } |
                TerminatorKind::Yield { .. } |
                TerminatorKind::FalseEdges { .. } |
                TerminatorKind::FalseUnwind { .. } => {
                    /* nothing to do */
                }
                TerminatorKind::Call { cleanup: unwind, .. } |
                TerminatorKind::Assert { cleanup: unwind, .. } |
                TerminatorKind::DropAndReplace { unwind, .. } |
                TerminatorKind::Drop { unwind, .. } => {
                    if let Some(unwind) = unwind {
                        debug!("cleanup_kinds: {:?}/{:?} registering {:?} as funclet",
                               bb, data, unwind);
                        result[unwind] = CleanupKind::Funclet;
                    }
                }
            }
        }
    }

    fn propagate<'tcx>(result: &mut IndexVec<mir::BasicBlock, CleanupKind>,
                       mir: &mir::Body<'tcx>) {
        let mut funclet_succs = IndexVec::from_elem(None, mir.basic_blocks());

        let mut set_successor = |funclet: mir::BasicBlock, succ| {
            match funclet_succs[funclet] {
                ref mut s @ None => {
                    debug!("set_successor: updating successor of {:?} to {:?}",
                           funclet, succ);
                    *s = Some(succ);
                },
                Some(s) => if s != succ {
                    span_bug!(mir.span, "funclet {:?} has 2 parents - {:?} and {:?}",
                              funclet, s, succ);
                }
            }
        };

        for (bb, data) in traversal::reverse_postorder(mir) {
            let funclet = match result[bb] {
                CleanupKind::NotCleanup => continue,
                CleanupKind::Funclet => bb,
                CleanupKind::Internal { funclet } => funclet,
            };

            debug!("cleanup_kinds: {:?}/{:?}/{:?} propagating funclet {:?}",
                   bb, data, result[bb], funclet);

            for &succ in data.terminator().successors() {
                let kind = result[succ];
                debug!("cleanup_kinds: propagating {:?} to {:?}/{:?}",
                       funclet, succ, kind);
                match kind {
                    CleanupKind::NotCleanup => {
                        result[succ] = CleanupKind::Internal { funclet };
                    }
                    CleanupKind::Funclet => {
                        if funclet != succ {
                            set_successor(funclet, succ);
                        }
                    }
                    CleanupKind::Internal { funclet: succ_funclet } => {
                        if funclet != succ_funclet {
                            // `succ` has 2 different funclet going into it, so it must
                            // be a funclet by itself.

                            debug!("promoting {:?} to a funclet and updating {:?}", succ,
                                   succ_funclet);
                            result[succ] = CleanupKind::Funclet;
                            set_successor(succ_funclet, succ);
                            set_successor(funclet, succ);
                        }
                    }
                }
            }
        }
    }

    let mut result = IndexVec::from_elem(CleanupKind::NotCleanup, mir.basic_blocks());

    discover_masters(&mut result, mir);
    propagate(&mut result, mir);
    debug!("cleanup_kinds: result={:?}", result);
    result
}<|MERGE_RESOLUTION|>--- conflicted
+++ resolved
@@ -105,11 +105,7 @@
     ) {
         let cx = self.fx.cx;
 
-<<<<<<< HEAD
-        if let Some(proj) = place_ref.projection {
-=======
         if let [proj_base @ .., elem] = place_ref.projection {
->>>>>>> 8cd2c99a
             // Allow uses of projections that are ZSTs or from scalar fields.
             let is_consume = match context {
                 PlaceContext::NonMutatingUse(NonMutatingUseContext::Copy) |
@@ -118,20 +114,12 @@
             };
             if is_consume {
                 let base_ty =
-<<<<<<< HEAD
-                    mir::Place::ty_from(place_ref.base, &proj.base, self.fx.mir, cx.tcx());
-=======
                     mir::Place::ty_from(place_ref.base, proj_base, self.fx.mir, cx.tcx());
->>>>>>> 8cd2c99a
                 let base_ty = self.fx.monomorphize(&base_ty);
 
                 // ZSTs don't require any actual memory access.
                 let elem_ty = base_ty
-<<<<<<< HEAD
-                    .projection_ty(cx.tcx(), &proj.elem)
-=======
                     .projection_ty(cx.tcx(), elem)
->>>>>>> 8cd2c99a
                     .ty;
                 let elem_ty = self.fx.monomorphize(&elem_ty);
                 let span = if let mir::PlaceBase::Local(index) = place_ref.base {
@@ -143,11 +131,7 @@
                     return;
                 }
 
-<<<<<<< HEAD
-                if let mir::ProjectionElem::Field(..) = proj.elem {
-=======
                 if let mir::ProjectionElem::Field(..) = elem {
->>>>>>> 8cd2c99a
                     let layout = cx.spanned_layout_of(base_ty.ty, span);
                     if cx.is_backend_immediate(layout) || cx.is_backend_scalar_pair(layout) {
                         // Recurse with the same context, instead of `Projection`,
@@ -156,11 +140,7 @@
                         self.process_place(
                             &mir::PlaceRef {
                                 base: place_ref.base,
-<<<<<<< HEAD
-                                projection: &proj.base,
-=======
                                 projection: proj_base,
->>>>>>> 8cd2c99a
                             },
                             context,
                             location,
@@ -171,19 +151,11 @@
             }
 
             // A deref projection only reads the pointer, never needs the place.
-<<<<<<< HEAD
-            if let mir::ProjectionElem::Deref = proj.elem {
-                self.process_place(
-                    &mir::PlaceRef {
-                        base: place_ref.base,
-                        projection: &proj.base,
-=======
             if let mir::ProjectionElem::Deref = elem {
                 self.process_place(
                     &mir::PlaceRef {
                         base: place_ref.base,
                         projection: proj_base,
->>>>>>> 8cd2c99a
                     },
                     PlaceContext::NonMutatingUse(NonMutatingUseContext::Copy),
                     location
@@ -196,11 +168,7 @@
         // visit_place API
         let mut context = context;
 
-<<<<<<< HEAD
-        if place_ref.projection.is_some() {
-=======
         if !place_ref.projection.is_empty() {
->>>>>>> 8cd2c99a
             context = if context.is_mutating_use() {
                 PlaceContext::MutatingUse(MutatingUseContext::Projection)
             } else {
@@ -209,14 +177,7 @@
         }
 
         self.visit_place_base(place_ref.base, context, location);
-<<<<<<< HEAD
-
-        if let Some(box proj) = place_ref.projection {
-            self.visit_projection(place_ref.base, proj, context, location);
-        }
-=======
         self.visit_projection(place_ref.base, place_ref.projection, context, location);
->>>>>>> 8cd2c99a
     }
 
 }
@@ -232,11 +193,7 @@
 
         if let mir::Place {
             base: mir::PlaceBase::Local(index),
-<<<<<<< HEAD
-            projection: None,
-=======
             projection: box [],
->>>>>>> 8cd2c99a
         } = *place {
             self.assign(index, location);
             let decl_span = self.fx.mir.local_decls[index].source_info.span;
