use rustc::ty::{self, Ty, adjustment::{PointerCast}, Instance};
use rustc::ty::cast::{CastTy, IntTy};
use rustc::ty::layout::{self, LayoutOf, HasTyCtxt};
use rustc::mir;
use rustc::middle::lang_items::ExchangeMallocFnLangItem;
use rustc_apfloat::{ieee, Float, Status, Round};
use std::{u128, i128};
use syntax::symbol::sym;
use syntax::source_map::{DUMMY_SP, Span};

use crate::base;
use crate::MemFlags;
use crate::callee;
use crate::common::{self, RealPredicate, IntPredicate};

use crate::traits::*;

use super::{FunctionCx, LocalRef};
use super::operand::{OperandRef, OperandValue};
use super::place::PlaceRef;

impl<'a, 'tcx, Bx: BuilderMethods<'a, 'tcx>> FunctionCx<'a, 'tcx, Bx> {
    pub fn codegen_rvalue(
        &mut self,
        mut bx: Bx,
        dest: PlaceRef<'tcx, Bx::Value>,
        rvalue: &mir::Rvalue<'tcx>
    ) -> Bx {
        debug!("codegen_rvalue(dest.llval={:?}, rvalue={:?})",
               dest.llval, rvalue);

        match *rvalue {
           mir::Rvalue::Use(ref operand) => {
               let cg_operand = self.codegen_operand(&mut bx, operand);
               // FIXME: consider not copying constants through stack. (fixable by codegenning
               // constants into OperandValue::Ref, why don’t we do that yet if we don’t?)
               cg_operand.val.store(&mut bx, dest);
               bx
           }

            mir::Rvalue::Cast(mir::CastKind::Pointer(PointerCast::Unsize), ref source, _) => {
                // The destination necessarily contains a fat pointer, so if
                // it's a scalar pair, it's a fat pointer or newtype thereof.
                if bx.cx().is_backend_scalar_pair(dest.layout) {
                    // into-coerce of a thin pointer to a fat pointer - just
                    // use the operand path.
                    let (mut bx, temp) = self.codegen_rvalue_operand(bx, rvalue);
                    temp.val.store(&mut bx, dest);
                    return bx;
                }

                // Unsize of a nontrivial struct. I would prefer for
                // this to be eliminated by MIR building, but
                // `CoerceUnsized` can be passed by a where-clause,
                // so the (generic) MIR may not be able to expand it.
                let operand = self.codegen_operand(&mut bx, source);
                match operand.val {
                    OperandValue::Pair(..) |
                    OperandValue::Immediate(_) => {
                        // unsize from an immediate structure. We don't
                        // really need a temporary alloca here, but
                        // avoiding it would require us to have
                        // `coerce_unsized_into` use extractvalue to
                        // index into the struct, and this case isn't
                        // important enough for it.
                        debug!("codegen_rvalue: creating ugly alloca");
                        let scratch = PlaceRef::alloca(&mut bx, operand.layout);
                        scratch.storage_live(&mut bx);
                        operand.val.store(&mut bx, scratch);
                        base::coerce_unsized_into(&mut bx, scratch, dest);
                        scratch.storage_dead(&mut bx);
                    }
                    OperandValue::Ref(llref, None, align) => {
                        let source = PlaceRef::new_sized_aligned(llref, operand.layout, align);
                        base::coerce_unsized_into(&mut bx, source, dest);
                    }
                    OperandValue::Ref(_, Some(_), _) => {
                        bug!("unsized coercion on an unsized rvalue")
                    }
                }
                bx
            }

            mir::Rvalue::Repeat(ref elem, count) => {
                let cg_elem = self.codegen_operand(&mut bx, elem);

                // Do not generate the loop for zero-sized elements or empty arrays.
                if dest.layout.is_zst() {
                    return bx;
                }

                if let OperandValue::Immediate(v) = cg_elem.val {
                    let zero = bx.const_usize(0);
                    let start = dest.project_index(&mut bx, zero).llval;
                    let size = bx.const_usize(dest.layout.size.bytes());

                    // Use llvm.memset.p0i8.* to initialize all zero arrays
                    if bx.cx().is_const_integral(v) && bx.cx().const_to_uint(v) == 0 {
                        let fill = bx.cx().const_u8(0);
                        bx.memset(start, fill, size, dest.align, MemFlags::empty());
                        return bx;
                    }

                    // Use llvm.memset.p0i8.* to initialize byte arrays
                    let v = base::from_immediate(&mut bx, v);
                    if bx.cx().val_ty(v) == bx.cx().type_i8() {
                        bx.memset(start, v, size, dest.align, MemFlags::empty());
                        return bx;
                    }
                }

                bx.write_operand_repeatedly(cg_elem, count, dest)
            }

            mir::Rvalue::Aggregate(ref kind, ref operands) => {
                let (dest, active_field_index) = match **kind {
                    mir::AggregateKind::Adt(adt_def, variant_index, _, _, active_field_index) => {
                        dest.codegen_set_discr(&mut bx, variant_index);
                        if adt_def.is_enum() {
                            (dest.project_downcast(&mut bx, variant_index), active_field_index)
                        } else {
                            (dest, active_field_index)
                        }
                    }
                    _ => (dest, None)
                };
                for (i, operand) in operands.iter().enumerate() {
                    let op = self.codegen_operand(&mut bx, operand);
                    // Do not generate stores and GEPis for zero-sized fields.
                    if !op.layout.is_zst() {
                        let field_index = active_field_index.unwrap_or(i);
                        let field = dest.project_field(&mut bx, field_index);
                        op.val.store(&mut bx, field);
                    }
                }
                bx
            }

            _ => {
                assert!(self.rvalue_creates_operand(rvalue, DUMMY_SP));
                let (mut bx, temp) = self.codegen_rvalue_operand(bx, rvalue);
                temp.val.store(&mut bx, dest);
                bx
            }
        }
    }

    pub fn codegen_rvalue_unsized(
        &mut self,
        mut bx: Bx,
        indirect_dest: PlaceRef<'tcx, Bx::Value>,
        rvalue: &mir::Rvalue<'tcx>,
    ) -> Bx {
        debug!("codegen_rvalue_unsized(indirect_dest.llval={:?}, rvalue={:?})",
               indirect_dest.llval, rvalue);

        match *rvalue {
            mir::Rvalue::Use(ref operand) => {
                let cg_operand = self.codegen_operand(&mut bx, operand);
                cg_operand.val.store_unsized(&mut bx, indirect_dest);
                bx
            }

            _ => bug!("unsized assignment other than Rvalue::Use"),
        }
    }

    pub fn codegen_rvalue_operand(
        &mut self,
        mut bx: Bx,
        rvalue: &mir::Rvalue<'tcx>
    ) -> (Bx, OperandRef<'tcx, Bx::Value>) {
        assert!(
            self.rvalue_creates_operand(rvalue, DUMMY_SP),
            "cannot codegen {:?} to operand",
            rvalue,
        );

        match *rvalue {
            mir::Rvalue::Cast(ref kind, ref source, mir_cast_ty) => {
                let operand = self.codegen_operand(&mut bx, source);
                debug!("cast operand is {:?}", operand);
                let cast = bx.cx().layout_of(self.monomorphize(&mir_cast_ty));

                let val = match *kind {
                    mir::CastKind::Pointer(PointerCast::ReifyFnPointer) => {
                        match operand.layout.ty.sty {
                            ty::FnDef(def_id, substs) => {
                                if bx.cx().tcx().has_attr(def_id, sym::rustc_args_required_const) {
                                    bug!("reifying a fn ptr that requires const arguments");
                                }
                                OperandValue::Immediate(
                                    callee::resolve_and_get_fn(bx.cx(), def_id, substs))
                            }
                            _ => {
                                bug!("{} cannot be reified to a fn ptr", operand.layout.ty)
                            }
                        }
                    }
                    mir::CastKind::Pointer(PointerCast::ClosureFnPointer(_)) => {
                        match operand.layout.ty.sty {
                            ty::Closure(def_id, substs) => {
                                let instance = Instance::resolve_closure(
                                    bx.cx().tcx(), def_id, substs, ty::ClosureKind::FnOnce);
                                OperandValue::Immediate(bx.cx().get_fn(instance))
                            }
                            _ => {
                                bug!("{} cannot be cast to a fn ptr", operand.layout.ty)
                            }
                        }
                    }
                    mir::CastKind::Pointer(PointerCast::UnsafeFnPointer) => {
                        // this is a no-op at the LLVM level
                        operand.val
                    }
                    mir::CastKind::Pointer(PointerCast::Unsize) => {
                        assert!(bx.cx().is_backend_scalar_pair(cast));
                        match operand.val {
                            OperandValue::Pair(lldata, llextra) => {
                                // unsize from a fat pointer - this is a
                                // "trait-object-to-supertrait" coercion, for
                                // example,
                                //   &'a fmt::Debug+Send => &'a fmt::Debug,

                                // HACK(eddyb) have to bitcast pointers
                                // until LLVM removes pointee types.
                                let lldata = bx.pointercast(lldata,
                                    bx.cx().scalar_pair_element_backend_type(cast, 0, true));
                                OperandValue::Pair(lldata, llextra)
                            }
                            OperandValue::Immediate(lldata) => {
                                // "standard" unsize
                                let (lldata, llextra) = base::unsize_thin_ptr(&mut bx, lldata,
                                    operand.layout.ty, cast.ty);
                                OperandValue::Pair(lldata, llextra)
                            }
                            OperandValue::Ref(..) => {
                                bug!("by-ref operand {:?} in codegen_rvalue_operand",
                                     operand);
                            }
                        }
                    }
                    mir::CastKind::Pointer(PointerCast::MutToConstPointer)
                    | mir::CastKind::Misc if bx.cx().is_backend_scalar_pair(operand.layout) => {
                        if let OperandValue::Pair(data_ptr, meta) = operand.val {
                            if bx.cx().is_backend_scalar_pair(cast) {
                                let data_cast = bx.pointercast(data_ptr,
                                    bx.cx().scalar_pair_element_backend_type(cast, 0, true));
                                OperandValue::Pair(data_cast, meta)
                            } else { // cast to thin-ptr
                                // Cast of fat-ptr to thin-ptr is an extraction of data-ptr and
                                // pointer-cast of that pointer to desired pointer type.
                                let llcast_ty = bx.cx().immediate_backend_type(cast);
                                let llval = bx.pointercast(data_ptr, llcast_ty);
                                OperandValue::Immediate(llval)
                            }
                        } else {
                            bug!("Unexpected non-Pair operand")
                        }
                    }
                    mir::CastKind::Pointer(PointerCast::MutToConstPointer)
                    | mir::CastKind::Misc => {
                        assert!(bx.cx().is_backend_immediate(cast));
                        let ll_t_out = bx.cx().immediate_backend_type(cast);
                        if operand.layout.abi.is_uninhabited() {
                            let val = OperandValue::Immediate(bx.cx().const_undef(ll_t_out));
                            return (bx, OperandRef {
                                val,
                                layout: cast,
                            });
                        }
                        let r_t_in = CastTy::from_ty(operand.layout.ty)
                            .expect("bad input type for cast");
                        let r_t_out = CastTy::from_ty(cast.ty).expect("bad output type for cast");
                        let ll_t_in = bx.cx().immediate_backend_type(operand.layout);
                        match operand.layout.variants {
                            layout::Variants::Single { index } => {
                                if let Some(discr) =
                                    operand.layout.ty.discriminant_for_variant(bx.tcx(), index)
                                {
                                    let discr_val = bx.cx().const_uint_big(ll_t_out, discr.val);
                                    return (bx, OperandRef {
                                        val: OperandValue::Immediate(discr_val),
                                        layout: cast,
                                    });
                                }
                            }
                            layout::Variants::Multiple { .. } => {},
                        }
                        let llval = operand.immediate();

                        let mut signed = false;
                        if let layout::Abi::Scalar(ref scalar) = operand.layout.abi {
                            if let layout::Int(_, s) = scalar.value {
                                // We use `i1` for bytes that are always `0` or `1`,
                                // e.g., `#[repr(i8)] enum E { A, B }`, but we can't
                                // let LLVM interpret the `i1` as signed, because
                                // then `i1 1` (i.e., E::B) is effectively `i8 -1`.
                                signed = !scalar.is_bool() && s;

                                let er = scalar.valid_range_exclusive(bx.cx());
                                if er.end != er.start &&
                                   scalar.valid_range.end() > scalar.valid_range.start() {
                                    // We want `table[e as usize]` to not
                                    // have bound checks, and this is the most
                                    // convenient place to put the `assume`.
                                    let ll_t_in_const =
                                        bx.cx().const_uint_big(ll_t_in, *scalar.valid_range.end());
                                    let cmp = bx.icmp(
                                        IntPredicate::IntULE,
                                        llval,
                                        ll_t_in_const
                                    );
                                    bx.assume(cmp);
                                }
                            }
                        }

                        let newval = match (r_t_in, r_t_out) {
                            (CastTy::Int(_), CastTy::Int(_)) => {
                                bx.intcast(llval, ll_t_out, signed)
                            }
                            (CastTy::Float, CastTy::Float) => {
                                let srcsz = bx.cx().float_width(ll_t_in);
                                let dstsz = bx.cx().float_width(ll_t_out);
                                if dstsz > srcsz {
                                    bx.fpext(llval, ll_t_out)
                                } else if srcsz > dstsz {
                                    bx.fptrunc(llval, ll_t_out)
                                } else {
                                    llval
                                }
                            }
                            (CastTy::Ptr(_), CastTy::Ptr(_)) |
                            (CastTy::FnPtr, CastTy::Ptr(_)) |
                            (CastTy::RPtr(_), CastTy::Ptr(_)) =>
                                bx.pointercast(llval, ll_t_out),
                            (CastTy::Ptr(_), CastTy::Int(_)) |
                            (CastTy::FnPtr, CastTy::Int(_)) =>
                                bx.ptrtoint(llval, ll_t_out),
                            (CastTy::Int(_), CastTy::Ptr(_)) => {
                                let usize_llval = bx.intcast(llval, bx.cx().type_isize(), signed);
                                bx.inttoptr(usize_llval, ll_t_out)
                            }
                            (CastTy::Int(_), CastTy::Float) =>
                                cast_int_to_float(&mut bx, signed, llval, ll_t_in, ll_t_out),
                            (CastTy::Float, CastTy::Int(IntTy::I)) =>
                                cast_float_to_int(&mut bx, true, llval, ll_t_in, ll_t_out),
                            (CastTy::Float, CastTy::Int(_)) =>
                                cast_float_to_int(&mut bx, false, llval, ll_t_in, ll_t_out),
                            _ => bug!("unsupported cast: {:?} to {:?}", operand.layout.ty, cast.ty)
                        };
                        OperandValue::Immediate(newval)
                    }
                };
                (bx, OperandRef {
                    val,
                    layout: cast
                })
            }

            mir::Rvalue::Ref(_, bk, ref place) => {
                let cg_place = self.codegen_place(&mut bx, &place.as_ref());

                let ty = cg_place.layout.ty;

                // Note: places are indirect, so storing the `llval` into the
                // destination effectively creates a reference.
                let val = if !bx.cx().type_has_metadata(ty) {
                    OperandValue::Immediate(cg_place.llval)
                } else {
                    OperandValue::Pair(cg_place.llval, cg_place.llextra.unwrap())
                };
                (bx, OperandRef {
                    val,
                    layout: self.cx.layout_of(self.cx.tcx().mk_ref(
                        self.cx.tcx().lifetimes.re_erased,
                        ty::TypeAndMut { ty, mutbl: bk.to_mutbl_lossy() }
                    )),
                })
            }

            mir::Rvalue::Len(ref place) => {
                let size = self.evaluate_array_len(&mut bx, place);
                let operand = OperandRef {
                    val: OperandValue::Immediate(size),
                    layout: bx.cx().layout_of(bx.tcx().types.usize),
                };
                (bx, operand)
            }

            mir::Rvalue::BinaryOp(op, ref lhs, ref rhs) => {
                let lhs = self.codegen_operand(&mut bx, lhs);
                let rhs = self.codegen_operand(&mut bx, rhs);
                let llresult = match (lhs.val, rhs.val) {
                    (OperandValue::Pair(lhs_addr, lhs_extra),
                     OperandValue::Pair(rhs_addr, rhs_extra)) => {
                        self.codegen_fat_ptr_binop(&mut bx, op,
                                                 lhs_addr, lhs_extra,
                                                 rhs_addr, rhs_extra,
                                                 lhs.layout.ty)
                    }

                    (OperandValue::Immediate(lhs_val),
                     OperandValue::Immediate(rhs_val)) => {
                        self.codegen_scalar_binop(&mut bx, op, lhs_val, rhs_val, lhs.layout.ty)
                    }

                    _ => bug!()
                };
                let operand = OperandRef {
                    val: OperandValue::Immediate(llresult),
                    layout: bx.cx().layout_of(
                        op.ty(bx.tcx(), lhs.layout.ty, rhs.layout.ty)),
                };
                (bx, operand)
            }
            mir::Rvalue::CheckedBinaryOp(op, ref lhs, ref rhs) => {
                let lhs = self.codegen_operand(&mut bx, lhs);
                let rhs = self.codegen_operand(&mut bx, rhs);
                let result = self.codegen_scalar_checked_binop(&mut bx, op,
                                                             lhs.immediate(), rhs.immediate(),
                                                             lhs.layout.ty);
                let val_ty = op.ty(bx.tcx(), lhs.layout.ty, rhs.layout.ty);
                let operand_ty = bx.tcx().intern_tup(&[val_ty, bx.tcx().types.bool]);
                let operand = OperandRef {
                    val: result,
                    layout: bx.cx().layout_of(operand_ty)
                };

                (bx, operand)
            }

            mir::Rvalue::UnaryOp(op, ref operand) => {
                let operand = self.codegen_operand(&mut bx, operand);
                let lloperand = operand.immediate();
                let is_float = operand.layout.ty.is_floating_point();
                let llval = match op {
                    mir::UnOp::Not => bx.not(lloperand),
                    mir::UnOp::Neg => if is_float {
                        bx.fneg(lloperand)
                    } else {
                        bx.neg(lloperand)
                    }
                };
                (bx, OperandRef {
                    val: OperandValue::Immediate(llval),
                    layout: operand.layout,
                })
            }

            mir::Rvalue::Discriminant(ref place) => {
                let discr_ty = rvalue.ty(&*self.mir, bx.tcx());
                let discr =  self.codegen_place(&mut bx, &place.as_ref())
                    .codegen_get_discr(&mut bx, discr_ty);
                (bx, OperandRef {
                    val: OperandValue::Immediate(discr),
                    layout: self.cx.layout_of(discr_ty)
                })
            }

            mir::Rvalue::NullaryOp(mir::NullOp::SizeOf, ty) => {
                assert!(bx.cx().type_is_sized(ty));
                let val = bx.cx().const_usize(bx.cx().layout_of(ty).size.bytes());
                let tcx = self.cx.tcx();
                (bx, OperandRef {
                    val: OperandValue::Immediate(val),
                    layout: self.cx.layout_of(tcx.types.usize),
                })
            }

            mir::Rvalue::NullaryOp(mir::NullOp::Box, content_ty) => {
                let content_ty = self.monomorphize(&content_ty);
                let content_layout = bx.cx().layout_of(content_ty);
                let llsize = bx.cx().const_usize(content_layout.size.bytes());
                let llalign = bx.cx().const_usize(content_layout.align.abi.bytes());
                let box_layout = bx.cx().layout_of(bx.tcx().mk_box(content_ty));
                let llty_ptr = bx.cx().backend_type(box_layout);

                // Allocate space:
                let def_id = match bx.tcx().lang_items().require(ExchangeMallocFnLangItem) {
                    Ok(id) => id,
                    Err(s) => {
                        bx.cx().sess().fatal(&format!("allocation of `{}` {}", box_layout.ty, s));
                    }
                };
                let instance = ty::Instance::mono(bx.tcx(), def_id);
                let r = bx.cx().get_fn(instance);
                let call = bx.call(r, &[llsize, llalign], None);
                let val = bx.pointercast(call, llty_ptr);

                let operand = OperandRef {
                    val: OperandValue::Immediate(val),
                    layout: box_layout,
                };
                (bx, operand)
            }
            mir::Rvalue::Use(ref operand) => {
                let operand = self.codegen_operand(&mut bx, operand);
                (bx, operand)
            }
            mir::Rvalue::Repeat(..) |
            mir::Rvalue::Aggregate(..) => {
                // According to `rvalue_creates_operand`, only ZST
                // aggregate rvalues are allowed to be operands.
                let ty = rvalue.ty(self.mir, self.cx.tcx());
                let operand = OperandRef::new_zst(
                    &mut bx,
                    self.cx.layout_of(self.monomorphize(&ty)),
                );
                (bx, operand)
            }
        }
    }

    fn evaluate_array_len(
        &mut self,
        bx: &mut Bx,
        place: &mir::Place<'tcx>,
    ) -> Bx::Value {
        // ZST are passed as operands and require special handling
        // because codegen_place() panics if Local is operand.
        if let mir::Place {
            base: mir::PlaceBase::Local(index),
<<<<<<< HEAD
            projection: None,
=======
            projection: box [],
>>>>>>> 8cd2c99a
        } = *place {
            if let LocalRef::Operand(Some(op)) = self.locals[index] {
                if let ty::Array(_, n) = op.layout.ty.sty {
                    let n = n.eval_usize(bx.cx().tcx(), ty::ParamEnv::reveal_all());
                    return bx.cx().const_usize(n);
                }
            }
        }
        // use common size calculation for non zero-sized types
        let cg_value = self.codegen_place(bx, &place.as_ref());
        cg_value.len(bx.cx())
    }

    pub fn codegen_scalar_binop(
        &mut self,
        bx: &mut Bx,
        op: mir::BinOp,
        lhs: Bx::Value,
        rhs: Bx::Value,
        input_ty: Ty<'tcx>,
    ) -> Bx::Value {
        let is_float = input_ty.is_floating_point();
        let is_signed = input_ty.is_signed();
        let is_unit = input_ty.is_unit();
        match op {
            mir::BinOp::Add => if is_float {
                bx.fadd(lhs, rhs)
            } else {
                bx.add(lhs, rhs)
            },
            mir::BinOp::Sub => if is_float {
                bx.fsub(lhs, rhs)
            } else {
                bx.sub(lhs, rhs)
            },
            mir::BinOp::Mul => if is_float {
                bx.fmul(lhs, rhs)
            } else {
                bx.mul(lhs, rhs)
            },
            mir::BinOp::Div => if is_float {
                bx.fdiv(lhs, rhs)
            } else if is_signed {
                bx.sdiv(lhs, rhs)
            } else {
                bx.udiv(lhs, rhs)
            },
            mir::BinOp::Rem => if is_float {
                bx.frem(lhs, rhs)
            } else if is_signed {
                bx.srem(lhs, rhs)
            } else {
                bx.urem(lhs, rhs)
            },
            mir::BinOp::BitOr => bx.or(lhs, rhs),
            mir::BinOp::BitAnd => bx.and(lhs, rhs),
            mir::BinOp::BitXor => bx.xor(lhs, rhs),
            mir::BinOp::Offset => bx.inbounds_gep(lhs, &[rhs]),
            mir::BinOp::Shl => common::build_unchecked_lshift(bx, lhs, rhs),
            mir::BinOp::Shr => common::build_unchecked_rshift(bx, input_ty, lhs, rhs),
            mir::BinOp::Ne | mir::BinOp::Lt | mir::BinOp::Gt |
            mir::BinOp::Eq | mir::BinOp::Le | mir::BinOp::Ge => if is_unit {
                bx.cx().const_bool(match op {
                    mir::BinOp::Ne | mir::BinOp::Lt | mir::BinOp::Gt => false,
                    mir::BinOp::Eq | mir::BinOp::Le | mir::BinOp::Ge => true,
                    _ => unreachable!()
                })
            } else if is_float {
                bx.fcmp(
                    base::bin_op_to_fcmp_predicate(op.to_hir_binop()),
                    lhs, rhs
                )
            } else {
                bx.icmp(
                    base::bin_op_to_icmp_predicate(op.to_hir_binop(), is_signed),
                    lhs, rhs
                )
            }
        }
    }

    pub fn codegen_fat_ptr_binop(
        &mut self,
        bx: &mut Bx,
        op: mir::BinOp,
        lhs_addr: Bx::Value,
        lhs_extra: Bx::Value,
        rhs_addr: Bx::Value,
        rhs_extra: Bx::Value,
        _input_ty: Ty<'tcx>,
    ) -> Bx::Value {
        match op {
            mir::BinOp::Eq => {
                let lhs = bx.icmp(IntPredicate::IntEQ, lhs_addr, rhs_addr);
                let rhs = bx.icmp(IntPredicate::IntEQ, lhs_extra, rhs_extra);
                bx.and(lhs, rhs)
            }
            mir::BinOp::Ne => {
                let lhs = bx.icmp(IntPredicate::IntNE, lhs_addr, rhs_addr);
                let rhs = bx.icmp(IntPredicate::IntNE, lhs_extra, rhs_extra);
                bx.or(lhs, rhs)
            }
            mir::BinOp::Le | mir::BinOp::Lt |
            mir::BinOp::Ge | mir::BinOp::Gt => {
                // a OP b ~ a.0 STRICT(OP) b.0 | (a.0 == b.0 && a.1 OP a.1)
                let (op, strict_op) = match op {
                    mir::BinOp::Lt => (IntPredicate::IntULT, IntPredicate::IntULT),
                    mir::BinOp::Le => (IntPredicate::IntULE, IntPredicate::IntULT),
                    mir::BinOp::Gt => (IntPredicate::IntUGT, IntPredicate::IntUGT),
                    mir::BinOp::Ge => (IntPredicate::IntUGE, IntPredicate::IntUGT),
                    _ => bug!(),
                };
                let lhs = bx.icmp(strict_op, lhs_addr, rhs_addr);
                let and_lhs = bx.icmp(IntPredicate::IntEQ, lhs_addr, rhs_addr);
                let and_rhs = bx.icmp(op, lhs_extra, rhs_extra);
                let rhs = bx.and(and_lhs, and_rhs);
                bx.or(lhs, rhs)
            }
            _ => {
                bug!("unexpected fat ptr binop");
            }
        }
    }

    pub fn codegen_scalar_checked_binop(
        &mut self,
        bx: &mut Bx,
        op: mir::BinOp,
        lhs: Bx::Value,
        rhs: Bx::Value,
        input_ty: Ty<'tcx>
    ) -> OperandValue<Bx::Value> {
        // This case can currently arise only from functions marked
        // with #[rustc_inherit_overflow_checks] and inlined from
        // another crate (mostly core::num generic/#[inline] fns),
        // while the current crate doesn't use overflow checks.
        if !bx.cx().check_overflow() {
            let val = self.codegen_scalar_binop(bx, op, lhs, rhs, input_ty);
            return OperandValue::Pair(val, bx.cx().const_bool(false));
        }

        let (val, of) = match op {
            // These are checked using intrinsics
            mir::BinOp::Add | mir::BinOp::Sub | mir::BinOp::Mul => {
                let oop = match op {
                    mir::BinOp::Add => OverflowOp::Add,
                    mir::BinOp::Sub => OverflowOp::Sub,
                    mir::BinOp::Mul => OverflowOp::Mul,
                    _ => unreachable!()
                };
                bx.checked_binop(oop, input_ty, lhs, rhs)
            }
            mir::BinOp::Shl | mir::BinOp::Shr => {
                let lhs_llty = bx.cx().val_ty(lhs);
                let rhs_llty = bx.cx().val_ty(rhs);
                let invert_mask = common::shift_mask_val(bx, lhs_llty, rhs_llty, true);
                let outer_bits = bx.and(rhs, invert_mask);

                let of = bx.icmp(IntPredicate::IntNE, outer_bits, bx.cx().const_null(rhs_llty));
                let val = self.codegen_scalar_binop(bx, op, lhs, rhs, input_ty);

                (val, of)
            }
            _ => {
                bug!("Operator `{:?}` is not a checkable operator", op)
            }
        };

        OperandValue::Pair(val, of)
    }
}

impl<'a, 'tcx, Bx: BuilderMethods<'a, 'tcx>> FunctionCx<'a, 'tcx, Bx> {
    pub fn rvalue_creates_operand(&self, rvalue: &mir::Rvalue<'tcx>, span: Span) -> bool {
        match *rvalue {
            mir::Rvalue::Ref(..) |
            mir::Rvalue::Len(..) |
            mir::Rvalue::Cast(..) | // (*)
            mir::Rvalue::BinaryOp(..) |
            mir::Rvalue::CheckedBinaryOp(..) |
            mir::Rvalue::UnaryOp(..) |
            mir::Rvalue::Discriminant(..) |
            mir::Rvalue::NullaryOp(..) |
            mir::Rvalue::Use(..) => // (*)
                true,
            mir::Rvalue::Repeat(..) |
            mir::Rvalue::Aggregate(..) => {
                let ty = rvalue.ty(self.mir, self.cx.tcx());
                let ty = self.monomorphize(&ty);
                self.cx.spanned_layout_of(ty, span).is_zst()
            }
        }

        // (*) this is only true if the type is suitable
    }
}

fn cast_int_to_float<'a, 'tcx, Bx: BuilderMethods<'a, 'tcx>>(
    bx: &mut Bx,
    signed: bool,
    x: Bx::Value,
    int_ty: Bx::Type,
    float_ty: Bx::Type
) -> Bx::Value {
    // Most integer types, even i128, fit into [-f32::MAX, f32::MAX] after rounding.
    // It's only u128 -> f32 that can cause overflows (i.e., should yield infinity).
    // LLVM's uitofp produces undef in those cases, so we manually check for that case.
    let is_u128_to_f32 = !signed &&
        bx.cx().int_width(int_ty) == 128 &&
        bx.cx().float_width(float_ty) == 32;
    if is_u128_to_f32 {
        // All inputs greater or equal to (f32::MAX + 0.5 ULP) are rounded to infinity,
        // and for everything else LLVM's uitofp works just fine.
        use rustc_apfloat::ieee::Single;
        const MAX_F32_PLUS_HALF_ULP: u128 = ((1 << (Single::PRECISION + 1)) - 1)
                                            << (Single::MAX_EXP - Single::PRECISION as i16);
        let max = bx.cx().const_uint_big(int_ty, MAX_F32_PLUS_HALF_ULP);
        let overflow = bx.icmp(IntPredicate::IntUGE, x, max);
        let infinity_bits = bx.cx().const_u32(ieee::Single::INFINITY.to_bits() as u32);
        let infinity = bx.bitcast(infinity_bits, float_ty);
        let fp = bx.uitofp(x, float_ty);
        bx.select(overflow, infinity, fp)
    } else {
        if signed {
            bx.sitofp(x, float_ty)
        } else {
            bx.uitofp(x, float_ty)
        }
    }
}

fn cast_float_to_int<'a, 'tcx, Bx: BuilderMethods<'a, 'tcx>>(
    bx: &mut Bx,
    signed: bool,
    x: Bx::Value,
    float_ty: Bx::Type,
    int_ty: Bx::Type
) -> Bx::Value {
    let fptosui_result = if signed {
        bx.fptosi(x, int_ty)
    } else {
        bx.fptoui(x, int_ty)
    };

    if !bx.cx().sess().opts.debugging_opts.saturating_float_casts {
        return fptosui_result;
    }

    let int_width = bx.cx().int_width(int_ty);
    let float_width = bx.cx().float_width(float_ty);
    // LLVM's fpto[su]i returns undef when the input x is infinite, NaN, or does not fit into the
    // destination integer type after rounding towards zero. This `undef` value can cause UB in
    // safe code (see issue #10184), so we implement a saturating conversion on top of it:
    // Semantically, the mathematical value of the input is rounded towards zero to the next
    // mathematical integer, and then the result is clamped into the range of the destination
    // integer type. Positive and negative infinity are mapped to the maximum and minimum value of
    // the destination integer type. NaN is mapped to 0.
    //
    // Define f_min and f_max as the largest and smallest (finite) floats that are exactly equal to
    // a value representable in int_ty.
    // They are exactly equal to int_ty::{MIN,MAX} if float_ty has enough significand bits.
    // Otherwise, int_ty::MAX must be rounded towards zero, as it is one less than a power of two.
    // int_ty::MIN, however, is either zero or a negative power of two and is thus exactly
    // representable. Note that this only works if float_ty's exponent range is sufficiently large.
    // f16 or 256 bit integers would break this property. Right now the smallest float type is f32
    // with exponents ranging up to 127, which is barely enough for i128::MIN = -2^127.
    // On the other hand, f_max works even if int_ty::MAX is greater than float_ty::MAX. Because
    // we're rounding towards zero, we just get float_ty::MAX (which is always an integer).
    // This already happens today with u128::MAX = 2^128 - 1 > f32::MAX.
    let int_max = |signed: bool, int_width: u64| -> u128 {
        let shift_amount = 128 - int_width;
        if signed {
            i128::MAX as u128 >> shift_amount
        } else {
            u128::MAX >> shift_amount
        }
    };
    let int_min = |signed: bool, int_width: u64| -> i128 {
        if signed {
            i128::MIN >> (128 - int_width)
        } else {
            0
        }
    };

    let compute_clamp_bounds_single =
    |signed: bool, int_width: u64| -> (u128, u128) {
        let rounded_min = ieee::Single::from_i128_r(int_min(signed, int_width), Round::TowardZero);
        assert_eq!(rounded_min.status, Status::OK);
        let rounded_max = ieee::Single::from_u128_r(int_max(signed, int_width), Round::TowardZero);
        assert!(rounded_max.value.is_finite());
        (rounded_min.value.to_bits(), rounded_max.value.to_bits())
    };
    let compute_clamp_bounds_double =
    |signed: bool, int_width: u64| -> (u128, u128) {
        let rounded_min = ieee::Double::from_i128_r(int_min(signed, int_width), Round::TowardZero);
        assert_eq!(rounded_min.status, Status::OK);
        let rounded_max = ieee::Double::from_u128_r(int_max(signed, int_width), Round::TowardZero);
        assert!(rounded_max.value.is_finite());
        (rounded_min.value.to_bits(), rounded_max.value.to_bits())
    };

    let mut float_bits_to_llval = |bits| {
        let bits_llval = match float_width  {
            32 => bx.cx().const_u32(bits as u32),
            64 => bx.cx().const_u64(bits as u64),
            n => bug!("unsupported float width {}", n),
        };
        bx.bitcast(bits_llval, float_ty)
    };
    let (f_min, f_max) = match float_width {
        32 => compute_clamp_bounds_single(signed, int_width),
        64 => compute_clamp_bounds_double(signed, int_width),
        n => bug!("unsupported float width {}", n),
    };
    let f_min = float_bits_to_llval(f_min);
    let f_max = float_bits_to_llval(f_max);
    // To implement saturation, we perform the following steps:
    //
    // 1. Cast x to an integer with fpto[su]i. This may result in undef.
    // 2. Compare x to f_min and f_max, and use the comparison results to select:
    //  a) int_ty::MIN if x < f_min or x is NaN
    //  b) int_ty::MAX if x > f_max
    //  c) the result of fpto[su]i otherwise
    // 3. If x is NaN, return 0.0, otherwise return the result of step 2.
    //
    // This avoids resulting undef because values in range [f_min, f_max] by definition fit into the
    // destination type. It creates an undef temporary, but *producing* undef is not UB. Our use of
    // undef does not introduce any non-determinism either.
    // More importantly, the above procedure correctly implements saturating conversion.
    // Proof (sketch):
    // If x is NaN, 0 is returned by definition.
    // Otherwise, x is finite or infinite and thus can be compared with f_min and f_max.
    // This yields three cases to consider:
    // (1) if x in [f_min, f_max], the result of fpto[su]i is returned, which agrees with
    //     saturating conversion for inputs in that range.
    // (2) if x > f_max, then x is larger than int_ty::MAX. This holds even if f_max is rounded
    //     (i.e., if f_max < int_ty::MAX) because in those cases, nextUp(f_max) is already larger
    //     than int_ty::MAX. Because x is larger than int_ty::MAX, the return value of int_ty::MAX
    //     is correct.
    // (3) if x < f_min, then x is smaller than int_ty::MIN. As shown earlier, f_min exactly equals
    //     int_ty::MIN and therefore the return value of int_ty::MIN is correct.
    // QED.

    // Step 1 was already performed above.

    // Step 2: We use two comparisons and two selects, with %s1 being the result:
    //     %less_or_nan = fcmp ult %x, %f_min
    //     %greater = fcmp olt %x, %f_max
    //     %s0 = select %less_or_nan, int_ty::MIN, %fptosi_result
    //     %s1 = select %greater, int_ty::MAX, %s0
    // Note that %less_or_nan uses an *unordered* comparison. This comparison is true if the
    // operands are not comparable (i.e., if x is NaN). The unordered comparison ensures that s1
    // becomes int_ty::MIN if x is NaN.
    // Performance note: Unordered comparison can be lowered to a "flipped" comparison and a
    // negation, and the negation can be merged into the select. Therefore, it not necessarily any
    // more expensive than a ordered ("normal") comparison. Whether these optimizations will be
    // performed is ultimately up to the backend, but at least x86 does perform them.
    let less_or_nan = bx.fcmp(RealPredicate::RealULT, x, f_min);
    let greater = bx.fcmp(RealPredicate::RealOGT, x, f_max);
    let int_max = bx.cx().const_uint_big(int_ty, int_max(signed, int_width));
    let int_min = bx.cx().const_uint_big(int_ty, int_min(signed, int_width) as u128);
    let s0 = bx.select(less_or_nan, int_min, fptosui_result);
    let s1 = bx.select(greater, int_max, s0);

    // Step 3: NaN replacement.
    // For unsigned types, the above step already yielded int_ty::MIN == 0 if x is NaN.
    // Therefore we only need to execute this step for signed integer types.
    if signed {
        // LLVM has no isNaN predicate, so we use (x == x) instead
        let zero = bx.cx().const_uint(int_ty, 0);
        let cmp = bx.fcmp(RealPredicate::RealOEQ, x, x);
        bx.select(cmp, s1, zero)
    } else {
        s1
    }
}<|MERGE_RESOLUTION|>--- conflicted
+++ resolved
@@ -522,11 +522,7 @@
         // because codegen_place() panics if Local is operand.
         if let mir::Place {
             base: mir::PlaceBase::Local(index),
-<<<<<<< HEAD
-            projection: None,
-=======
             projection: box [],
->>>>>>> 8cd2c99a
         } = *place {
             if let LocalRef::Operand(Some(op)) = self.locals[index] {
                 if let ty::Array(_, n) = op.layout.ty.sty {
