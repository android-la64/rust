use crate::{ModuleCodegen, ModuleKind, CachedModuleCodegen, CompiledModule, CrateInfo,
    CodegenResults, RLIB_BYTECODE_EXTENSION};
use super::linker::LinkerInfo;
use super::lto::{self, SerializedModule};
use super::link::{self, remove, get_linker};
use super::command::Command;
use super::symbol_export::ExportedSymbols;

use crate::traits::*;
use rustc_incremental::{copy_cgu_workproducts_to_incr_comp_cache_dir,
                        in_incr_comp_dir, in_incr_comp_dir_sess};
use rustc::dep_graph::{WorkProduct, WorkProductId, WorkProductFileKind};
use rustc::dep_graph::cgu_reuse_tracker::CguReuseTracker;
use rustc::middle::cstore::EncodedMetadata;
use rustc::session::config::{self, OutputFilenames, OutputType, Passes, Lto,
                             Sanitizer, SwitchWithOptPath};
use rustc::session::Session;
use rustc::util::nodemap::FxHashMap;
use rustc::hir::def_id::{CrateNum, LOCAL_CRATE};
use rustc::ty::TyCtxt;
use rustc::util::common::{time_depth, set_time_depth, print_time_passes_entry};
use rustc::util::profiling::SelfProfiler;
use rustc_fs_util::link_or_copy;
use rustc_data_structures::svh::Svh;
use rustc_errors::{Handler, Level, FatalError, DiagnosticId};
use rustc_errors::emitter::{Emitter};
use rustc_target::spec::MergeFunctions;
use syntax::attr;
use syntax::ext::hygiene::ExpnId;
<<<<<<< HEAD
use syntax_pos::MultiSpan;
=======
>>>>>>> 8cd2c99a
use syntax_pos::symbol::{Symbol, sym};
use jobserver::{Client, Acquired};

use std::any::Any;
use std::borrow::Cow;
use std::fs;
use std::io;
use std::mem;
use std::path::{Path, PathBuf};
use std::str;
use std::sync::Arc;
use std::sync::mpsc::{channel, Sender, Receiver};
use std::time::Instant;
use std::thread;

const PRE_LTO_BC_EXT: &str = "pre-lto.bc";

/// Module-specific configuration for `optimize_and_codegen`.
pub struct ModuleConfig {
    /// Names of additional optimization passes to run.
    pub passes: Vec<String>,
    /// Some(level) to optimize at a certain level, or None to run
    /// absolutely no optimizations (used for the metadata module).
    pub opt_level: Option<config::OptLevel>,

    /// Some(level) to optimize binary size, or None to not affect program size.
    pub opt_size: Option<config::OptLevel>,

    pub pgo_gen: SwitchWithOptPath,
    pub pgo_use: Option<PathBuf>,

    // Flags indicating which outputs to produce.
    pub emit_pre_lto_bc: bool,
    pub emit_no_opt_bc: bool,
    pub emit_bc: bool,
    pub emit_bc_compressed: bool,
    pub emit_lto_bc: bool,
    pub emit_ir: bool,
    pub emit_asm: bool,
    pub emit_obj: bool,
    // Miscellaneous flags.  These are mostly copied from command-line
    // options.
    pub verify_llvm_ir: bool,
    pub no_prepopulate_passes: bool,
    pub no_builtins: bool,
    pub time_passes: bool,
    pub vectorize_loop: bool,
    pub vectorize_slp: bool,
    pub merge_functions: bool,
    pub inline_threshold: Option<usize>,
    // Instead of creating an object file by doing LLVM codegen, just
    // make the object file bitcode. Provides easy compatibility with
    // emscripten's ecc compiler, when used as the linker.
    pub obj_is_bitcode: bool,
    pub no_integrated_as: bool,
    pub embed_bitcode: bool,
    pub embed_bitcode_marker: bool,
}

impl ModuleConfig {
    fn new(passes: Vec<String>) -> ModuleConfig {
        ModuleConfig {
            passes,
            opt_level: None,
            opt_size: None,

            pgo_gen: SwitchWithOptPath::Disabled,
            pgo_use: None,

            emit_no_opt_bc: false,
            emit_pre_lto_bc: false,
            emit_bc: false,
            emit_bc_compressed: false,
            emit_lto_bc: false,
            emit_ir: false,
            emit_asm: false,
            emit_obj: false,
            obj_is_bitcode: false,
            embed_bitcode: false,
            embed_bitcode_marker: false,
            no_integrated_as: false,

            verify_llvm_ir: false,
            no_prepopulate_passes: false,
            no_builtins: false,
            time_passes: false,
            vectorize_loop: false,
            vectorize_slp: false,
            merge_functions: false,
            inline_threshold: None
        }
    }

    fn set_flags(&mut self, sess: &Session, no_builtins: bool) {
        self.verify_llvm_ir = sess.verify_llvm_ir();
        self.no_prepopulate_passes = sess.opts.cg.no_prepopulate_passes;
        self.no_builtins = no_builtins || sess.target.target.options.no_builtins;
        self.time_passes = sess.time_extended();
        self.inline_threshold = sess.opts.cg.inline_threshold;
        self.obj_is_bitcode = sess.target.target.options.obj_is_bitcode ||
                              sess.opts.cg.linker_plugin_lto.enabled();
        let embed_bitcode = sess.target.target.options.embed_bitcode ||
                            sess.opts.debugging_opts.embed_bitcode;
        if embed_bitcode {
            match sess.opts.optimize {
                config::OptLevel::No |
                config::OptLevel::Less => {
                    self.embed_bitcode_marker = embed_bitcode;
                }
                _ => self.embed_bitcode = embed_bitcode,
            }
        }

        // Copy what clang does by turning on loop vectorization at O2 and
        // slp vectorization at O3. Otherwise configure other optimization aspects
        // of this pass manager builder.
        // Turn off vectorization for emscripten, as it's not very well supported.
        self.vectorize_loop = !sess.opts.cg.no_vectorize_loops &&
                             (sess.opts.optimize == config::OptLevel::Default ||
                              sess.opts.optimize == config::OptLevel::Aggressive) &&
                             !sess.target.target.options.is_like_emscripten;

        self.vectorize_slp = !sess.opts.cg.no_vectorize_slp &&
                            sess.opts.optimize == config::OptLevel::Aggressive &&
                            !sess.target.target.options.is_like_emscripten;

        // Some targets (namely, NVPTX) interact badly with the MergeFunctions
        // pass. This is because MergeFunctions can generate new function calls
        // which may interfere with the target calling convention; e.g. for the
        // NVPTX target, PTX kernels should not call other PTX kernels.
        // MergeFunctions can also be configured to generate aliases instead,
        // but aliases are not supported by some backends (again, NVPTX).
        // Therefore, allow targets to opt out of the MergeFunctions pass,
        // but otherwise keep the pass enabled (at O2 and O3) since it can be
        // useful for reducing code size.
        self.merge_functions = match sess.opts.debugging_opts.merge_functions
                                     .unwrap_or(sess.target.target.options.merge_functions) {
            MergeFunctions::Disabled => false,
            MergeFunctions::Trampolines |
            MergeFunctions::Aliases => {
                sess.opts.optimize == config::OptLevel::Default ||
                sess.opts.optimize == config::OptLevel::Aggressive
            }
        };
    }

    pub fn bitcode_needed(&self) -> bool {
        self.emit_bc || self.obj_is_bitcode
            || self.emit_bc_compressed || self.embed_bitcode
    }
}

/// Assembler name and command used by codegen when no_integrated_as is enabled
pub struct AssemblerCommand {
    name: PathBuf,
    cmd: Command,
}

// HACK(eddyb) work around `#[derive]` producing wrong bounds for `Clone`.
pub struct TargetMachineFactory<B: WriteBackendMethods>(
    pub Arc<dyn Fn() -> Result<B::TargetMachine, String> + Send + Sync>,
);

impl<B: WriteBackendMethods> Clone for TargetMachineFactory<B> {
    fn clone(&self) -> Self {
        TargetMachineFactory(self.0.clone())
    }
}

pub struct ProfileGenericActivityTimer {
    profiler: Option<Arc<SelfProfiler>>,
    label: Cow<'static, str>,
}

impl ProfileGenericActivityTimer {
    pub fn start(
        profiler: Option<Arc<SelfProfiler>>,
        label: Cow<'static, str>,
    ) -> ProfileGenericActivityTimer {
        if let Some(profiler) = &profiler {
            profiler.start_activity(label.clone());
        }

        ProfileGenericActivityTimer {
            profiler,
            label,
        }
    }
}

impl Drop for ProfileGenericActivityTimer {
    fn drop(&mut self) {
        if let Some(profiler) = &self.profiler {
            profiler.end_activity(self.label.clone());
        }
    }
}

/// Additional resources used by optimize_and_codegen (not module specific)
#[derive(Clone)]
pub struct CodegenContext<B: WriteBackendMethods> {
    // Resources needed when running LTO
    pub backend: B,
    pub time_passes: bool,
    pub profiler: Option<Arc<SelfProfiler>>,
    pub lto: Lto,
    pub no_landing_pads: bool,
    pub save_temps: bool,
    pub fewer_names: bool,
    pub exported_symbols: Option<Arc<ExportedSymbols>>,
    pub opts: Arc<config::Options>,
    pub crate_types: Vec<config::CrateType>,
    pub each_linked_rlib_for_lto: Vec<(CrateNum, PathBuf)>,
    pub output_filenames: Arc<OutputFilenames>,
    pub regular_module_config: Arc<ModuleConfig>,
    pub metadata_module_config: Arc<ModuleConfig>,
    pub allocator_module_config: Arc<ModuleConfig>,
    pub tm_factory: TargetMachineFactory<B>,
    pub msvc_imps_needed: bool,
    pub target_pointer_width: String,
    pub target_arch: String,
    pub debuginfo: config::DebugInfo,

    // Number of cgus excluding the allocator/metadata modules
    pub total_cgus: usize,
    // Handler to use for diagnostics produced during codegen.
    pub diag_emitter: SharedEmitter,
    // LLVM passes added by plugins.
    pub plugin_passes: Vec<String>,
    // LLVM optimizations for which we want to print remarks.
    pub remark: Passes,
    // Worker thread number
    pub worker: usize,
    // The incremental compilation session directory, or None if we are not
    // compiling incrementally
    pub incr_comp_session_dir: Option<PathBuf>,
    // Used to update CGU re-use information during the thinlto phase.
    pub cgu_reuse_tracker: CguReuseTracker,
    // Channel back to the main control thread to send messages to
    pub coordinator_send: Sender<Box<dyn Any + Send>>,
    // The assembler command if no_integrated_as option is enabled, None otherwise
    pub assembler_cmd: Option<Arc<AssemblerCommand>>
}

impl<B: WriteBackendMethods> CodegenContext<B> {
    pub fn create_diag_handler(&self) -> Handler {
        Handler::with_emitter(true, None, Box::new(self.diag_emitter.clone()))
    }

    pub fn config(&self, kind: ModuleKind) -> &ModuleConfig {
        match kind {
            ModuleKind::Regular => &self.regular_module_config,
            ModuleKind::Metadata => &self.metadata_module_config,
            ModuleKind::Allocator => &self.allocator_module_config,
        }
    }

    #[inline(never)]
    #[cold]
    fn profiler_active<F: FnOnce(&SelfProfiler) -> ()>(&self, f: F) {
        match &self.profiler {
            None => bug!("profiler_active() called but there was no profiler active"),
            Some(profiler) => {
                f(&*profiler);
            }
        }
    }

    #[inline(always)]
    pub fn profile<F: FnOnce(&SelfProfiler) -> ()>(&self, f: F) {
        if unlikely!(self.profiler.is_some()) {
            self.profiler_active(f)
        }
    }

    pub fn profile_activity(
        &self,
        label: impl Into<Cow<'static, str>>,
    ) -> ProfileGenericActivityTimer {
        ProfileGenericActivityTimer::start(self.profiler.clone(), label.into())
    }
}

fn generate_lto_work<B: ExtraBackendMethods>(
    cgcx: &CodegenContext<B>,
    needs_fat_lto: Vec<FatLTOInput<B>>,
    needs_thin_lto: Vec<(String, B::ThinBuffer)>,
    import_only_modules: Vec<(SerializedModule<B::ModuleBuffer>, WorkProduct)>
) -> Vec<(WorkItem<B>, u64)> {
    cgcx.profile(|p| p.start_activity("codegen_run_lto"));

    let (lto_modules, copy_jobs) = if !needs_fat_lto.is_empty() {
        assert!(needs_thin_lto.is_empty());
        let lto_module = B::run_fat_lto(
            cgcx,
            needs_fat_lto,
            import_only_modules,
        )
        .unwrap_or_else(|e| e.raise());
        (vec![lto_module], vec![])
    } else {
        assert!(needs_fat_lto.is_empty());
        B::run_thin_lto(cgcx, needs_thin_lto, import_only_modules)
            .unwrap_or_else(|e| e.raise())
    };

    let result = lto_modules.into_iter().map(|module| {
        let cost = module.cost();
        (WorkItem::LTO(module), cost)
    }).chain(copy_jobs.into_iter().map(|wp| {
        (WorkItem::CopyPostLtoArtifacts(CachedModuleCodegen {
            name: wp.cgu_name.clone(),
            source: wp,
        }), 0)
    })).collect();

    cgcx.profile(|p| p.end_activity("codegen_run_lto"));

    result
}

pub struct CompiledModules {
    pub modules: Vec<CompiledModule>,
    pub metadata_module: Option<CompiledModule>,
    pub allocator_module: Option<CompiledModule>,
}

fn need_crate_bitcode_for_rlib(sess: &Session) -> bool {
    sess.crate_types.borrow().contains(&config::CrateType::Rlib) &&
    sess.opts.output_types.contains_key(&OutputType::Exe)
}

fn need_pre_lto_bitcode_for_incr_comp(sess: &Session) -> bool {
    if sess.opts.incremental.is_none() {
        return false
    }

    match sess.lto() {
        Lto::No => false,
        Lto::Fat |
        Lto::Thin |
        Lto::ThinLocal => true,
    }
}

pub fn start_async_codegen<B: ExtraBackendMethods>(
    backend: B,
    tcx: TyCtxt<'_>,
    metadata: EncodedMetadata,
    coordinator_receive: Receiver<Box<dyn Any + Send>>,
    total_cgus: usize,
) -> OngoingCodegen<B> {
    let sess = tcx.sess;
    let crate_name = tcx.crate_name(LOCAL_CRATE);
    let crate_hash = tcx.crate_hash(LOCAL_CRATE);
    let no_builtins = attr::contains_name(&tcx.hir().krate().attrs, sym::no_builtins);
    let subsystem = attr::first_attr_value_str_by_name(&tcx.hir().krate().attrs,
                                                       sym::windows_subsystem);
    let windows_subsystem = subsystem.map(|subsystem| {
        if subsystem != sym::windows && subsystem != sym::console {
            tcx.sess.fatal(&format!("invalid windows subsystem `{}`, only \
                                     `windows` and `console` are allowed",
                                    subsystem));
        }
        subsystem.to_string()
    });

    let linker_info = LinkerInfo::new(tcx);
    let crate_info = CrateInfo::new(tcx);

    // Figure out what we actually need to build.
    let mut modules_config = ModuleConfig::new(sess.opts.cg.passes.clone());
    let mut metadata_config = ModuleConfig::new(vec![]);
    let mut allocator_config = ModuleConfig::new(vec![]);

    if let Some(ref sanitizer) = sess.opts.debugging_opts.sanitizer {
        match *sanitizer {
            Sanitizer::Address => {
                modules_config.passes.push("asan".to_owned());
                modules_config.passes.push("asan-module".to_owned());
            }
            Sanitizer::Memory => {
                modules_config.passes.push("msan".to_owned())
            }
            Sanitizer::Thread => {
                modules_config.passes.push("tsan".to_owned())
            }
            _ => {}
        }
    }

    if sess.opts.debugging_opts.profile {
        modules_config.passes.push("insert-gcov-profiling".to_owned())
    }

    modules_config.pgo_gen = sess.opts.cg.profile_generate.clone();
    modules_config.pgo_use = sess.opts.cg.profile_use.clone();

    modules_config.opt_level = Some(sess.opts.optimize);
    modules_config.opt_size = Some(sess.opts.optimize);

    // Save all versions of the bytecode if we're saving our temporaries.
    if sess.opts.cg.save_temps {
        modules_config.emit_no_opt_bc = true;
        modules_config.emit_pre_lto_bc = true;
        modules_config.emit_bc = true;
        modules_config.emit_lto_bc = true;
        metadata_config.emit_bc = true;
        allocator_config.emit_bc = true;
    }

    // Emit compressed bitcode files for the crate if we're emitting an rlib.
    // Whenever an rlib is created, the bitcode is inserted into the archive in
    // order to allow LTO against it.
    if need_crate_bitcode_for_rlib(sess) {
        modules_config.emit_bc_compressed = true;
        allocator_config.emit_bc_compressed = true;
    }

    modules_config.emit_pre_lto_bc =
        need_pre_lto_bitcode_for_incr_comp(sess);

    modules_config.no_integrated_as = tcx.sess.opts.cg.no_integrated_as ||
        tcx.sess.target.target.options.no_integrated_as;

    for output_type in sess.opts.output_types.keys() {
        match *output_type {
            OutputType::Bitcode => { modules_config.emit_bc = true; }
            OutputType::LlvmAssembly => { modules_config.emit_ir = true; }
            OutputType::Assembly => {
                modules_config.emit_asm = true;
                // If we're not using the LLVM assembler, this function
                // could be invoked specially with output_type_assembly, so
                // in this case we still want the metadata object file.
                if !sess.opts.output_types.contains_key(&OutputType::Assembly) {
                    metadata_config.emit_obj = true;
                    allocator_config.emit_obj = true;
                }
            }
            OutputType::Object => { modules_config.emit_obj = true; }
            OutputType::Metadata => { metadata_config.emit_obj = true; }
            OutputType::Exe => {
                modules_config.emit_obj = true;
                metadata_config.emit_obj = true;
                allocator_config.emit_obj = true;
            },
            OutputType::Mir => {}
            OutputType::DepInfo => {}
        }
    }

    modules_config.set_flags(sess, no_builtins);
    metadata_config.set_flags(sess, no_builtins);
    allocator_config.set_flags(sess, no_builtins);

    // Exclude metadata and allocator modules from time_passes output, since
    // they throw off the "LLVM passes" measurement.
    metadata_config.time_passes = false;
    allocator_config.time_passes = false;

    let (shared_emitter, shared_emitter_main) = SharedEmitter::new();
    let (codegen_worker_send, codegen_worker_receive) = channel();

    let coordinator_thread = start_executing_work(backend.clone(),
                                                  tcx,
                                                  &crate_info,
                                                  shared_emitter,
                                                  codegen_worker_send,
                                                  coordinator_receive,
                                                  total_cgus,
                                                  sess.jobserver.clone(),
                                                  Arc::new(modules_config),
                                                  Arc::new(metadata_config),
                                                  Arc::new(allocator_config));

    OngoingCodegen {
        backend,
        crate_name,
        crate_hash,
        metadata,
        windows_subsystem,
        linker_info,
        crate_info,

        coordinator_send: tcx.tx_to_llvm_workers.lock().clone(),
        codegen_worker_receive,
        shared_emitter_main,
        future: coordinator_thread,
        output_filenames: tcx.output_filenames(LOCAL_CRATE),
    }
}

fn copy_all_cgu_workproducts_to_incr_comp_cache_dir(
    sess: &Session,
    compiled_modules: &CompiledModules,
) -> FxHashMap<WorkProductId, WorkProduct> {
    let mut work_products = FxHashMap::default();

    if sess.opts.incremental.is_none() {
        return work_products;
    }

    for module in compiled_modules.modules.iter().filter(|m| m.kind == ModuleKind::Regular) {
        let mut files = vec![];

        if let Some(ref path) = module.object {
            files.push((WorkProductFileKind::Object, path.clone()));
        }
        if let Some(ref path) = module.bytecode {
            files.push((WorkProductFileKind::Bytecode, path.clone()));
        }
        if let Some(ref path) = module.bytecode_compressed {
            files.push((WorkProductFileKind::BytecodeCompressed, path.clone()));
        }

        if let Some((id, product)) =
                copy_cgu_workproducts_to_incr_comp_cache_dir(sess, &module.name, &files) {
            work_products.insert(id, product);
        }
    }

    work_products
}

fn produce_final_output_artifacts(sess: &Session,
                                  compiled_modules: &CompiledModules,
                                  crate_output: &OutputFilenames) {
    let mut user_wants_bitcode = false;
    let mut user_wants_objects = false;

    // Produce final compile outputs.
    let copy_gracefully = |from: &Path, to: &Path| {
        if let Err(e) = fs::copy(from, to) {
            sess.err(&format!("could not copy {:?} to {:?}: {}", from, to, e));
        }
    };

    let copy_if_one_unit = |output_type: OutputType,
                            keep_numbered: bool| {
        if compiled_modules.modules.len() == 1 {
            // 1) Only one codegen unit.  In this case it's no difficulty
            //    to copy `foo.0.x` to `foo.x`.
            let module_name = Some(&compiled_modules.modules[0].name[..]);
            let path = crate_output.temp_path(output_type, module_name);
            copy_gracefully(&path,
                            &crate_output.path(output_type));
            if !sess.opts.cg.save_temps && !keep_numbered {
                // The user just wants `foo.x`, not `foo.#module-name#.x`.
                remove(sess, &path);
            }
        } else {
            let ext = crate_output.temp_path(output_type, None)
                                  .extension()
                                  .unwrap()
                                  .to_str()
                                  .unwrap()
                                  .to_owned();

            if crate_output.outputs.contains_key(&output_type) {
                // 2) Multiple codegen units, with `--emit foo=some_name`.  We have
                //    no good solution for this case, so warn the user.
                sess.warn(&format!("ignoring emit path because multiple .{} files \
                                    were produced", ext));
            } else if crate_output.single_output_file.is_some() {
                // 3) Multiple codegen units, with `-o some_name`.  We have
                //    no good solution for this case, so warn the user.
                sess.warn(&format!("ignoring -o because multiple .{} files \
                                    were produced", ext));
            } else {
                // 4) Multiple codegen units, but no explicit name.  We
                //    just leave the `foo.0.x` files in place.
                // (We don't have to do any work in this case.)
            }
        }
    };

    // Flag to indicate whether the user explicitly requested bitcode.
    // Otherwise, we produced it only as a temporary output, and will need
    // to get rid of it.
    for output_type in crate_output.outputs.keys() {
        match *output_type {
            OutputType::Bitcode => {
                user_wants_bitcode = true;
                // Copy to .bc, but always keep the .0.bc.  There is a later
                // check to figure out if we should delete .0.bc files, or keep
                // them for making an rlib.
                copy_if_one_unit(OutputType::Bitcode, true);
            }
            OutputType::LlvmAssembly => {
                copy_if_one_unit(OutputType::LlvmAssembly, false);
            }
            OutputType::Assembly => {
                copy_if_one_unit(OutputType::Assembly, false);
            }
            OutputType::Object => {
                user_wants_objects = true;
                copy_if_one_unit(OutputType::Object, true);
            }
            OutputType::Mir |
            OutputType::Metadata |
            OutputType::Exe |
            OutputType::DepInfo => {}
        }
    }

    // Clean up unwanted temporary files.

    // We create the following files by default:
    //  - #crate#.#module-name#.bc
    //  - #crate#.#module-name#.o
    //  - #crate#.crate.metadata.bc
    //  - #crate#.crate.metadata.o
    //  - #crate#.o (linked from crate.##.o)
    //  - #crate#.bc (copied from crate.##.bc)
    // We may create additional files if requested by the user (through
    // `-C save-temps` or `--emit=` flags).

    if !sess.opts.cg.save_temps {
        // Remove the temporary .#module-name#.o objects.  If the user didn't
        // explicitly request bitcode (with --emit=bc), and the bitcode is not
        // needed for building an rlib, then we must remove .#module-name#.bc as
        // well.

        // Specific rules for keeping .#module-name#.bc:
        //  - If the user requested bitcode (`user_wants_bitcode`), and
        //    codegen_units > 1, then keep it.
        //  - If the user requested bitcode but codegen_units == 1, then we
        //    can toss .#module-name#.bc because we copied it to .bc earlier.
        //  - If we're not building an rlib and the user didn't request
        //    bitcode, then delete .#module-name#.bc.
        // If you change how this works, also update back::link::link_rlib,
        // where .#module-name#.bc files are (maybe) deleted after making an
        // rlib.
        let needs_crate_object = crate_output.outputs.contains_key(&OutputType::Exe);

        let keep_numbered_bitcode = user_wants_bitcode && sess.codegen_units() > 1;

        let keep_numbered_objects = needs_crate_object ||
                (user_wants_objects && sess.codegen_units() > 1);

        for module in compiled_modules.modules.iter() {
            if let Some(ref path) = module.object {
                if !keep_numbered_objects {
                    remove(sess, path);
                }
            }

            if let Some(ref path) = module.bytecode {
                if !keep_numbered_bitcode {
                    remove(sess, path);
                }
            }
        }

        if !user_wants_bitcode {
            if let Some(ref metadata_module) = compiled_modules.metadata_module {
                if let Some(ref path) = metadata_module.bytecode {
                    remove(sess, &path);
                }
            }

            if let Some(ref allocator_module) = compiled_modules.allocator_module {
                if let Some(ref path) = allocator_module.bytecode {
                    remove(sess, path);
                }
            }
        }
    }

    // We leave the following files around by default:
    //  - #crate#.o
    //  - #crate#.crate.metadata.o
    //  - #crate#.bc
    // These are used in linking steps and will be cleaned up afterward.
}

pub fn dump_incremental_data(_codegen_results: &CodegenResults) {
    // FIXME(mw): This does not work at the moment because the situation has
    //            become more complicated due to incremental LTO. Now a CGU
    //            can have more than two caching states.
    // println!("[incremental] Re-using {} out of {} modules",
    //           codegen_results.modules.iter().filter(|m| m.pre_existing).count(),
    //           codegen_results.modules.len());
}

pub enum WorkItem<B: WriteBackendMethods> {
    /// Optimize a newly codegened, totally unoptimized module.
    Optimize(ModuleCodegen<B::Module>),
    /// Copy the post-LTO artifacts from the incremental cache to the output
    /// directory.
    CopyPostLtoArtifacts(CachedModuleCodegen),
    /// Performs (Thin)LTO on the given module.
    LTO(lto::LtoModuleCodegen<B>),
}

impl<B: WriteBackendMethods> WorkItem<B> {
    pub fn module_kind(&self) -> ModuleKind {
        match *self {
            WorkItem::Optimize(ref m) => m.kind,
            WorkItem::CopyPostLtoArtifacts(_) |
            WorkItem::LTO(_) => ModuleKind::Regular,
        }
    }

    pub fn name(&self) -> String {
        match *self {
            WorkItem::Optimize(ref m) => format!("optimize: {}", m.name),
            WorkItem::CopyPostLtoArtifacts(ref m) => format!("copy post LTO artifacts: {}", m.name),
            WorkItem::LTO(ref m) => format!("lto: {}", m.name()),
        }
    }
}

enum WorkItemResult<B: WriteBackendMethods> {
    Compiled(CompiledModule),
    NeedsFatLTO(FatLTOInput<B>),
    NeedsThinLTO(String, B::ThinBuffer),
}

pub enum FatLTOInput<B: WriteBackendMethods> {
    Serialized {
        name: String,
        buffer: B::ModuleBuffer,
    },
    InMemory(ModuleCodegen<B::Module>),
}

fn execute_work_item<B: ExtraBackendMethods>(
    cgcx: &CodegenContext<B>,
    work_item: WorkItem<B>,
) -> Result<WorkItemResult<B>, FatalError> {
    let module_config = cgcx.config(work_item.module_kind());

    match work_item {
        WorkItem::Optimize(module) => {
            execute_optimize_work_item(cgcx, module, module_config)
        }
        WorkItem::CopyPostLtoArtifacts(module) => {
            execute_copy_from_cache_work_item(cgcx, module, module_config)
        }
        WorkItem::LTO(module) => {
            execute_lto_work_item(cgcx, module, module_config)
        }
    }
}

// Actual LTO type we end up chosing based on multiple factors.
enum ComputedLtoType {
    No,
    Thin,
    Fat,
}

fn execute_optimize_work_item<B: ExtraBackendMethods>(
    cgcx: &CodegenContext<B>,
    module: ModuleCodegen<B::Module>,
    module_config: &ModuleConfig,
) -> Result<WorkItemResult<B>, FatalError> {
    let diag_handler = cgcx.create_diag_handler();

    unsafe {
        B::optimize(cgcx, &diag_handler, &module, module_config)?;
    }

    // After we've done the initial round of optimizations we need to
    // decide whether to synchronously codegen this module or ship it
    // back to the coordinator thread for further LTO processing (which
    // has to wait for all the initial modules to be optimized).

    // If the linker does LTO, we don't have to do it. Note that we
    // keep doing full LTO, if it is requested, as not to break the
    // assumption that the output will be a single module.
    let linker_does_lto = cgcx.opts.cg.linker_plugin_lto.enabled();

    // When we're automatically doing ThinLTO for multi-codegen-unit
    // builds we don't actually want to LTO the allocator modules if
    // it shows up. This is due to various linker shenanigans that
    // we'll encounter later.
    let is_allocator = module.kind == ModuleKind::Allocator;

    // We ignore a request for full crate grath LTO if the cate type
    // is only an rlib, as there is no full crate graph to process,
    // that'll happen later.
    //
    // This use case currently comes up primarily for targets that
    // require LTO so the request for LTO is always unconditionally
    // passed down to the backend, but we don't actually want to do
    // anything about it yet until we've got a final product.
    let is_rlib = cgcx.crate_types.len() == 1
        && cgcx.crate_types[0] == config::CrateType::Rlib;

    // Metadata modules never participate in LTO regardless of the lto
    // settings.
    let lto_type = if module.kind == ModuleKind::Metadata {
        ComputedLtoType::No
    } else {
        match cgcx.lto {
            Lto::ThinLocal if !linker_does_lto && !is_allocator
                => ComputedLtoType::Thin,
            Lto::Thin if !linker_does_lto && !is_rlib
                => ComputedLtoType::Thin,
            Lto::Fat if !is_rlib => ComputedLtoType::Fat,
            _ => ComputedLtoType::No,
        }
    };

    // If we're doing some form of incremental LTO then we need to be sure to
    // save our module to disk first.
    let bitcode = if cgcx.config(module.kind).emit_pre_lto_bc {
        let filename = pre_lto_bitcode_filename(&module.name);
        cgcx.incr_comp_session_dir.as_ref().map(|path| path.join(&filename))
    } else {
        None
    };

    Ok(match lto_type {
        ComputedLtoType::No => {
            let module = unsafe {
                B::codegen(cgcx, &diag_handler, module, module_config)?
            };
            WorkItemResult::Compiled(module)
        }
        ComputedLtoType::Thin => {
            let (name, thin_buffer) = B::prepare_thin(module);
            if let Some(path) = bitcode {
                fs::write(&path, thin_buffer.data()).unwrap_or_else(|e| {
                    panic!("Error writing pre-lto-bitcode file `{}`: {}",
                           path.display(),
                           e);
                });
            }
            WorkItemResult::NeedsThinLTO(name, thin_buffer)
        }
        ComputedLtoType::Fat => {
            match bitcode {
                Some(path) => {
                    let (name, buffer) = B::serialize_module(module);
                    fs::write(&path, buffer.data()).unwrap_or_else(|e| {
                        panic!("Error writing pre-lto-bitcode file `{}`: {}",
                               path.display(),
                               e);
                    });
                    WorkItemResult::NeedsFatLTO(FatLTOInput::Serialized { name, buffer })
                }
                None => WorkItemResult::NeedsFatLTO(FatLTOInput::InMemory(module)),
            }
        }
    })
}

fn execute_copy_from_cache_work_item<B: ExtraBackendMethods>(
    cgcx: &CodegenContext<B>,
    module: CachedModuleCodegen,
    module_config: &ModuleConfig,
) -> Result<WorkItemResult<B>, FatalError> {
    let incr_comp_session_dir = cgcx.incr_comp_session_dir
                                    .as_ref()
                                    .unwrap();
    let mut object = None;
    let mut bytecode = None;
    let mut bytecode_compressed = None;
    for (kind, saved_file) in &module.source.saved_files {
        let obj_out = match kind {
            WorkProductFileKind::Object => {
                let path = cgcx.output_filenames.temp_path(OutputType::Object,
                                                           Some(&module.name));
                object = Some(path.clone());
                path
            }
            WorkProductFileKind::Bytecode => {
                let path = cgcx.output_filenames.temp_path(OutputType::Bitcode,
                                                           Some(&module.name));
                bytecode = Some(path.clone());
                path
            }
            WorkProductFileKind::BytecodeCompressed => {
                let path = cgcx.output_filenames.temp_path(OutputType::Bitcode,
                                                           Some(&module.name))
                    .with_extension(RLIB_BYTECODE_EXTENSION);
                bytecode_compressed = Some(path.clone());
                path
            }
        };
        let source_file = in_incr_comp_dir(&incr_comp_session_dir,
                                           &saved_file);
        debug!("copying pre-existing module `{}` from {:?} to {}",
               module.name,
               source_file,
               obj_out.display());
        if let Err(err) = link_or_copy(&source_file, &obj_out) {
            let diag_handler = cgcx.create_diag_handler();
            diag_handler.err(&format!("unable to copy {} to {}: {}",
                                      source_file.display(),
                                      obj_out.display(),
                                      err));
        }
    }

    assert_eq!(object.is_some(), module_config.emit_obj);
    assert_eq!(bytecode.is_some(), module_config.emit_bc);
    assert_eq!(bytecode_compressed.is_some(), module_config.emit_bc_compressed);

    Ok(WorkItemResult::Compiled(CompiledModule {
        name: module.name,
        kind: ModuleKind::Regular,
        object,
        bytecode,
        bytecode_compressed,
    }))
}

fn execute_lto_work_item<B: ExtraBackendMethods>(
    cgcx: &CodegenContext<B>,
    mut module: lto::LtoModuleCodegen<B>,
    module_config: &ModuleConfig,
) -> Result<WorkItemResult<B>, FatalError> {
    let diag_handler = cgcx.create_diag_handler();

    unsafe {
        let module = module.optimize(cgcx)?;
        let module = B::codegen(cgcx, &diag_handler, module, module_config)?;
        Ok(WorkItemResult::Compiled(module))
    }
}

pub enum Message<B: WriteBackendMethods> {
    Token(io::Result<Acquired>),
    NeedsFatLTO {
        result: FatLTOInput<B>,
        worker_id: usize,
    },
    NeedsThinLTO {
        name: String,
        thin_buffer: B::ThinBuffer,
        worker_id: usize,
    },
    Done {
        result: Result<CompiledModule, ()>,
        worker_id: usize,
    },
    CodegenDone {
        llvm_work_item: WorkItem<B>,
        cost: u64,
    },
    AddImportOnlyModule {
        module_data: SerializedModule<B::ModuleBuffer>,
        work_product: WorkProduct,
    },
    CodegenComplete,
    CodegenItem,
    CodegenAborted,
}

struct Diagnostic {
    msg: String,
    code: Option<DiagnosticId>,
    lvl: Level,
}

#[derive(PartialEq, Clone, Copy, Debug)]
enum MainThreadWorkerState {
    Idle,
    Codegenning,
    LLVMing,
}

fn start_executing_work<B: ExtraBackendMethods>(
    backend: B,
    tcx: TyCtxt<'_>,
    crate_info: &CrateInfo,
    shared_emitter: SharedEmitter,
    codegen_worker_send: Sender<Message<B>>,
    coordinator_receive: Receiver<Box<dyn Any + Send>>,
    total_cgus: usize,
    jobserver: Client,
    modules_config: Arc<ModuleConfig>,
    metadata_config: Arc<ModuleConfig>,
    allocator_config: Arc<ModuleConfig>,
) -> thread::JoinHandle<Result<CompiledModules, ()>> {
    let coordinator_send = tcx.tx_to_llvm_workers.lock().clone();
    let sess = tcx.sess;

    // Compute the set of symbols we need to retain when doing LTO (if we need to)
    let exported_symbols = {
        let mut exported_symbols = FxHashMap::default();

        let copy_symbols = |cnum| {
            let symbols = tcx.exported_symbols(cnum)
                             .iter()
                             .map(|&(s, lvl)| (s.symbol_name(tcx).to_string(), lvl))
                             .collect();
            Arc::new(symbols)
        };

        match sess.lto() {
            Lto::No => None,
            Lto::ThinLocal => {
                exported_symbols.insert(LOCAL_CRATE, copy_symbols(LOCAL_CRATE));
                Some(Arc::new(exported_symbols))
            }
            Lto::Fat | Lto::Thin => {
                exported_symbols.insert(LOCAL_CRATE, copy_symbols(LOCAL_CRATE));
                for &cnum in tcx.crates().iter() {
                    exported_symbols.insert(cnum, copy_symbols(cnum));
                }
                Some(Arc::new(exported_symbols))
            }
        }
    };

    // First up, convert our jobserver into a helper thread so we can use normal
    // mpsc channels to manage our messages and such.
    // After we've requested tokens then we'll, when we can,
    // get tokens on `coordinator_receive` which will
    // get managed in the main loop below.
    let coordinator_send2 = coordinator_send.clone();
    let helper = jobserver.into_helper_thread(move |token| {
        drop(coordinator_send2.send(Box::new(Message::Token::<B>(token))));
    }).expect("failed to spawn helper thread");

    let mut each_linked_rlib_for_lto = Vec::new();
    drop(link::each_linked_rlib(sess, crate_info, &mut |cnum, path| {
        if link::ignored_for_lto(sess, crate_info, cnum) {
            return
        }
        each_linked_rlib_for_lto.push((cnum, path.to_path_buf()));
    }));

    let assembler_cmd = if modules_config.no_integrated_as {
        // HACK: currently we use linker (gcc) as our assembler
        let (linker, flavor) = link::linker_and_flavor(sess);

        let (name, mut cmd) = get_linker(sess, &linker, flavor);
        cmd.args(&sess.target.target.options.asm_args);
        Some(Arc::new(AssemblerCommand {
            name,
            cmd,
        }))
    } else {
        None
    };

    let ol = if tcx.sess.opts.debugging_opts.no_codegen
             || !tcx.sess.opts.output_types.should_codegen() {
        // If we know that we won’t be doing codegen, create target machines without optimisation.
        config::OptLevel::No
    } else {
        tcx.backend_optimization_level(LOCAL_CRATE)
    };
    let cgcx = CodegenContext::<B> {
        backend: backend.clone(),
        crate_types: sess.crate_types.borrow().clone(),
        each_linked_rlib_for_lto,
        lto: sess.lto(),
        no_landing_pads: sess.no_landing_pads(),
        fewer_names: sess.fewer_names(),
        save_temps: sess.opts.cg.save_temps,
        opts: Arc::new(sess.opts.clone()),
        time_passes: sess.time_extended(),
        profiler: sess.self_profiling.clone(),
        exported_symbols,
        plugin_passes: sess.plugin_llvm_passes.borrow().clone(),
        remark: sess.opts.cg.remark.clone(),
        worker: 0,
        incr_comp_session_dir: sess.incr_comp_session_dir_opt().map(|r| r.clone()),
        cgu_reuse_tracker: sess.cgu_reuse_tracker.clone(),
        coordinator_send,
        diag_emitter: shared_emitter.clone(),
        output_filenames: tcx.output_filenames(LOCAL_CRATE),
        regular_module_config: modules_config,
        metadata_module_config: metadata_config,
        allocator_module_config: allocator_config,
        tm_factory: TargetMachineFactory(backend.target_machine_factory(tcx.sess, ol, false)),
        total_cgus,
        msvc_imps_needed: msvc_imps_needed(tcx),
        target_pointer_width: tcx.sess.target.target.target_pointer_width.clone(),
        target_arch: tcx.sess.target.target.arch.clone(),
        debuginfo: tcx.sess.opts.debuginfo,
        assembler_cmd,
    };

    // This is the "main loop" of parallel work happening for parallel codegen.
    // It's here that we manage parallelism, schedule work, and work with
    // messages coming from clients.
    //
    // There are a few environmental pre-conditions that shape how the system
    // is set up:
    //
    // - Error reporting only can happen on the main thread because that's the
    //   only place where we have access to the compiler `Session`.
    // - LLVM work can be done on any thread.
    // - Codegen can only happen on the main thread.
    // - Each thread doing substantial work most be in possession of a `Token`
    //   from the `Jobserver`.
    // - The compiler process always holds one `Token`. Any additional `Tokens`
    //   have to be requested from the `Jobserver`.
    //
    // Error Reporting
    // ===============
    // The error reporting restriction is handled separately from the rest: We
    // set up a `SharedEmitter` the holds an open channel to the main thread.
    // When an error occurs on any thread, the shared emitter will send the
    // error message to the receiver main thread (`SharedEmitterMain`). The
    // main thread will periodically query this error message queue and emit
    // any error messages it has received. It might even abort compilation if
    // has received a fatal error. In this case we rely on all other threads
    // being torn down automatically with the main thread.
    // Since the main thread will often be busy doing codegen work, error
    // reporting will be somewhat delayed, since the message queue can only be
    // checked in between to work packages.
    //
    // Work Processing Infrastructure
    // ==============================
    // The work processing infrastructure knows three major actors:
    //
    // - the coordinator thread,
    // - the main thread, and
    // - LLVM worker threads
    //
    // The coordinator thread is running a message loop. It instructs the main
    // thread about what work to do when, and it will spawn off LLVM worker
    // threads as open LLVM WorkItems become available.
    //
    // The job of the main thread is to codegen CGUs into LLVM work package
    // (since the main thread is the only thread that can do this). The main
    // thread will block until it receives a message from the coordinator, upon
    // which it will codegen one CGU, send it to the coordinator and block
    // again. This way the coordinator can control what the main thread is
    // doing.
    //
    // The coordinator keeps a queue of LLVM WorkItems, and when a `Token` is
    // available, it will spawn off a new LLVM worker thread and let it process
    // that a WorkItem. When a LLVM worker thread is done with its WorkItem,
    // it will just shut down, which also frees all resources associated with
    // the given LLVM module, and sends a message to the coordinator that the
    // has been completed.
    //
    // Work Scheduling
    // ===============
    // The scheduler's goal is to minimize the time it takes to complete all
    // work there is, however, we also want to keep memory consumption low
    // if possible. These two goals are at odds with each other: If memory
    // consumption were not an issue, we could just let the main thread produce
    // LLVM WorkItems at full speed, assuring maximal utilization of
    // Tokens/LLVM worker threads. However, since codegen usual is faster
    // than LLVM processing, the queue of LLVM WorkItems would fill up and each
    // WorkItem potentially holds on to a substantial amount of memory.
    //
    // So the actual goal is to always produce just enough LLVM WorkItems as
    // not to starve our LLVM worker threads. That means, once we have enough
    // WorkItems in our queue, we can block the main thread, so it does not
    // produce more until we need them.
    //
    // Doing LLVM Work on the Main Thread
    // ----------------------------------
    // Since the main thread owns the compiler processes implicit `Token`, it is
    // wasteful to keep it blocked without doing any work. Therefore, what we do
    // in this case is: We spawn off an additional LLVM worker thread that helps
    // reduce the queue. The work it is doing corresponds to the implicit
    // `Token`. The coordinator will mark the main thread as being busy with
    // LLVM work. (The actual work happens on another OS thread but we just care
    // about `Tokens`, not actual threads).
    //
    // When any LLVM worker thread finishes while the main thread is marked as
    // "busy with LLVM work", we can do a little switcheroo: We give the Token
    // of the just finished thread to the LLVM worker thread that is working on
    // behalf of the main thread's implicit Token, thus freeing up the main
    // thread again. The coordinator can then again decide what the main thread
    // should do. This allows the coordinator to make decisions at more points
    // in time.
    //
    // Striking a Balance between Throughput and Memory Consumption
    // ------------------------------------------------------------
    // Since our two goals, (1) use as many Tokens as possible and (2) keep
    // memory consumption as low as possible, are in conflict with each other,
    // we have to find a trade off between them. Right now, the goal is to keep
    // all workers busy, which means that no worker should find the queue empty
    // when it is ready to start.
    // How do we do achieve this? Good question :) We actually never know how
    // many `Tokens` are potentially available so it's hard to say how much to
    // fill up the queue before switching the main thread to LLVM work. Also we
    // currently don't have a means to estimate how long a running LLVM worker
    // will still be busy with it's current WorkItem. However, we know the
    // maximal count of available Tokens that makes sense (=the number of CPU
    // cores), so we can take a conservative guess. The heuristic we use here
    // is implemented in the `queue_full_enough()` function.
    //
    // Some Background on Jobservers
    // -----------------------------
    // It's worth also touching on the management of parallelism here. We don't
    // want to just spawn a thread per work item because while that's optimal
    // parallelism it may overload a system with too many threads or violate our
    // configuration for the maximum amount of cpu to use for this process. To
    // manage this we use the `jobserver` crate.
    //
    // Job servers are an artifact of GNU make and are used to manage
    // parallelism between processes. A jobserver is a glorified IPC semaphore
    // basically. Whenever we want to run some work we acquire the semaphore,
    // and whenever we're done with that work we release the semaphore. In this
    // manner we can ensure that the maximum number of parallel workers is
    // capped at any one point in time.
    //
    // LTO and the coordinator thread
    // ------------------------------
    //
    // The final job the coordinator thread is responsible for is managing LTO
    // and how that works. When LTO is requested what we'll to is collect all
    // optimized LLVM modules into a local vector on the coordinator. Once all
    // modules have been codegened and optimized we hand this to the `lto`
    // module for further optimization. The `lto` module will return back a list
    // of more modules to work on, which the coordinator will continue to spawn
    // work for.
    //
    // Each LLVM module is automatically sent back to the coordinator for LTO if
    // necessary. There's already optimizations in place to avoid sending work
    // back to the coordinator if LTO isn't requested.
    return thread::spawn(move || {
        // We pretend to be within the top-level LLVM time-passes task here:
        set_time_depth(1);

        let max_workers = ::num_cpus::get();
        let mut worker_id_counter = 0;
        let mut free_worker_ids = Vec::new();
        let mut get_worker_id = |free_worker_ids: &mut Vec<usize>| {
            if let Some(id) = free_worker_ids.pop() {
                id
            } else {
                let id = worker_id_counter;
                worker_id_counter += 1;
                id
            }
        };

        // This is where we collect codegen units that have gone all the way
        // through codegen and LLVM.
        let mut compiled_modules = vec![];
        let mut compiled_metadata_module = None;
        let mut compiled_allocator_module = None;
        let mut needs_fat_lto = Vec::new();
        let mut needs_thin_lto = Vec::new();
        let mut lto_import_only_modules = Vec::new();
        let mut started_lto = false;
        let mut codegen_aborted = false;

        // This flag tracks whether all items have gone through codegens
        let mut codegen_done = false;

        // This is the queue of LLVM work items that still need processing.
        let mut work_items = Vec::<(WorkItem<B>, u64)>::new();

        // This are the Jobserver Tokens we currently hold. Does not include
        // the implicit Token the compiler process owns no matter what.
        let mut tokens = Vec::new();

        let mut main_thread_worker_state = MainThreadWorkerState::Idle;
        let mut running = 0;

        let mut llvm_start_time = None;

        // Run the message loop while there's still anything that needs message
        // processing. Note that as soon as codegen is aborted we simply want to
        // wait for all existing work to finish, so many of the conditions here
        // only apply if codegen hasn't been aborted as they represent pending
        // work to be done.
        while !codegen_done ||
              running > 0 ||
              (!codegen_aborted && (
                  work_items.len() > 0 ||
                  needs_fat_lto.len() > 0 ||
                  needs_thin_lto.len() > 0 ||
                  lto_import_only_modules.len() > 0 ||
                  main_thread_worker_state != MainThreadWorkerState::Idle
              ))
        {

            // While there are still CGUs to be codegened, the coordinator has
            // to decide how to utilize the compiler processes implicit Token:
            // For codegenning more CGU or for running them through LLVM.
            if !codegen_done {
                if main_thread_worker_state == MainThreadWorkerState::Idle {
                    if !queue_full_enough(work_items.len(), running, max_workers) {
                        // The queue is not full enough, codegen more items:
                        if let Err(_) = codegen_worker_send.send(Message::CodegenItem) {
                            panic!("Could not send Message::CodegenItem to main thread")
                        }
                        main_thread_worker_state = MainThreadWorkerState::Codegenning;
                    } else {
                        // The queue is full enough to not let the worker
                        // threads starve. Use the implicit Token to do some
                        // LLVM work too.
                        let (item, _) = work_items.pop()
                            .expect("queue empty - queue_full_enough() broken?");
                        let cgcx = CodegenContext {
                            worker: get_worker_id(&mut free_worker_ids),
                            .. cgcx.clone()
                        };
                        maybe_start_llvm_timer(cgcx.config(item.module_kind()),
                                               &mut llvm_start_time);
                        main_thread_worker_state = MainThreadWorkerState::LLVMing;
                        spawn_work(cgcx, item);
                    }
                }
            } else if codegen_aborted {
                // don't queue up any more work if codegen was aborted, we're
                // just waiting for our existing children to finish
            } else {
                // If we've finished everything related to normal codegen
                // then it must be the case that we've got some LTO work to do.
                // Perform the serial work here of figuring out what we're
                // going to LTO and then push a bunch of work items onto our
                // queue to do LTO
                if work_items.len() == 0 &&
                   running == 0 &&
                   main_thread_worker_state == MainThreadWorkerState::Idle {
                    assert!(!started_lto);
                    started_lto = true;

                    let needs_fat_lto = mem::take(&mut needs_fat_lto);
                    let needs_thin_lto = mem::take(&mut needs_thin_lto);
                    let import_only_modules = mem::take(&mut lto_import_only_modules);

                    for (work, cost) in generate_lto_work(&cgcx, needs_fat_lto,
                                                          needs_thin_lto, import_only_modules) {
                        let insertion_index = work_items
                            .binary_search_by_key(&cost, |&(_, cost)| cost)
                            .unwrap_or_else(|e| e);
                        work_items.insert(insertion_index, (work, cost));
                        if !cgcx.opts.debugging_opts.no_parallel_llvm {
                            helper.request_token();
                        }
                    }
                }

                // In this branch, we know that everything has been codegened,
                // so it's just a matter of determining whether the implicit
                // Token is free to use for LLVM work.
                match main_thread_worker_state {
                    MainThreadWorkerState::Idle => {
                        if let Some((item, _)) = work_items.pop() {
                            let cgcx = CodegenContext {
                                worker: get_worker_id(&mut free_worker_ids),
                                .. cgcx.clone()
                            };
                            maybe_start_llvm_timer(cgcx.config(item.module_kind()),
                                                   &mut llvm_start_time);
                            main_thread_worker_state = MainThreadWorkerState::LLVMing;
                            spawn_work(cgcx, item);
                        } else {
                            // There is no unstarted work, so let the main thread
                            // take over for a running worker. Otherwise the
                            // implicit token would just go to waste.
                            // We reduce the `running` counter by one. The
                            // `tokens.truncate()` below will take care of
                            // giving the Token back.
                            debug_assert!(running > 0);
                            running -= 1;
                            main_thread_worker_state = MainThreadWorkerState::LLVMing;
                        }
                    }
                    MainThreadWorkerState::Codegenning => {
                        bug!("codegen worker should not be codegenning after \
                              codegen was already completed")
                    }
                    MainThreadWorkerState::LLVMing => {
                        // Already making good use of that token
                    }
                }
            }

            // Spin up what work we can, only doing this while we've got available
            // parallelism slots and work left to spawn.
            while !codegen_aborted && work_items.len() > 0 && running < tokens.len() {
                let (item, _) = work_items.pop().unwrap();

                maybe_start_llvm_timer(cgcx.config(item.module_kind()),
                                       &mut llvm_start_time);

                let cgcx = CodegenContext {
                    worker: get_worker_id(&mut free_worker_ids),
                    .. cgcx.clone()
                };

                spawn_work(cgcx, item);
                running += 1;
            }

            // Relinquish accidentally acquired extra tokens
            tokens.truncate(running);

            // If a thread exits successfully then we drop a token associated
            // with that worker and update our `running` count. We may later
            // re-acquire a token to continue running more work. We may also not
            // actually drop a token here if the worker was running with an
            // "ephemeral token"
            let mut free_worker = |worker_id| {
                if main_thread_worker_state == MainThreadWorkerState::LLVMing {
                    main_thread_worker_state = MainThreadWorkerState::Idle;
                } else {
                    running -= 1;
                }

                free_worker_ids.push(worker_id);
            };

            let msg = coordinator_receive.recv().unwrap();
            match *msg.downcast::<Message<B>>().ok().unwrap() {
                // Save the token locally and the next turn of the loop will use
                // this to spawn a new unit of work, or it may get dropped
                // immediately if we have no more work to spawn.
                Message::Token(token) => {
                    match token {
                        Ok(token) => {
                            tokens.push(token);

                            if main_thread_worker_state == MainThreadWorkerState::LLVMing {
                                // If the main thread token is used for LLVM work
                                // at the moment, we turn that thread into a regular
                                // LLVM worker thread, so the main thread is free
                                // to react to codegen demand.
                                main_thread_worker_state = MainThreadWorkerState::Idle;
                                running += 1;
                            }
                        }
                        Err(e) => {
                            let msg = &format!("failed to acquire jobserver token: {}", e);
                            shared_emitter.fatal(msg);
                            // Exit the coordinator thread
                            panic!("{}", msg)
                        }
                    }
                }

                Message::CodegenDone { llvm_work_item, cost } => {
                    // We keep the queue sorted by estimated processing cost,
                    // so that more expensive items are processed earlier. This
                    // is good for throughput as it gives the main thread more
                    // time to fill up the queue and it avoids scheduling
                    // expensive items to the end.
                    // Note, however, that this is not ideal for memory
                    // consumption, as LLVM module sizes are not evenly
                    // distributed.
                    let insertion_index =
                        work_items.binary_search_by_key(&cost, |&(_, cost)| cost);
                    let insertion_index = match insertion_index {
                        Ok(idx) | Err(idx) => idx
                    };
                    work_items.insert(insertion_index, (llvm_work_item, cost));

                    if !cgcx.opts.debugging_opts.no_parallel_llvm {
                        helper.request_token();
                    }
                    assert!(!codegen_aborted);
                    assert_eq!(main_thread_worker_state,
                               MainThreadWorkerState::Codegenning);
                    main_thread_worker_state = MainThreadWorkerState::Idle;
                }

                Message::CodegenComplete => {
                    codegen_done = true;
                    assert!(!codegen_aborted);
                    assert_eq!(main_thread_worker_state,
                               MainThreadWorkerState::Codegenning);
                    main_thread_worker_state = MainThreadWorkerState::Idle;
                }

                // If codegen is aborted that means translation was aborted due
                // to some normal-ish compiler error. In this situation we want
                // to exit as soon as possible, but we want to make sure all
                // existing work has finished. Flag codegen as being done, and
                // then conditions above will ensure no more work is spawned but
                // we'll keep executing this loop until `running` hits 0.
                Message::CodegenAborted => {
                    assert!(!codegen_aborted);
                    codegen_done = true;
                    codegen_aborted = true;
                    assert_eq!(main_thread_worker_state,
                               MainThreadWorkerState::Codegenning);
                }
                Message::Done { result: Ok(compiled_module), worker_id } => {
                    free_worker(worker_id);
                    match compiled_module.kind {
                        ModuleKind::Regular => {
                            compiled_modules.push(compiled_module);
                        }
                        ModuleKind::Metadata => {
                            assert!(compiled_metadata_module.is_none());
                            compiled_metadata_module = Some(compiled_module);
                        }
                        ModuleKind::Allocator => {
                            assert!(compiled_allocator_module.is_none());
                            compiled_allocator_module = Some(compiled_module);
                        }
                    }
                }
                Message::NeedsFatLTO { result, worker_id } => {
                    assert!(!started_lto);
                    free_worker(worker_id);
                    needs_fat_lto.push(result);
                }
                Message::NeedsThinLTO { name, thin_buffer, worker_id } => {
                    assert!(!started_lto);
                    free_worker(worker_id);
                    needs_thin_lto.push((name, thin_buffer));
                }
                Message::AddImportOnlyModule { module_data, work_product } => {
                    assert!(!started_lto);
                    assert!(!codegen_done);
                    assert_eq!(main_thread_worker_state,
                               MainThreadWorkerState::Codegenning);
                    lto_import_only_modules.push((module_data, work_product));
                    main_thread_worker_state = MainThreadWorkerState::Idle;
                }
                // If the thread failed that means it panicked, so we abort immediately.
                Message::Done { result: Err(()), worker_id: _ } => {
                    bug!("worker thread panicked");
                }
                Message::CodegenItem => {
                    bug!("the coordinator should not receive codegen requests")
                }
            }
        }

        if let Some(llvm_start_time) = llvm_start_time {
            let total_llvm_time = Instant::now().duration_since(llvm_start_time);
            // This is the top-level timing for all of LLVM, set the time-depth
            // to zero.
            set_time_depth(1);
            print_time_passes_entry(cgcx.time_passes,
                                    "LLVM passes",
                                    total_llvm_time);
        }

        // Regardless of what order these modules completed in, report them to
        // the backend in the same order every time to ensure that we're handing
        // out deterministic results.
        compiled_modules.sort_by(|a, b| a.name.cmp(&b.name));

        Ok(CompiledModules {
            modules: compiled_modules,
            metadata_module: compiled_metadata_module,
            allocator_module: compiled_allocator_module,
        })
    });

    // A heuristic that determines if we have enough LLVM WorkItems in the
    // queue so that the main thread can do LLVM work instead of codegen
    fn queue_full_enough(items_in_queue: usize,
                         workers_running: usize,
                         max_workers: usize) -> bool {
        // Tune me, plz.
        items_in_queue > 0 &&
        items_in_queue >= max_workers.saturating_sub(workers_running / 2)
    }

    fn maybe_start_llvm_timer(config: &ModuleConfig,
                              llvm_start_time: &mut Option<Instant>) {
        // We keep track of the -Ztime-passes output manually,
        // since the closure-based interface does not fit well here.
        if config.time_passes {
            if llvm_start_time.is_none() {
                *llvm_start_time = Some(Instant::now());
            }
        }
    }
}

pub const CODEGEN_WORKER_ID: usize = ::std::usize::MAX;

fn spawn_work<B: ExtraBackendMethods>(
    cgcx: CodegenContext<B>,
    work: WorkItem<B>
) {
    let depth = time_depth();

    thread::spawn(move || {
        set_time_depth(depth);

        // Set up a destructor which will fire off a message that we're done as
        // we exit.
        struct Bomb<B: ExtraBackendMethods> {
            coordinator_send: Sender<Box<dyn Any + Send>>,
            result: Option<WorkItemResult<B>>,
            worker_id: usize,
        }
        impl<B: ExtraBackendMethods> Drop for Bomb<B> {
            fn drop(&mut self) {
                let worker_id = self.worker_id;
                let msg = match self.result.take() {
                    Some(WorkItemResult::Compiled(m)) => {
                        Message::Done::<B> { result: Ok(m), worker_id }
                    }
                    Some(WorkItemResult::NeedsFatLTO(m)) => {
                        Message::NeedsFatLTO::<B> { result: m, worker_id }
                    }
                    Some(WorkItemResult::NeedsThinLTO(name, thin_buffer)) => {
                        Message::NeedsThinLTO::<B> { name, thin_buffer, worker_id }
                    }
                    None => Message::Done::<B> { result: Err(()), worker_id }
                };
                drop(self.coordinator_send.send(Box::new(msg)));
            }
        }

        let mut bomb = Bomb::<B> {
            coordinator_send: cgcx.coordinator_send.clone(),
            result: None,
            worker_id: cgcx.worker,
        };

        // Execute the work itself, and if it finishes successfully then flag
        // ourselves as a success as well.
        //
        // Note that we ignore any `FatalError` coming out of `execute_work_item`,
        // as a diagnostic was already sent off to the main thread - just
        // surface that there was an error in this worker.
        bomb.result = {
            let label = work.name();
            cgcx.profile(|p| p.start_activity(label.clone()));
            let result = execute_work_item(&cgcx, work).ok();
            cgcx.profile(|p| p.end_activity(label));

            result
        };
    });
}

pub fn run_assembler<B: ExtraBackendMethods>(
    cgcx: &CodegenContext<B>,
    handler: &Handler,
    assembly: &Path,
    object: &Path
) {
    let assembler = cgcx.assembler_cmd
        .as_ref()
        .expect("cgcx.assembler_cmd is missing?");

    let pname = &assembler.name;
    let mut cmd = assembler.cmd.clone();
    cmd.arg("-c").arg("-o").arg(object).arg(assembly);
    debug!("{:?}", cmd);

    match cmd.output() {
        Ok(prog) => {
            if !prog.status.success() {
                let mut note = prog.stderr.clone();
                note.extend_from_slice(&prog.stdout);

                handler.struct_err(&format!("linking with `{}` failed: {}",
                                            pname.display(),
                                            prog.status))
                    .note(&format!("{:?}", &cmd))
                    .note(str::from_utf8(&note[..]).unwrap())
                    .emit();
                handler.abort_if_errors();
            }
        },
        Err(e) => {
            handler.err(&format!("could not exec the linker `{}`: {}", pname.display(), e));
            handler.abort_if_errors();
        }
    }
}


enum SharedEmitterMessage {
    Diagnostic(Diagnostic),
    InlineAsmError(u32, String),
    AbortIfErrors,
    Fatal(String),
}

#[derive(Clone)]
pub struct SharedEmitter {
    sender: Sender<SharedEmitterMessage>,
}

pub struct SharedEmitterMain {
    receiver: Receiver<SharedEmitterMessage>,
}

impl SharedEmitter {
    pub fn new() -> (SharedEmitter, SharedEmitterMain) {
        let (sender, receiver) = channel();

        (SharedEmitter { sender }, SharedEmitterMain { receiver })
    }

    pub fn inline_asm_error(&self, cookie: u32, msg: String) {
        drop(self.sender.send(SharedEmitterMessage::InlineAsmError(cookie, msg)));
    }

    pub fn fatal(&self, msg: &str) {
        drop(self.sender.send(SharedEmitterMessage::Fatal(msg.to_string())));
    }
}

impl Emitter for SharedEmitter {
<<<<<<< HEAD
    fn emit_diagnostic(&mut self, db: &DiagnosticBuilder<'_>) {
=======
    fn emit_diagnostic(&mut self, db: &rustc_errors::Diagnostic) {
>>>>>>> 8cd2c99a
        drop(self.sender.send(SharedEmitterMessage::Diagnostic(Diagnostic {
            msg: db.message(),
            code: db.code.clone(),
            lvl: db.level,
        })));
        for child in &db.children {
            drop(self.sender.send(SharedEmitterMessage::Diagnostic(Diagnostic {
                msg: child.message(),
                code: None,
                lvl: child.level,
            })));
        }
        drop(self.sender.send(SharedEmitterMessage::AbortIfErrors));
    }
}

impl SharedEmitterMain {
    pub fn check(&self, sess: &Session, blocking: bool) {
        loop {
            let message = if blocking {
                match self.receiver.recv() {
                    Ok(message) => Ok(message),
                    Err(_) => Err(()),
                }
            } else {
                match self.receiver.try_recv() {
                    Ok(message) => Ok(message),
                    Err(_) => Err(()),
                }
            };

            match message {
                Ok(SharedEmitterMessage::Diagnostic(diag)) => {
                    let handler = sess.diagnostic();
                    let mut d = rustc_errors::Diagnostic::new(diag.lvl, &diag.msg);
                    if let Some(code) = diag.code {
                        d.code(code);
                    }
                    handler.emit_diagnostic(&d);
                    handler.abort_if_errors_and_should_abort();
                }
                Ok(SharedEmitterMessage::InlineAsmError(cookie, msg)) => {
<<<<<<< HEAD
                    match ExpnId::from_u32(cookie).expn_info() {
                        Some(ei) => sess.span_err(ei.call_site, &msg),
                        None     => sess.err(&msg),
                    }
=======
                    sess.span_err(ExpnId::from_u32(cookie).expn_data().call_site, &msg)
>>>>>>> 8cd2c99a
                }
                Ok(SharedEmitterMessage::AbortIfErrors) => {
                    sess.abort_if_errors();
                }
                Ok(SharedEmitterMessage::Fatal(msg)) => {
                    sess.fatal(&msg);
                }
                Err(_) => {
                    break;
                }
            }

        }
    }
}

pub struct OngoingCodegen<B: ExtraBackendMethods> {
    pub backend: B,
    pub crate_name: Symbol,
    pub crate_hash: Svh,
    pub metadata: EncodedMetadata,
    pub windows_subsystem: Option<String>,
    pub linker_info: LinkerInfo,
    pub crate_info: CrateInfo,
    pub coordinator_send: Sender<Box<dyn Any + Send>>,
    pub codegen_worker_receive: Receiver<Message<B>>,
    pub shared_emitter_main: SharedEmitterMain,
    pub future: thread::JoinHandle<Result<CompiledModules, ()>>,
    pub output_filenames: Arc<OutputFilenames>,
}

impl<B: ExtraBackendMethods> OngoingCodegen<B> {
    pub fn join(
        self,
        sess: &Session
    ) -> (CodegenResults, FxHashMap<WorkProductId, WorkProduct>) {
        self.shared_emitter_main.check(sess, true);
        let compiled_modules = match self.future.join() {
            Ok(Ok(compiled_modules)) => compiled_modules,
            Ok(Err(())) => {
                sess.abort_if_errors();
                panic!("expected abort due to worker thread errors")
            },
            Err(_) => {
                bug!("panic during codegen/LLVM phase");
            }
        };

        sess.cgu_reuse_tracker.check_expected_reuse(sess);

        sess.abort_if_errors();

        let work_products =
            copy_all_cgu_workproducts_to_incr_comp_cache_dir(sess,
                                                             &compiled_modules);
        produce_final_output_artifacts(sess,
                                       &compiled_modules,
                                       &self.output_filenames);

        // FIXME: time_llvm_passes support - does this use a global context or
        // something?
        if sess.codegen_units() == 1 && sess.time_llvm_passes() {
            self.backend.print_pass_timings()
        }

        (CodegenResults {
            crate_name: self.crate_name,
            crate_hash: self.crate_hash,
            metadata: self.metadata,
            windows_subsystem: self.windows_subsystem,
            linker_info: self.linker_info,
            crate_info: self.crate_info,

            modules: compiled_modules.modules,
            allocator_module: compiled_modules.allocator_module,
            metadata_module: compiled_modules.metadata_module,
        }, work_products)
    }

    pub fn submit_pre_codegened_module_to_llvm(
        &self,
        tcx: TyCtxt<'_>,
        module: ModuleCodegen<B::Module>,
    ) {
        self.wait_for_signal_to_codegen_item();
        self.check_for_errors(tcx.sess);

        // These are generally cheap and won't throw off scheduling.
        let cost = 0;
        submit_codegened_module_to_llvm(&self.backend, tcx, module, cost);
    }

    pub fn codegen_finished(&self, tcx: TyCtxt<'_>) {
        self.wait_for_signal_to_codegen_item();
        self.check_for_errors(tcx.sess);
        drop(self.coordinator_send.send(Box::new(Message::CodegenComplete::<B>)));
    }

    /// Consumes this context indicating that codegen was entirely aborted, and
    /// we need to exit as quickly as possible.
    ///
    /// This method blocks the current thread until all worker threads have
    /// finished, and all worker threads should have exited or be real close to
    /// exiting at this point.
    pub fn codegen_aborted(self) {
        // Signal to the coordinator it should spawn no more work and start
        // shutdown.
        drop(self.coordinator_send.send(Box::new(Message::CodegenAborted::<B>)));
        drop(self.future.join());
    }

    pub fn check_for_errors(&self, sess: &Session) {
        self.shared_emitter_main.check(sess, false);
    }

    pub fn wait_for_signal_to_codegen_item(&self) {
        match self.codegen_worker_receive.recv() {
            Ok(Message::CodegenItem) => {
                // Nothing to do
            }
            Ok(_) => panic!("unexpected message"),
            Err(_) => {
                // One of the LLVM threads must have panicked, fall through so
                // error handling can be reached.
            }
        }
    }
}

pub fn submit_codegened_module_to_llvm<B: ExtraBackendMethods>(
    _backend: &B,
    tcx: TyCtxt<'_>,
    module: ModuleCodegen<B::Module>,
    cost: u64,
) {
    let llvm_work_item = WorkItem::Optimize(module);
    drop(tcx.tx_to_llvm_workers.lock().send(Box::new(Message::CodegenDone::<B> {
        llvm_work_item,
        cost,
    })));
}

pub fn submit_post_lto_module_to_llvm<B: ExtraBackendMethods>(
    _backend: &B,
    tcx: TyCtxt<'_>,
    module: CachedModuleCodegen,
) {
    let llvm_work_item = WorkItem::CopyPostLtoArtifacts(module);
    drop(tcx.tx_to_llvm_workers.lock().send(Box::new(Message::CodegenDone::<B> {
        llvm_work_item,
        cost: 0,
    })));
}

pub fn submit_pre_lto_module_to_llvm<B: ExtraBackendMethods>(
    _backend: &B,
    tcx: TyCtxt<'_>,
    module: CachedModuleCodegen,
) {
    let filename = pre_lto_bitcode_filename(&module.name);
    let bc_path = in_incr_comp_dir_sess(tcx.sess, &filename);
    let file = fs::File::open(&bc_path).unwrap_or_else(|e| {
        panic!("failed to open bitcode file `{}`: {}", bc_path.display(), e)
    });

    let mmap = unsafe {
        memmap::Mmap::map(&file).unwrap_or_else(|e| {
            panic!("failed to mmap bitcode file `{}`: {}", bc_path.display(), e)
        })
    };
    // Schedule the module to be loaded
    drop(tcx.tx_to_llvm_workers.lock().send(Box::new(Message::AddImportOnlyModule::<B> {
        module_data: SerializedModule::FromUncompressedFile(mmap),
        work_product: module.source,
    })));
}

pub fn pre_lto_bitcode_filename(module_name: &str) -> String {
    format!("{}.{}", module_name, PRE_LTO_BC_EXT)
}

fn msvc_imps_needed(tcx: TyCtxt<'_>) -> bool {
    // This should never be true (because it's not supported). If it is true,
    // something is wrong with commandline arg validation.
    assert!(!(tcx.sess.opts.cg.linker_plugin_lto.enabled() &&
              tcx.sess.target.target.options.is_like_msvc &&
              tcx.sess.opts.cg.prefer_dynamic));

    tcx.sess.target.target.options.is_like_msvc &&
        tcx.sess.crate_types.borrow().iter().any(|ct| *ct == config::CrateType::Rlib) &&
    // ThinLTO can't handle this workaround in all cases, so we don't
    // emit the `__imp_` symbols. Instead we make them unnecessary by disallowing
    // dynamic linking when linker plugin LTO is enabled.
    !tcx.sess.opts.cg.linker_plugin_lto.enabled()
}<|MERGE_RESOLUTION|>--- conflicted
+++ resolved
@@ -27,10 +27,6 @@
 use rustc_target::spec::MergeFunctions;
 use syntax::attr;
 use syntax::ext::hygiene::ExpnId;
-<<<<<<< HEAD
-use syntax_pos::MultiSpan;
-=======
->>>>>>> 8cd2c99a
 use syntax_pos::symbol::{Symbol, sym};
 use jobserver::{Client, Acquired};
 
@@ -1728,11 +1724,7 @@
 }
 
 impl Emitter for SharedEmitter {
-<<<<<<< HEAD
-    fn emit_diagnostic(&mut self, db: &DiagnosticBuilder<'_>) {
-=======
     fn emit_diagnostic(&mut self, db: &rustc_errors::Diagnostic) {
->>>>>>> 8cd2c99a
         drop(self.sender.send(SharedEmitterMessage::Diagnostic(Diagnostic {
             msg: db.message(),
             code: db.code.clone(),
@@ -1775,14 +1767,7 @@
                     handler.abort_if_errors_and_should_abort();
                 }
                 Ok(SharedEmitterMessage::InlineAsmError(cookie, msg)) => {
-<<<<<<< HEAD
-                    match ExpnId::from_u32(cookie).expn_info() {
-                        Some(ei) => sess.span_err(ei.call_site, &msg),
-                        None     => sess.err(&msg),
-                    }
-=======
                     sess.span_err(ExpnId::from_u32(cookie).expn_data().call_site, &msg)
->>>>>>> 8cd2c99a
                 }
                 Ok(SharedEmitterMessage::AbortIfErrors) => {
                     sess.abort_if_errors();
