/// For all the linkers we support, and information they might
/// need out of the shared crate context before we get rid of it.

use rustc::session::{Session, filesearch};
use rustc::session::config::{
    self, RUST_CGU_EXT, DebugInfo, OutputFilenames, OutputType, PrintRequest, Sanitizer
};
use rustc::session::search_paths::PathKind;
use rustc::middle::dependency_format::Linkage;
use rustc::middle::cstore::{EncodedMetadata, LibSource, NativeLibrary, NativeLibraryKind};
use rustc::util::common::{time, time_ext};
use rustc::hir::def_id::CrateNum;
use rustc_data_structures::fx::FxHashSet;
use rustc_fs_util::fix_windows_verbatim_for_gcc;
use rustc_target::spec::{PanicStrategy, RelroLevel, LinkerFlavor};
<<<<<<< HEAD
=======
use syntax::symbol::Symbol;
>>>>>>> 8cd2c99a

use crate::{METADATA_FILENAME, RLIB_BYTECODE_EXTENSION, CrateInfo, CodegenResults};
use super::archive::ArchiveBuilder;
use super::command::Command;
use super::linker::Linker;
use super::rpath::{self, RPathConfig};

use cc::windows_registry;
use tempfile::{Builder as TempFileBuilder, TempDir};

use std::ascii;
use std::char;
use std::fmt;
use std::fs;
use std::io;
use std::path::{Path, PathBuf};
use std::process::{Output, Stdio, ExitStatus};
use std::str;
use std::env;
use std::ffi::OsString;

pub use rustc_codegen_utils::link::*;

pub use rustc_codegen_utils::link::*;

pub fn remove(sess: &Session, path: &Path) {
    if let Err(e) = fs::remove_file(path) {
        sess.err(&format!("failed to remove {}: {}",
                          path.display(),
                          e));
    }
}

/// Performs the linkage portion of the compilation phase. This will generate all
/// of the requested outputs for this compilation session.
pub fn link_binary<'a, B: ArchiveBuilder<'a>>(sess: &'a Session,
                                              codegen_results: &CodegenResults,
                                              outputs: &OutputFilenames,
                                              crate_name: &str,
                                              target_cpu: &str) {
    let output_metadata = sess.opts.output_types.contains_key(&OutputType::Metadata);
    for &crate_type in sess.crate_types.borrow().iter() {
        // Ignore executable crates if we have -Z no-codegen, as they will error.
        if (sess.opts.debugging_opts.no_codegen || !sess.opts.output_types.should_codegen()) &&
           !output_metadata &&
           crate_type == config::CrateType::Executable {
            continue;
        }

        if invalid_output_for_target(sess, crate_type) {
           bug!("invalid output type `{:?}` for target os `{}`",
                crate_type, sess.opts.target_triple);
        }

        for obj in codegen_results.modules.iter().filter_map(|m| m.object.as_ref()) {
            check_file_is_writeable(obj, sess);
        }

        let tmpdir = TempFileBuilder::new().prefix("rustc").tempdir().unwrap_or_else(|err|
            sess.fatal(&format!("couldn't create a temp dir: {}", err)));

        if outputs.outputs.should_codegen() {
            let out_filename = out_filename(sess, crate_type, outputs, crate_name);
            match crate_type {
                config::CrateType::Rlib => {
                    link_rlib::<B>(sess,
                              codegen_results,
                              RlibFlavor::Normal,
                              &out_filename,
                              &tmpdir).build();
                }
                config::CrateType::Staticlib => {
                    link_staticlib::<B>(sess, codegen_results, &out_filename, &tmpdir);
                }
                _ => {
                    link_natively::<B>(
                        sess,
                        crate_type,
                        &out_filename,
                        codegen_results,
                        tmpdir.path(),
                        target_cpu,
                    );
                }
            }
            if sess.opts.json_artifact_notifications {
                sess.parse_sess.span_diagnostic.emit_artifact_notification(&out_filename, "link");
            }
        }

        if sess.opts.cg.save_temps {
            let _ = tmpdir.into_path();
        }
    }

    // Remove the temporary object file and metadata if we aren't saving temps
    if !sess.opts.cg.save_temps {
        if sess.opts.output_types.should_codegen() && !preserve_objects_for_their_debuginfo(sess) {
            for obj in codegen_results.modules.iter().filter_map(|m| m.object.as_ref()) {
                remove(sess, obj);
            }
        }
        for obj in codegen_results.modules.iter().filter_map(|m| m.bytecode_compressed.as_ref()) {
            remove(sess, obj);
        }
        if let Some(ref metadata_module) = codegen_results.metadata_module {
            if let Some(ref obj) = metadata_module.object {
                remove(sess, obj);
            }
        }
        if let Some(ref allocator_module) = codegen_results.allocator_module {
            if let Some(ref obj) = allocator_module.object {
                remove(sess, obj);
            }
            if let Some(ref bc) = allocator_module.bytecode_compressed {
                remove(sess, bc);
            }
        }
    }
}

// The third parameter is for env vars, used on windows to set up the
// path for MSVC to find its DLLs, and gcc to find its bundled
// toolchain
pub fn get_linker(sess: &Session, linker: &Path, flavor: LinkerFlavor) -> (PathBuf, Command) {
    let msvc_tool = windows_registry::find_tool(&sess.opts.target_triple.triple(), "link.exe");

    // If our linker looks like a batch script on Windows then to execute this
    // we'll need to spawn `cmd` explicitly. This is primarily done to handle
    // emscripten where the linker is `emcc.bat` and needs to be spawned as
    // `cmd /c emcc.bat ...`.
    //
    // This worked historically but is needed manually since #42436 (regression
    // was tagged as #42791) and some more info can be found on #44443 for
    // emscripten itself.
    let mut cmd = match linker.to_str() {
        Some(linker) if cfg!(windows) && linker.ends_with(".bat") => Command::bat_script(linker),
        _ => match flavor {
            LinkerFlavor::Lld(f) => Command::lld(linker, f),
            LinkerFlavor::Msvc
                if sess.opts.cg.linker.is_none() && sess.target.target.options.linker.is_none() =>
            {
                Command::new(msvc_tool.as_ref().map(|t| t.path()).unwrap_or(linker))
            },
            _ => Command::new(linker),
        }
    };

    // UWP apps have API restrictions enforced during Store submissions.
    // To comply with the Windows App Certification Kit,
    // MSVC needs to link with the Store versions of the runtime libraries (vcruntime, msvcrt, etc).
    let t = &sess.target.target;
    if flavor == LinkerFlavor::Msvc && t.target_vendor == "uwp" {
        if let Some(ref tool) = msvc_tool {
            let original_path = tool.path();
            if let Some(ref root_lib_path) = original_path.ancestors().skip(4).next() {
                let arch = match t.arch.as_str() {
                    "x86_64" => Some("x64".to_string()),
                    "x86" => Some("x86".to_string()),
                    "aarch64" => Some("arm64".to_string()),
                    _ => None,
                };
                if let Some(ref a) = arch {
                    let mut arg = OsString::from("/LIBPATH:");
                    arg.push(format!("{}\\lib\\{}\\store", root_lib_path.display(), a.to_string()));
                    cmd.arg(&arg);
                }
                else {
                    warn!("arch is not supported");
                }
            } else {
                warn!("MSVC root path lib location not found");
            }
        } else {
            warn!("link.exe not found");
        }
    }

    // The compiler's sysroot often has some bundled tools, so add it to the
    // PATH for the child.
    let mut new_path = sess.host_filesearch(PathKind::All)
                           .get_tools_search_paths();
    let mut msvc_changed_path = false;
    if sess.target.target.options.is_like_msvc {
        if let Some(ref tool) = msvc_tool {
            cmd.args(tool.args());
            for &(ref k, ref v) in tool.env() {
                if k == "PATH" {
                    new_path.extend(env::split_paths(v));
                    msvc_changed_path = true;
                } else {
                    cmd.env(k, v);
                }
            }
        }
    }

    if !msvc_changed_path {
        if let Some(path) = env::var_os("PATH") {
            new_path.extend(env::split_paths(&path));
        }
    }
    cmd.env("PATH", env::join_paths(new_path).unwrap());

    (linker.to_path_buf(), cmd)
}

pub fn each_linked_rlib(sess: &Session,
                               info: &CrateInfo,
                               f: &mut dyn FnMut(CrateNum, &Path)) -> Result<(), String> {
    let crates = info.used_crates_static.iter();
    let fmts = sess.dependency_formats.borrow();
    let fmts = fmts.get(&config::CrateType::Executable)
                   .or_else(|| fmts.get(&config::CrateType::Staticlib))
                   .or_else(|| fmts.get(&config::CrateType::Cdylib))
                   .or_else(|| fmts.get(&config::CrateType::ProcMacro));
    let fmts = match fmts {
        Some(f) => f,
        None => return Err("could not find formats for rlibs".to_string())
    };
    for &(cnum, ref path) in crates {
        match fmts.get(cnum.as_usize() - 1) {
            Some(&Linkage::NotLinked) |
            Some(&Linkage::IncludedFromDylib) => continue,
            Some(_) => {}
            None => return Err("could not find formats for rlibs".to_string())
        }
        let name = &info.crate_name[&cnum];
        let path = match *path {
            LibSource::Some(ref p) => p,
            LibSource::MetadataOnly => {
                return Err(format!("could not find rlib for: `{}`, found rmeta (metadata) file",
                                   name))
            }
            LibSource::None => {
                return Err(format!("could not find rlib for: `{}`", name))
            }
        };
        f(cnum, &path);
    }
    Ok(())
}

/// We use a temp directory here to avoid races between concurrent rustc processes,
/// such as builds in the same directory using the same filename for metadata while
/// building an `.rlib` (stomping over one another), or writing an `.rmeta` into a
/// directory being searched for `extern crate` (observing an incomplete file).
/// The returned path is the temporary file containing the complete metadata.
pub fn emit_metadata<'a>(
    sess: &'a Session,
    metadata: &EncodedMetadata,
    tmpdir: &TempDir
) -> PathBuf {
    let out_filename = tmpdir.path().join(METADATA_FILENAME);
    let result = fs::write(&out_filename, &metadata.raw_data);

    if let Err(e) = result {
        sess.fatal(&format!("failed to write {}: {}", out_filename.display(), e));
    }

    out_filename
}

// Create an 'rlib'
//
// An rlib in its current incarnation is essentially a renamed .a file. The
// rlib primarily contains the object file of the crate, but it also contains
// all of the object files from native libraries. This is done by unzipping
// native libraries and inserting all of the contents into this archive.
fn link_rlib<'a, B: ArchiveBuilder<'a>>(sess: &'a Session,
                 codegen_results: &CodegenResults,
                 flavor: RlibFlavor,
                 out_filename: &Path,
                 tmpdir: &TempDir) -> B {
    info!("preparing rlib to {:?}", out_filename);
    let mut ab = <B as ArchiveBuilder>::new(sess, out_filename, None);

    for obj in codegen_results.modules.iter().filter_map(|m| m.object.as_ref()) {
        ab.add_file(obj);
    }

    // Note that in this loop we are ignoring the value of `lib.cfg`. That is,
    // we may not be configured to actually include a static library if we're
    // adding it here. That's because later when we consume this rlib we'll
    // decide whether we actually needed the static library or not.
    //
    // To do this "correctly" we'd need to keep track of which libraries added
    // which object files to the archive. We don't do that here, however. The
    // #[link(cfg(..))] feature is unstable, though, and only intended to get
    // liblibc working. In that sense the check below just indicates that if
    // there are any libraries we want to omit object files for at link time we
    // just exclude all custom object files.
    //
    // Eventually if we want to stabilize or flesh out the #[link(cfg(..))]
    // feature then we'll need to figure out how to record what objects were
    // loaded from the libraries found here and then encode that into the
    // metadata of the rlib we're generating somehow.
    for lib in codegen_results.crate_info.used_libraries.iter() {
        match lib.kind {
            NativeLibraryKind::NativeStatic => {}
            NativeLibraryKind::NativeStaticNobundle |
            NativeLibraryKind::NativeFramework |
            NativeLibraryKind::NativeUnknown => continue,
        }
        if let Some(name) = lib.name {
<<<<<<< HEAD
            ab.add_native_library(&name.as_str());
=======
            ab.add_native_library(name);
>>>>>>> 8cd2c99a
        }
    }

    // After adding all files to the archive, we need to update the
    // symbol table of the archive.
    ab.update_symbols();

    // Note that it is important that we add all of our non-object "magical
    // files" *after* all of the object files in the archive. The reason for
    // this is as follows:
    //
    // * When performing LTO, this archive will be modified to remove
    //   objects from above. The reason for this is described below.
    //
    // * When the system linker looks at an archive, it will attempt to
    //   determine the architecture of the archive in order to see whether its
    //   linkable.
    //
    //   The algorithm for this detection is: iterate over the files in the
    //   archive. Skip magical SYMDEF names. Interpret the first file as an
    //   object file. Read architecture from the object file.
    //
    // * As one can probably see, if "metadata" and "foo.bc" were placed
    //   before all of the objects, then the architecture of this archive would
    //   not be correctly inferred once 'foo.o' is removed.
    //
    // Basically, all this means is that this code should not move above the
    // code above.
    match flavor {
        RlibFlavor::Normal => {
            // Instead of putting the metadata in an object file section, rlibs
            // contain the metadata in a separate file.
            ab.add_file(&emit_metadata(sess, &codegen_results.metadata, tmpdir));

            // For LTO purposes, the bytecode of this library is also inserted
            // into the archive.
            for bytecode in codegen_results
                .modules
                .iter()
                .filter_map(|m| m.bytecode_compressed.as_ref())
            {
                ab.add_file(bytecode);
            }

            // After adding all files to the archive, we need to update the
            // symbol table of the archive. This currently dies on macOS (see
            // #11162), and isn't necessary there anyway
            if !sess.target.target.options.is_like_osx {
                ab.update_symbols();
            }
        }

        RlibFlavor::StaticlibBase => {
            let obj = codegen_results.allocator_module
                .as_ref()
                .and_then(|m| m.object.as_ref());
            if let Some(obj) = obj {
                ab.add_file(obj);
            }
        }
    }

    ab
}

// Create a static archive
//
// This is essentially the same thing as an rlib, but it also involves adding
// all of the upstream crates' objects into the archive. This will slurp in
// all of the native libraries of upstream dependencies as well.
//
// Additionally, there's no way for us to link dynamic libraries, so we warn
// about all dynamic library dependencies that they're not linked in.
//
// There's no need to include metadata in a static archive, so ensure to not
// link in the metadata object file (and also don't prepare the archive with a
// metadata file).
fn link_staticlib<'a, B: ArchiveBuilder<'a>>(sess: &'a Session,
                  codegen_results: &CodegenResults,
                  out_filename: &Path,
                  tempdir: &TempDir) {
    let mut ab = link_rlib::<B>(sess,
                           codegen_results,
                           RlibFlavor::StaticlibBase,
                           out_filename,
                           tempdir);
    let mut all_native_libs = vec![];

    let res = each_linked_rlib(sess, &codegen_results.crate_info, &mut |cnum, path| {
        let name = &codegen_results.crate_info.crate_name[&cnum];
        let native_libs = &codegen_results.crate_info.native_libraries[&cnum];

        // Here when we include the rlib into our staticlib we need to make a
        // decision whether to include the extra object files along the way.
        // These extra object files come from statically included native
        // libraries, but they may be cfg'd away with #[link(cfg(..))].
        //
        // This unstable feature, though, only needs liblibc to work. The only
        // use case there is where musl is statically included in liblibc.rlib,
        // so if we don't want the included version we just need to skip it. As
        // a result the logic here is that if *any* linked library is cfg'd away
        // we just skip all object files.
        //
        // Clearly this is not sufficient for a general purpose feature, and
        // we'd want to read from the library's metadata to determine which
        // object files come from where and selectively skip them.
        let skip_object_files = native_libs.iter().any(|lib| {
            lib.kind == NativeLibraryKind::NativeStatic && !relevant_lib(sess, lib)
        });
        ab.add_rlib(path,
                    &name.as_str(),
                    are_upstream_rust_objects_already_included(sess) &&
                        !ignored_for_lto(sess, &codegen_results.crate_info, cnum),
                    skip_object_files).unwrap();

        all_native_libs.extend(codegen_results.crate_info.native_libraries[&cnum].iter().cloned());
    });
    if let Err(e) = res {
        sess.fatal(&e);
    }

    ab.update_symbols();
    ab.build();

    if !all_native_libs.is_empty() {
        if sess.opts.prints.contains(&PrintRequest::NativeStaticLibs) {
            print_native_static_libs(sess, &all_native_libs);
        }
    }
}

// Create a dynamic library or executable
//
// This will invoke the system linker/cc to create the resulting file. This
// links to all upstream files as well.
fn link_natively<'a, B: ArchiveBuilder<'a>>(sess: &'a Session,
                 crate_type: config::CrateType,
                 out_filename: &Path,
                 codegen_results: &CodegenResults,
                 tmpdir: &Path,
                 target_cpu: &str) {
    info!("preparing {:?} to {:?}", crate_type, out_filename);
    let (linker, flavor) = linker_and_flavor(sess);

    // The invocations of cc share some flags across platforms
    let (pname, mut cmd) = get_linker(sess, &linker, flavor);

    if let Some(args) = sess.target.target.options.pre_link_args.get(&flavor) {
        cmd.args(args);
    }
    if let Some(args) = sess.target.target.options.pre_link_args_crt.get(&flavor) {
        if sess.crt_static() {
            cmd.args(args);
        }
    }
    if let Some(ref args) = sess.opts.debugging_opts.pre_link_args {
        cmd.args(args);
    }
    cmd.args(&sess.opts.debugging_opts.pre_link_arg);

    if sess.target.target.options.is_like_fuchsia {
        let prefix = match sess.opts.debugging_opts.sanitizer {
            Some(Sanitizer::Address) => "asan/",
            _ => "",
        };
        cmd.arg(format!("--dynamic-linker={}ld.so.1", prefix));
    }

    let pre_link_objects = if crate_type == config::CrateType::Executable {
        &sess.target.target.options.pre_link_objects_exe
    } else {
        &sess.target.target.options.pre_link_objects_dll
    };
    for obj in pre_link_objects {
        cmd.arg(get_file_path(sess, obj));
    }

    if crate_type == config::CrateType::Executable && sess.crt_static() {
        for obj in &sess.target.target.options.pre_link_objects_exe_crt {
            cmd.arg(get_file_path(sess, obj));
        }
    }

    if sess.target.target.options.is_like_emscripten {
        cmd.arg("-s");
        cmd.arg(if sess.panic_strategy() == PanicStrategy::Abort {
            "DISABLE_EXCEPTION_CATCHING=1"
        } else {
            "DISABLE_EXCEPTION_CATCHING=0"
        });
    }

    {
        let mut linker = codegen_results.linker_info.to_linker(cmd, &sess, flavor, target_cpu);
        link_args::<B>(&mut *linker, flavor, sess, crate_type, tmpdir,
                  out_filename, codegen_results);
        cmd = linker.finalize();
    }
    if let Some(args) = sess.target.target.options.late_link_args.get(&flavor) {
        cmd.args(args);
    }
    for obj in &sess.target.target.options.post_link_objects {
        cmd.arg(get_file_path(sess, obj));
    }
    if sess.crt_static() {
        for obj in &sess.target.target.options.post_link_objects_crt {
            cmd.arg(get_file_path(sess, obj));
        }
    }
    if let Some(args) = sess.target.target.options.post_link_args.get(&flavor) {
        cmd.args(args);
    }
    for &(ref k, ref v) in &sess.target.target.options.link_env {
        cmd.env(k, v);
    }
<<<<<<< HEAD
=======
    for k in &sess.target.target.options.link_env_remove {
        cmd.env_remove(k);
    }
>>>>>>> 8cd2c99a

    if sess.opts.debugging_opts.print_link_args {
        println!("{:?}", &cmd);
    }

    // May have not found libraries in the right formats.
    sess.abort_if_errors();

    // Invoke the system linker
    info!("{:?}", &cmd);
    let retry_on_segfault = env::var("RUSTC_RETRY_LINKER_ON_SEGFAULT").is_ok();
    let mut prog;
    let mut i = 0;
    loop {
        i += 1;
        prog = time(sess, "running linker", || {
            exec_linker(sess, &mut cmd, out_filename, tmpdir)
        });
        let output = match prog {
            Ok(ref output) => output,
            Err(_) => break,
        };
        if output.status.success() {
            break
        }
        let mut out = output.stderr.clone();
        out.extend(&output.stdout);
        let out = String::from_utf8_lossy(&out);

        // Check to see if the link failed with "unrecognized command line option:
        // '-no-pie'" for gcc or "unknown argument: '-no-pie'" for clang. If so,
        // reperform the link step without the -no-pie option. This is safe because
        // if the linker doesn't support -no-pie then it should not default to
        // linking executables as pie. Different versions of gcc seem to use
        // different quotes in the error message so don't check for them.
        if sess.target.target.options.linker_is_gnu &&
           flavor != LinkerFlavor::Ld &&
           (out.contains("unrecognized command line option") ||
            out.contains("unknown argument")) &&
           out.contains("-no-pie") &&
           cmd.get_args().iter().any(|e| e.to_string_lossy() == "-no-pie") {
            info!("linker output: {:?}", out);
            warn!("Linker does not support -no-pie command line option. Retrying without.");
            for arg in cmd.take_args() {
                if arg.to_string_lossy() != "-no-pie" {
                    cmd.arg(arg);
                }
            }
            info!("{:?}", &cmd);
            continue;
        }

        // Here's a terribly awful hack that really shouldn't be present in any
        // compiler. Here an environment variable is supported to automatically
        // retry the linker invocation if the linker looks like it segfaulted.
        //
        // Gee that seems odd, normally segfaults are things we want to know
        // about!  Unfortunately though in rust-lang/rust#38878 we're
        // experiencing the linker segfaulting on Travis quite a bit which is
        // causing quite a bit of pain to land PRs when they spuriously fail
        // due to a segfault.
        //
        // The issue #38878 has some more debugging information on it as well,
        // but this unfortunately looks like it's just a race condition in
        // macOS's linker with some thread pool working in the background. It
        // seems that no one currently knows a fix for this so in the meantime
        // we're left with this...
        if !retry_on_segfault || i > 3 {
            break
        }
        let msg_segv = "clang: error: unable to execute command: Segmentation fault: 11";
        let msg_bus  = "clang: error: unable to execute command: Bus error: 10";
        if out.contains(msg_segv) || out.contains(msg_bus) {
            warn!(
                "looks like the linker segfaulted when we tried to call it, \
                 automatically retrying again. cmd = {:?}, out = {}.",
                cmd,
                out,
            );
            continue;
        }

        if is_illegal_instruction(&output.status) {
            warn!(
                "looks like the linker hit an illegal instruction when we \
                 tried to call it, automatically retrying again. cmd = {:?}, ]\
                 out = {}, status = {}.",
                cmd,
                out,
                output.status,
            );
            continue;
        }

        #[cfg(unix)]
        fn is_illegal_instruction(status: &ExitStatus) -> bool {
            use std::os::unix::prelude::*;
            status.signal() == Some(libc::SIGILL)
        }

        #[cfg(windows)]
        fn is_illegal_instruction(_status: &ExitStatus) -> bool {
            false
        }
    }

    match prog {
        Ok(prog) => {
            fn escape_string(s: &[u8]) -> String {
                str::from_utf8(s).map(|s| s.to_owned())
                    .unwrap_or_else(|_| {
                        let mut x = "Non-UTF-8 output: ".to_string();
                        x.extend(s.iter()
                                  .flat_map(|&b| ascii::escape_default(b))
                                  .map(char::from));
                        x
                    })
            }
            if !prog.status.success() {
                let mut output = prog.stderr.clone();
                output.extend_from_slice(&prog.stdout);
                sess.struct_err(&format!("linking with `{}` failed: {}",
                                         pname.display(),
                                         prog.status))
                    .note(&format!("{:?}", &cmd))
                    .note(&escape_string(&output))
                    .emit();
                sess.abort_if_errors();
            }
            info!("linker stderr:\n{}", escape_string(&prog.stderr));
            info!("linker stdout:\n{}", escape_string(&prog.stdout));
        },
        Err(e) => {
            let linker_not_found = e.kind() == io::ErrorKind::NotFound;

            let mut linker_error = {
                if linker_not_found {
                    sess.struct_err(&format!("linker `{}` not found", pname.display()))
                } else {
                    sess.struct_err(&format!("could not exec the linker `{}`", pname.display()))
                }
            };

            linker_error.note(&e.to_string());

            if !linker_not_found {
                linker_error.note(&format!("{:?}", &cmd));
            }

            linker_error.emit();

            if sess.target.target.options.is_like_msvc && linker_not_found {
                sess.note_without_error(
                    "the msvc targets depend on the msvc linker \
                     but `link.exe` was not found",
                );
                sess.note_without_error(
                    "please ensure that VS 2013, VS 2015, VS 2017 or VS 2019 \
                     was installed with the Visual C++ option",
                );
            }
            sess.abort_if_errors();
        }
    }


    // On macOS, debuggers need this utility to get run to do some munging of
    // the symbols. Note, though, that if the object files are being preserved
    // for their debug information there's no need for us to run dsymutil.
    if sess.target.target.options.is_like_osx &&
        sess.opts.debuginfo != DebugInfo::None &&
        !preserve_objects_for_their_debuginfo(sess)
    {
        if let Err(e) = Command::new("dsymutil").arg(out_filename).output() {
            sess.fatal(&format!("failed to run dsymutil: {}", e))
        }
    }
}

/// Returns a boolean indicating whether the specified crate should be ignored
/// during LTO.
///
/// Crates ignored during LTO are not lumped together in the "massive object
/// file" that we create and are linked in their normal rlib states. See
/// comments below for what crates do not participate in LTO.
///
/// It's unusual for a crate to not participate in LTO. Typically only
/// compiler-specific and unstable crates have a reason to not participate in
/// LTO.
pub fn ignored_for_lto(sess: &Session, info: &CrateInfo, cnum: CrateNum) -> bool {
    // If our target enables builtin function lowering in LLVM then the
    // crates providing these functions don't participate in LTO (e.g.
    // no_builtins or compiler builtins crates).
    !sess.target.target.options.no_builtins &&
        (info.compiler_builtins == Some(cnum) || info.is_no_builtins.contains(&cnum))
}

pub fn linker_and_flavor(sess: &Session) -> (PathBuf, LinkerFlavor) {
    fn infer_from(
        sess: &Session,
        linker: Option<PathBuf>,
        flavor: Option<LinkerFlavor>,
    ) -> Option<(PathBuf, LinkerFlavor)> {
        match (linker, flavor) {
            (Some(linker), Some(flavor)) => Some((linker, flavor)),
            // only the linker flavor is known; use the default linker for the selected flavor
            (None, Some(flavor)) => Some((PathBuf::from(match flavor {
                LinkerFlavor::Em  => if cfg!(windows) { "emcc.bat" } else { "emcc" },
                LinkerFlavor::Gcc => "cc",
                LinkerFlavor::Ld => "ld",
                LinkerFlavor::Msvc => "link.exe",
                LinkerFlavor::Lld(_) => "lld",
                LinkerFlavor::PtxLinker => "rust-ptx-linker",
            }), flavor)),
            (Some(linker), None) => {
                let stem = linker
                    .file_stem()
                    .and_then(|stem| stem.to_str())
                    .unwrap_or_else(|| {
                        sess.fatal("couldn't extract file stem from specified linker")
                    });

                let flavor = if stem == "emcc" {
                    LinkerFlavor::Em
                } else if stem == "gcc"
                    || stem.ends_with("-gcc")
                    || stem == "clang"
                    || stem.ends_with("-clang")
                {
                    LinkerFlavor::Gcc
                } else if stem == "ld" || stem == "ld.lld" || stem.ends_with("-ld") {
                    LinkerFlavor::Ld
                } else if stem == "link" || stem == "lld-link" {
                    LinkerFlavor::Msvc
                } else if stem == "lld" || stem == "rust-lld" {
                    LinkerFlavor::Lld(sess.target.target.options.lld_flavor)
                } else {
                    // fall back to the value in the target spec
                    sess.target.target.linker_flavor
                };

                Some((linker, flavor))
            },
            (None, None) => None,
        }
    }

    // linker and linker flavor specified via command line have precedence over what the target
    // specification specifies
    if let Some(ret) = infer_from(sess, sess.opts.cg.linker.clone(), sess.opts.cg.linker_flavor) {
        return ret;
    }

    if let Some(ret) = infer_from(
        sess,
        sess.target.target.options.linker.clone().map(PathBuf::from),
        Some(sess.target.target.linker_flavor),
    ) {
        return ret;
    }

    bug!("Not enough information provided to determine how to invoke the linker");
}

/// Returns a boolean indicating whether we should preserve the object files on
/// the filesystem for their debug information. This is often useful with
/// split-dwarf like schemes.
pub fn preserve_objects_for_their_debuginfo(sess: &Session) -> bool {
    // If the objects don't have debuginfo there's nothing to preserve.
    if sess.opts.debuginfo == config::DebugInfo::None {
        return false
    }

    // If we're only producing artifacts that are archives, no need to preserve
    // the objects as they're losslessly contained inside the archives.
    let output_linked = sess.crate_types.borrow()
        .iter()
        .any(|&x| x != config::CrateType::Rlib && x != config::CrateType::Staticlib);
    if !output_linked {
        return false
    }

    // If we're on OSX then the equivalent of split dwarf is turned on by
    // default. The final executable won't actually have any debug information
    // except it'll have pointers to elsewhere. Historically we've always run
    // `dsymutil` to "link all the dwarf together" but this is actually sort of
    // a bummer for incremental compilation! (the whole point of split dwarf is
    // that you don't do this sort of dwarf link).
    //
    // Basically as a result this just means that if we're on OSX and we're
    // *not* running dsymutil then the object files are the only source of truth
    // for debug information, so we must preserve them.
    if sess.target.target.options.is_like_osx {
        match sess.opts.debugging_opts.run_dsymutil {
            // dsymutil is not being run, preserve objects
            Some(false) => return true,

            // dsymutil is being run, no need to preserve the objects
            Some(true) => return false,

            // The default historical behavior was to always run dsymutil, so
            // we're preserving that temporarily, but we're likely to switch the
            // default soon.
            None => return false,
        }
    }

    false
}

pub fn archive_search_paths(sess: &Session) -> Vec<PathBuf> {
    sess.target_filesearch(PathKind::Native).search_path_dirs()
}

enum RlibFlavor {
    Normal,
    StaticlibBase,
}

pub fn print_native_static_libs(sess: &Session, all_native_libs: &[NativeLibrary]) {
    let lib_args: Vec<_> = all_native_libs.iter()
        .filter(|l| relevant_lib(sess, l))
        .filter_map(|lib| {
            let name = lib.name?;
            match lib.kind {
                NativeLibraryKind::NativeStaticNobundle |
                NativeLibraryKind::NativeUnknown => {
                    if sess.target.target.options.is_like_msvc {
                        Some(format!("{}.lib", name))
                    } else {
                        Some(format!("-l{}", name))
                    }
                },
                NativeLibraryKind::NativeFramework => {
                    // ld-only syntax, since there are no frameworks in MSVC
                    Some(format!("-framework {}", name))
                },
                // These are included, no need to print them
                NativeLibraryKind::NativeStatic => None,
            }
        })
        .collect();
    if !lib_args.is_empty() {
        sess.note_without_error("Link against the following native artifacts when linking \
                                 against this static library. The order and any duplication \
                                 can be significant on some platforms.");
        // Prefix for greppability
        sess.note_without_error(&format!("native-static-libs: {}", &lib_args.join(" ")));
    }
}

pub fn get_file_path(sess: &Session, name: &str) -> PathBuf {
    let fs = sess.target_filesearch(PathKind::Native);
    let file_path = fs.get_lib_path().join(name);
    if file_path.exists() {
        return file_path
    }
    for search_path in fs.search_paths() {
        let file_path = search_path.dir.join(name);
        if file_path.exists() {
            return file_path
        }
    }
    PathBuf::from(name)
}

pub fn exec_linker(sess: &Session, cmd: &mut Command, out_filename: &Path, tmpdir: &Path)
    -> io::Result<Output>
{
    // When attempting to spawn the linker we run a risk of blowing out the
    // size limits for spawning a new process with respect to the arguments
    // we pass on the command line.
    //
    // Here we attempt to handle errors from the OS saying "your list of
    // arguments is too big" by reinvoking the linker again with an `@`-file
    // that contains all the arguments. The theory is that this is then
    // accepted on all linkers and the linker will read all its options out of
    // there instead of looking at the command line.
    if !cmd.very_likely_to_exceed_some_spawn_limit() {
        match cmd.command().stdout(Stdio::piped()).stderr(Stdio::piped()).spawn() {
            Ok(child) => {
                let output = child.wait_with_output();
                flush_linked_file(&output, out_filename)?;
                return output;
            }
            Err(ref e) if command_line_too_big(e) => {
                info!("command line to linker was too big: {}", e);
            }
            Err(e) => return Err(e)
        }
    }

    info!("falling back to passing arguments to linker via an @-file");
    let mut cmd2 = cmd.clone();
    let mut args = String::new();
    for arg in cmd2.take_args() {
        args.push_str(&Escape {
            arg: arg.to_str().unwrap(),
            is_like_msvc: sess.target.target.options.is_like_msvc,
        }.to_string());
        args.push_str("\n");
    }
    let file = tmpdir.join("linker-arguments");
    let bytes = if sess.target.target.options.is_like_msvc {
        let mut out = Vec::with_capacity((1 + args.len()) * 2);
        // start the stream with a UTF-16 BOM
        for c in std::iter::once(0xFEFF).chain(args.encode_utf16()) {
            // encode in little endian
            out.push(c as u8);
            out.push((c >> 8) as u8);
        }
        out
    } else {
        args.into_bytes()
    };
    fs::write(&file, &bytes)?;
    cmd2.arg(format!("@{}", file.display()));
    info!("invoking linker {:?}", cmd2);
    let output = cmd2.output();
    flush_linked_file(&output, out_filename)?;
    return output;

    #[cfg(unix)]
    fn flush_linked_file(_: &io::Result<Output>, _: &Path) -> io::Result<()> {
        Ok(())
    }

    #[cfg(windows)]
    fn flush_linked_file(command_output: &io::Result<Output>, out_filename: &Path)
        -> io::Result<()>
    {
        // On Windows, under high I/O load, output buffers are sometimes not flushed,
        // even long after process exit, causing nasty, non-reproducible output bugs.
        //
        // File::sync_all() calls FlushFileBuffers() down the line, which solves the problem.
        //
        // А full writeup of the original Chrome bug can be found at
        // randomascii.wordpress.com/2018/02/25/compiler-bug-linker-bug-windows-kernel-bug/amp

        if let &Ok(ref out) = command_output {
            if out.status.success() {
                if let Ok(of) = fs::OpenOptions::new().write(true).open(out_filename) {
                    of.sync_all()?;
                }
            }
        }

        Ok(())
    }

    #[cfg(unix)]
    fn command_line_too_big(err: &io::Error) -> bool {
        err.raw_os_error() == Some(::libc::E2BIG)
    }

    #[cfg(windows)]
    fn command_line_too_big(err: &io::Error) -> bool {
        const ERROR_FILENAME_EXCED_RANGE: i32 = 206;
        err.raw_os_error() == Some(ERROR_FILENAME_EXCED_RANGE)
    }

    struct Escape<'a> {
        arg: &'a str,
        is_like_msvc: bool,
    }

    impl<'a> fmt::Display for Escape<'a> {
        fn fmt(&self, f: &mut fmt::Formatter<'_>) -> fmt::Result {
            if self.is_like_msvc {
                // This is "documented" at
                // https://msdn.microsoft.com/en-us/library/4xdcbak7.aspx
                //
                // Unfortunately there's not a great specification of the
                // syntax I could find online (at least) but some local
                // testing showed that this seemed sufficient-ish to catch
                // at least a few edge cases.
                write!(f, "\"")?;
                for c in self.arg.chars() {
                    match c {
                        '"' => write!(f, "\\{}", c)?,
                        c => write!(f, "{}", c)?,
                    }
                }
                write!(f, "\"")?;
            } else {
                // This is documented at https://linux.die.net/man/1/ld, namely:
                //
                // > Options in file are separated by whitespace. A whitespace
                // > character may be included in an option by surrounding the
                // > entire option in either single or double quotes. Any
                // > character (including a backslash) may be included by
                // > prefixing the character to be included with a backslash.
                //
                // We put an argument on each line, so all we need to do is
                // ensure the line is interpreted as one whole argument.
                for c in self.arg.chars() {
                    match c {
                        '\\' | ' ' => write!(f, "\\{}", c)?,
                        c => write!(f, "{}", c)?,
                    }
                }
            }
            Ok(())
        }
    }
}

fn link_args<'a, B: ArchiveBuilder<'a>>(cmd: &mut dyn Linker,
             flavor: LinkerFlavor,
             sess: &'a Session,
             crate_type: config::CrateType,
             tmpdir: &Path,
             out_filename: &Path,
             codegen_results: &CodegenResults) {

    // Linker plugins should be specified early in the list of arguments
    cmd.linker_plugin_lto();

    // The default library location, we need this to find the runtime.
    // The location of crates will be determined as needed.
    let lib_path = sess.target_filesearch(PathKind::All).get_lib_path();

    // target descriptor
    let t = &sess.target.target;

    cmd.include_path(&fix_windows_verbatim_for_gcc(&lib_path));
<<<<<<< HEAD
=======

>>>>>>> 8cd2c99a
    for obj in codegen_results.modules.iter().filter_map(|m| m.object.as_ref()) {
        cmd.add_object(obj);
    }
    cmd.output_filename(out_filename);

    if crate_type == config::CrateType::Executable &&
       sess.target.target.options.is_like_windows {
        if let Some(ref s) = codegen_results.windows_subsystem {
            cmd.subsystem(s);
        }
    }

    // If we're building something like a dynamic library then some platforms
    // need to make sure that all symbols are exported correctly from the
    // dynamic library.
    cmd.export_symbols(tmpdir, crate_type);

    // When linking a dynamic library, we put the metadata into a section of the
    // executable. This metadata is in a separate object file from the main
    // object file, so we link that in here.
    if crate_type == config::CrateType::Dylib ||
       crate_type == config::CrateType::ProcMacro {
        let obj = codegen_results.metadata_module
            .as_ref()
            .and_then(|m| m.object.as_ref());
        if let Some(obj) = obj {
            cmd.add_object(obj);
        }
    }

    let obj = codegen_results.allocator_module
        .as_ref()
        .and_then(|m| m.object.as_ref());
    if let Some(obj) = obj {
        cmd.add_object(obj);
    }

    // Try to strip as much out of the generated object by removing unused
    // sections if possible. See more comments in linker.rs
    if !sess.opts.cg.link_dead_code {
        let keep_metadata = crate_type == config::CrateType::Dylib;
        cmd.gc_sections(keep_metadata);
    }

    let used_link_args = &codegen_results.crate_info.link_args;

    if crate_type == config::CrateType::Executable {
        let mut position_independent_executable = false;

        if t.options.position_independent_executables {
            let empty_vec = Vec::new();
            let args = sess.opts.cg.link_args.as_ref().unwrap_or(&empty_vec);
            let more_args = &sess.opts.cg.link_arg;
            let mut args = args.iter().chain(more_args.iter()).chain(used_link_args.iter());

            if is_pic(sess) && !sess.crt_static() && !args.any(|x| *x == "-static") {
                position_independent_executable = true;
            }
        }

        if position_independent_executable {
            cmd.position_independent_executable();
        } else {
            // recent versions of gcc can be configured to generate position
            // independent executables by default. We have to pass -no-pie to
            // explicitly turn that off. Not applicable to ld.
            if sess.target.target.options.linker_is_gnu
                && flavor != LinkerFlavor::Ld {
                cmd.no_position_independent_executable();
            }
        }
    }

    let relro_level = match sess.opts.debugging_opts.relro_level {
        Some(level) => level,
        None => t.options.relro_level,
    };
    match relro_level {
        RelroLevel::Full => {
            cmd.full_relro();
        },
        RelroLevel::Partial => {
            cmd.partial_relro();
        },
        RelroLevel::Off => {
            cmd.no_relro();
        },
        RelroLevel::None => {
        },
    }

    // Pass optimization flags down to the linker.
    cmd.optimize();

    // Pass debuginfo flags down to the linker.
    cmd.debuginfo();

    // We want to, by default, prevent the compiler from accidentally leaking in
    // any system libraries, so we may explicitly ask linkers to not link to any
    // libraries by default. Note that this does not happen for windows because
    // windows pulls in some large number of libraries and I couldn't quite
    // figure out which subset we wanted.
    //
    // This is all naturally configurable via the standard methods as well.
    if !sess.opts.cg.default_linker_libraries.unwrap_or(false) &&
        t.options.no_default_libraries
    {
        cmd.no_default_libraries();
    }

    // Take careful note of the ordering of the arguments we pass to the linker
    // here. Linkers will assume that things on the left depend on things to the
    // right. Things on the right cannot depend on things on the left. This is
    // all formally implemented in terms of resolving symbols (libs on the right
    // resolve unknown symbols of libs on the left, but not vice versa).
    //
    // For this reason, we have organized the arguments we pass to the linker as
    // such:
    //
    // 1. The local object that LLVM just generated
    // 2. Local native libraries
    // 3. Upstream rust libraries
    // 4. Upstream native libraries
    //
    // The rationale behind this ordering is that those items lower down in the
    // list can't depend on items higher up in the list. For example nothing can
    // depend on what we just generated (e.g., that'd be a circular dependency).
    // Upstream rust libraries are not allowed to depend on our local native
    // libraries as that would violate the structure of the DAG, in that
    // scenario they are required to link to them as well in a shared fashion.
    //
    // Note that upstream rust libraries may contain native dependencies as
    // well, but they also can't depend on what we just started to add to the
    // link line. And finally upstream native libraries can't depend on anything
    // in this DAG so far because they're only dylibs and dylibs can only depend
    // on other dylibs (e.g., other native deps).
    add_local_native_libraries(cmd, sess, codegen_results);
    add_upstream_rust_crates::<B>(cmd, sess, codegen_results, crate_type, tmpdir);
    add_upstream_native_libraries(cmd, sess, codegen_results, crate_type);

    // Tell the linker what we're doing.
    if crate_type != config::CrateType::Executable {
        cmd.build_dylib(out_filename);
    }
    if crate_type == config::CrateType::Executable && sess.crt_static() {
        cmd.build_static_executable();
    }

    if sess.opts.cg.profile_generate.enabled() {
        cmd.pgo_gen();
    }

    // FIXME (#2397): At some point we want to rpath our guesses as to
    // where extern libraries might live, based on the
    // addl_lib_search_paths
    if sess.opts.cg.rpath {
        let target_triple = sess.opts.target_triple.triple();
        let mut get_install_prefix_lib_path = || {
            let install_prefix = option_env!("CFG_PREFIX").expect("CFG_PREFIX");
            let tlib = filesearch::relative_target_lib_path(&sess.sysroot, target_triple);
            let mut path = PathBuf::from(install_prefix);
            path.push(&tlib);

            path
        };
        let mut rpath_config = RPathConfig {
            used_crates: &codegen_results.crate_info.used_crates_dynamic,
            out_filename: out_filename.to_path_buf(),
            has_rpath: sess.target.target.options.has_rpath,
            is_like_osx: sess.target.target.options.is_like_osx,
            linker_is_gnu: sess.target.target.options.linker_is_gnu,
            get_install_prefix_lib_path: &mut get_install_prefix_lib_path,
        };
        cmd.args(&rpath::get_rpath_flags(&mut rpath_config));
    }

    // Finally add all the linker arguments provided on the command line along
    // with any #[link_args] attributes found inside the crate
    if let Some(ref args) = sess.opts.cg.link_args {
        cmd.args(args);
    }
    cmd.args(&sess.opts.cg.link_arg);
    cmd.args(&used_link_args);
}

// # Native library linking
//
// User-supplied library search paths (-L on the command line). These are
// the same paths used to find Rust crates, so some of them may have been
// added already by the previous crate linking code. This only allows them
// to be found at compile time so it is still entirely up to outside
// forces to make sure that library can be found at runtime.
//
// Also note that the native libraries linked here are only the ones located
// in the current crate. Upstream crates with native library dependencies
// may have their native library pulled in above.
pub fn add_local_native_libraries(cmd: &mut dyn Linker,
                              sess: &Session,
                              codegen_results: &CodegenResults) {
    let filesearch = sess.target_filesearch(PathKind::All);
    for search_path in filesearch.search_paths() {
        match search_path.kind {
            PathKind::Framework => { cmd.framework_path(&search_path.dir); }
            _ => { cmd.include_path(&fix_windows_verbatim_for_gcc(&search_path.dir)); }
        }
    }

    let relevant_libs = codegen_results.crate_info.used_libraries.iter().filter(|l| {
        relevant_lib(sess, l)
    });

    let search_path = archive_search_paths(sess);
    for lib in relevant_libs {
        let name = match lib.name {
<<<<<<< HEAD
            Some(ref l) => l,
            None => continue,
        };
        match lib.kind {
            NativeLibraryKind::NativeUnknown => cmd.link_dylib(&name.as_str()),
            NativeLibraryKind::NativeFramework => cmd.link_framework(&name.as_str()),
            NativeLibraryKind::NativeStaticNobundle => cmd.link_staticlib(&name.as_str()),
            NativeLibraryKind::NativeStatic => cmd.link_whole_staticlib(&name.as_str(),
                                                                        &search_path)
=======
            Some(l) => l,
            None => continue,
        };
        match lib.kind {
            NativeLibraryKind::NativeUnknown => cmd.link_dylib(name),
            NativeLibraryKind::NativeFramework => cmd.link_framework(name),
            NativeLibraryKind::NativeStaticNobundle => cmd.link_staticlib(name),
            NativeLibraryKind::NativeStatic => cmd.link_whole_staticlib(name, &search_path)
>>>>>>> 8cd2c99a
        }
    }
}

// # Rust Crate linking
//
// Rust crates are not considered at all when creating an rlib output. All
// dependencies will be linked when producing the final output (instead of
// the intermediate rlib version)
fn add_upstream_rust_crates<'a, B: ArchiveBuilder<'a>>(cmd: &mut dyn Linker,
                            sess: &'a Session,
                            codegen_results: &CodegenResults,
                            crate_type: config::CrateType,
                            tmpdir: &Path) {
    // All of the heavy lifting has previously been accomplished by the
    // dependency_format module of the compiler. This is just crawling the
    // output of that module, adding crates as necessary.
    //
    // Linking to a rlib involves just passing it to the linker (the linker
    // will slurp up the object files inside), and linking to a dynamic library
    // involves just passing the right -l flag.

    let formats = sess.dependency_formats.borrow();
    let data = formats.get(&crate_type).unwrap();

    // Invoke get_used_crates to ensure that we get a topological sorting of
    // crates.
    let deps = &codegen_results.crate_info.used_crates_dynamic;

    // There's a few internal crates in the standard library (aka libcore and
    // libstd) which actually have a circular dependence upon one another. This
    // currently arises through "weak lang items" where libcore requires things
    // like `rust_begin_unwind` but libstd ends up defining it. To get this
    // circular dependence to work correctly in all situations we'll need to be
    // sure to correctly apply the `--start-group` and `--end-group` options to
    // GNU linkers, otherwise if we don't use any other symbol from the standard
    // library it'll get discarded and the whole application won't link.
    //
    // In this loop we're calculating the `group_end`, after which crate to
    // pass `--end-group` and `group_start`, before which crate to pass
    // `--start-group`. We currently do this by passing `--end-group` after
    // the first crate (when iterating backwards) that requires a lang item
    // defined somewhere else. Once that's set then when we've defined all the
    // necessary lang items we'll pass `--start-group`.
    //
    // Note that this isn't amazing logic for now but it should do the trick
    // for the current implementation of the standard library.
    let mut group_end = None;
    let mut group_start = None;
    let mut end_with = FxHashSet::default();
    let info = &codegen_results.crate_info;
    for &(cnum, _) in deps.iter().rev() {
        if let Some(missing) = info.missing_lang_items.get(&cnum) {
            end_with.extend(missing.iter().cloned());
            if end_with.len() > 0 && group_end.is_none() {
                group_end = Some(cnum);
            }
        }
        end_with.retain(|item| info.lang_item_to_crate.get(item) != Some(&cnum));
        if end_with.len() == 0 && group_end.is_some() {
            group_start = Some(cnum);
            break
        }
    }

    // If we didn't end up filling in all lang items from upstream crates then
    // we'll be filling it in with our crate. This probably means we're the
    // standard library itself, so skip this for now.
    if group_end.is_some() && group_start.is_none() {
        group_end = None;
    }

    let mut compiler_builtins = None;

    for &(cnum, _) in deps.iter() {
        if group_start == Some(cnum) {
            cmd.group_start();
        }

        // We may not pass all crates through to the linker. Some crates may
        // appear statically in an existing dylib, meaning we'll pick up all the
        // symbols from the dylib.
        let src = &codegen_results.crate_info.used_crate_source[&cnum];
        match data[cnum.as_usize() - 1] {
            _ if codegen_results.crate_info.profiler_runtime == Some(cnum) => {
                add_static_crate::<B>(cmd, sess, codegen_results, tmpdir, crate_type, cnum);
            }
            _ if codegen_results.crate_info.sanitizer_runtime == Some(cnum) => {
                link_sanitizer_runtime::<B>(cmd, sess, codegen_results, tmpdir, cnum);
            }
            // compiler-builtins are always placed last to ensure that they're
            // linked correctly.
            _ if codegen_results.crate_info.compiler_builtins == Some(cnum) => {
                assert!(compiler_builtins.is_none());
                compiler_builtins = Some(cnum);
            }
            Linkage::NotLinked |
            Linkage::IncludedFromDylib => {}
            Linkage::Static => {
                add_static_crate::<B>(cmd, sess, codegen_results, tmpdir, crate_type, cnum);
            }
            Linkage::Dynamic => {
                add_dynamic_crate(cmd, sess, &src.dylib.as_ref().unwrap().0)
            }
        }

        if group_end == Some(cnum) {
            cmd.group_end();
        }
    }

    // compiler-builtins are always placed last to ensure that they're
    // linked correctly.
    // We must always link the `compiler_builtins` crate statically. Even if it
    // was already "included" in a dylib (e.g., `libstd` when `-C prefer-dynamic`
    // is used)
    if let Some(cnum) = compiler_builtins {
        add_static_crate::<B>(cmd, sess, codegen_results, tmpdir, crate_type, cnum);
    }

    // Converts a library file-stem into a cc -l argument
    fn unlib<'a>(config: &config::Config, stem: &'a str) -> &'a str {
        if stem.starts_with("lib") && !config.target.options.is_like_windows {
            &stem[3..]
        } else {
            stem
        }
    }

    // We must link the sanitizer runtime using -Wl,--whole-archive but since
    // it's packed in a .rlib, it contains stuff that are not objects that will
    // make the linker error. So we must remove those bits from the .rlib before
    // linking it.
    fn link_sanitizer_runtime<'a, B: ArchiveBuilder<'a>>(cmd: &mut dyn Linker,
                              sess: &'a Session,
                              codegen_results: &CodegenResults,
                              tmpdir: &Path,
                              cnum: CrateNum) {
        let src = &codegen_results.crate_info.used_crate_source[&cnum];
        let cratepath = &src.rlib.as_ref().unwrap().0;

        if sess.target.target.options.is_like_osx {
            // On Apple platforms, the sanitizer is always built as a dylib, and
            // LLVM will link to `@rpath/*.dylib`, so we need to specify an
            // rpath to the library as well (the rpath should be absolute, see
            // PR #41352 for details).
            //
            // FIXME: Remove this logic into librustc_*san once Cargo supports it
            let rpath = cratepath.parent().unwrap();
            let rpath = rpath.to_str().expect("non-utf8 component in path");
            cmd.args(&["-Wl,-rpath".into(), "-Xlinker".into(), rpath.into()]);
        }

        let dst = tmpdir.join(cratepath.file_name().unwrap());
        let mut archive = <B as ArchiveBuilder>::new(sess, &dst, Some(cratepath));
        archive.update_symbols();

        for f in archive.src_files() {
            if f.ends_with(RLIB_BYTECODE_EXTENSION) || f == METADATA_FILENAME {
                archive.remove_file(&f);
            }
        }

        archive.build();

        cmd.link_whole_rlib(&dst);
    }

    // Adds the static "rlib" versions of all crates to the command line.
    // There's a bit of magic which happens here specifically related to LTO and
    // dynamic libraries. Specifically:
    //
    // * For LTO, we remove upstream object files.
    // * For dylibs we remove metadata and bytecode from upstream rlibs
    //
    // When performing LTO, almost(*) all of the bytecode from the upstream
    // libraries has already been included in our object file output. As a
    // result we need to remove the object files in the upstream libraries so
    // the linker doesn't try to include them twice (or whine about duplicate
    // symbols). We must continue to include the rest of the rlib, however, as
    // it may contain static native libraries which must be linked in.
    //
    // (*) Crates marked with `#![no_builtins]` don't participate in LTO and
    // their bytecode wasn't included. The object files in those libraries must
    // still be passed to the linker.
    //
    // When making a dynamic library, linkers by default don't include any
    // object files in an archive if they're not necessary to resolve the link.
    // We basically want to convert the archive (rlib) to a dylib, though, so we
    // *do* want everything included in the output, regardless of whether the
    // linker thinks it's needed or not. As a result we must use the
    // --whole-archive option (or the platform equivalent). When using this
    // option the linker will fail if there are non-objects in the archive (such
    // as our own metadata and/or bytecode). All in all, for rlibs to be
    // entirely included in dylibs, we need to remove all non-object files.
    //
    // Note, however, that if we're not doing LTO or we're not producing a dylib
    // (aka we're making an executable), we can just pass the rlib blindly to
    // the linker (fast) because it's fine if it's not actually included as
    // we're at the end of the dependency chain.
    fn add_static_crate<'a, B: ArchiveBuilder<'a>>(cmd: &mut dyn Linker,
                        sess: &'a Session,
                        codegen_results: &CodegenResults,
                        tmpdir: &Path,
                        crate_type: config::CrateType,
                        cnum: CrateNum) {
        let src = &codegen_results.crate_info.used_crate_source[&cnum];
        let cratepath = &src.rlib.as_ref().unwrap().0;

        // See the comment above in `link_staticlib` and `link_rlib` for why if
        // there's a static library that's not relevant we skip all object
        // files.
        let native_libs = &codegen_results.crate_info.native_libraries[&cnum];
        let skip_native = native_libs.iter().any(|lib| {
            lib.kind == NativeLibraryKind::NativeStatic && !relevant_lib(sess, lib)
        });

        if (!are_upstream_rust_objects_already_included(sess) ||
            ignored_for_lto(sess, &codegen_results.crate_info, cnum)) &&
           crate_type != config::CrateType::Dylib &&
           !skip_native {
            cmd.link_rlib(&fix_windows_verbatim_for_gcc(cratepath));
            return
        }

        let dst = tmpdir.join(cratepath.file_name().unwrap());
        let name = cratepath.file_name().unwrap().to_str().unwrap();
        let name = &name[3..name.len() - 5]; // chop off lib/.rlib

        time_ext(sess.time_extended(), Some(sess), &format!("altering {}.rlib", name), || {
            let mut archive = <B as ArchiveBuilder>::new(sess, &dst, Some(cratepath));
            archive.update_symbols();

            let mut any_objects = false;
            for f in archive.src_files() {
                if f.ends_with(RLIB_BYTECODE_EXTENSION) || f == METADATA_FILENAME {
                    archive.remove_file(&f);
                    continue
                }

                let canonical = f.replace("-", "_");
                let canonical_name = name.replace("-", "_");

                // Look for `.rcgu.o` at the end of the filename to conclude
                // that this is a Rust-related object file.
                fn looks_like_rust(s: &str) -> bool {
                    let path = Path::new(s);
                    let ext = path.extension().and_then(|s| s.to_str());
                    if ext != Some(OutputType::Object.extension()) {
                        return false
                    }
                    let ext2 = path.file_stem()
                        .and_then(|s| Path::new(s).extension())
                        .and_then(|s| s.to_str());
                    ext2 == Some(RUST_CGU_EXT)
                }

                let is_rust_object =
                    canonical.starts_with(&canonical_name) &&
                    looks_like_rust(&f);

                // If we've been requested to skip all native object files
                // (those not generated by the rust compiler) then we can skip
                // this file. See above for why we may want to do this.
                let skip_because_cfg_say_so = skip_native && !is_rust_object;

                // If we're performing LTO and this is a rust-generated object
                // file, then we don't need the object file as it's part of the
                // LTO module. Note that `#![no_builtins]` is excluded from LTO,
                // though, so we let that object file slide.
                let skip_because_lto = are_upstream_rust_objects_already_included(sess) &&
                    is_rust_object &&
                    (sess.target.target.options.no_builtins ||
                     !codegen_results.crate_info.is_no_builtins.contains(&cnum));

                if skip_because_cfg_say_so || skip_because_lto {
                    archive.remove_file(&f);
                } else {
                    any_objects = true;
                }
            }

            if !any_objects {
                return
            }
            archive.build();

            // If we're creating a dylib, then we need to include the
            // whole of each object in our archive into that artifact. This is
            // because a `dylib` can be reused as an intermediate artifact.
            //
            // Note, though, that we don't want to include the whole of a
            // compiler-builtins crate (e.g., compiler-rt) because it'll get
            // repeatedly linked anyway.
            if crate_type == config::CrateType::Dylib &&
                codegen_results.crate_info.compiler_builtins != Some(cnum) {
                cmd.link_whole_rlib(&fix_windows_verbatim_for_gcc(&dst));
            } else {
                cmd.link_rlib(&fix_windows_verbatim_for_gcc(&dst));
            }
        });
    }

    // Same thing as above, but for dynamic crates instead of static crates.
    fn add_dynamic_crate(cmd: &mut dyn Linker, sess: &Session, cratepath: &Path) {
        // Just need to tell the linker about where the library lives and
        // what its name is
        let parent = cratepath.parent();
        if let Some(dir) = parent {
            cmd.include_path(&fix_windows_verbatim_for_gcc(dir));
        }
        let filestem = cratepath.file_stem().unwrap().to_str().unwrap();
<<<<<<< HEAD
        cmd.link_rust_dylib(&unlib(&sess.target, filestem),
=======
        cmd.link_rust_dylib(Symbol::intern(&unlib(&sess.target, filestem)),
>>>>>>> 8cd2c99a
                            parent.unwrap_or(Path::new("")));
    }
}

// Link in all of our upstream crates' native dependencies. Remember that
// all of these upstream native dependencies are all non-static
// dependencies. We've got two cases then:
//
// 1. The upstream crate is an rlib. In this case we *must* link in the
// native dependency because the rlib is just an archive.
//
// 2. The upstream crate is a dylib. In order to use the dylib, we have to
// have the dependency present on the system somewhere. Thus, we don't
// gain a whole lot from not linking in the dynamic dependency to this
// crate as well.
//
// The use case for this is a little subtle. In theory the native
// dependencies of a crate are purely an implementation detail of the crate
// itself, but the problem arises with generic and inlined functions. If a
// generic function calls a native function, then the generic function must
// be instantiated in the target crate, meaning that the native symbol must
// also be resolved in the target crate.
pub fn add_upstream_native_libraries(cmd: &mut dyn Linker,
                                 sess: &Session,
                                 codegen_results: &CodegenResults,
                                 crate_type: config::CrateType) {
    // Be sure to use a topological sorting of crates because there may be
    // interdependencies between native libraries. When passing -nodefaultlibs,
    // for example, almost all native libraries depend on libc, so we have to
    // make sure that's all the way at the right (liblibc is near the base of
    // the dependency chain).
    //
    // This passes RequireStatic, but the actual requirement doesn't matter,
    // we're just getting an ordering of crate numbers, we're not worried about
    // the paths.
    let formats = sess.dependency_formats.borrow();
    let data = formats.get(&crate_type).unwrap();

    let crates = &codegen_results.crate_info.used_crates_static;
    for &(cnum, _) in crates {
        for lib in codegen_results.crate_info.native_libraries[&cnum].iter() {
            let name = match lib.name {
<<<<<<< HEAD
                Some(ref l) => l,
=======
                Some(l) => l,
>>>>>>> 8cd2c99a
                None => continue,
            };
            if !relevant_lib(sess, &lib) {
                continue
            }
            match lib.kind {
<<<<<<< HEAD
                NativeLibraryKind::NativeUnknown => cmd.link_dylib(&name.as_str()),
                NativeLibraryKind::NativeFramework => cmd.link_framework(&name.as_str()),
=======
                NativeLibraryKind::NativeUnknown => cmd.link_dylib(name),
                NativeLibraryKind::NativeFramework => cmd.link_framework(name),
>>>>>>> 8cd2c99a
                NativeLibraryKind::NativeStaticNobundle => {
                    // Link "static-nobundle" native libs only if the crate they originate from
                    // is being linked statically to the current crate.  If it's linked dynamically
                    // or is an rlib already included via some other dylib crate, the symbols from
                    // native libs will have already been included in that dylib.
                    if data[cnum.as_usize() - 1] == Linkage::Static {
<<<<<<< HEAD
                        cmd.link_staticlib(&name.as_str())
=======
                        cmd.link_staticlib(name)
>>>>>>> 8cd2c99a
                    }
                },
                // ignore statically included native libraries here as we've
                // already included them when we included the rust library
                // previously
                NativeLibraryKind::NativeStatic => {}
            }
        }
    }
}

pub fn relevant_lib(sess: &Session, lib: &NativeLibrary) -> bool {
    match lib.cfg {
        Some(ref cfg) => syntax::attr::cfg_matches(cfg, &sess.parse_sess, None),
        None => true,
    }
}

pub fn are_upstream_rust_objects_already_included(sess: &Session) -> bool {
    match sess.lto() {
        config::Lto::Fat => true,
        config::Lto::Thin => {
            // If we defer LTO to the linker, we haven't run LTO ourselves, so
            // any upstream object files have not been copied yet.
            !sess.opts.cg.linker_plugin_lto.enabled()
        }
        config::Lto::No |
        config::Lto::ThinLocal => false,
    }
}

fn is_pic(sess: &Session) -> bool {
    let reloc_model_arg = match sess.opts.cg.relocation_model {
        Some(ref s) => &s[..],
        None => &sess.target.target.options.relocation_model[..],
    };

    reloc_model_arg == "pic"
}<|MERGE_RESOLUTION|>--- conflicted
+++ resolved
@@ -13,10 +13,7 @@
 use rustc_data_structures::fx::FxHashSet;
 use rustc_fs_util::fix_windows_verbatim_for_gcc;
 use rustc_target::spec::{PanicStrategy, RelroLevel, LinkerFlavor};
-<<<<<<< HEAD
-=======
 use syntax::symbol::Symbol;
->>>>>>> 8cd2c99a
 
 use crate::{METADATA_FILENAME, RLIB_BYTECODE_EXTENSION, CrateInfo, CodegenResults};
 use super::archive::ArchiveBuilder;
@@ -37,8 +34,6 @@
 use std::str;
 use std::env;
 use std::ffi::OsString;
-
-pub use rustc_codegen_utils::link::*;
 
 pub use rustc_codegen_utils::link::*;
 
@@ -322,11 +317,7 @@
             NativeLibraryKind::NativeUnknown => continue,
         }
         if let Some(name) = lib.name {
-<<<<<<< HEAD
-            ab.add_native_library(&name.as_str());
-=======
             ab.add_native_library(name);
->>>>>>> 8cd2c99a
         }
     }
 
@@ -542,12 +533,9 @@
     for &(ref k, ref v) in &sess.target.target.options.link_env {
         cmd.env(k, v);
     }
-<<<<<<< HEAD
-=======
     for k in &sess.target.target.options.link_env_remove {
         cmd.env_remove(k);
     }
->>>>>>> 8cd2c99a
 
     if sess.opts.debugging_opts.print_link_args {
         println!("{:?}", &cmd);
@@ -1074,10 +1062,7 @@
     let t = &sess.target.target;
 
     cmd.include_path(&fix_windows_verbatim_for_gcc(&lib_path));
-<<<<<<< HEAD
-=======
-
->>>>>>> 8cd2c99a
+
     for obj in codegen_results.modules.iter().filter_map(|m| m.object.as_ref()) {
         cmd.add_object(obj);
     }
@@ -1292,17 +1277,6 @@
     let search_path = archive_search_paths(sess);
     for lib in relevant_libs {
         let name = match lib.name {
-<<<<<<< HEAD
-            Some(ref l) => l,
-            None => continue,
-        };
-        match lib.kind {
-            NativeLibraryKind::NativeUnknown => cmd.link_dylib(&name.as_str()),
-            NativeLibraryKind::NativeFramework => cmd.link_framework(&name.as_str()),
-            NativeLibraryKind::NativeStaticNobundle => cmd.link_staticlib(&name.as_str()),
-            NativeLibraryKind::NativeStatic => cmd.link_whole_staticlib(&name.as_str(),
-                                                                        &search_path)
-=======
             Some(l) => l,
             None => continue,
         };
@@ -1311,7 +1285,6 @@
             NativeLibraryKind::NativeFramework => cmd.link_framework(name),
             NativeLibraryKind::NativeStaticNobundle => cmd.link_staticlib(name),
             NativeLibraryKind::NativeStatic => cmd.link_whole_staticlib(name, &search_path)
->>>>>>> 8cd2c99a
         }
     }
 }
@@ -1624,11 +1597,7 @@
             cmd.include_path(&fix_windows_verbatim_for_gcc(dir));
         }
         let filestem = cratepath.file_stem().unwrap().to_str().unwrap();
-<<<<<<< HEAD
-        cmd.link_rust_dylib(&unlib(&sess.target, filestem),
-=======
         cmd.link_rust_dylib(Symbol::intern(&unlib(&sess.target, filestem)),
->>>>>>> 8cd2c99a
                             parent.unwrap_or(Path::new("")));
     }
 }
@@ -1671,35 +1640,22 @@
     for &(cnum, _) in crates {
         for lib in codegen_results.crate_info.native_libraries[&cnum].iter() {
             let name = match lib.name {
-<<<<<<< HEAD
-                Some(ref l) => l,
-=======
                 Some(l) => l,
->>>>>>> 8cd2c99a
                 None => continue,
             };
             if !relevant_lib(sess, &lib) {
                 continue
             }
             match lib.kind {
-<<<<<<< HEAD
-                NativeLibraryKind::NativeUnknown => cmd.link_dylib(&name.as_str()),
-                NativeLibraryKind::NativeFramework => cmd.link_framework(&name.as_str()),
-=======
                 NativeLibraryKind::NativeUnknown => cmd.link_dylib(name),
                 NativeLibraryKind::NativeFramework => cmd.link_framework(name),
->>>>>>> 8cd2c99a
                 NativeLibraryKind::NativeStaticNobundle => {
                     // Link "static-nobundle" native libs only if the crate they originate from
                     // is being linked statically to the current crate.  If it's linked dynamically
                     // or is an rlib already included via some other dylib crate, the symbols from
                     // native libs will have already been included in that dylib.
                     if data[cnum.as_usize() - 1] == Linkage::Static {
-<<<<<<< HEAD
-                        cmd.link_staticlib(&name.as_str())
-=======
                         cmd.link_staticlib(name)
->>>>>>> 8cd2c99a
                     }
                 },
                 // ignore statically included native libraries here as we've
