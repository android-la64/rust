//! Types that pin data to its location in memory.
//!
//! It is sometimes useful to have objects that are guaranteed not to move,
//! in the sense that their placement in memory does not change, and can thus be relied upon.
//! A prime example of such a scenario would be building self-referential structs,
//! as moving an object with pointers to itself will invalidate them, which could cause undefined
//! behavior.
//!
//! A [`Pin<P>`] ensures that the pointee of any pointer type `P` has a stable location in memory,
//! meaning it cannot be moved elsewhere and its memory cannot be deallocated
//! until it gets dropped. We say that the pointee is "pinned".
//!
//! By default, all types in Rust are movable. Rust allows passing all types by-value,
//! and common smart-pointer types such as [`Box<T>`] and `&mut T` allow replacing and
//! moving the values they contain: you can move out of a [`Box<T>`], or you can use [`mem::swap`].
//! [`Pin<P>`] wraps a pointer type `P`, so [`Pin`]`<`[`Box`]`<T>>` functions much like a regular
//! [`Box<T>`]: when a [`Pin`]`<`[`Box`]`<T>>` gets dropped, so do its contents, and the memory gets
//! deallocated. Similarly, [`Pin`]`<&mut T>` is a lot like `&mut T`. However, [`Pin<P>`] does
//! not let clients actually obtain a [`Box<T>`] or `&mut T` to pinned data, which implies that you
//! cannot use operations such as [`mem::swap`]:
//!
//! ```
//! use std::pin::Pin;
//! fn swap_pins<T>(x: Pin<&mut T>, y: Pin<&mut T>) {
//!     // `mem::swap` needs `&mut T`, but we cannot get it.
//!     // We are stuck, we cannot swap the contents of these references.
//!     // We could use `Pin::get_unchecked_mut`, but that is unsafe for a reason:
//!     // we are not allowed to use it for moving things out of the `Pin`.
//! }
//! ```
//!
//! It is worth reiterating that [`Pin<P>`] does *not* change the fact that a Rust compiler
//! considers all types movable. [`mem::swap`] remains callable for any `T`. Instead, [`Pin<P>`]
//! prevents certain *values* (pointed to by pointers wrapped in [`Pin<P>`]) from being
//! moved by making it impossible to call methods that require `&mut T` on them
//! (like [`mem::swap`]).
//!
//! [`Pin<P>`] can be used to wrap any pointer type `P`, and as such it interacts with
//! [`Deref`] and [`DerefMut`]. A [`Pin<P>`] where `P: Deref` should be considered
//! as a "`P`-style pointer" to a pinned `P::Target` -- so, a [`Pin`]`<`[`Box`]`<T>>` is
//! an owned pointer to a pinned `T`, and a [`Pin`]`<`[`Rc`]`<T>>` is a reference-counted
//! pointer to a pinned `T`.
//! For correctness, [`Pin<P>`] relies on the implementations of [`Deref`] and
//! [`DerefMut`] not to move out of their `self` parameter, and only ever to
//! return a pointer to pinned data when they are called on a pinned pointer.
//!
//! # `Unpin`
//!
//! Many types are always freely movable, even when pinned, because they do not
//! rely on having a stable address. This includes all the basic types (like
//! [`bool`], [`i32`], and references) as well as types consisting solely of these
//! types. Types that do not care about pinning implement the [`Unpin`]
//! auto-trait, which cancels the effect of [`Pin<P>`]. For `T: Unpin`,
//! [`Pin`]`<`[`Box`]`<T>>` and [`Box<T>`] function identically, as do [`Pin`]`<&mut T>` and
//! `&mut T`.
//!
//! Note that pinning and [`Unpin`] only affect the pointed-to type `P::Target`, not the pointer
//! type `P` itself that got wrapped in [`Pin<P>`]. For example, whether or not [`Box<T>`] is
//! [`Unpin`] has no effect on the behavior of [`Pin`]`<`[`Box`]`<T>>` (here, `T` is the
//! pointed-to type).
//!
//! # Example: self-referential struct
//!
//! ```rust
//! use std::pin::Pin;
//! use std::marker::PhantomPinned;
//! use std::ptr::NonNull;
//!
//! // This is a self-referential struct because the slice field points to the data field.
//! // We cannot inform the compiler about that with a normal reference,
//! // as this pattern cannot be described with the usual borrowing rules.
//! // Instead we use a raw pointer, though one which is known not to be null,
//! // as we know it's pointing at the string.
//! struct Unmovable {
//!     data: String,
//!     slice: NonNull<String>,
//!     _pin: PhantomPinned,
//! }
//!
//! impl Unmovable {
//!     // To ensure the data doesn't move when the function returns,
//!     // we place it in the heap where it will stay for the lifetime of the object,
//!     // and the only way to access it would be through a pointer to it.
//!     fn new(data: String) -> Pin<Box<Self>> {
//!         let res = Unmovable {
//!             data,
//!             // we only create the pointer once the data is in place
//!             // otherwise it will have already moved before we even started
//!             slice: NonNull::dangling(),
//!             _pin: PhantomPinned,
//!         };
//!         let mut boxed = Box::pin(res);
//!
//!         let slice = NonNull::from(&boxed.data);
//!         // we know this is safe because modifying a field doesn't move the whole struct
//!         unsafe {
//!             let mut_ref: Pin<&mut Self> = Pin::as_mut(&mut boxed);
//!             Pin::get_unchecked_mut(mut_ref).slice = slice;
//!         }
//!         boxed
//!     }
//! }
//!
//! let unmoved = Unmovable::new("hello".to_string());
//! // The pointer should point to the correct location,
//! // so long as the struct hasn't moved.
//! // Meanwhile, we are free to move the pointer around.
//! # #[allow(unused_mut)]
//! let mut still_unmoved = unmoved;
//! assert_eq!(still_unmoved.slice, NonNull::from(&still_unmoved.data));
//!
//! // Since our type doesn't implement Unpin, this will fail to compile:
//! // let mut new_unmoved = Unmovable::new("world".to_string());
//! // std::mem::swap(&mut *still_unmoved, &mut *new_unmoved);
//! ```
//!
//! # Example: intrusive doubly-linked list
//!
//! In an intrusive doubly-linked list, the collection does not actually allocate
//! the memory for the elements itself. Allocation is controlled by the clients,
//! and elements can live on a stack frame that lives shorter than the collection does.
//!
//! To make this work, every element has pointers to its predecessor and successor in
//! the list. Elements can only be added when they are pinned, because moving the elements
//! around would invalidate the pointers. Moreover, the [`Drop`] implementation of a linked
//! list element will patch the pointers of its predecessor and successor to remove itself
//! from the list.
//!
//! Crucially, we have to be able to rely on [`drop`] being called. If an element
//! could be deallocated or otherwise invalidated without calling [`drop`], the pointers into it
//! from its neighbouring elements would become invalid, which would break the data structure.
//!
//! Therefore, pinning also comes with a [`drop`]-related guarantee.
//!
//! # `Drop` guarantee
//!
//! The purpose of pinning is to be able to rely on the placement of some data in memory.
//! To make this work, not just moving the data is restricted; deallocating, repurposing, or
//! otherwise invalidating the memory used to store the data is restricted, too.
//! Concretely, for pinned data you have to maintain the invariant
//! that *its memory will not get invalidated or repurposed from the moment it gets pinned until
//! when [`drop`] is called*. Memory can be invalidated by deallocation, but also by
//! replacing a [`Some(v)`] by [`None`], or calling [`Vec::set_len`] to "kill" some elements
//! off of a vector. It can be repurposed by using [`ptr::write`] to overwrite it without
//! calling the destructor first.
//!
//! This is exactly the kind of guarantee that the intrusive linked list from the previous
//! section needs to function correctly.
//!
//! Notice that this guarantee does *not* mean that memory does not leak! It is still
//! completely okay not ever to call [`drop`] on a pinned element (e.g., you can still
//! call [`mem::forget`] on a [`Pin`]`<`[`Box`]`<T>>`). In the example of the doubly-linked
//! list, that element would just stay in the list. However you may not free or reuse the storage
//! *without calling [`drop`]*.
//!
//! # `Drop` implementation
//!
//! If your type uses pinning (such as the two examples above), you have to be careful
//! when implementing [`Drop`]. The [`drop`] function takes `&mut self`, but this
//! is called *even if your type was previously pinned*! It is as if the
//! compiler automatically called [`Pin::get_unchecked_mut`].
//!
//! This can never cause a problem in safe code because implementing a type that
//! relies on pinning requires unsafe code, but be aware that deciding to make
//! use of pinning in your type (for example by implementing some operation on
//! [`Pin`]`<&Self>` or [`Pin`]`<&mut Self>`) has consequences for your [`Drop`]
//! implementation as well: if an element of your type could have been pinned,
//! you must treat [`Drop`] as implicitly taking [`Pin`]`<&mut Self>`.
//!
//! For example, you could implement `Drop` as follows:
//!
//! ```rust,no_run
//! # use std::pin::Pin;
//! # struct Type { }
//! impl Drop for Type {
//!     fn drop(&mut self) {
//!         // `new_unchecked` is okay because we know this value is never used
//!         // again after being dropped.
//!         inner_drop(unsafe { Pin::new_unchecked(self)});
//!         fn inner_drop(this: Pin<&mut Type>) {
//!             // Actual drop code goes here.
//!         }
//!     }
//! }
//! ```
//!
//! The function `inner_drop` has the type that [`drop`] *should* have, so this makes sure that
//! you do not accidentally use `self`/`this` in a way that is in conflict with pinning.
//!
//! Moreover, if your type is `#[repr(packed)]`, the compiler will automatically
//! move fields around to be able to drop them. It might even do
//! that for fields that happen to be sufficiently aligned. As a consequence, you cannot use
//! pinning with a `#[repr(packed)]` type.
//!
//! # Projections and Structural Pinning
//!
//! When working with pinned structs, the question arises how one can access the
//! fields of that struct in a method that takes just [`Pin`]`<&mut Struct>`.
//! The usual approach is to write helper methods (so called *projections*)
//! that turn [`Pin`]`<&mut Struct>` into a reference to the field, but what
//! type should that reference have? Is it [`Pin`]`<&mut Field>` or `&mut Field`?
//! The same question arises with the fields of an `enum`, and also when considering
//! container/wrapper types such as [`Vec<T>`], [`Box<T>`], or [`RefCell<T>`].
//! (This question applies to both mutable and shared references, we just
//! use the more common case of mutable references here for illustration.)
//!
//! It turns out that it is actually up to the author of the data structure
//! to decide whether the pinned projection for a particular field turns
//! [`Pin`]`<&mut Struct>` into [`Pin`]`<&mut Field>` or `&mut Field`. There are some
//! constraints though, and the most important constraint is *consistency*:
//! every field can be *either* projected to a pinned reference, *or* have
//! pinning removed as part of the projection. If both are done for the same field,
//! that will likely be unsound!
//!
//! As the author of a data structure you get to decide for each field whether pinning
//! "propagates" to this field or not. Pinning that propagates is also called "structural",
//! because it follows the structure of the type.
//! In the following subsections, we describe the considerations that have to be made
//! for either choice.
//!
//! ## Pinning *is not* structural for `field`
//!
//! It may seem counter-intuitive that the field of a pinned struct might not be pinned,
//! but that is actually the easiest choice: if a [`Pin`]`<&mut Field>` is never created,
//! nothing can go wrong! So, if you decide that some field does not have structural pinning,
//! all you have to ensure is that you never create a pinned reference to that field.
//!
//! Fields without structural pinning may have a projection method that turns
//! [`Pin`]`<&mut Struct>` into `&mut Field`:
//!
//! ```rust,no_run
//! # use std::pin::Pin;
//! # type Field = i32;
//! # struct Struct { field: Field }
//! impl Struct {
<<<<<<< HEAD
//!     fn pin_get_field<'a>(self: Pin<&'a mut Self>) -> &'a mut Field {
=======
//!     fn pin_get_field(self: Pin<&mut Self>) -> &mut Field {
>>>>>>> 8cd2c99a
//!         // This is okay because `field` is never considered pinned.
//!         unsafe { &mut self.get_unchecked_mut().field }
//!     }
//! }
//! ```
//!
//! You may also `impl Unpin for Struct` *even if* the type of `field`
//! is not [`Unpin`]. What that type thinks about pinning is not relevant
//! when no [`Pin`]`<&mut Field>` is ever created.
//!
//! ## Pinning *is* structural for `field`
<<<<<<< HEAD
//!
//! The other option is to decide that pinning is "structural" for `field`,
//! meaning that if the struct is pinned then so is the field.
//!
//! This allows writing a projection that creates a [`Pin`]`<&mut Field>`, thus
//! witnessing that the field is pinned:
//!
//! ```rust,no_run
//! # use std::pin::Pin;
//! # type Field = i32;
//! # struct Struct { field: Field }
//! impl Struct {
//!     fn pin_get_field<'a>(self: Pin<&'a mut Self>) -> Pin<&'a mut Field> {
//!         // This is okay because `field` is pinned when `self` is.
//!         unsafe { self.map_unchecked_mut(|s| &mut s.field) }
//!     }
//! }
//! ```
//!
//! However, structural pinning comes with a few extra requirements:
//!
=======
//!
//! The other option is to decide that pinning is "structural" for `field`,
//! meaning that if the struct is pinned then so is the field.
//!
//! This allows writing a projection that creates a [`Pin`]`<&mut Field>`, thus
//! witnessing that the field is pinned:
//!
//! ```rust,no_run
//! # use std::pin::Pin;
//! # type Field = i32;
//! # struct Struct { field: Field }
//! impl Struct {
//!     fn pin_get_field(self: Pin<&mut Self>) -> Pin<&mut Field> {
//!         // This is okay because `field` is pinned when `self` is.
//!         unsafe { self.map_unchecked_mut(|s| &mut s.field) }
//!     }
//! }
//! ```
//!
//! However, structural pinning comes with a few extra requirements:
//!
>>>>>>> 8cd2c99a
//! 1.  The struct must only be [`Unpin`] if all the structural fields are
//!     [`Unpin`]. This is the default, but [`Unpin`] is a safe trait, so as the author of
//!     the struct it is your responsibility *not* to add something like
//!     `impl<T> Unpin for Struct<T>`. (Notice that adding a projection operation
//!     requires unsafe code, so the fact that [`Unpin`] is a safe trait does not break
//!     the principle that you only have to worry about any of this if you use `unsafe`.)
//! 2.  The destructor of the struct must not move structural fields out of its argument. This
//!     is the exact point that was raised in the [previous section][drop-impl]: `drop` takes
//!     `&mut self`, but the struct (and hence its fields) might have been pinned before.
//!     You have to guarantee that you do not move a field inside your [`Drop`] implementation.
//!     In particular, as explained previously, this means that your struct must *not*
//!     be `#[repr(packed)]`.
//!     See that section for how to write [`drop`] in a way that the compiler can help you
//!     not accidentally break pinning.
//! 3.  You must make sure that you uphold the [`Drop` guarantee][drop-guarantee]:
//!     once your struct is pinned, the memory that contains the
//!     content is not overwritten or deallocated without calling the content's destructors.
//!     This can be tricky, as witnessed by [`VecDeque<T>`]: the destructor of [`VecDeque<T>`]
//!     can fail to call [`drop`] on all elements if one of the destructors panics. This violates
//!     the [`Drop`] guarantee, because it can lead to elements being deallocated without
//!     their destructor being called. ([`VecDeque<T>`] has no pinning projections, so this
//!     does not cause unsoundness.)
//! 4.  You must not offer any other operations that could lead to data being moved out of
//!     the structural fields when your type is pinned. For example, if the struct contains an
//!     [`Option<T>`] and there is a `take`-like operation with type
//!     `fn(Pin<&mut Struct<T>>) -> Option<T>`,
//!     that operation can be used to move a `T` out of a pinned `Struct<T>` -- which means
//!     pinning cannot be structural for the field holding this data.
//!
//!     For a more complex example of moving data out of a pinned type, imagine if [`RefCell<T>`]
//!     had a method `fn get_pin_mut(self: Pin<&mut Self>) -> Pin<&mut T>`.
//!     Then we could do the following:
//!     ```compile_fail
//!     fn exploit_ref_cell<T>(rc: Pin<&mut RefCell<T>>) {
//!         { let p = rc.as_mut().get_pin_mut(); } // Here we get pinned access to the `T`.
//!         let rc_shr: &RefCell<T> = rc.into_ref().get_ref();
//!         let b = rc_shr.borrow_mut();
//!         let content = &mut *b; // And here we have `&mut T` to the same data.
//!     }
//!     ```
//!     This is catastrophic, it means we can first pin the content of the [`RefCell<T>`]
//!     (using `RefCell::get_pin_mut`) and then move that content using the mutable
//!     reference we got later.
//!
//! ## Examples
//!
//! For a type like [`Vec<T>`], both possibilites (structural pinning or not) make sense.
//! A [`Vec<T>`] with structural pinning could have `get_pin`/`get_pin_mut` methods to get
//! pinned references to elements. However, it could *not* allow calling
//! [`pop`][Vec::pop] on a pinned [`Vec<T>`] because that would move the (structurally pinned)
//! contents! Nor could it allow [`push`][Vec::push], which might reallocate and thus also move the
//! contents.
//!
//! A [`Vec<T>`] without structural pinning could `impl<T> Unpin for Vec<T>`, because the contents
//! are never pinned and the [`Vec<T>`] itself is fine with being moved as well.
//! At that point pinning just has no effect on the vector at all.
//!
//! In the standard library, pointer types generally do not have structural pinning,
//! and thus they do not offer pinning projections. This is why `Box<T>: Unpin` holds for all `T`.
//! It makes sense to do this for pointer types, because moving the `Box<T>`
//! does not actually move the `T`: the [`Box<T>`] can be freely movable (aka `Unpin`) even if
//! the `T` is not. In fact, even [`Pin`]`<`[`Box`]`<T>>` and [`Pin`]`<&mut T>` are always
//! [`Unpin`] themselves, for the same reason: their contents (the `T`) are pinned, but the
//! pointers themselves can be moved without moving the pinned data. For both [`Box<T>`] and
//! [`Pin`]`<`[`Box`]`<T>>`, whether the content is pinned is entirely independent of whether the
//! pointer is pinned, meaning pinning is *not* structural.
//!
//! When implementing a [`Future`] combinator, you will usually need structural pinning
//! for the nested futures, as you need to get pinned references to them to call [`poll`].
//! But if your combinator contains any other data that does not need to be pinned,
//! you can make those fields not structural and hence freely access them with a
//! mutable reference even when you just have [`Pin`]`<&mut Self>` (such as in your own
//! [`poll`] implementation).
//!
//! [`Pin<P>`]: struct.Pin.html
//! [`Unpin`]: ../marker/trait.Unpin.html
//! [`Deref`]: ../ops/trait.Deref.html
//! [`DerefMut`]: ../ops/trait.DerefMut.html
//! [`mem::swap`]: ../mem/fn.swap.html
//! [`mem::forget`]: ../mem/fn.forget.html
//! [`Box<T>`]: ../../std/boxed/struct.Box.html
//! [`Vec<T>`]: ../../std/vec/struct.Vec.html
//! [`Vec::set_len`]: ../../std/vec/struct.Vec.html#method.set_len
//! [`Pin`]: struct.Pin.html
//! [`Box`]: ../../std/boxed/struct.Box.html
//! [Vec::pop]: ../../std/vec/struct.Vec.html#method.pop
//! [Vec::push]: ../../std/vec/struct.Vec.html#method.push
//! [`Rc`]: ../../std/rc/struct.Rc.html
//! [`RefCell<T>`]: ../../std/cell/struct.RefCell.html
//! [`Drop`]: ../../std/ops/trait.Drop.html
//! [`drop`]: ../../std/ops/trait.Drop.html#tymethod.drop
//! [`VecDeque<T>`]: ../../std/collections/struct.VecDeque.html
//! [`Option<T>`]: ../../std/option/enum.Option.html
//! [`VecDeque<T>`]: ../../std/collections/struct.VecDeque.html
//! [`RefCell<T>`]: ../cell/struct.RefCell.html
//! [`None`]: ../option/enum.Option.html#variant.None
//! [`Some(v)`]: ../option/enum.Option.html#variant.Some
//! [`ptr::write`]: ../ptr/fn.write.html
//! [`Future`]: ../future/trait.Future.html
//! [drop-impl]: #drop-implementation
//! [drop-guarantee]: #drop-guarantee
//! [`poll`]: ../../std/future/trait.Future.html#tymethod.poll
//! [`Pin::get_unchecked_mut`]: struct.Pin.html#method.get_unchecked_mut

#![stable(feature = "pin", since = "1.33.0")]

use crate::fmt;
use crate::marker::{Sized, Unpin};
use crate::cmp::{self, PartialEq, PartialOrd};
use crate::ops::{Deref, DerefMut, Receiver, CoerceUnsized, DispatchFromDyn};

/// A pinned pointer.
///
/// This is a wrapper around a kind of pointer which makes that pointer "pin" its
/// value in place, preventing the value referenced by that pointer from being moved
/// unless it implements [`Unpin`].
///
/// *See the [`pin` module] documentation for an explanation of pinning.*
///
/// [`Unpin`]: ../../std/marker/trait.Unpin.html
/// [`pin` module]: ../../std/pin/index.html
//
// Note: the derives below, and the explicit `PartialEq` and `PartialOrd`
// implementations, are allowed because they all only use `&P`, so they cannot move
// the value behind `pointer`.
#[stable(feature = "pin", since = "1.33.0")]
#[lang = "pin"]
#[fundamental]
#[repr(transparent)]
#[derive(Copy, Clone, Hash, Eq, Ord)]
pub struct Pin<P> {
    pointer: P,
}

#[stable(feature = "pin_partialeq_partialord_impl_applicability", since = "1.34.0")]
impl<P, Q> PartialEq<Pin<Q>> for Pin<P>
where
    P: PartialEq<Q>,
{
    fn eq(&self, other: &Pin<Q>) -> bool {
        self.pointer == other.pointer
    }

    fn ne(&self, other: &Pin<Q>) -> bool {
        self.pointer != other.pointer
    }
}

#[stable(feature = "pin_partialeq_partialord_impl_applicability", since = "1.34.0")]
impl<P, Q> PartialOrd<Pin<Q>> for Pin<P>
where
    P: PartialOrd<Q>,
{
    fn partial_cmp(&self, other: &Pin<Q>) -> Option<cmp::Ordering> {
        self.pointer.partial_cmp(&other.pointer)
    }

    fn lt(&self, other: &Pin<Q>) -> bool {
        self.pointer < other.pointer
    }

    fn le(&self, other: &Pin<Q>) -> bool {
        self.pointer <= other.pointer
    }

    fn gt(&self, other: &Pin<Q>) -> bool {
        self.pointer > other.pointer
    }

    fn ge(&self, other: &Pin<Q>) -> bool {
        self.pointer >= other.pointer
    }
}

impl<P: Deref<Target: Unpin>> Pin<P> {
    /// Construct a new `Pin<P>` around a pointer to some data of a type that
    /// implements [`Unpin`].
    ///
    /// Unlike `Pin::new_unchecked`, this method is safe because the pointer
    /// `P` dereferences to an [`Unpin`] type, which cancels the pinning guarantees.
    ///
    /// [`Unpin`]: ../../std/marker/trait.Unpin.html
    #[stable(feature = "pin", since = "1.33.0")]
    #[inline(always)]
    pub fn new(pointer: P) -> Pin<P> {
        // Safety: the value pointed to is `Unpin`, and so has no requirements
        // around pinning.
        unsafe { Pin::new_unchecked(pointer) }
    }

    /// Unwraps this `Pin<P>` returning the underlying pointer.
    ///
    /// This requires that the data inside this `Pin` is [`Unpin`] so that we
    /// can ignore the pinning invariants when unwrapping it.
    ///
    /// [`Unpin`]: ../../std/marker/trait.Unpin.html
<<<<<<< HEAD
    #[unstable(feature = "pin_into_inner", issue = "60245")]
=======
    #[stable(feature = "pin_into_inner", since = "1.39.0")]
>>>>>>> 8cd2c99a
    #[inline(always)]
    pub fn into_inner(pin: Pin<P>) -> P {
        pin.pointer
    }
}

impl<P: Deref> Pin<P> {
    /// Construct a new `Pin<P>` around a reference to some data of a type that
    /// may or may not implement `Unpin`.
    ///
    /// If `pointer` dereferences to an `Unpin` type, `Pin::new` should be used
    /// instead.
    ///
    /// # Safety
    ///
    /// This constructor is unsafe because we cannot guarantee that the data
    /// pointed to by `pointer` is pinned, meaning that the data will not be moved or
    /// its storage invalidated until it gets dropped. If the constructed `Pin<P>` does
    /// not guarantee that the data `P` points to is pinned, that is a violation of
    /// the API contract and may lead to undefined behavior in later (safe) operations.
    ///
    /// By using this method, you are making a promise about the `P::Deref` and
    /// `P::DerefMut` implementations, if they exist. Most importantly, they
    /// must not move out of their `self` arguments: `Pin::as_mut` and `Pin::as_ref`
    /// will call `DerefMut::deref_mut` and `Deref::deref` *on the pinned pointer*
    /// and expect these methods to uphold the pinning invariants.
    /// Moreover, by calling this method you promise that the reference `P`
    /// dereferences to will not be moved out of again; in particular, it
    /// must not be possible to obtain a `&mut P::Target` and then
    /// move out of that reference (using, for example [`mem::swap`]).
    ///
    /// For example, calling `Pin::new_unchecked` on an `&'a mut T` is unsafe because
    /// while you are able to pin it for the given lifetime `'a`, you have no control
    /// over whether it is kept pinned once `'a` ends:
    /// ```
    /// use std::mem;
    /// use std::pin::Pin;
    ///
    /// fn move_pinned_ref<T>(mut a: T, mut b: T) {
    ///     unsafe {
    ///         let p: Pin<&mut T> = Pin::new_unchecked(&mut a);
    ///         // This should mean the pointee `a` can never move again.
    ///     }
    ///     mem::swap(&mut a, &mut b);
    ///     // The address of `a` changed to `b`'s stack slot, so `a` got moved even
    ///     // though we have previously pinned it! We have violated the pinning API contract.
    /// }
    /// ```
    /// A value, once pinned, must remain pinned forever (unless its type implements `Unpin`).
    ///
    /// Similarily, calling `Pin::new_unchecked` on an `Rc<T>` is unsafe because there could be
    /// aliases to the same data that are not subject to the pinning restrictions:
    /// ```
    /// use std::rc::Rc;
    /// use std::pin::Pin;
    ///
    /// fn move_pinned_rc<T>(mut x: Rc<T>) {
    ///     let pinned = unsafe { Pin::new_unchecked(x.clone()) };
    ///     {
    ///         let p: Pin<&T> = pinned.as_ref();
    ///         // This should mean the pointee can never move again.
    ///     }
    ///     drop(pinned);
    ///     let content = Rc::get_mut(&mut x).unwrap();
    ///     // Now, if `x` was the only reference, we have a mutable reference to
    ///     // data that we pinned above, which we could use to move it as we have
    ///     // seen in the previous example. We have violated the pinning API contract.
    ///  }
    ///  ```
    ///
    /// [`mem::swap`]: ../../std/mem/fn.swap.html
    #[stable(feature = "pin", since = "1.33.0")]
    #[inline(always)]
    pub unsafe fn new_unchecked(pointer: P) -> Pin<P> {
        Pin { pointer }
    }

    /// Gets a pinned shared reference from this pinned pointer.
    ///
    /// This is a generic method to go from `&Pin<Pointer<T>>` to `Pin<&T>`.
    /// It is safe because, as part of the contract of `Pin::new_unchecked`,
    /// the pointee cannot move after `Pin<Pointer<T>>` got created.
    /// "Malicious" implementations of `Pointer::Deref` are likewise
    /// ruled out by the contract of `Pin::new_unchecked`.
    #[stable(feature = "pin", since = "1.33.0")]
    #[inline(always)]
    pub fn as_ref(&self) -> Pin<&P::Target> {
        unsafe { Pin::new_unchecked(&*self.pointer) }
    }

    /// Unwraps this `Pin<P>` returning the underlying pointer.
    ///
    /// # Safety
    ///
    /// This function is unsafe. You must guarantee that you will continue to
    /// treat the pointer `P` as pinned after you call this function, so that
    /// the invariants on the `Pin` type can be upheld. If the code using the
    /// resulting `P` does not continue to maintain the pinning invariants that
    /// is a violation of the API contract and may lead to undefined behavior in
    /// later (safe) operations.
    ///
    /// If the underlying data is [`Unpin`], [`Pin::into_inner`] should be used
    /// instead.
    ///
    /// [`Unpin`]: ../../std/marker/trait.Unpin.html
    /// [`Pin::into_inner`]: #method.into_inner
<<<<<<< HEAD
    #[unstable(feature = "pin_into_inner", issue = "60245")]
=======
    #[stable(feature = "pin_into_inner", since = "1.39.0")]
>>>>>>> 8cd2c99a
    #[inline(always)]
    pub unsafe fn into_inner_unchecked(pin: Pin<P>) -> P {
        pin.pointer
    }
}

impl<P: DerefMut> Pin<P> {
    /// Gets a pinned mutable reference from this pinned pointer.
    ///
    /// This is a generic method to go from `&mut Pin<Pointer<T>>` to `Pin<&mut T>`.
    /// It is safe because, as part of the contract of `Pin::new_unchecked`,
    /// the pointee cannot move after `Pin<Pointer<T>>` got created.
    /// "Malicious" implementations of `Pointer::DerefMut` are likewise
    /// ruled out by the contract of `Pin::new_unchecked`.
    ///
    /// This method is useful when doing multiple calls to functions that consume the pinned type.
    ///
    /// # Example
    ///
    /// ```
    /// use std::pin::Pin;
    ///
    /// # struct Type {}
    /// impl Type {
    ///     fn method(self: Pin<&mut Self>) {
    ///         // do something
    ///     }
    ///
    ///     fn call_method_twice(mut self: Pin<&mut Self>) {
    ///         // `method` consumes `self`, so reborrow the `Pin<&mut Self>` via `as_mut`.
    ///         self.as_mut().method();
    ///         self.as_mut().method();
    ///     }
    /// }
    /// ```
    #[stable(feature = "pin", since = "1.33.0")]
    #[inline(always)]
    pub fn as_mut(&mut self) -> Pin<&mut P::Target> {
        unsafe { Pin::new_unchecked(&mut *self.pointer) }
    }

    /// Assigns a new value to the memory behind the pinned reference.
    ///
    /// This overwrites pinned data, but that is okay: its destructor gets
    /// run before being overwritten, so no pinning guarantee is violated.
    #[stable(feature = "pin", since = "1.33.0")]
    #[inline(always)]
    pub fn set(&mut self, value: P::Target)
    where
        P::Target: Sized,
    {
        *(self.pointer) = value;
    }
}

impl<'a, T: ?Sized> Pin<&'a T> {
    /// Constructs a new pin by mapping the interior value.
    ///
    /// For example, if you  wanted to get a `Pin` of a field of something,
    /// you could use this to get access to that field in one line of code.
    /// However, there are several gotchas with these "pinning projections";
    /// see the [`pin` module] documentation for further details on that topic.
    ///
    /// # Safety
    ///
    /// This function is unsafe. You must guarantee that the data you return
    /// will not move so long as the argument value does not move (for example,
    /// because it is one of the fields of that value), and also that you do
    /// not move out of the argument you receive to the interior function.
    ///
    /// [`pin` module]: ../../std/pin/index.html#projections-and-structural-pinning
    #[stable(feature = "pin", since = "1.33.0")]
    pub unsafe fn map_unchecked<U, F>(self, func: F) -> Pin<&'a U> where
        F: FnOnce(&T) -> &U,
    {
        let pointer = &*self.pointer;
        let new_pointer = func(pointer);
        Pin::new_unchecked(new_pointer)
    }

    /// Gets a shared reference out of a pin.
    ///
    /// This is safe because it is not possible to move out of a shared reference.
    /// It may seem like there is an issue here with interior mutability: in fact,
    /// it *is* possible to move a `T` out of a `&RefCell<T>`. However, this is
    /// not a problem as long as there does not also exist a `Pin<&T>` pointing
    /// to the same data, and `RefCell<T>` does not let you create a pinned reference
    /// to its contents. See the discussion on ["pinning projections"] for further
    /// details.
    ///
    /// Note: `Pin` also implements `Deref` to the target, which can be used
    /// to access the inner value. However, `Deref` only provides a reference
    /// that lives for as long as the borrow of the `Pin`, not the lifetime of
    /// the `Pin` itself. This method allows turning the `Pin` into a reference
    /// with the same lifetime as the original `Pin`.
    ///
    /// ["pinning projections"]: ../../std/pin/index.html#projections-and-structural-pinning
    #[stable(feature = "pin", since = "1.33.0")]
    #[inline(always)]
    pub fn get_ref(self) -> &'a T {
        self.pointer
    }
}

impl<'a, T: ?Sized> Pin<&'a mut T> {
    /// Converts this `Pin<&mut T>` into a `Pin<&T>` with the same lifetime.
    #[stable(feature = "pin", since = "1.33.0")]
    #[inline(always)]
    pub fn into_ref(self) -> Pin<&'a T> {
        Pin { pointer: self.pointer }
    }

    /// Gets a mutable reference to the data inside of this `Pin`.
    ///
    /// This requires that the data inside this `Pin` is `Unpin`.
    ///
    /// Note: `Pin` also implements `DerefMut` to the data, which can be used
    /// to access the inner value. However, `DerefMut` only provides a reference
    /// that lives for as long as the borrow of the `Pin`, not the lifetime of
    /// the `Pin` itself. This method allows turning the `Pin` into a reference
    /// with the same lifetime as the original `Pin`.
    #[stable(feature = "pin", since = "1.33.0")]
    #[inline(always)]
    pub fn get_mut(self) -> &'a mut T
        where T: Unpin,
    {
        self.pointer
    }

    /// Gets a mutable reference to the data inside of this `Pin`.
    ///
    /// # Safety
    ///
    /// This function is unsafe. You must guarantee that you will never move
    /// the data out of the mutable reference you receive when you call this
    /// function, so that the invariants on the `Pin` type can be upheld.
    ///
    /// If the underlying data is `Unpin`, `Pin::get_mut` should be used
    /// instead.
    #[stable(feature = "pin", since = "1.33.0")]
    #[inline(always)]
    pub unsafe fn get_unchecked_mut(self) -> &'a mut T {
        self.pointer
    }

    /// Construct a new pin by mapping the interior value.
    ///
    /// For example, if you  wanted to get a `Pin` of a field of something,
    /// you could use this to get access to that field in one line of code.
    /// However, there are several gotchas with these "pinning projections";
    /// see the [`pin` module] documentation for further details on that topic.
    ///
    /// # Safety
    ///
    /// This function is unsafe. You must guarantee that the data you return
    /// will not move so long as the argument value does not move (for example,
    /// because it is one of the fields of that value), and also that you do
    /// not move out of the argument you receive to the interior function.
    ///
    /// [`pin` module]: ../../std/pin/index.html#projections-and-structural-pinning
    #[stable(feature = "pin", since = "1.33.0")]
    pub unsafe fn map_unchecked_mut<U, F>(self, func: F) -> Pin<&'a mut U> where
        F: FnOnce(&mut T) -> &mut U,
    {
        let pointer = Pin::get_unchecked_mut(self);
        let new_pointer = func(pointer);
        Pin::new_unchecked(new_pointer)
    }
}

#[stable(feature = "pin", since = "1.33.0")]
impl<P: Deref> Deref for Pin<P> {
    type Target = P::Target;
    fn deref(&self) -> &P::Target {
        Pin::get_ref(Pin::as_ref(self))
    }
}

#[stable(feature = "pin", since = "1.33.0")]
impl<P: DerefMut<Target: Unpin>> DerefMut for Pin<P> {
    fn deref_mut(&mut self) -> &mut P::Target {
        Pin::get_mut(Pin::as_mut(self))
    }
}

#[unstable(feature = "receiver_trait", issue = "0")]
impl<P: Receiver> Receiver for Pin<P> {}

#[stable(feature = "pin", since = "1.33.0")]
impl<P: fmt::Debug> fmt::Debug for Pin<P> {
    fn fmt(&self, f: &mut fmt::Formatter<'_>) -> fmt::Result {
        fmt::Debug::fmt(&self.pointer, f)
    }
}

#[stable(feature = "pin", since = "1.33.0")]
impl<P: fmt::Display> fmt::Display for Pin<P> {
    fn fmt(&self, f: &mut fmt::Formatter<'_>) -> fmt::Result {
        fmt::Display::fmt(&self.pointer, f)
    }
}

#[stable(feature = "pin", since = "1.33.0")]
impl<P: fmt::Pointer> fmt::Pointer for Pin<P> {
    fn fmt(&self, f: &mut fmt::Formatter<'_>) -> fmt::Result {
        fmt::Pointer::fmt(&self.pointer, f)
    }
}

// Note: this means that any impl of `CoerceUnsized` that allows coercing from
// a type that impls `Deref<Target=impl !Unpin>` to a type that impls
// `Deref<Target=Unpin>` is unsound. Any such impl would probably be unsound
// for other reasons, though, so we just need to take care not to allow such
// impls to land in std.
#[stable(feature = "pin", since = "1.33.0")]
impl<P, U> CoerceUnsized<Pin<U>> for Pin<P>
where
    P: CoerceUnsized<U>,
{}

#[stable(feature = "pin", since = "1.33.0")]
impl<P, U> DispatchFromDyn<Pin<U>> for Pin<P>
where
    P: DispatchFromDyn<U>,
{}<|MERGE_RESOLUTION|>--- conflicted
+++ resolved
@@ -233,11 +233,7 @@
 //! # type Field = i32;
 //! # struct Struct { field: Field }
 //! impl Struct {
-<<<<<<< HEAD
-//!     fn pin_get_field<'a>(self: Pin<&'a mut Self>) -> &'a mut Field {
-=======
 //!     fn pin_get_field(self: Pin<&mut Self>) -> &mut Field {
->>>>>>> 8cd2c99a
 //!         // This is okay because `field` is never considered pinned.
 //!         unsafe { &mut self.get_unchecked_mut().field }
 //!     }
@@ -249,29 +245,6 @@
 //! when no [`Pin`]`<&mut Field>` is ever created.
 //!
 //! ## Pinning *is* structural for `field`
-<<<<<<< HEAD
-//!
-//! The other option is to decide that pinning is "structural" for `field`,
-//! meaning that if the struct is pinned then so is the field.
-//!
-//! This allows writing a projection that creates a [`Pin`]`<&mut Field>`, thus
-//! witnessing that the field is pinned:
-//!
-//! ```rust,no_run
-//! # use std::pin::Pin;
-//! # type Field = i32;
-//! # struct Struct { field: Field }
-//! impl Struct {
-//!     fn pin_get_field<'a>(self: Pin<&'a mut Self>) -> Pin<&'a mut Field> {
-//!         // This is okay because `field` is pinned when `self` is.
-//!         unsafe { self.map_unchecked_mut(|s| &mut s.field) }
-//!     }
-//! }
-//! ```
-//!
-//! However, structural pinning comes with a few extra requirements:
-//!
-=======
 //!
 //! The other option is to decide that pinning is "structural" for `field`,
 //! meaning that if the struct is pinned then so is the field.
@@ -293,7 +266,6 @@
 //!
 //! However, structural pinning comes with a few extra requirements:
 //!
->>>>>>> 8cd2c99a
 //! 1.  The struct must only be [`Unpin`] if all the structural fields are
 //!     [`Unpin`]. This is the default, but [`Unpin`] is a safe trait, so as the author of
 //!     the struct it is your responsibility *not* to add something like
@@ -490,11 +462,7 @@
     /// can ignore the pinning invariants when unwrapping it.
     ///
     /// [`Unpin`]: ../../std/marker/trait.Unpin.html
-<<<<<<< HEAD
-    #[unstable(feature = "pin_into_inner", issue = "60245")]
-=======
     #[stable(feature = "pin_into_inner", since = "1.39.0")]
->>>>>>> 8cd2c99a
     #[inline(always)]
     pub fn into_inner(pin: Pin<P>) -> P {
         pin.pointer
@@ -601,11 +569,7 @@
     ///
     /// [`Unpin`]: ../../std/marker/trait.Unpin.html
     /// [`Pin::into_inner`]: #method.into_inner
-<<<<<<< HEAD
-    #[unstable(feature = "pin_into_inner", issue = "60245")]
-=======
     #[stable(feature = "pin_into_inner", since = "1.39.0")]
->>>>>>> 8cd2c99a
     #[inline(always)]
     pub unsafe fn into_inner_unchecked(pin: Pin<P>) -> P {
         pin.pointer
