--- conflicted
+++ resolved
@@ -386,8 +386,6 @@
 }
 
 #[test]
-<<<<<<< HEAD
-=======
 fn test_iterator_step_by_nth_try_fold() {
     let mut it = (0..).step_by(10);
     assert_eq!(it.try_fold(0, i8::checked_add), None);
@@ -405,7 +403,6 @@
 }
 
 #[test]
->>>>>>> 8cd2c99a
 fn test_iterator_step_by_nth_back() {
     let mut it = (0..16).step_by(5);
     assert_eq!(it.nth_back(0), Some(15));
@@ -431,8 +428,6 @@
 }
 
 #[test]
-<<<<<<< HEAD
-=======
 fn test_iterator_step_by_nth_try_rfold() {
     let mut it = (0..100).step_by(10);
     assert_eq!(it.try_rfold(0, i8::checked_add), None);
@@ -451,7 +446,6 @@
 }
 
 #[test]
->>>>>>> 8cd2c99a
 #[should_panic]
 fn test_iterator_step_by_zero() {
     let mut it = (0..).step_by(0);
