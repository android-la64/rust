<<<<<<< HEAD
use crate::cmp::Ordering;
use crate::ops::Try;
=======
use crate::cmp::{self, Ordering};
use crate::ops::{Add, Try};
>>>>>>> 8cd2c99a

use super::super::LoopState;
use super::super::{Chain, Cycle, Copied, Cloned, Enumerate, Filter, FilterMap, Fuse};
use super::super::{Flatten, FlatMap};
use super::super::{Inspect, Map, Peekable, Scan, Skip, SkipWhile, StepBy, Take, TakeWhile, Rev};
use super::super::{Zip, Sum, Product, FromIterator};

fn _assert_is_object_safe(_: &dyn Iterator<Item=()>) {}

/// An interface for dealing with iterators.
///
/// This is the main iterator trait. For more about the concept of iterators
/// generally, please see the [module-level documentation]. In particular, you
/// may want to know how to [implement `Iterator`][impl].
///
/// [module-level documentation]: index.html
/// [impl]: index.html#implementing-iterator
#[stable(feature = "rust1", since = "1.0.0")]
#[rustc_on_unimplemented(
    on(
        _Self="[std::ops::Range<Idx>; 1]",
        label="if you meant to iterate between two values, remove the square brackets",
        note="`[start..end]` is an array of one `Range`; you might have meant to have a `Range` \
              without the brackets: `start..end`"
    ),
    on(
        _Self="[std::ops::RangeFrom<Idx>; 1]",
        label="if you meant to iterate from a value onwards, remove the square brackets",
        note="`[start..]` is an array of one `RangeFrom`; you might have meant to have a \
              `RangeFrom` without the brackets: `start..`, keeping in mind that iterating over an \
              unbounded iterator will run forever unless you `break` or `return` from within the \
              loop"
    ),
    on(
        _Self="[std::ops::RangeTo<Idx>; 1]",
        label="if you meant to iterate until a value, remove the square brackets and add a \
               starting value",
        note="`[..end]` is an array of one `RangeTo`; you might have meant to have a bounded \
              `Range` without the brackets: `0..end`"
    ),
    on(
        _Self="[std::ops::RangeInclusive<Idx>; 1]",
        label="if you meant to iterate between two values, remove the square brackets",
        note="`[start..=end]` is an array of one `RangeInclusive`; you might have meant to have a \
              `RangeInclusive` without the brackets: `start..=end`"
    ),
    on(
        _Self="[std::ops::RangeToInclusive<Idx>; 1]",
        label="if you meant to iterate until a value (including it), remove the square brackets \
               and add a starting value",
        note="`[..=end]` is an array of one `RangeToInclusive`; you might have meant to have a \
              bounded `RangeInclusive` without the brackets: `0..=end`"
    ),
    on(
        _Self="std::ops::RangeTo<Idx>",
        label="if you meant to iterate until a value, add a starting value",
        note="`..end` is a `RangeTo`, which cannot be iterated on; you might have meant to have a \
              bounded `Range`: `0..end`"
    ),
    on(
        _Self="std::ops::RangeToInclusive<Idx>",
        label="if you meant to iterate until a value (including it), add a starting value",
        note="`..=end` is a `RangeToInclusive`, which cannot be iterated on; you might have meant \
              to have a bounded `RangeInclusive`: `0..=end`"
    ),
    on(
        _Self="&str",
        label="`{Self}` is not an iterator; try calling `.chars()` or `.bytes()`"
    ),
    on(
        _Self="std::string::String",
        label="`{Self}` is not an iterator; try calling `.chars()` or `.bytes()`"
    ),
    on(
        _Self="[]",
        label="borrow the array with `&` or call `.iter()` on it to iterate over it",
        note="arrays are not iterators, but slices like the following are: `&[1, 2, 3]`"
    ),
    on(
        _Self="{integral}",
        note="if you want to iterate between `start` until a value `end`, use the exclusive range \
              syntax `start..end` or the inclusive range syntax `start..=end`"
    ),
    label="`{Self}` is not an iterator",
    message="`{Self}` is not an iterator"
)]
#[doc(spotlight)]
#[must_use = "iterators are lazy and do nothing unless consumed"]
pub trait Iterator {
    /// The type of the elements being iterated over.
    #[stable(feature = "rust1", since = "1.0.0")]
    type Item;

    /// Advances the iterator and returns the next value.
    ///
    /// Returns [`None`] when iteration is finished. Individual iterator
    /// implementations may choose to resume iteration, and so calling `next()`
    /// again may or may not eventually start returning [`Some(Item)`] again at some
    /// point.
    ///
    /// [`None`]: ../../std/option/enum.Option.html#variant.None
    /// [`Some(Item)`]: ../../std/option/enum.Option.html#variant.Some
    ///
    /// # Examples
    ///
    /// Basic usage:
    ///
    /// ```
    /// let a = [1, 2, 3];
    ///
    /// let mut iter = a.iter();
    ///
    /// // A call to next() returns the next value...
    /// assert_eq!(Some(&1), iter.next());
    /// assert_eq!(Some(&2), iter.next());
    /// assert_eq!(Some(&3), iter.next());
    ///
    /// // ... and then None once it's over.
    /// assert_eq!(None, iter.next());
    ///
    /// // More calls may or may not return `None`. Here, they always will.
    /// assert_eq!(None, iter.next());
    /// assert_eq!(None, iter.next());
    /// ```
    #[stable(feature = "rust1", since = "1.0.0")]
    fn next(&mut self) -> Option<Self::Item>;

    /// Returns the bounds on the remaining length of the iterator.
    ///
    /// Specifically, `size_hint()` returns a tuple where the first element
    /// is the lower bound, and the second element is the upper bound.
    ///
    /// The second half of the tuple that is returned is an [`Option`]`<`[`usize`]`>`.
    /// A [`None`] here means that either there is no known upper bound, or the
    /// upper bound is larger than [`usize`].
    ///
    /// # Implementation notes
    ///
    /// It is not enforced that an iterator implementation yields the declared
    /// number of elements. A buggy iterator may yield less than the lower bound
    /// or more than the upper bound of elements.
    ///
    /// `size_hint()` is primarily intended to be used for optimizations such as
    /// reserving space for the elements of the iterator, but must not be
    /// trusted to e.g., omit bounds checks in unsafe code. An incorrect
    /// implementation of `size_hint()` should not lead to memory safety
    /// violations.
    ///
    /// That said, the implementation should provide a correct estimation,
    /// because otherwise it would be a violation of the trait's protocol.
    ///
    /// The default implementation returns `(0, `[`None`]`)` which is correct for any
    /// iterator.
    ///
    /// [`usize`]: ../../std/primitive.usize.html
    /// [`Option`]: ../../std/option/enum.Option.html
    /// [`None`]: ../../std/option/enum.Option.html#variant.None
    ///
    /// # Examples
    ///
    /// Basic usage:
    ///
    /// ```
    /// let a = [1, 2, 3];
    /// let iter = a.iter();
    ///
    /// assert_eq!((3, Some(3)), iter.size_hint());
    /// ```
    ///
    /// A more complex example:
    ///
    /// ```
    /// // The even numbers from zero to ten.
    /// let iter = (0..10).filter(|x| x % 2 == 0);
    ///
    /// // We might iterate from zero to ten times. Knowing that it's five
    /// // exactly wouldn't be possible without executing filter().
    /// assert_eq!((0, Some(10)), iter.size_hint());
    ///
    /// // Let's add five more numbers with chain()
    /// let iter = (0..10).filter(|x| x % 2 == 0).chain(15..20);
    ///
    /// // now both bounds are increased by five
    /// assert_eq!((5, Some(15)), iter.size_hint());
    /// ```
    ///
    /// Returning `None` for an upper bound:
    ///
    /// ```
    /// // an infinite iterator has no upper bound
    /// // and the maximum possible lower bound
    /// let iter = 0..;
    ///
    /// assert_eq!((usize::max_value(), None), iter.size_hint());
    /// ```
    #[inline]
    #[stable(feature = "rust1", since = "1.0.0")]
    fn size_hint(&self) -> (usize, Option<usize>) { (0, None) }

    /// Consumes the iterator, counting the number of iterations and returning it.
    ///
    /// This method will evaluate the iterator until its [`next`] returns
    /// [`None`]. Once [`None`] is encountered, `count()` returns the number of
    /// times it called [`next`].
    ///
    /// [`next`]: #tymethod.next
    /// [`None`]: ../../std/option/enum.Option.html#variant.None
    ///
    /// # Overflow Behavior
    ///
    /// The method does no guarding against overflows, so counting elements of
    /// an iterator with more than [`usize::MAX`] elements either produces the
    /// wrong result or panics. If debug assertions are enabled, a panic is
    /// guaranteed.
    ///
    /// # Panics
    ///
    /// This function might panic if the iterator has more than [`usize::MAX`]
    /// elements.
    ///
    /// [`usize::MAX`]: ../../std/usize/constant.MAX.html
    ///
    /// # Examples
    ///
    /// Basic usage:
    ///
    /// ```
    /// let a = [1, 2, 3];
    /// assert_eq!(a.iter().count(), 3);
    ///
    /// let a = [1, 2, 3, 4, 5];
    /// assert_eq!(a.iter().count(), 5);
    /// ```
    #[inline]
    #[stable(feature = "rust1", since = "1.0.0")]
    fn count(self) -> usize where Self: Sized {
        #[inline]
        fn add1<T>(count: usize, _: T) -> usize {
            // Might overflow.
            Add::add(count, 1)
        }

        self.fold(0, add1)
    }

    /// Consumes the iterator, returning the last element.
    ///
    /// This method will evaluate the iterator until it returns [`None`]. While
    /// doing so, it keeps track of the current element. After [`None`] is
    /// returned, `last()` will then return the last element it saw.
    ///
    /// [`None`]: ../../std/option/enum.Option.html#variant.None
    ///
    /// # Examples
    ///
    /// Basic usage:
    ///
    /// ```
    /// let a = [1, 2, 3];
    /// assert_eq!(a.iter().last(), Some(&3));
    ///
    /// let a = [1, 2, 3, 4, 5];
    /// assert_eq!(a.iter().last(), Some(&5));
    /// ```
    #[inline]
    #[stable(feature = "rust1", since = "1.0.0")]
    fn last(self) -> Option<Self::Item> where Self: Sized {
<<<<<<< HEAD
        self.fold(None, |_, x| Some(x))
=======
        #[inline]
        fn some<T>(_: Option<T>, x: T) -> Option<T> {
            Some(x)
        }

        self.fold(None, some)
>>>>>>> 8cd2c99a
    }

    /// Returns the `n`th element of the iterator.
    ///
    /// Like most indexing operations, the count starts from zero, so `nth(0)`
    /// returns the first value, `nth(1)` the second, and so on.
    ///
    /// Note that all preceding elements, as well as the returned element, will be
    /// consumed from the iterator. That means that the preceding elements will be
    /// discarded, and also that calling `nth(0)` multiple times on the same iterator
    /// will return different elements.
    ///
    /// `nth()` will return [`None`] if `n` is greater than or equal to the length of the
    /// iterator.
    ///
    /// [`None`]: ../../std/option/enum.Option.html#variant.None
    ///
    /// # Examples
    ///
    /// Basic usage:
    ///
    /// ```
    /// let a = [1, 2, 3];
    /// assert_eq!(a.iter().nth(1), Some(&2));
    /// ```
    ///
    /// Calling `nth()` multiple times doesn't rewind the iterator:
    ///
    /// ```
    /// let a = [1, 2, 3];
    ///
    /// let mut iter = a.iter();
    ///
    /// assert_eq!(iter.nth(1), Some(&2));
    /// assert_eq!(iter.nth(1), None);
    /// ```
    ///
    /// Returning `None` if there are less than `n + 1` elements:
    ///
    /// ```
    /// let a = [1, 2, 3];
    /// assert_eq!(a.iter().nth(10), None);
    /// ```
    #[inline]
    #[stable(feature = "rust1", since = "1.0.0")]
    fn nth(&mut self, mut n: usize) -> Option<Self::Item> {
        for x in self {
            if n == 0 { return Some(x) }
            n -= 1;
        }
        None
    }

    /// Creates an iterator starting at the same point, but stepping by
    /// the given amount at each iteration.
    ///
    /// Note 1: The first element of the iterator will always be returned,
    /// regardless of the step given.
    ///
    /// Note 2: The time at which ignored elements are pulled is not fixed.
    /// `StepBy` behaves like the sequence `next(), nth(step-1), nth(step-1), …`,
    /// but is also free to behave like the sequence
    /// `advance_n_and_return_first(step), advance_n_and_return_first(step), …`
    /// Which way is used may change for some iterators for performance reasons.
    /// The second way will advance the iterator earlier and may consume more items.
    ///
    /// `advance_n_and_return_first` is the equivalent of:
    /// ```
    /// fn advance_n_and_return_first<I>(iter: &mut I, total_step: usize) -> Option<I::Item>
    /// where
    ///     I: Iterator,
    /// {
    ///     let next = iter.next();
    ///     if total_step > 1 {
    ///         iter.nth(total_step-2);
    ///     }
    ///     next
    /// }
    /// ```
    ///
    /// # Panics
    ///
    /// The method will panic if the given step is `0`.
    ///
    /// # Examples
    ///
    /// Basic usage:
    ///
    /// ```
    /// let a = [0, 1, 2, 3, 4, 5];
    /// let mut iter = a.iter().step_by(2);
    ///
    /// assert_eq!(iter.next(), Some(&0));
    /// assert_eq!(iter.next(), Some(&2));
    /// assert_eq!(iter.next(), Some(&4));
    /// assert_eq!(iter.next(), None);
    /// ```
    #[inline]
    #[stable(feature = "iterator_step_by", since = "1.28.0")]
    fn step_by(self, step: usize) -> StepBy<Self> where Self: Sized {
        StepBy::new(self, step)
    }

    /// Takes two iterators and creates a new iterator over both in sequence.
    ///
    /// `chain()` will return a new iterator which will first iterate over
    /// values from the first iterator and then over values from the second
    /// iterator.
    ///
    /// In other words, it links two iterators together, in a chain. 🔗
    ///
    /// # Examples
    ///
    /// Basic usage:
    ///
    /// ```
    /// let a1 = [1, 2, 3];
    /// let a2 = [4, 5, 6];
    ///
    /// let mut iter = a1.iter().chain(a2.iter());
    ///
    /// assert_eq!(iter.next(), Some(&1));
    /// assert_eq!(iter.next(), Some(&2));
    /// assert_eq!(iter.next(), Some(&3));
    /// assert_eq!(iter.next(), Some(&4));
    /// assert_eq!(iter.next(), Some(&5));
    /// assert_eq!(iter.next(), Some(&6));
    /// assert_eq!(iter.next(), None);
    /// ```
    ///
    /// Since the argument to `chain()` uses [`IntoIterator`], we can pass
    /// anything that can be converted into an [`Iterator`], not just an
    /// [`Iterator`] itself. For example, slices (`&[T]`) implement
    /// [`IntoIterator`], and so can be passed to `chain()` directly:
    ///
    /// [`IntoIterator`]: trait.IntoIterator.html
    /// [`Iterator`]: trait.Iterator.html
    ///
    /// ```
    /// let s1 = &[1, 2, 3];
    /// let s2 = &[4, 5, 6];
    ///
    /// let mut iter = s1.iter().chain(s2);
    ///
    /// assert_eq!(iter.next(), Some(&1));
    /// assert_eq!(iter.next(), Some(&2));
    /// assert_eq!(iter.next(), Some(&3));
    /// assert_eq!(iter.next(), Some(&4));
    /// assert_eq!(iter.next(), Some(&5));
    /// assert_eq!(iter.next(), Some(&6));
    /// assert_eq!(iter.next(), None);
    /// ```
    #[inline]
    #[stable(feature = "rust1", since = "1.0.0")]
    fn chain<U>(self, other: U) -> Chain<Self, U::IntoIter> where
        Self: Sized, U: IntoIterator<Item=Self::Item>,
    {
        Chain::new(self, other.into_iter())
    }

    /// 'Zips up' two iterators into a single iterator of pairs.
    ///
    /// `zip()` returns a new iterator that will iterate over two other
    /// iterators, returning a tuple where the first element comes from the
    /// first iterator, and the second element comes from the second iterator.
    ///
    /// In other words, it zips two iterators together, into a single one.
    ///
    /// If either iterator returns [`None`], [`next`] from the zipped iterator
    /// will return [`None`]. If the first iterator returns [`None`], `zip` will
    /// short-circuit and `next` will not be called on the second iterator.
    ///
    /// # Examples
    ///
    /// Basic usage:
    ///
    /// ```
    /// let a1 = [1, 2, 3];
    /// let a2 = [4, 5, 6];
    ///
    /// let mut iter = a1.iter().zip(a2.iter());
    ///
    /// assert_eq!(iter.next(), Some((&1, &4)));
    /// assert_eq!(iter.next(), Some((&2, &5)));
    /// assert_eq!(iter.next(), Some((&3, &6)));
    /// assert_eq!(iter.next(), None);
    /// ```
    ///
    /// Since the argument to `zip()` uses [`IntoIterator`], we can pass
    /// anything that can be converted into an [`Iterator`], not just an
    /// [`Iterator`] itself. For example, slices (`&[T]`) implement
    /// [`IntoIterator`], and so can be passed to `zip()` directly:
    ///
    /// [`IntoIterator`]: trait.IntoIterator.html
    /// [`Iterator`]: trait.Iterator.html
    ///
    /// ```
    /// let s1 = &[1, 2, 3];
    /// let s2 = &[4, 5, 6];
    ///
    /// let mut iter = s1.iter().zip(s2);
    ///
    /// assert_eq!(iter.next(), Some((&1, &4)));
    /// assert_eq!(iter.next(), Some((&2, &5)));
    /// assert_eq!(iter.next(), Some((&3, &6)));
    /// assert_eq!(iter.next(), None);
    /// ```
    ///
    /// `zip()` is often used to zip an infinite iterator to a finite one.
    /// This works because the finite iterator will eventually return [`None`],
    /// ending the zipper. Zipping with `(0..)` can look a lot like [`enumerate`]:
    ///
    /// ```
    /// let enumerate: Vec<_> = "foo".chars().enumerate().collect();
    ///
    /// let zipper: Vec<_> = (0..).zip("foo".chars()).collect();
    ///
    /// assert_eq!((0, 'f'), enumerate[0]);
    /// assert_eq!((0, 'f'), zipper[0]);
    ///
    /// assert_eq!((1, 'o'), enumerate[1]);
    /// assert_eq!((1, 'o'), zipper[1]);
    ///
    /// assert_eq!((2, 'o'), enumerate[2]);
    /// assert_eq!((2, 'o'), zipper[2]);
    /// ```
    ///
    /// [`enumerate`]: trait.Iterator.html#method.enumerate
    /// [`next`]: ../../std/iter/trait.Iterator.html#tymethod.next
    /// [`None`]: ../../std/option/enum.Option.html#variant.None
    #[inline]
    #[stable(feature = "rust1", since = "1.0.0")]
    fn zip<U>(self, other: U) -> Zip<Self, U::IntoIter> where
        Self: Sized, U: IntoIterator
    {
        Zip::new(self, other.into_iter())
    }

    /// Takes a closure and creates an iterator which calls that closure on each
    /// element.
    ///
    /// `map()` transforms one iterator into another, by means of its argument:
    /// something that implements [`FnMut`]. It produces a new iterator which
    /// calls this closure on each element of the original iterator.
    ///
    /// If you are good at thinking in types, you can think of `map()` like this:
    /// If you have an iterator that gives you elements of some type `A`, and
    /// you want an iterator of some other type `B`, you can use `map()`,
    /// passing a closure that takes an `A` and returns a `B`.
    ///
    /// `map()` is conceptually similar to a [`for`] loop. However, as `map()` is
    /// lazy, it is best used when you're already working with other iterators.
    /// If you're doing some sort of looping for a side effect, it's considered
    /// more idiomatic to use [`for`] than `map()`.
    ///
    /// [`for`]: ../../book/ch03-05-control-flow.html#looping-through-a-collection-with-for
    /// [`FnMut`]: ../../std/ops/trait.FnMut.html
    ///
    /// # Examples
    ///
    /// Basic usage:
    ///
    /// ```
    /// let a = [1, 2, 3];
    ///
    /// let mut iter = a.iter().map(|x| 2 * x);
    ///
    /// assert_eq!(iter.next(), Some(2));
    /// assert_eq!(iter.next(), Some(4));
    /// assert_eq!(iter.next(), Some(6));
    /// assert_eq!(iter.next(), None);
    /// ```
    ///
    /// If you're doing some sort of side effect, prefer [`for`] to `map()`:
    ///
    /// ```
    /// # #![allow(unused_must_use)]
    /// // don't do this:
    /// (0..5).map(|x| println!("{}", x));
    ///
    /// // it won't even execute, as it is lazy. Rust will warn you about this.
    ///
    /// // Instead, use for:
    /// for x in 0..5 {
    ///     println!("{}", x);
    /// }
    /// ```
    #[inline]
    #[stable(feature = "rust1", since = "1.0.0")]
    fn map<B, F>(self, f: F) -> Map<Self, F> where
        Self: Sized, F: FnMut(Self::Item) -> B,
    {
        Map::new(self, f)
    }

    /// Calls a closure on each element of an iterator.
    ///
    /// This is equivalent to using a [`for`] loop on the iterator, although
    /// `break` and `continue` are not possible from a closure. It's generally
    /// more idiomatic to use a `for` loop, but `for_each` may be more legible
    /// when processing items at the end of longer iterator chains. In some
    /// cases `for_each` may also be faster than a loop, because it will use
    /// internal iteration on adaptors like `Chain`.
    ///
    /// [`for`]: ../../book/ch03-05-control-flow.html#looping-through-a-collection-with-for
    ///
    /// # Examples
    ///
    /// Basic usage:
    ///
    /// ```
    /// use std::sync::mpsc::channel;
    ///
    /// let (tx, rx) = channel();
    /// (0..5).map(|x| x * 2 + 1)
    ///       .for_each(move |x| tx.send(x).unwrap());
    ///
    /// let v: Vec<_> =  rx.iter().collect();
    /// assert_eq!(v, vec![1, 3, 5, 7, 9]);
    /// ```
    ///
    /// For such a small example, a `for` loop may be cleaner, but `for_each`
    /// might be preferable to keep a functional style with longer iterators:
    ///
    /// ```
    /// (0..5).flat_map(|x| x * 100 .. x * 110)
    ///       .enumerate()
    ///       .filter(|&(i, x)| (i + x) % 3 == 0)
    ///       .for_each(|(i, x)| println!("{}:{}", i, x));
    /// ```
    #[inline]
    #[stable(feature = "iterator_for_each", since = "1.21.0")]
    fn for_each<F>(self, f: F) where
        Self: Sized, F: FnMut(Self::Item),
    {
        #[inline]
        fn call<T>(mut f: impl FnMut(T)) -> impl FnMut((), T) {
            move |(), item| f(item)
        }

        self.fold((), call(f));
    }

    /// Creates an iterator which uses a closure to determine if an element
    /// should be yielded.
    ///
    /// The closure must return `true` or `false`. `filter()` creates an
    /// iterator which calls this closure on each element. If the closure
    /// returns `true`, then the element is returned. If the closure returns
    /// `false`, it will try again, and call the closure on the next element,
    /// seeing if it passes the test.
    ///
    /// # Examples
    ///
    /// Basic usage:
    ///
    /// ```
    /// let a = [0i32, 1, 2];
    ///
    /// let mut iter = a.iter().filter(|x| x.is_positive());
    ///
    /// assert_eq!(iter.next(), Some(&1));
    /// assert_eq!(iter.next(), Some(&2));
    /// assert_eq!(iter.next(), None);
    /// ```
    ///
    /// Because the closure passed to `filter()` takes a reference, and many
    /// iterators iterate over references, this leads to a possibly confusing
    /// situation, where the type of the closure is a double reference:
    ///
    /// ```
    /// let a = [0, 1, 2];
    ///
    /// let mut iter = a.iter().filter(|x| **x > 1); // need two *s!
    ///
    /// assert_eq!(iter.next(), Some(&2));
    /// assert_eq!(iter.next(), None);
    /// ```
    ///
    /// It's common to instead use destructuring on the argument to strip away
    /// one:
    ///
    /// ```
    /// let a = [0, 1, 2];
    ///
    /// let mut iter = a.iter().filter(|&x| *x > 1); // both & and *
    ///
    /// assert_eq!(iter.next(), Some(&2));
    /// assert_eq!(iter.next(), None);
    /// ```
    ///
    /// or both:
    ///
    /// ```
    /// let a = [0, 1, 2];
    ///
    /// let mut iter = a.iter().filter(|&&x| x > 1); // two &s
    ///
    /// assert_eq!(iter.next(), Some(&2));
    /// assert_eq!(iter.next(), None);
    /// ```
    ///
    /// of these layers.
    #[inline]
    #[stable(feature = "rust1", since = "1.0.0")]
    fn filter<P>(self, predicate: P) -> Filter<Self, P> where
        Self: Sized, P: FnMut(&Self::Item) -> bool,
    {
        Filter::new(self, predicate)
    }

    /// Creates an iterator that both filters and maps.
    ///
    /// The closure must return an [`Option<T>`]. `filter_map` creates an
    /// iterator which calls this closure on each element. If the closure
    /// returns [`Some(element)`][`Some`], then that element is returned. If the
    /// closure returns [`None`], it will try again, and call the closure on the
    /// next element, seeing if it will return [`Some`].
    ///
    /// Why `filter_map` and not just [`filter`] and [`map`]? The key is in this
    /// part:
    ///
    /// [`filter`]: #method.filter
    /// [`map`]: #method.map
    ///
    /// > If the closure returns [`Some(element)`][`Some`], then that element is returned.
    ///
    /// In other words, it removes the [`Option<T>`] layer automatically. If your
    /// mapping is already returning an [`Option<T>`] and you want to skip over
    /// [`None`]s, then `filter_map` is much, much nicer to use.
    ///
    /// # Examples
    ///
    /// Basic usage:
    ///
    /// ```
    /// let a = ["1", "lol", "3", "NaN", "5"];
    ///
    /// let mut iter = a.iter().filter_map(|s| s.parse().ok());
    ///
    /// assert_eq!(iter.next(), Some(1));
    /// assert_eq!(iter.next(), Some(3));
    /// assert_eq!(iter.next(), Some(5));
    /// assert_eq!(iter.next(), None);
    /// ```
    ///
    /// Here's the same example, but with [`filter`] and [`map`]:
    ///
    /// ```
    /// let a = ["1", "lol", "3", "NaN", "5"];
    /// let mut iter = a.iter().map(|s| s.parse()).filter(|s| s.is_ok()).map(|s| s.unwrap());
    /// assert_eq!(iter.next(), Some(1));
    /// assert_eq!(iter.next(), Some(3));
    /// assert_eq!(iter.next(), Some(5));
    /// assert_eq!(iter.next(), None);
    /// ```
    ///
    /// [`Option<T>`]: ../../std/option/enum.Option.html
    /// [`Some`]: ../../std/option/enum.Option.html#variant.Some
    /// [`None`]: ../../std/option/enum.Option.html#variant.None
    #[inline]
    #[stable(feature = "rust1", since = "1.0.0")]
    fn filter_map<B, F>(self, f: F) -> FilterMap<Self, F> where
        Self: Sized, F: FnMut(Self::Item) -> Option<B>,
    {
        FilterMap::new(self, f)
    }

    /// Creates an iterator which gives the current iteration count as well as
    /// the next value.
    ///
    /// The iterator returned yields pairs `(i, val)`, where `i` is the
    /// current index of iteration and `val` is the value returned by the
    /// iterator.
    ///
    /// `enumerate()` keeps its count as a [`usize`]. If you want to count by a
    /// different sized integer, the [`zip`] function provides similar
    /// functionality.
    ///
    /// # Overflow Behavior
    ///
    /// The method does no guarding against overflows, so enumerating more than
    /// [`usize::MAX`] elements either produces the wrong result or panics. If
    /// debug assertions are enabled, a panic is guaranteed.
    ///
    /// # Panics
    ///
    /// The returned iterator might panic if the to-be-returned index would
    /// overflow a [`usize`].
    ///
    /// [`usize::MAX`]: ../../std/usize/constant.MAX.html
    /// [`usize`]: ../../std/primitive.usize.html
    /// [`zip`]: #method.zip
    ///
    /// # Examples
    ///
    /// ```
    /// let a = ['a', 'b', 'c'];
    ///
    /// let mut iter = a.iter().enumerate();
    ///
    /// assert_eq!(iter.next(), Some((0, &'a')));
    /// assert_eq!(iter.next(), Some((1, &'b')));
    /// assert_eq!(iter.next(), Some((2, &'c')));
    /// assert_eq!(iter.next(), None);
    /// ```
    #[inline]
    #[stable(feature = "rust1", since = "1.0.0")]
    fn enumerate(self) -> Enumerate<Self> where Self: Sized {
        Enumerate::new(self)
    }

    /// Creates an iterator which can use `peek` to look at the next element of
    /// the iterator without consuming it.
    ///
    /// Adds a [`peek`] method to an iterator. See its documentation for
    /// more information.
    ///
    /// Note that the underlying iterator is still advanced when [`peek`] is
    /// called for the first time: In order to retrieve the next element,
    /// [`next`] is called on the underlying iterator, hence any side effects (i.e.
    /// anything other than fetching the next value) of the [`next`] method
    /// will occur.
    ///
    /// [`peek`]: struct.Peekable.html#method.peek
    /// [`next`]: ../../std/iter/trait.Iterator.html#tymethod.next
    ///
    /// # Examples
    ///
    /// Basic usage:
    ///
    /// ```
    /// let xs = [1, 2, 3];
    ///
    /// let mut iter = xs.iter().peekable();
    ///
    /// // peek() lets us see into the future
    /// assert_eq!(iter.peek(), Some(&&1));
    /// assert_eq!(iter.next(), Some(&1));
    ///
    /// assert_eq!(iter.next(), Some(&2));
    ///
    /// // we can peek() multiple times, the iterator won't advance
    /// assert_eq!(iter.peek(), Some(&&3));
    /// assert_eq!(iter.peek(), Some(&&3));
    ///
    /// assert_eq!(iter.next(), Some(&3));
    ///
    /// // after the iterator is finished, so is peek()
    /// assert_eq!(iter.peek(), None);
    /// assert_eq!(iter.next(), None);
    /// ```
    #[inline]
    #[stable(feature = "rust1", since = "1.0.0")]
    fn peekable(self) -> Peekable<Self> where Self: Sized {
        Peekable::new(self)
    }

    /// Creates an iterator that [`skip`]s elements based on a predicate.
    ///
    /// [`skip`]: #method.skip
    ///
    /// `skip_while()` takes a closure as an argument. It will call this
    /// closure on each element of the iterator, and ignore elements
    /// until it returns `false`.
    ///
    /// After `false` is returned, `skip_while()`'s job is over, and the
    /// rest of the elements are yielded.
    ///
    /// # Examples
    ///
    /// Basic usage:
    ///
    /// ```
    /// let a = [-1i32, 0, 1];
    ///
    /// let mut iter = a.iter().skip_while(|x| x.is_negative());
    ///
    /// assert_eq!(iter.next(), Some(&0));
    /// assert_eq!(iter.next(), Some(&1));
    /// assert_eq!(iter.next(), None);
    /// ```
    ///
    /// Because the closure passed to `skip_while()` takes a reference, and many
    /// iterators iterate over references, this leads to a possibly confusing
    /// situation, where the type of the closure is a double reference:
    ///
    /// ```
    /// let a = [-1, 0, 1];
    ///
    /// let mut iter = a.iter().skip_while(|x| **x < 0); // need two *s!
    ///
    /// assert_eq!(iter.next(), Some(&0));
    /// assert_eq!(iter.next(), Some(&1));
    /// assert_eq!(iter.next(), None);
    /// ```
    ///
    /// Stopping after an initial `false`:
    ///
    /// ```
    /// let a = [-1, 0, 1, -2];
    ///
    /// let mut iter = a.iter().skip_while(|x| **x < 0);
    ///
    /// assert_eq!(iter.next(), Some(&0));
    /// assert_eq!(iter.next(), Some(&1));
    ///
    /// // while this would have been false, since we already got a false,
    /// // skip_while() isn't used any more
    /// assert_eq!(iter.next(), Some(&-2));
    ///
    /// assert_eq!(iter.next(), None);
    /// ```
    #[inline]
    #[stable(feature = "rust1", since = "1.0.0")]
    fn skip_while<P>(self, predicate: P) -> SkipWhile<Self, P> where
        Self: Sized, P: FnMut(&Self::Item) -> bool,
    {
        SkipWhile::new(self, predicate)
    }

    /// Creates an iterator that yields elements based on a predicate.
    ///
    /// `take_while()` takes a closure as an argument. It will call this
    /// closure on each element of the iterator, and yield elements
    /// while it returns `true`.
    ///
    /// After `false` is returned, `take_while()`'s job is over, and the
    /// rest of the elements are ignored.
    ///
    /// # Examples
    ///
    /// Basic usage:
    ///
    /// ```
    /// let a = [-1i32, 0, 1];
    ///
    /// let mut iter = a.iter().take_while(|x| x.is_negative());
    ///
    /// assert_eq!(iter.next(), Some(&-1));
    /// assert_eq!(iter.next(), None);
    /// ```
    ///
    /// Because the closure passed to `take_while()` takes a reference, and many
    /// iterators iterate over references, this leads to a possibly confusing
    /// situation, where the type of the closure is a double reference:
    ///
    /// ```
    /// let a = [-1, 0, 1];
    ///
    /// let mut iter = a.iter().take_while(|x| **x < 0); // need two *s!
    ///
    /// assert_eq!(iter.next(), Some(&-1));
    /// assert_eq!(iter.next(), None);
    /// ```
    ///
    /// Stopping after an initial `false`:
    ///
    /// ```
    /// let a = [-1, 0, 1, -2];
    ///
    /// let mut iter = a.iter().take_while(|x| **x < 0);
    ///
    /// assert_eq!(iter.next(), Some(&-1));
    ///
    /// // We have more elements that are less than zero, but since we already
    /// // got a false, take_while() isn't used any more
    /// assert_eq!(iter.next(), None);
    /// ```
    ///
    /// Because `take_while()` needs to look at the value in order to see if it
    /// should be included or not, consuming iterators will see that it is
    /// removed:
    ///
    /// ```
    /// let a = [1, 2, 3, 4];
    /// let mut iter = a.iter();
    ///
    /// let result: Vec<i32> = iter.by_ref()
    ///                            .take_while(|n| **n != 3)
    ///                            .cloned()
    ///                            .collect();
    ///
    /// assert_eq!(result, &[1, 2]);
    ///
    /// let result: Vec<i32> = iter.cloned().collect();
    ///
    /// assert_eq!(result, &[4]);
    /// ```
    ///
    /// The `3` is no longer there, because it was consumed in order to see if
    /// the iteration should stop, but wasn't placed back into the iterator.
    #[inline]
    #[stable(feature = "rust1", since = "1.0.0")]
    fn take_while<P>(self, predicate: P) -> TakeWhile<Self, P> where
        Self: Sized, P: FnMut(&Self::Item) -> bool,
    {
        TakeWhile::new(self, predicate)
    }

    /// Creates an iterator that skips the first `n` elements.
    ///
    /// After they have been consumed, the rest of the elements are yielded.
    /// Rather than overriding this method directly, instead override the `nth` method.
    ///
    /// # Examples
    ///
    /// Basic usage:
    ///
    /// ```
    /// let a = [1, 2, 3];
    ///
    /// let mut iter = a.iter().skip(2);
    ///
    /// assert_eq!(iter.next(), Some(&3));
    /// assert_eq!(iter.next(), None);
    /// ```
    #[inline]
    #[stable(feature = "rust1", since = "1.0.0")]
    fn skip(self, n: usize) -> Skip<Self> where Self: Sized {
        Skip::new(self, n)
    }

    /// Creates an iterator that yields its first `n` elements.
    ///
    /// # Examples
    ///
    /// Basic usage:
    ///
    /// ```
    /// let a = [1, 2, 3];
    ///
    /// let mut iter = a.iter().take(2);
    ///
    /// assert_eq!(iter.next(), Some(&1));
    /// assert_eq!(iter.next(), Some(&2));
    /// assert_eq!(iter.next(), None);
    /// ```
    ///
    /// `take()` is often used with an infinite iterator, to make it finite:
    ///
    /// ```
    /// let mut iter = (0..).take(3);
    ///
    /// assert_eq!(iter.next(), Some(0));
    /// assert_eq!(iter.next(), Some(1));
    /// assert_eq!(iter.next(), Some(2));
    /// assert_eq!(iter.next(), None);
    /// ```
    #[inline]
    #[stable(feature = "rust1", since = "1.0.0")]
    fn take(self, n: usize) -> Take<Self> where Self: Sized, {
        Take::new(self, n)
    }

    /// An iterator adaptor similar to [`fold`] that holds internal state and
    /// produces a new iterator.
    ///
    /// [`fold`]: #method.fold
    ///
    /// `scan()` takes two arguments: an initial value which seeds the internal
    /// state, and a closure with two arguments, the first being a mutable
    /// reference to the internal state and the second an iterator element.
    /// The closure can assign to the internal state to share state between
    /// iterations.
    ///
    /// On iteration, the closure will be applied to each element of the
    /// iterator and the return value from the closure, an [`Option`], is
    /// yielded by the iterator.
    ///
    /// [`Option`]: ../../std/option/enum.Option.html
    ///
    /// # Examples
    ///
    /// Basic usage:
    ///
    /// ```
    /// let a = [1, 2, 3];
    ///
    /// let mut iter = a.iter().scan(1, |state, &x| {
    ///     // each iteration, we'll multiply the state by the element
    ///     *state = *state * x;
    ///
    ///     // then, we'll yield the negation of the state
    ///     Some(-*state)
    /// });
    ///
    /// assert_eq!(iter.next(), Some(-1));
    /// assert_eq!(iter.next(), Some(-2));
    /// assert_eq!(iter.next(), Some(-6));
    /// assert_eq!(iter.next(), None);
    /// ```
    #[inline]
    #[stable(feature = "rust1", since = "1.0.0")]
    fn scan<St, B, F>(self, initial_state: St, f: F) -> Scan<Self, St, F>
        where Self: Sized, F: FnMut(&mut St, Self::Item) -> Option<B>,
    {
        Scan::new(self, initial_state, f)
    }

    /// Creates an iterator that works like map, but flattens nested structure.
    ///
    /// The [`map`] adapter is very useful, but only when the closure
    /// argument produces values. If it produces an iterator instead, there's
    /// an extra layer of indirection. `flat_map()` will remove this extra layer
    /// on its own.
    ///
    /// You can think of `flat_map(f)` as the semantic equivalent
    /// of [`map`]ping, and then [`flatten`]ing as in `map(f).flatten()`.
    ///
    /// Another way of thinking about `flat_map()`: [`map`]'s closure returns
    /// one item for each element, and `flat_map()`'s closure returns an
    /// iterator for each element.
    ///
    /// [`map`]: #method.map
    /// [`flatten`]: #method.flatten
    ///
    /// # Examples
    ///
    /// Basic usage:
    ///
    /// ```
    /// let words = ["alpha", "beta", "gamma"];
    ///
    /// // chars() returns an iterator
    /// let merged: String = words.iter()
    ///                           .flat_map(|s| s.chars())
    ///                           .collect();
    /// assert_eq!(merged, "alphabetagamma");
    /// ```
    #[inline]
    #[stable(feature = "rust1", since = "1.0.0")]
    fn flat_map<U, F>(self, f: F) -> FlatMap<Self, U, F>
        where Self: Sized, U: IntoIterator, F: FnMut(Self::Item) -> U,
    {
        FlatMap::new(self, f)
    }

    /// Creates an iterator that flattens nested structure.
    ///
    /// This is useful when you have an iterator of iterators or an iterator of
    /// things that can be turned into iterators and you want to remove one
    /// level of indirection.
    ///
    /// # Examples
    ///
    /// Basic usage:
    ///
    /// ```
    /// let data = vec![vec![1, 2, 3, 4], vec![5, 6]];
    /// let flattened = data.into_iter().flatten().collect::<Vec<u8>>();
    /// assert_eq!(flattened, &[1, 2, 3, 4, 5, 6]);
    /// ```
    ///
    /// Mapping and then flattening:
    ///
    /// ```
    /// let words = ["alpha", "beta", "gamma"];
    ///
    /// // chars() returns an iterator
    /// let merged: String = words.iter()
    ///                           .map(|s| s.chars())
    ///                           .flatten()
    ///                           .collect();
    /// assert_eq!(merged, "alphabetagamma");
    /// ```
    ///
    /// You can also rewrite this in terms of [`flat_map()`], which is preferable
    /// in this case since it conveys intent more clearly:
    ///
    /// ```
    /// let words = ["alpha", "beta", "gamma"];
    ///
    /// // chars() returns an iterator
    /// let merged: String = words.iter()
    ///                           .flat_map(|s| s.chars())
    ///                           .collect();
    /// assert_eq!(merged, "alphabetagamma");
    /// ```
    ///
    /// Flattening once only removes one level of nesting:
    ///
    /// ```
    /// let d3 = [[[1, 2], [3, 4]], [[5, 6], [7, 8]]];
    ///
    /// let d2 = d3.iter().flatten().collect::<Vec<_>>();
    /// assert_eq!(d2, [&[1, 2], &[3, 4], &[5, 6], &[7, 8]]);
    ///
    /// let d1 = d3.iter().flatten().flatten().collect::<Vec<_>>();
    /// assert_eq!(d1, [&1, &2, &3, &4, &5, &6, &7, &8]);
    /// ```
    ///
    /// Here we see that `flatten()` does not perform a "deep" flatten.
    /// Instead, only one level of nesting is removed. That is, if you
    /// `flatten()` a three-dimensional array the result will be
    /// two-dimensional and not one-dimensional. To get a one-dimensional
    /// structure, you have to `flatten()` again.
    ///
    /// [`flat_map()`]: #method.flat_map
    #[inline]
    #[stable(feature = "iterator_flatten", since = "1.29.0")]
    fn flatten(self) -> Flatten<Self>
    where Self: Sized, Self::Item: IntoIterator {
        Flatten::new(self)
    }

    /// Creates an iterator which ends after the first [`None`].
    ///
    /// After an iterator returns [`None`], future calls may or may not yield
    /// [`Some(T)`] again. `fuse()` adapts an iterator, ensuring that after a
    /// [`None`] is given, it will always return [`None`] forever.
    ///
    /// [`None`]: ../../std/option/enum.Option.html#variant.None
    /// [`Some(T)`]: ../../std/option/enum.Option.html#variant.Some
    ///
    /// # Examples
    ///
    /// Basic usage:
    ///
    /// ```
    /// // an iterator which alternates between Some and None
    /// struct Alternate {
    ///     state: i32,
    /// }
    ///
    /// impl Iterator for Alternate {
    ///     type Item = i32;
    ///
    ///     fn next(&mut self) -> Option<i32> {
    ///         let val = self.state;
    ///         self.state = self.state + 1;
    ///
    ///         // if it's even, Some(i32), else None
    ///         if val % 2 == 0 {
    ///             Some(val)
    ///         } else {
    ///             None
    ///         }
    ///     }
    /// }
    ///
    /// let mut iter = Alternate { state: 0 };
    ///
    /// // we can see our iterator going back and forth
    /// assert_eq!(iter.next(), Some(0));
    /// assert_eq!(iter.next(), None);
    /// assert_eq!(iter.next(), Some(2));
    /// assert_eq!(iter.next(), None);
    ///
    /// // however, once we fuse it...
    /// let mut iter = iter.fuse();
    ///
    /// assert_eq!(iter.next(), Some(4));
    /// assert_eq!(iter.next(), None);
    ///
    /// // it will always return `None` after the first time.
    /// assert_eq!(iter.next(), None);
    /// assert_eq!(iter.next(), None);
    /// assert_eq!(iter.next(), None);
    /// ```
    #[inline]
    #[stable(feature = "rust1", since = "1.0.0")]
    fn fuse(self) -> Fuse<Self> where Self: Sized {
        Fuse::new(self)
    }

    /// Do something with each element of an iterator, passing the value on.
    ///
    /// When using iterators, you'll often chain several of them together.
    /// While working on such code, you might want to check out what's
    /// happening at various parts in the pipeline. To do that, insert
    /// a call to `inspect()`.
    ///
    /// It's more common for `inspect()` to be used as a debugging tool than to
    /// exist in your final code, but applications may find it useful in certain
    /// situations when errors need to be logged before being discarded.
    ///
    /// # Examples
    ///
    /// Basic usage:
    ///
    /// ```
    /// let a = [1, 4, 2, 3];
    ///
    /// // this iterator sequence is complex.
    /// let sum = a.iter()
    ///     .cloned()
    ///     .filter(|x| x % 2 == 0)
    ///     .fold(0, |sum, i| sum + i);
    ///
    /// println!("{}", sum);
    ///
    /// // let's add some inspect() calls to investigate what's happening
    /// let sum = a.iter()
    ///     .cloned()
    ///     .inspect(|x| println!("about to filter: {}", x))
    ///     .filter(|x| x % 2 == 0)
    ///     .inspect(|x| println!("made it through filter: {}", x))
    ///     .fold(0, |sum, i| sum + i);
    ///
    /// println!("{}", sum);
    /// ```
    ///
    /// This will print:
    ///
    /// ```text
    /// 6
    /// about to filter: 1
    /// about to filter: 4
    /// made it through filter: 4
    /// about to filter: 2
    /// made it through filter: 2
    /// about to filter: 3
    /// 6
    /// ```
    ///
    /// Logging errors before discarding them:
    ///
    /// ```
    /// let lines = ["1", "2", "a"];
    ///
    /// let sum: i32 = lines
    ///     .iter()
    ///     .map(|line| line.parse::<i32>())
    ///     .inspect(|num| {
    ///         if let Err(ref e) = *num {
    ///             println!("Parsing error: {}", e);
    ///         }
    ///     })
    ///     .filter_map(Result::ok)
    ///     .sum();
    ///
    /// println!("Sum: {}", sum);
    /// ```
    ///
    /// This will print:
    ///
    /// ```text
    /// Parsing error: invalid digit found in string
    /// Sum: 3
    /// ```
    #[inline]
    #[stable(feature = "rust1", since = "1.0.0")]
    fn inspect<F>(self, f: F) -> Inspect<Self, F> where
        Self: Sized, F: FnMut(&Self::Item),
    {
        Inspect::new(self, f)
    }

    /// Borrows an iterator, rather than consuming it.
    ///
    /// This is useful to allow applying iterator adaptors while still
    /// retaining ownership of the original iterator.
    ///
    /// # Examples
    ///
    /// Basic usage:
    ///
    /// ```
    /// let a = [1, 2, 3];
    ///
    /// let iter = a.iter();
    ///
    /// let sum: i32 = iter.take(5).fold(0, |acc, i| acc + i );
    ///
    /// assert_eq!(sum, 6);
    ///
    /// // if we try to use iter again, it won't work. The following line
    /// // gives "error: use of moved value: `iter`
    /// // assert_eq!(iter.next(), None);
    ///
    /// // let's try that again
    /// let a = [1, 2, 3];
    ///
    /// let mut iter = a.iter();
    ///
    /// // instead, we add in a .by_ref()
    /// let sum: i32 = iter.by_ref().take(2).fold(0, |acc, i| acc + i );
    ///
    /// assert_eq!(sum, 3);
    ///
    /// // now this is just fine:
    /// assert_eq!(iter.next(), Some(&3));
    /// assert_eq!(iter.next(), None);
    /// ```
    #[stable(feature = "rust1", since = "1.0.0")]
    fn by_ref(&mut self) -> &mut Self where Self: Sized { self }

    /// Transforms an iterator into a collection.
    ///
    /// `collect()` can take anything iterable, and turn it into a relevant
    /// collection. This is one of the more powerful methods in the standard
    /// library, used in a variety of contexts.
    ///
    /// The most basic pattern in which `collect()` is used is to turn one
    /// collection into another. You take a collection, call [`iter`] on it,
    /// do a bunch of transformations, and then `collect()` at the end.
    ///
    /// One of the keys to `collect()`'s power is that many things you might
    /// not think of as 'collections' actually are. For example, a [`String`]
    /// is a collection of [`char`]s. And a collection of
    /// [`Result<T, E>`][`Result`] can be thought of as single
    /// [`Result`]`<Collection<T>, E>`. See the examples below for more.
    ///
    /// Because `collect()` is so general, it can cause problems with type
    /// inference. As such, `collect()` is one of the few times you'll see
    /// the syntax affectionately known as the 'turbofish': `::<>`. This
    /// helps the inference algorithm understand specifically which collection
    /// you're trying to collect into.
    ///
    /// # Examples
    ///
    /// Basic usage:
    ///
    /// ```
    /// let a = [1, 2, 3];
    ///
    /// let doubled: Vec<i32> = a.iter()
    ///                          .map(|&x| x * 2)
    ///                          .collect();
    ///
    /// assert_eq!(vec![2, 4, 6], doubled);
    /// ```
    ///
    /// Note that we needed the `: Vec<i32>` on the left-hand side. This is because
    /// we could collect into, for example, a [`VecDeque<T>`] instead:
    ///
    /// [`VecDeque<T>`]: ../../std/collections/struct.VecDeque.html
    ///
    /// ```
    /// use std::collections::VecDeque;
    ///
    /// let a = [1, 2, 3];
    ///
    /// let doubled: VecDeque<i32> = a.iter().map(|&x| x * 2).collect();
    ///
    /// assert_eq!(2, doubled[0]);
    /// assert_eq!(4, doubled[1]);
    /// assert_eq!(6, doubled[2]);
    /// ```
    ///
    /// Using the 'turbofish' instead of annotating `doubled`:
    ///
    /// ```
    /// let a = [1, 2, 3];
    ///
    /// let doubled = a.iter().map(|x| x * 2).collect::<Vec<i32>>();
    ///
    /// assert_eq!(vec![2, 4, 6], doubled);
    /// ```
    ///
    /// Because `collect()` only cares about what you're collecting into, you can
    /// still use a partial type hint, `_`, with the turbofish:
    ///
    /// ```
    /// let a = [1, 2, 3];
    ///
    /// let doubled = a.iter().map(|x| x * 2).collect::<Vec<_>>();
    ///
    /// assert_eq!(vec![2, 4, 6], doubled);
    /// ```
    ///
    /// Using `collect()` to make a [`String`]:
    ///
    /// ```
    /// let chars = ['g', 'd', 'k', 'k', 'n'];
    ///
    /// let hello: String = chars.iter()
    ///     .map(|&x| x as u8)
    ///     .map(|x| (x + 1) as char)
    ///     .collect();
    ///
    /// assert_eq!("hello", hello);
    /// ```
    ///
    /// If you have a list of [`Result<T, E>`][`Result`]s, you can use `collect()` to
    /// see if any of them failed:
    ///
    /// ```
    /// let results = [Ok(1), Err("nope"), Ok(3), Err("bad")];
    ///
    /// let result: Result<Vec<_>, &str> = results.iter().cloned().collect();
    ///
    /// // gives us the first error
    /// assert_eq!(Err("nope"), result);
    ///
    /// let results = [Ok(1), Ok(3)];
    ///
    /// let result: Result<Vec<_>, &str> = results.iter().cloned().collect();
    ///
    /// // gives us the list of answers
    /// assert_eq!(Ok(vec![1, 3]), result);
    /// ```
    ///
    /// [`iter`]: ../../std/iter/trait.Iterator.html#tymethod.next
    /// [`String`]: ../../std/string/struct.String.html
    /// [`char`]: ../../std/primitive.char.html
    /// [`Result`]: ../../std/result/enum.Result.html
    #[inline]
    #[stable(feature = "rust1", since = "1.0.0")]
    #[must_use = "if you really need to exhaust the iterator, consider `.for_each(drop)` instead"]
    fn collect<B: FromIterator<Self::Item>>(self) -> B where Self: Sized {
        FromIterator::from_iter(self)
    }

    /// Consumes an iterator, creating two collections from it.
    ///
    /// The predicate passed to `partition()` can return `true`, or `false`.
    /// `partition()` returns a pair, all of the elements for which it returned
    /// `true`, and all of the elements for which it returned `false`.
    ///
    /// See also [`is_partitioned()`] and [`partition_in_place()`].
    ///
    /// [`is_partitioned()`]: #method.is_partitioned
    /// [`partition_in_place()`]: #method.partition_in_place
    ///
    /// # Examples
    ///
    /// Basic usage:
    ///
    /// ```
    /// let a = [1, 2, 3];
    ///
    /// let (even, odd): (Vec<i32>, Vec<i32>) = a
    ///     .iter()
    ///     .partition(|&n| n % 2 == 0);
    ///
    /// assert_eq!(even, vec![2]);
    /// assert_eq!(odd, vec![1, 3]);
    /// ```
    #[stable(feature = "rust1", since = "1.0.0")]
    fn partition<B, F>(self, f: F) -> (B, B) where
        Self: Sized,
        B: Default + Extend<Self::Item>,
        F: FnMut(&Self::Item) -> bool
    {
        #[inline]
        fn extend<'a, T, B: Extend<T>>(
            mut f: impl FnMut(&T) -> bool + 'a,
            left: &'a mut B,
            right: &'a mut B,
        ) -> impl FnMut(T) + 'a {
            move |x| {
                if f(&x) {
                    left.extend(Some(x));
                } else {
                    right.extend(Some(x));
                }
            }
        }

        let mut left: B = Default::default();
        let mut right: B = Default::default();

<<<<<<< HEAD
        self.for_each(|x| {
            if f(&x) {
                left.extend(Some(x))
=======
        self.for_each(extend(f, &mut left, &mut right));

        (left, right)
    }

    /// Reorder the elements of this iterator *in-place* according to the given predicate,
    /// such that all those that return `true` precede all those that return `false`.
    /// Returns the number of `true` elements found.
    ///
    /// The relative order of partitioned items is not maintained.
    ///
    /// See also [`is_partitioned()`] and [`partition()`].
    ///
    /// [`is_partitioned()`]: #method.is_partitioned
    /// [`partition()`]: #method.partition
    ///
    /// # Examples
    ///
    /// ```
    /// #![feature(iter_partition_in_place)]
    ///
    /// let mut a = [1, 2, 3, 4, 5, 6, 7];
    ///
    /// // Partition in-place between evens and odds
    /// let i = a.iter_mut().partition_in_place(|&n| n % 2 == 0);
    ///
    /// assert_eq!(i, 3);
    /// assert!(a[..i].iter().all(|&n| n % 2 == 0)); // evens
    /// assert!(a[i..].iter().all(|&n| n % 2 == 1)); // odds
    /// ```
    #[unstable(feature = "iter_partition_in_place", reason = "new API", issue = "62543")]
    fn partition_in_place<'a, T: 'a, P>(mut self, ref mut predicate: P) -> usize
    where
        Self: Sized + DoubleEndedIterator<Item = &'a mut T>,
        P: FnMut(&T) -> bool,
    {
        // FIXME: should we worry about the count overflowing? The only way to have more than
        // `usize::MAX` mutable references is with ZSTs, which aren't useful to partition...

        // These closure "factory" functions exist to avoid genericity in `Self`.

        #[inline]
        fn is_false<'a, T>(
            predicate: &'a mut impl FnMut(&T) -> bool,
            true_count: &'a mut usize,
        ) -> impl FnMut(&&mut T) -> bool + 'a {
            move |x| {
                let p = predicate(&**x);
                *true_count += p as usize;
                !p
            }
        }

        #[inline]
        fn is_true<T>(
            predicate: &mut impl FnMut(&T) -> bool
        ) -> impl FnMut(&&mut T) -> bool + '_ {
            move |x| predicate(&**x)
        }

        // Repeatedly find the first `false` and swap it with the last `true`.
        let mut true_count = 0;
        while let Some(head) = self.find(is_false(predicate, &mut true_count)) {
            if let Some(tail) = self.rfind(is_true(predicate)) {
                crate::mem::swap(head, tail);
                true_count += 1;
>>>>>>> 8cd2c99a
            } else {
                break;
            }
<<<<<<< HEAD
        });
=======
        }
        true_count
    }
>>>>>>> 8cd2c99a

    /// Checks if the elements of this iterator are partitioned according to the given predicate,
    /// such that all those that return `true` precede all those that return `false`.
    ///
    /// See also [`partition()`] and [`partition_in_place()`].
    ///
    /// [`partition()`]: #method.partition
    /// [`partition_in_place()`]: #method.partition_in_place
    ///
    /// # Examples
    ///
    /// ```
    /// #![feature(iter_is_partitioned)]
    ///
    /// assert!("Iterator".chars().is_partitioned(char::is_uppercase));
    /// assert!(!"IntoIterator".chars().is_partitioned(char::is_uppercase));
    /// ```
    #[unstable(feature = "iter_is_partitioned", reason = "new API", issue = "62544")]
    fn is_partitioned<P>(mut self, mut predicate: P) -> bool
    where
        Self: Sized,
        P: FnMut(Self::Item) -> bool,
    {
        // Either all items test `true`, or the first clause stops at `false`
        // and we check that there are no more `true` items after that.
        self.all(&mut predicate) || !self.any(predicate)
    }

    /// Reorder the elements of this iterator *in-place* according to the given predicate,
    /// such that all those that return `true` precede all those that return `false`.
    /// Returns the number of `true` elements found.
    ///
    /// The relative order of partitioned items is not maintained.
    ///
    /// See also [`is_partitioned()`] and [`partition()`].
    ///
    /// [`is_partitioned()`]: #method.is_partitioned
    /// [`partition()`]: #method.partition
    ///
    /// # Examples
    ///
    /// ```
    /// #![feature(iter_partition_in_place)]
    ///
    /// let mut a = [1, 2, 3, 4, 5, 6, 7];
    ///
    /// // Partition in-place between evens and odds
    /// let i = a.iter_mut().partition_in_place(|&n| n % 2 == 0);
    ///
    /// assert_eq!(i, 3);
    /// assert!(a[..i].iter().all(|&n| n % 2 == 0)); // evens
    /// assert!(a[i..].iter().all(|&n| n % 2 == 1)); // odds
    /// ```
    #[unstable(feature = "iter_partition_in_place", reason = "new API", issue = "62543")]
    fn partition_in_place<'a, T: 'a, P>(mut self, ref mut predicate: P) -> usize
    where
        Self: Sized + DoubleEndedIterator<Item = &'a mut T>,
        P: FnMut(&T) -> bool,
    {
        // FIXME: should we worry about the count overflowing? The only way to have more than
        // `usize::MAX` mutable references is with ZSTs, which aren't useful to partition...

        // These closure "factory" functions exist to avoid genericity in `Self`.

        #[inline]
        fn is_false<'a, T>(
            predicate: &'a mut impl FnMut(&T) -> bool,
            true_count: &'a mut usize,
        ) -> impl FnMut(&&mut T) -> bool + 'a {
            move |x| {
                let p = predicate(&**x);
                *true_count += p as usize;
                !p
            }
        }

        #[inline]
        fn is_true<T>(
            predicate: &mut impl FnMut(&T) -> bool
        ) -> impl FnMut(&&mut T) -> bool + '_ {
            move |x| predicate(&**x)
        }

        // Repeatedly find the first `false` and swap it with the last `true`.
        let mut true_count = 0;
        while let Some(head) = self.find(is_false(predicate, &mut true_count)) {
            if let Some(tail) = self.rfind(is_true(predicate)) {
                crate::mem::swap(head, tail);
                true_count += 1;
            } else {
                break;
            }
        }
        true_count
    }

    /// Checks if the elements of this iterator are partitioned according to the given predicate,
    /// such that all those that return `true` precede all those that return `false`.
    ///
    /// See also [`partition()`] and [`partition_in_place()`].
    ///
    /// [`partition()`]: #method.partition
    /// [`partition_in_place()`]: #method.partition_in_place
    ///
    /// # Examples
    ///
    /// ```
    /// #![feature(iter_is_partitioned)]
    ///
    /// assert!("Iterator".chars().is_partitioned(char::is_uppercase));
    /// assert!(!"IntoIterator".chars().is_partitioned(char::is_uppercase));
    /// ```
    #[unstable(feature = "iter_is_partitioned", reason = "new API", issue = "62544")]
    fn is_partitioned<P>(mut self, mut predicate: P) -> bool
    where
        Self: Sized,
        P: FnMut(Self::Item) -> bool,
    {
        // Either all items test `true`, or the first clause stops at `false`
        // and we check that there are no more `true` items after that.
        self.all(&mut predicate) || !self.any(predicate)
    }

    /// An iterator method that applies a function as long as it returns
    /// successfully, producing a single, final value.
    ///
    /// `try_fold()` takes two arguments: an initial value, and a closure with
    /// two arguments: an 'accumulator', and an element. The closure either
    /// returns successfully, with the value that the accumulator should have
    /// for the next iteration, or it returns failure, with an error value that
    /// is propagated back to the caller immediately (short-circuiting).
    ///
    /// The initial value is the value the accumulator will have on the first
    /// call. If applying the closure succeeded against every element of the
    /// iterator, `try_fold()` returns the final accumulator as success.
    ///
    /// Folding is useful whenever you have a collection of something, and want
    /// to produce a single value from it.
    ///
    /// # Note to Implementors
    ///
    /// Most of the other (forward) methods have default implementations in
    /// terms of this one, so try to implement this explicitly if it can
    /// do something better than the default `for` loop implementation.
    ///
    /// In particular, try to have this call `try_fold()` on the internal parts
    /// from which this iterator is composed. If multiple calls are needed,
    /// the `?` operator may be convenient for chaining the accumulator value
    /// along, but beware any invariants that need to be upheld before those
    /// early returns. This is a `&mut self` method, so iteration needs to be
    /// resumable after hitting an error here.
    ///
    /// # Examples
    ///
    /// Basic usage:
    ///
    /// ```
    /// let a = [1, 2, 3];
    ///
    /// // the checked sum of all of the elements of the array
    /// let sum = a.iter().try_fold(0i8, |acc, &x| acc.checked_add(x));
    ///
    /// assert_eq!(sum, Some(6));
    /// ```
    ///
    /// Short-circuiting:
    ///
    /// ```
    /// let a = [10, 20, 30, 100, 40, 50];
    /// let mut it = a.iter();
    ///
    /// // This sum overflows when adding the 100 element
    /// let sum = it.try_fold(0i8, |acc, &x| acc.checked_add(x));
    /// assert_eq!(sum, None);
    ///
    /// // Because it short-circuited, the remaining elements are still
    /// // available through the iterator.
    /// assert_eq!(it.len(), 2);
    /// assert_eq!(it.next(), Some(&40));
    /// ```
    #[inline]
    #[stable(feature = "iterator_try_fold", since = "1.27.0")]
    fn try_fold<B, F, R>(&mut self, init: B, mut f: F) -> R where
        Self: Sized, F: FnMut(B, Self::Item) -> R, R: Try<Ok=B>
    {
        let mut accum = init;
        while let Some(x) = self.next() {
            accum = f(accum, x)?;
        }
        Try::from_ok(accum)
    }

    /// An iterator method that applies a fallible function to each item in the
    /// iterator, stopping at the first error and returning that error.
    ///
    /// This can also be thought of as the fallible form of [`for_each()`]
    /// or as the stateless version of [`try_fold()`].
    ///
    /// [`for_each()`]: #method.for_each
    /// [`try_fold()`]: #method.try_fold
    ///
    /// # Examples
    ///
    /// ```
    /// use std::fs::rename;
    /// use std::io::{stdout, Write};
    /// use std::path::Path;
    ///
    /// let data = ["no_tea.txt", "stale_bread.json", "torrential_rain.png"];
    ///
    /// let res = data.iter().try_for_each(|x| writeln!(stdout(), "{}", x));
    /// assert!(res.is_ok());
    ///
    /// let mut it = data.iter().cloned();
    /// let res = it.try_for_each(|x| rename(x, Path::new(x).with_extension("old")));
    /// assert!(res.is_err());
    /// // It short-circuited, so the remaining items are still in the iterator:
    /// assert_eq!(it.next(), Some("stale_bread.json"));
    /// ```
    #[inline]
    #[stable(feature = "iterator_try_fold", since = "1.27.0")]
    fn try_for_each<F, R>(&mut self, f: F) -> R where
        Self: Sized, F: FnMut(Self::Item) -> R, R: Try<Ok=()>
    {
        #[inline]
        fn call<T, R>(mut f: impl FnMut(T) -> R) -> impl FnMut((), T) -> R {
            move |(), x| f(x)
        }

        self.try_fold((), call(f))
    }

    /// An iterator method that applies a function, producing a single, final value.
    ///
    /// `fold()` takes two arguments: an initial value, and a closure with two
    /// arguments: an 'accumulator', and an element. The closure returns the value that
    /// the accumulator should have for the next iteration.
    ///
    /// The initial value is the value the accumulator will have on the first
    /// call.
    ///
    /// After applying this closure to every element of the iterator, `fold()`
    /// returns the accumulator.
    ///
    /// This operation is sometimes called 'reduce' or 'inject'.
    ///
    /// Folding is useful whenever you have a collection of something, and want
    /// to produce a single value from it.
    ///
    /// Note: `fold()`, and similar methods that traverse the entire iterator,
    /// may not terminate for infinite iterators, even on traits for which a
    /// result is determinable in finite time.
    ///
    /// # Examples
    ///
    /// Basic usage:
    ///
    /// ```
    /// let a = [1, 2, 3];
    ///
    /// // the sum of all of the elements of the array
    /// let sum = a.iter().fold(0, |acc, x| acc + x);
    ///
    /// assert_eq!(sum, 6);
    /// ```
    ///
    /// Let's walk through each step of the iteration here:
    ///
    /// | element | acc | x | result |
    /// |---------|-----|---|--------|
    /// |         | 0   |   |        |
    /// | 1       | 0   | 1 | 1      |
    /// | 2       | 1   | 2 | 3      |
    /// | 3       | 3   | 3 | 6      |
    ///
    /// And so, our final result, `6`.
    ///
    /// It's common for people who haven't used iterators a lot to
    /// use a `for` loop with a list of things to build up a result. Those
    /// can be turned into `fold()`s:
    ///
    /// [`for`]: ../../book/ch03-05-control-flow.html#looping-through-a-collection-with-for
    ///
    /// ```
    /// let numbers = [1, 2, 3, 4, 5];
    ///
    /// let mut result = 0;
    ///
    /// // for loop:
    /// for i in &numbers {
    ///     result = result + i;
    /// }
    ///
    /// // fold:
    /// let result2 = numbers.iter().fold(0, |acc, &x| acc + x);
    ///
    /// // they're the same
    /// assert_eq!(result, result2);
    /// ```
    #[inline]
    #[stable(feature = "rust1", since = "1.0.0")]
    fn fold<B, F>(mut self, init: B, f: F) -> B where
        Self: Sized, F: FnMut(B, Self::Item) -> B,
    {
        #[inline]
        fn ok<B, T>(mut f: impl FnMut(B, T) -> B) -> impl FnMut(B, T) -> Result<B, !> {
            move |acc, x| Ok(f(acc, x))
        }

        self.try_fold(init, ok(f)).unwrap()
    }

    /// Tests if every element of the iterator matches a predicate.
    ///
    /// `all()` takes a closure that returns `true` or `false`. It applies
    /// this closure to each element of the iterator, and if they all return
    /// `true`, then so does `all()`. If any of them return `false`, it
    /// returns `false`.
    ///
    /// `all()` is short-circuiting; in other words, it will stop processing
    /// as soon as it finds a `false`, given that no matter what else happens,
    /// the result will also be `false`.
    ///
    /// An empty iterator returns `true`.
    ///
    /// # Examples
    ///
    /// Basic usage:
    ///
    /// ```
    /// let a = [1, 2, 3];
    ///
    /// assert!(a.iter().all(|&x| x > 0));
    ///
    /// assert!(!a.iter().all(|&x| x > 2));
    /// ```
    ///
    /// Stopping at the first `false`:
    ///
    /// ```
    /// let a = [1, 2, 3];
    ///
    /// let mut iter = a.iter();
    ///
    /// assert!(!iter.all(|&x| x != 2));
    ///
    /// // we can still use `iter`, as there are more elements.
    /// assert_eq!(iter.next(), Some(&3));
    /// ```
    #[inline]
    #[stable(feature = "rust1", since = "1.0.0")]
    fn all<F>(&mut self, f: F) -> bool where
        Self: Sized, F: FnMut(Self::Item) -> bool
    {
        #[inline]
        fn check<T>(mut f: impl FnMut(T) -> bool) -> impl FnMut(T) -> LoopState<(), ()> {
            move |x| {
                if f(x) { LoopState::Continue(()) }
                else { LoopState::Break(()) }
            }
        }

        self.try_for_each(check(f)) == LoopState::Continue(())
    }

    /// Tests if any element of the iterator matches a predicate.
    ///
    /// `any()` takes a closure that returns `true` or `false`. It applies
    /// this closure to each element of the iterator, and if any of them return
    /// `true`, then so does `any()`. If they all return `false`, it
    /// returns `false`.
    ///
    /// `any()` is short-circuiting; in other words, it will stop processing
    /// as soon as it finds a `true`, given that no matter what else happens,
    /// the result will also be `true`.
    ///
    /// An empty iterator returns `false`.
    ///
    /// # Examples
    ///
    /// Basic usage:
    ///
    /// ```
    /// let a = [1, 2, 3];
    ///
    /// assert!(a.iter().any(|&x| x > 0));
    ///
    /// assert!(!a.iter().any(|&x| x > 5));
    /// ```
    ///
    /// Stopping at the first `true`:
    ///
    /// ```
    /// let a = [1, 2, 3];
    ///
    /// let mut iter = a.iter();
    ///
    /// assert!(iter.any(|&x| x != 2));
    ///
    /// // we can still use `iter`, as there are more elements.
    /// assert_eq!(iter.next(), Some(&2));
    /// ```
    #[inline]
    #[stable(feature = "rust1", since = "1.0.0")]
    fn any<F>(&mut self, f: F) -> bool where
        Self: Sized,
        F: FnMut(Self::Item) -> bool
    {
        #[inline]
        fn check<T>(mut f: impl FnMut(T) -> bool) -> impl FnMut(T) -> LoopState<(), ()> {
            move |x| {
                if f(x) { LoopState::Break(()) }
                else { LoopState::Continue(()) }
            }
        }

        self.try_for_each(check(f)) == LoopState::Break(())
    }

    /// Searches for an element of an iterator that satisfies a predicate.
    ///
    /// `find()` takes a closure that returns `true` or `false`. It applies
    /// this closure to each element of the iterator, and if any of them return
    /// `true`, then `find()` returns [`Some(element)`]. If they all return
    /// `false`, it returns [`None`].
    ///
    /// `find()` is short-circuiting; in other words, it will stop processing
    /// as soon as the closure returns `true`.
    ///
    /// Because `find()` takes a reference, and many iterators iterate over
    /// references, this leads to a possibly confusing situation where the
    /// argument is a double reference. You can see this effect in the
    /// examples below, with `&&x`.
    ///
    /// [`Some(element)`]: ../../std/option/enum.Option.html#variant.Some
    /// [`None`]: ../../std/option/enum.Option.html#variant.None
    ///
    /// # Examples
    ///
    /// Basic usage:
    ///
    /// ```
    /// let a = [1, 2, 3];
    ///
    /// assert_eq!(a.iter().find(|&&x| x == 2), Some(&2));
    ///
    /// assert_eq!(a.iter().find(|&&x| x == 5), None);
    /// ```
    ///
    /// Stopping at the first `true`:
    ///
    /// ```
    /// let a = [1, 2, 3];
    ///
    /// let mut iter = a.iter();
    ///
    /// assert_eq!(iter.find(|&&x| x == 2), Some(&2));
    ///
    /// // we can still use `iter`, as there are more elements.
    /// assert_eq!(iter.next(), Some(&3));
    /// ```
    #[inline]
    #[stable(feature = "rust1", since = "1.0.0")]
    fn find<P>(&mut self, predicate: P) -> Option<Self::Item> where
        Self: Sized,
        P: FnMut(&Self::Item) -> bool,
    {
        #[inline]
        fn check<T>(mut predicate: impl FnMut(&T) -> bool) -> impl FnMut(T) -> LoopState<(), T> {
            move |x| {
                if predicate(&x) { LoopState::Break(x) }
                else { LoopState::Continue(()) }
            }
        }

        self.try_for_each(check(predicate)).break_value()
    }

    /// Applies function to the elements of iterator and returns
    /// the first non-none result.
    ///
    /// `iter.find_map(f)` is equivalent to `iter.filter_map(f).next()`.
    ///
    ///
    /// # Examples
    ///
    /// ```
    /// let a = ["lol", "NaN", "2", "5"];
    ///
    /// let first_number = a.iter().find_map(|s| s.parse().ok());
    ///
    /// assert_eq!(first_number, Some(2));
    /// ```
    #[inline]
    #[stable(feature = "iterator_find_map", since = "1.30.0")]
    fn find_map<B, F>(&mut self, f: F) -> Option<B> where
        Self: Sized,
        F: FnMut(Self::Item) -> Option<B>,
    {
        #[inline]
        fn check<T, B>(mut f: impl FnMut(T) -> Option<B>) -> impl FnMut(T) -> LoopState<(), B> {
            move |x| match f(x) {
                Some(x) => LoopState::Break(x),
                None => LoopState::Continue(()),
            }
        }

        self.try_for_each(check(f)).break_value()
    }

    /// Searches for an element in an iterator, returning its index.
    ///
    /// `position()` takes a closure that returns `true` or `false`. It applies
    /// this closure to each element of the iterator, and if one of them
    /// returns `true`, then `position()` returns [`Some(index)`]. If all of
    /// them return `false`, it returns [`None`].
    ///
    /// `position()` is short-circuiting; in other words, it will stop
    /// processing as soon as it finds a `true`.
    ///
    /// # Overflow Behavior
    ///
    /// The method does no guarding against overflows, so if there are more
    /// than [`usize::MAX`] non-matching elements, it either produces the wrong
    /// result or panics. If debug assertions are enabled, a panic is
    /// guaranteed.
    ///
    /// # Panics
    ///
    /// This function might panic if the iterator has more than `usize::MAX`
    /// non-matching elements.
    ///
    /// [`Some(index)`]: ../../std/option/enum.Option.html#variant.Some
    /// [`None`]: ../../std/option/enum.Option.html#variant.None
    /// [`usize::MAX`]: ../../std/usize/constant.MAX.html
    ///
    /// # Examples
    ///
    /// Basic usage:
    ///
    /// ```
    /// let a = [1, 2, 3];
    ///
    /// assert_eq!(a.iter().position(|&x| x == 2), Some(1));
    ///
    /// assert_eq!(a.iter().position(|&x| x == 5), None);
    /// ```
    ///
    /// Stopping at the first `true`:
    ///
    /// ```
    /// let a = [1, 2, 3, 4];
    ///
    /// let mut iter = a.iter();
    ///
    /// assert_eq!(iter.position(|&x| x >= 2), Some(1));
    ///
    /// // we can still use `iter`, as there are more elements.
    /// assert_eq!(iter.next(), Some(&3));
    ///
    /// // The returned index depends on iterator state
    /// assert_eq!(iter.position(|&x| x == 4), Some(0));
    ///
    /// ```
    #[inline]
    #[stable(feature = "rust1", since = "1.0.0")]
    fn position<P>(&mut self, predicate: P) -> Option<usize> where
        Self: Sized,
        P: FnMut(Self::Item) -> bool,
    {
        #[inline]
        fn check<T>(
            mut predicate: impl FnMut(T) -> bool,
        ) -> impl FnMut(usize, T) -> LoopState<usize, usize> {
            // The addition might panic on overflow
            move |i, x| {
                if predicate(x) { LoopState::Break(i) }
                else { LoopState::Continue(Add::add(i, 1)) }
            }
        }

        self.try_fold(0, check(predicate)).break_value()
    }

    /// Searches for an element in an iterator from the right, returning its
    /// index.
    ///
    /// `rposition()` takes a closure that returns `true` or `false`. It applies
    /// this closure to each element of the iterator, starting from the end,
    /// and if one of them returns `true`, then `rposition()` returns
    /// [`Some(index)`]. If all of them return `false`, it returns [`None`].
    ///
    /// `rposition()` is short-circuiting; in other words, it will stop
    /// processing as soon as it finds a `true`.
    ///
    /// [`Some(index)`]: ../../std/option/enum.Option.html#variant.Some
    /// [`None`]: ../../std/option/enum.Option.html#variant.None
    ///
    /// # Examples
    ///
    /// Basic usage:
    ///
    /// ```
    /// let a = [1, 2, 3];
    ///
    /// assert_eq!(a.iter().rposition(|&x| x == 3), Some(2));
    ///
    /// assert_eq!(a.iter().rposition(|&x| x == 5), None);
    /// ```
    ///
    /// Stopping at the first `true`:
    ///
    /// ```
    /// let a = [1, 2, 3];
    ///
    /// let mut iter = a.iter();
    ///
    /// assert_eq!(iter.rposition(|&x| x == 2), Some(1));
    ///
    /// // we can still use `iter`, as there are more elements.
    /// assert_eq!(iter.next(), Some(&1));
    /// ```
    #[inline]
    #[stable(feature = "rust1", since = "1.0.0")]
    fn rposition<P>(&mut self, predicate: P) -> Option<usize> where
        P: FnMut(Self::Item) -> bool,
        Self: Sized + ExactSizeIterator + DoubleEndedIterator
    {
        // No need for an overflow check here, because `ExactSizeIterator`
        // implies that the number of elements fits into a `usize`.
        #[inline]
        fn check<T>(
            mut predicate: impl FnMut(T) -> bool,
        ) -> impl FnMut(usize, T) -> LoopState<usize, usize> {
            move |i, x| {
                let i = i - 1;
                if predicate(x) { LoopState::Break(i) }
                else { LoopState::Continue(i) }
            }
        }

        let n = self.len();
        self.try_rfold(n, check(predicate)).break_value()
    }

    /// Returns the maximum element of an iterator.
    ///
    /// If several elements are equally maximum, the last element is
    /// returned. If the iterator is empty, [`None`] is returned.
    ///
    /// [`None`]: ../../std/option/enum.Option.html#variant.None
    ///
    /// # Examples
    ///
    /// Basic usage:
    ///
    /// ```
    /// let a = [1, 2, 3];
    /// let b: Vec<u32> = Vec::new();
    ///
    /// assert_eq!(a.iter().max(), Some(&3));
    /// assert_eq!(b.iter().max(), None);
    /// ```
    #[inline]
    #[stable(feature = "rust1", since = "1.0.0")]
    fn max(self) -> Option<Self::Item> where Self: Sized, Self::Item: Ord
    {
        self.max_by(Ord::cmp)
    }

    /// Returns the minimum element of an iterator.
    ///
    /// If several elements are equally minimum, the first element is
    /// returned. If the iterator is empty, [`None`] is returned.
    ///
    /// [`None`]: ../../std/option/enum.Option.html#variant.None
    ///
    /// # Examples
    ///
    /// Basic usage:
    ///
    /// ```
    /// let a = [1, 2, 3];
    /// let b: Vec<u32> = Vec::new();
    ///
    /// assert_eq!(a.iter().min(), Some(&1));
    /// assert_eq!(b.iter().min(), None);
    /// ```
    #[inline]
    #[stable(feature = "rust1", since = "1.0.0")]
    fn min(self) -> Option<Self::Item> where Self: Sized, Self::Item: Ord
    {
        self.min_by(Ord::cmp)
    }

    /// Returns the element that gives the maximum value from the
    /// specified function.
    ///
    /// If several elements are equally maximum, the last element is
    /// returned. If the iterator is empty, [`None`] is returned.
    ///
    /// [`None`]: ../../std/option/enum.Option.html#variant.None
    ///
    /// # Examples
    ///
    /// ```
    /// let a = [-3_i32, 0, 1, 5, -10];
    /// assert_eq!(*a.iter().max_by_key(|x| x.abs()).unwrap(), -10);
    /// ```
    #[inline]
    #[stable(feature = "iter_cmp_by_key", since = "1.6.0")]
    fn max_by_key<B: Ord, F>(self, f: F) -> Option<Self::Item>
        where Self: Sized, F: FnMut(&Self::Item) -> B,
    {
        #[inline]
        fn key<T, B>(mut f: impl FnMut(&T) -> B) -> impl FnMut(T) -> (B, T) {
            move |x| (f(&x), x)
        }

        #[inline]
        fn compare<T, B: Ord>((x_p, _): &(B, T), (y_p, _): &(B, T)) -> Ordering {
            x_p.cmp(y_p)
        }

        let (_, x) = self.map(key(f)).max_by(compare)?;
        Some(x)
    }

    /// Returns the element that gives the maximum value with respect to the
    /// specified comparison function.
    ///
    /// If several elements are equally maximum, the last element is
    /// returned. If the iterator is empty, [`None`] is returned.
    ///
    /// [`None`]: ../../std/option/enum.Option.html#variant.None
    ///
    /// # Examples
    ///
    /// ```
    /// let a = [-3_i32, 0, 1, 5, -10];
    /// assert_eq!(*a.iter().max_by(|x, y| x.cmp(y)).unwrap(), 5);
    /// ```
    #[inline]
    #[stable(feature = "iter_max_by", since = "1.15.0")]
    fn max_by<F>(self, compare: F) -> Option<Self::Item>
        where Self: Sized, F: FnMut(&Self::Item, &Self::Item) -> Ordering,
    {
        #[inline]
        fn fold<T>(mut compare: impl FnMut(&T, &T) -> Ordering) -> impl FnMut(T, T) -> T {
            move |x, y| cmp::max_by(x, y, &mut compare)
        }

        fold1(self, fold(compare))
    }

    /// Returns the element that gives the minimum value from the
    /// specified function.
    ///
    /// If several elements are equally minimum, the first element is
    /// returned. If the iterator is empty, [`None`] is returned.
    ///
    /// [`None`]: ../../std/option/enum.Option.html#variant.None
    ///
    /// # Examples
    ///
    /// ```
    /// let a = [-3_i32, 0, 1, 5, -10];
    /// assert_eq!(*a.iter().min_by_key(|x| x.abs()).unwrap(), 0);
    /// ```
    #[inline]
    #[stable(feature = "iter_cmp_by_key", since = "1.6.0")]
    fn min_by_key<B: Ord, F>(self, f: F) -> Option<Self::Item>
        where Self: Sized, F: FnMut(&Self::Item) -> B,
    {
        #[inline]
        fn key<T, B>(mut f: impl FnMut(&T) -> B) -> impl FnMut(T) -> (B, T) {
            move |x| (f(&x), x)
        }

        #[inline]
        fn compare<T, B: Ord>((x_p, _): &(B, T), (y_p, _): &(B, T)) -> Ordering {
            x_p.cmp(y_p)
        }

        let (_, x) = self.map(key(f)).min_by(compare)?;
        Some(x)
    }

    /// Returns the element that gives the minimum value with respect to the
    /// specified comparison function.
    ///
    /// If several elements are equally minimum, the first element is
    /// returned. If the iterator is empty, [`None`] is returned.
    ///
    /// [`None`]: ../../std/option/enum.Option.html#variant.None
    ///
    /// # Examples
    ///
    /// ```
    /// let a = [-3_i32, 0, 1, 5, -10];
    /// assert_eq!(*a.iter().min_by(|x, y| x.cmp(y)).unwrap(), -10);
    /// ```
    #[inline]
    #[stable(feature = "iter_min_by", since = "1.15.0")]
    fn min_by<F>(self, compare: F) -> Option<Self::Item>
        where Self: Sized, F: FnMut(&Self::Item, &Self::Item) -> Ordering,
    {
        #[inline]
        fn fold<T>(mut compare: impl FnMut(&T, &T) -> Ordering) -> impl FnMut(T, T) -> T {
            move |x, y| cmp::min_by(x, y, &mut compare)
        }

        fold1(self, fold(compare))
    }


    /// Reverses an iterator's direction.
    ///
    /// Usually, iterators iterate from left to right. After using `rev()`,
    /// an iterator will instead iterate from right to left.
    ///
    /// This is only possible if the iterator has an end, so `rev()` only
    /// works on [`DoubleEndedIterator`]s.
    ///
    /// [`DoubleEndedIterator`]: trait.DoubleEndedIterator.html
    ///
    /// # Examples
    ///
    /// ```
    /// let a = [1, 2, 3];
    ///
    /// let mut iter = a.iter().rev();
    ///
    /// assert_eq!(iter.next(), Some(&3));
    /// assert_eq!(iter.next(), Some(&2));
    /// assert_eq!(iter.next(), Some(&1));
    ///
    /// assert_eq!(iter.next(), None);
    /// ```
    #[inline]
    #[stable(feature = "rust1", since = "1.0.0")]
    fn rev(self) -> Rev<Self> where Self: Sized + DoubleEndedIterator {
        Rev::new(self)
    }

    /// Converts an iterator of pairs into a pair of containers.
    ///
    /// `unzip()` consumes an entire iterator of pairs, producing two
    /// collections: one from the left elements of the pairs, and one
    /// from the right elements.
    ///
    /// This function is, in some sense, the opposite of [`zip`].
    ///
    /// [`zip`]: #method.zip
    ///
    /// # Examples
    ///
    /// Basic usage:
    ///
    /// ```
    /// let a = [(1, 2), (3, 4)];
    ///
    /// let (left, right): (Vec<_>, Vec<_>) = a.iter().cloned().unzip();
    ///
    /// assert_eq!(left, [1, 3]);
    /// assert_eq!(right, [2, 4]);
    /// ```
    #[stable(feature = "rust1", since = "1.0.0")]
    fn unzip<A, B, FromA, FromB>(self) -> (FromA, FromB) where
        FromA: Default + Extend<A>,
        FromB: Default + Extend<B>,
        Self: Sized + Iterator<Item=(A, B)>,
    {
        fn extend<'a, A, B>(
            ts: &'a mut impl Extend<A>,
            us: &'a mut impl Extend<B>,
        ) -> impl FnMut((A, B)) + 'a {
            move |(t, u)| {
                ts.extend(Some(t));
                us.extend(Some(u));
            }
        }

        let mut ts: FromA = Default::default();
        let mut us: FromB = Default::default();

        self.for_each(extend(&mut ts, &mut us));

        (ts, us)
    }

    /// Creates an iterator which copies all of its elements.
    ///
    /// This is useful when you have an iterator over `&T`, but you need an
    /// iterator over `T`.
    ///
    /// # Examples
    ///
    /// Basic usage:
    ///
    /// ```
    /// let a = [1, 2, 3];
    ///
    /// let v_cloned: Vec<_> = a.iter().copied().collect();
    ///
    /// // copied is the same as .map(|&x| x)
    /// let v_map: Vec<_> = a.iter().map(|&x| x).collect();
    ///
    /// assert_eq!(v_cloned, vec![1, 2, 3]);
    /// assert_eq!(v_map, vec![1, 2, 3]);
    /// ```
    #[stable(feature = "iter_copied", since = "1.36.0")]
    fn copied<'a, T: 'a>(self) -> Copied<Self>
        where Self: Sized + Iterator<Item=&'a T>, T: Copy
    {
        Copied::new(self)
    }

    /// Creates an iterator which [`clone`]s all of its elements.
    ///
    /// This is useful when you have an iterator over `&T`, but you need an
    /// iterator over `T`.
    ///
    /// [`clone`]: ../../std/clone/trait.Clone.html#tymethod.clone
    ///
    /// # Examples
    ///
    /// Basic usage:
    ///
    /// ```
    /// let a = [1, 2, 3];
    ///
    /// let v_cloned: Vec<_> = a.iter().cloned().collect();
    ///
    /// // cloned is the same as .map(|&x| x), for integers
    /// let v_map: Vec<_> = a.iter().map(|&x| x).collect();
    ///
    /// assert_eq!(v_cloned, vec![1, 2, 3]);
    /// assert_eq!(v_map, vec![1, 2, 3]);
    /// ```
    #[stable(feature = "rust1", since = "1.0.0")]
    fn cloned<'a, T: 'a>(self) -> Cloned<Self>
        where Self: Sized + Iterator<Item=&'a T>, T: Clone
    {
        Cloned::new(self)
    }

    /// Repeats an iterator endlessly.
    ///
    /// Instead of stopping at [`None`], the iterator will instead start again,
    /// from the beginning. After iterating again, it will start at the
    /// beginning again. And again. And again. Forever.
    ///
    /// [`None`]: ../../std/option/enum.Option.html#variant.None
    ///
    /// # Examples
    ///
    /// Basic usage:
    ///
    /// ```
    /// let a = [1, 2, 3];
    ///
    /// let mut it = a.iter().cycle();
    ///
    /// assert_eq!(it.next(), Some(&1));
    /// assert_eq!(it.next(), Some(&2));
    /// assert_eq!(it.next(), Some(&3));
    /// assert_eq!(it.next(), Some(&1));
    /// assert_eq!(it.next(), Some(&2));
    /// assert_eq!(it.next(), Some(&3));
    /// assert_eq!(it.next(), Some(&1));
    /// ```
    #[stable(feature = "rust1", since = "1.0.0")]
    #[inline]
    fn cycle(self) -> Cycle<Self> where Self: Sized + Clone {
        Cycle::new(self)
    }

    /// Sums the elements of an iterator.
    ///
    /// Takes each element, adds them together, and returns the result.
    ///
    /// An empty iterator returns the zero value of the type.
    ///
    /// # Panics
    ///
    /// When calling `sum()` and a primitive integer type is being returned, this
    /// method will panic if the computation overflows and debug assertions are
    /// enabled.
    ///
    /// # Examples
    ///
    /// Basic usage:
    ///
    /// ```
    /// let a = [1, 2, 3];
    /// let sum: i32 = a.iter().sum();
    ///
    /// assert_eq!(sum, 6);
    /// ```
    #[stable(feature = "iter_arith", since = "1.11.0")]
    fn sum<S>(self) -> S
        where Self: Sized,
              S: Sum<Self::Item>,
    {
        Sum::sum(self)
    }

    /// Iterates over the entire iterator, multiplying all the elements
    ///
    /// An empty iterator returns the one value of the type.
    ///
    /// # Panics
    ///
    /// When calling `product()` and a primitive integer type is being returned,
    /// method will panic if the computation overflows and debug assertions are
    /// enabled.
    ///
    /// # Examples
    ///
    /// ```
    /// fn factorial(n: u32) -> u32 {
    ///     (1..=n).product()
    /// }
    /// assert_eq!(factorial(0), 1);
    /// assert_eq!(factorial(1), 1);
    /// assert_eq!(factorial(5), 120);
    /// ```
    #[stable(feature = "iter_arith", since = "1.11.0")]
    fn product<P>(self) -> P
        where Self: Sized,
              P: Product<Self::Item>,
    {
        Product::product(self)
    }

    /// Lexicographically compares the elements of this `Iterator` with those
    /// of another.
    ///
    /// # Examples
    ///
    /// ```
    /// use std::cmp::Ordering;
    ///
    /// assert_eq!([1].iter().cmp([1].iter()), Ordering::Equal);
    /// assert_eq!([1].iter().cmp([1, 2].iter()), Ordering::Less);
    /// assert_eq!([1, 2].iter().cmp([1].iter()), Ordering::Greater);
    /// ```
    #[stable(feature = "iter_order", since = "1.5.0")]
    fn cmp<I>(self, other: I) -> Ordering
    where
        I: IntoIterator<Item = Self::Item>,
        Self::Item: Ord,
        Self: Sized,
    {
        self.cmp_by(other, |x, y| x.cmp(&y))
    }

    /// Lexicographically compares the elements of this `Iterator` with those
    /// of another with respect to the specified comparison function.
    ///
    /// # Examples
    ///
    /// Basic usage:
    ///
    /// ```
    /// #![feature(iter_order_by)]
    ///
    /// use std::cmp::Ordering;
    ///
    /// let xs = [1, 2, 3, 4];
    /// let ys = [1, 4, 9, 16];
    ///
    /// assert_eq!(xs.iter().cmp_by(&ys, |&x, &y| x.cmp(&y)), Ordering::Less);
    /// assert_eq!(xs.iter().cmp_by(&ys, |&x, &y| (x * x).cmp(&y)), Ordering::Equal);
    /// assert_eq!(xs.iter().cmp_by(&ys, |&x, &y| (2 * x).cmp(&y)), Ordering::Greater);
    /// ```
    #[unstable(feature = "iter_order_by", issue = "0")]
    fn cmp_by<I, F>(mut self, other: I, mut cmp: F) -> Ordering
    where
        Self: Sized,
        I: IntoIterator,
        F: FnMut(Self::Item, I::Item) -> Ordering,
    {
        let mut other = other.into_iter();

        loop {
            let x = match self.next() {
                None => if other.next().is_none() {
                    return Ordering::Equal
                } else {
                    return Ordering::Less
                },
                Some(val) => val,
            };

            let y = match other.next() {
                None => return Ordering::Greater,
                Some(val) => val,
            };

            match cmp(x, y) {
                Ordering::Equal => (),
                non_eq => return non_eq,
            }
        }
    }

    /// Lexicographically compares the elements of this `Iterator` with those
    /// of another.
    ///
    /// # Examples
    ///
    /// ```
    /// use std::cmp::Ordering;
    ///
    /// assert_eq!([1.].iter().partial_cmp([1.].iter()), Some(Ordering::Equal));
    /// assert_eq!([1.].iter().partial_cmp([1., 2.].iter()), Some(Ordering::Less));
    /// assert_eq!([1., 2.].iter().partial_cmp([1.].iter()), Some(Ordering::Greater));
    ///
    /// assert_eq!([std::f64::NAN].iter().partial_cmp([1.].iter()), None);
    /// ```
    #[stable(feature = "iter_order", since = "1.5.0")]
    fn partial_cmp<I>(self, other: I) -> Option<Ordering>
    where
        I: IntoIterator,
        Self::Item: PartialOrd<I::Item>,
        Self: Sized,
    {
        self.partial_cmp_by(other, |x, y| x.partial_cmp(&y))
    }

    /// Lexicographically compares the elements of this `Iterator` with those
    /// of another with respect to the specified comparison function.
    ///
    /// # Examples
    ///
    /// Basic usage:
    ///
    /// ```
    /// #![feature(iter_order_by)]
    ///
    /// use std::cmp::Ordering;
    ///
    /// let xs = [1.0, 2.0, 3.0, 4.0];
    /// let ys = [1.0, 4.0, 9.0, 16.0];
    ///
    /// assert_eq!(
    ///     xs.iter().partial_cmp_by(&ys, |&x, &y| x.partial_cmp(&y)),
    ///     Some(Ordering::Less)
    /// );
    /// assert_eq!(
    ///     xs.iter().partial_cmp_by(&ys, |&x, &y| (x * x).partial_cmp(&y)),
    ///     Some(Ordering::Equal)
    /// );
    /// assert_eq!(
    ///     xs.iter().partial_cmp_by(&ys, |&x, &y| (2.0 * x).partial_cmp(&y)),
    ///     Some(Ordering::Greater)
    /// );
    /// ```
    #[unstable(feature = "iter_order_by", issue = "0")]
    fn partial_cmp_by<I, F>(mut self, other: I, mut partial_cmp: F) -> Option<Ordering>
    where
        Self: Sized,
        I: IntoIterator,
        F: FnMut(Self::Item, I::Item) -> Option<Ordering>,
    {
        let mut other = other.into_iter();

        loop {
            let x = match self.next() {
                None => if other.next().is_none() {
                    return Some(Ordering::Equal)
                } else {
                    return Some(Ordering::Less)
                },
                Some(val) => val,
            };

            let y = match other.next() {
                None => return Some(Ordering::Greater),
                Some(val) => val,
            };

            match partial_cmp(x, y) {
                Some(Ordering::Equal) => (),
                non_eq => return non_eq,
            }
        }
    }

    /// Determines if the elements of this `Iterator` are equal to those of
    /// another.
    ///
    /// # Examples
    ///
    /// ```
    /// assert_eq!([1].iter().eq([1].iter()), true);
    /// assert_eq!([1].iter().eq([1, 2].iter()), false);
    /// ```
    #[stable(feature = "iter_order", since = "1.5.0")]
    fn eq<I>(self, other: I) -> bool
    where
        I: IntoIterator,
        Self::Item: PartialEq<I::Item>,
        Self: Sized,
    {
        self.eq_by(other, |x, y| x == y)
    }

    /// Determines if the elements of this `Iterator` are equal to those of
    /// another with respect to the specified equality function.
    ///
    /// # Examples
    ///
    /// Basic usage:
    ///
    /// ```
    /// #![feature(iter_order_by)]
    ///
    /// let xs = [1, 2, 3, 4];
    /// let ys = [1, 4, 9, 16];
    ///
    /// assert!(xs.iter().eq_by(&ys, |&x, &y| x * x == y));
    /// ```
    #[unstable(feature = "iter_order_by", issue = "0")]
    fn eq_by<I, F>(mut self, other: I, mut eq: F) -> bool
    where
        Self: Sized,
        I: IntoIterator,
        F: FnMut(Self::Item, I::Item) -> bool,
    {
        let mut other = other.into_iter();

        loop {
            let x = match self.next() {
                None => return other.next().is_none(),
                Some(val) => val,
            };

            let y = match other.next() {
                None => return false,
                Some(val) => val,
            };

            if !eq(x, y) {
                return false;
            }
        }
    }

    /// Determines if the elements of this `Iterator` are unequal to those of
    /// another.
    ///
    /// # Examples
    ///
    /// ```
    /// assert_eq!([1].iter().ne([1].iter()), false);
    /// assert_eq!([1].iter().ne([1, 2].iter()), true);
    /// ```
    #[stable(feature = "iter_order", since = "1.5.0")]
    fn ne<I>(self, other: I) -> bool where
        I: IntoIterator,
        Self::Item: PartialEq<I::Item>,
        Self: Sized,
    {
        !self.eq(other)
    }

    /// Determines if the elements of this `Iterator` are lexicographically
    /// less than those of another.
    ///
    /// # Examples
    ///
    /// ```
    /// assert_eq!([1].iter().lt([1].iter()), false);
    /// assert_eq!([1].iter().lt([1, 2].iter()), true);
    /// assert_eq!([1, 2].iter().lt([1].iter()), false);
    /// ```
    #[stable(feature = "iter_order", since = "1.5.0")]
    fn lt<I>(self, other: I) -> bool where
        I: IntoIterator,
        Self::Item: PartialOrd<I::Item>,
        Self: Sized,
    {
        self.partial_cmp(other) == Some(Ordering::Less)
    }

    /// Determines if the elements of this `Iterator` are lexicographically
    /// less or equal to those of another.
    ///
    /// # Examples
    ///
    /// ```
    /// assert_eq!([1].iter().le([1].iter()), true);
    /// assert_eq!([1].iter().le([1, 2].iter()), true);
    /// assert_eq!([1, 2].iter().le([1].iter()), false);
    /// ```
    #[stable(feature = "iter_order", since = "1.5.0")]
    fn le<I>(self, other: I) -> bool where
        I: IntoIterator,
        Self::Item: PartialOrd<I::Item>,
        Self: Sized,
    {
        match self.partial_cmp(other) {
            Some(Ordering::Less) | Some(Ordering::Equal) => true,
            _ => false,
        }
    }

    /// Determines if the elements of this `Iterator` are lexicographically
    /// greater than those of another.
    ///
    /// # Examples
    ///
    /// ```
    /// assert_eq!([1].iter().gt([1].iter()), false);
    /// assert_eq!([1].iter().gt([1, 2].iter()), false);
    /// assert_eq!([1, 2].iter().gt([1].iter()), true);
    /// ```
    #[stable(feature = "iter_order", since = "1.5.0")]
    fn gt<I>(self, other: I) -> bool where
        I: IntoIterator,
        Self::Item: PartialOrd<I::Item>,
        Self: Sized,
    {
        self.partial_cmp(other) == Some(Ordering::Greater)
    }

    /// Determines if the elements of this `Iterator` are lexicographically
    /// greater than or equal to those of another.
    ///
    /// # Examples
    ///
    /// ```
    /// assert_eq!([1].iter().ge([1].iter()), true);
    /// assert_eq!([1].iter().ge([1, 2].iter()), false);
    /// assert_eq!([1, 2].iter().ge([1].iter()), true);
    /// ```
    #[stable(feature = "iter_order", since = "1.5.0")]
    fn ge<I>(self, other: I) -> bool where
        I: IntoIterator,
        Self::Item: PartialOrd<I::Item>,
        Self: Sized,
    {
        match self.partial_cmp(other) {
            Some(Ordering::Greater) | Some(Ordering::Equal) => true,
            _ => false,
        }
    }

    /// Checks if the elements of this iterator are sorted.
    ///
    /// That is, for each element `a` and its following element `b`, `a <= b` must hold. If the
    /// iterator yields exactly zero or one element, `true` is returned.
    ///
    /// Note that if `Self::Item` is only `PartialOrd`, but not `Ord`, the above definition
    /// implies that this function returns `false` if any two consecutive items are not
    /// comparable.
    ///
    /// # Examples
    ///
    /// ```
    /// #![feature(is_sorted)]
    ///
    /// assert!([1, 2, 2, 9].iter().is_sorted());
    /// assert!(![1, 3, 2, 4].iter().is_sorted());
    /// assert!([0].iter().is_sorted());
    /// assert!(std::iter::empty::<i32>().is_sorted());
    /// assert!(![0.0, 1.0, std::f32::NAN].iter().is_sorted());
    /// ```
    #[inline]
    #[unstable(feature = "is_sorted", reason = "new API", issue = "53485")]
    fn is_sorted(self) -> bool
    where
        Self: Sized,
        Self::Item: PartialOrd,
    {
        self.is_sorted_by(PartialOrd::partial_cmp)
    }

    /// Checks if the elements of this iterator are sorted using the given comparator function.
    ///
    /// Instead of using `PartialOrd::partial_cmp`, this function uses the given `compare`
    /// function to determine the ordering of two elements. Apart from that, it's equivalent to
    /// [`is_sorted`]; see its documentation for more information.
    ///
    /// # Examples
    ///
    /// ```
    /// #![feature(is_sorted)]
    ///
    /// assert!([1, 2, 2, 9].iter().is_sorted_by(|a, b| a.partial_cmp(b)));
    /// assert!(![1, 3, 2, 4].iter().is_sorted_by(|a, b| a.partial_cmp(b)));
    /// assert!([0].iter().is_sorted_by(|a, b| a.partial_cmp(b)));
    /// assert!(std::iter::empty::<i32>().is_sorted_by(|a, b| a.partial_cmp(b)));
    /// assert!(![0.0, 1.0, std::f32::NAN].iter().is_sorted_by(|a, b| a.partial_cmp(b)));
    /// ```
    ///
    /// [`is_sorted`]: trait.Iterator.html#method.is_sorted
    #[unstable(feature = "is_sorted", reason = "new API", issue = "53485")]
    fn is_sorted_by<F>(mut self, mut compare: F) -> bool
    where
        Self: Sized,
        F: FnMut(&Self::Item, &Self::Item) -> Option<Ordering>
    {
        let mut last = match self.next() {
            Some(e) => e,
            None => return true,
        };

        while let Some(curr) = self.next() {
            if let Some(Ordering::Greater) | None = compare(&last, &curr) {
                return false;
            }
            last = curr;
        }

        true
    }

    /// Checks if the elements of this iterator are sorted using the given key extraction
    /// function.
    ///
    /// Instead of comparing the iterator's elements directly, this function compares the keys of
    /// the elements, as determined by `f`. Apart from that, it's equivalent to [`is_sorted`]; see
    /// its documentation for more information.
    ///
    /// [`is_sorted`]: trait.Iterator.html#method.is_sorted
    ///
    /// # Examples
    ///
    /// ```
    /// #![feature(is_sorted)]
    ///
    /// assert!(["c", "bb", "aaa"].iter().is_sorted_by_key(|s| s.len()));
    /// assert!(![-2i32, -1, 0, 3].iter().is_sorted_by_key(|n| n.abs()));
    /// ```
    #[inline]
    #[unstable(feature = "is_sorted", reason = "new API", issue = "53485")]
    fn is_sorted_by_key<F, K>(self, f: F) -> bool
    where
        Self: Sized,
        F: FnMut(Self::Item) -> K,
        K: PartialOrd
    {
        self.map(f).is_sorted()
    }
}

/// Fold an iterator without having to provide an initial value.
#[inline]
fn fold1<I, F>(mut it: I, f: F) -> Option<I::Item>
    where
        I: Iterator,
        F: FnMut(I::Item, I::Item) -> I::Item,
{
    // start with the first element as our selection. This avoids
    // having to use `Option`s inside the loop, translating to a
    // sizeable performance gain (6x in one case).
    let first = it.next()?;
    Some(it.fold(first, f))
}

#[stable(feature = "rust1", since = "1.0.0")]
impl<I: Iterator + ?Sized> Iterator for &mut I {
    type Item = I::Item;
    fn next(&mut self) -> Option<I::Item> { (**self).next() }
    fn size_hint(&self) -> (usize, Option<usize>) { (**self).size_hint() }
    fn nth(&mut self, n: usize) -> Option<Self::Item> {
        (**self).nth(n)
    }
}<|MERGE_RESOLUTION|>--- conflicted
+++ resolved
@@ -1,10 +1,5 @@
-<<<<<<< HEAD
-use crate::cmp::Ordering;
-use crate::ops::Try;
-=======
 use crate::cmp::{self, Ordering};
 use crate::ops::{Add, Try};
->>>>>>> 8cd2c99a
 
 use super::super::LoopState;
 use super::super::{Chain, Cycle, Copied, Cloned, Enumerate, Filter, FilterMap, Fuse};
@@ -272,16 +267,12 @@
     #[inline]
     #[stable(feature = "rust1", since = "1.0.0")]
     fn last(self) -> Option<Self::Item> where Self: Sized {
-<<<<<<< HEAD
-        self.fold(None, |_, x| Some(x))
-=======
         #[inline]
         fn some<T>(_: Option<T>, x: T) -> Option<T> {
             Some(x)
         }
 
         self.fold(None, some)
->>>>>>> 8cd2c99a
     }
 
     /// Returns the `n`th element of the iterator.
@@ -1536,114 +1527,9 @@
         let mut left: B = Default::default();
         let mut right: B = Default::default();
 
-<<<<<<< HEAD
-        self.for_each(|x| {
-            if f(&x) {
-                left.extend(Some(x))
-=======
         self.for_each(extend(f, &mut left, &mut right));
 
         (left, right)
-    }
-
-    /// Reorder the elements of this iterator *in-place* according to the given predicate,
-    /// such that all those that return `true` precede all those that return `false`.
-    /// Returns the number of `true` elements found.
-    ///
-    /// The relative order of partitioned items is not maintained.
-    ///
-    /// See also [`is_partitioned()`] and [`partition()`].
-    ///
-    /// [`is_partitioned()`]: #method.is_partitioned
-    /// [`partition()`]: #method.partition
-    ///
-    /// # Examples
-    ///
-    /// ```
-    /// #![feature(iter_partition_in_place)]
-    ///
-    /// let mut a = [1, 2, 3, 4, 5, 6, 7];
-    ///
-    /// // Partition in-place between evens and odds
-    /// let i = a.iter_mut().partition_in_place(|&n| n % 2 == 0);
-    ///
-    /// assert_eq!(i, 3);
-    /// assert!(a[..i].iter().all(|&n| n % 2 == 0)); // evens
-    /// assert!(a[i..].iter().all(|&n| n % 2 == 1)); // odds
-    /// ```
-    #[unstable(feature = "iter_partition_in_place", reason = "new API", issue = "62543")]
-    fn partition_in_place<'a, T: 'a, P>(mut self, ref mut predicate: P) -> usize
-    where
-        Self: Sized + DoubleEndedIterator<Item = &'a mut T>,
-        P: FnMut(&T) -> bool,
-    {
-        // FIXME: should we worry about the count overflowing? The only way to have more than
-        // `usize::MAX` mutable references is with ZSTs, which aren't useful to partition...
-
-        // These closure "factory" functions exist to avoid genericity in `Self`.
-
-        #[inline]
-        fn is_false<'a, T>(
-            predicate: &'a mut impl FnMut(&T) -> bool,
-            true_count: &'a mut usize,
-        ) -> impl FnMut(&&mut T) -> bool + 'a {
-            move |x| {
-                let p = predicate(&**x);
-                *true_count += p as usize;
-                !p
-            }
-        }
-
-        #[inline]
-        fn is_true<T>(
-            predicate: &mut impl FnMut(&T) -> bool
-        ) -> impl FnMut(&&mut T) -> bool + '_ {
-            move |x| predicate(&**x)
-        }
-
-        // Repeatedly find the first `false` and swap it with the last `true`.
-        let mut true_count = 0;
-        while let Some(head) = self.find(is_false(predicate, &mut true_count)) {
-            if let Some(tail) = self.rfind(is_true(predicate)) {
-                crate::mem::swap(head, tail);
-                true_count += 1;
->>>>>>> 8cd2c99a
-            } else {
-                break;
-            }
-<<<<<<< HEAD
-        });
-=======
-        }
-        true_count
-    }
->>>>>>> 8cd2c99a
-
-    /// Checks if the elements of this iterator are partitioned according to the given predicate,
-    /// such that all those that return `true` precede all those that return `false`.
-    ///
-    /// See also [`partition()`] and [`partition_in_place()`].
-    ///
-    /// [`partition()`]: #method.partition
-    /// [`partition_in_place()`]: #method.partition_in_place
-    ///
-    /// # Examples
-    ///
-    /// ```
-    /// #![feature(iter_is_partitioned)]
-    ///
-    /// assert!("Iterator".chars().is_partitioned(char::is_uppercase));
-    /// assert!(!"IntoIterator".chars().is_partitioned(char::is_uppercase));
-    /// ```
-    #[unstable(feature = "iter_is_partitioned", reason = "new API", issue = "62544")]
-    fn is_partitioned<P>(mut self, mut predicate: P) -> bool
-    where
-        Self: Sized,
-        P: FnMut(Self::Item) -> bool,
-    {
-        // Either all items test `true`, or the first clause stops at `false`
-        // and we check that there are no more `true` items after that.
-        self.all(&mut predicate) || !self.any(predicate)
     }
 
     /// Reorder the elements of this iterator *in-place* according to the given predicate,
