//! Utilities for formatting and printing strings.

#![stable(feature = "rust1", since = "1.0.0")]

use crate::cell::{UnsafeCell, Cell, RefCell, Ref, RefMut};
use crate::marker::PhantomData;
use crate::mem;
use crate::num::flt2dec;
use crate::ops::Deref;
use crate::result;
use crate::slice;
use crate::str;

mod float;
mod num;
mod builders;

#[stable(feature = "fmt_flags_align", since = "1.28.0")]
/// Possible alignments returned by `Formatter::align`
#[derive(Debug)]
pub enum Alignment {
    #[stable(feature = "fmt_flags_align", since = "1.28.0")]
    /// Indication that contents should be left-aligned.
    Left,
    #[stable(feature = "fmt_flags_align", since = "1.28.0")]
    /// Indication that contents should be right-aligned.
    Right,
    #[stable(feature = "fmt_flags_align", since = "1.28.0")]
    /// Indication that contents should be center-aligned.
    Center,
}

#[stable(feature = "debug_builders", since = "1.2.0")]
pub use self::builders::{DebugStruct, DebugTuple, DebugSet, DebugList, DebugMap};

#[unstable(feature = "fmt_internals", reason = "internal to format_args!",
           issue = "0")]
#[doc(hidden)]
pub mod rt {
    pub mod v1;
}

/// The type returned by formatter methods.
///
/// # Examples
///
/// ```
/// use std::fmt;
///
/// #[derive(Debug)]
/// struct Triangle {
///     a: f32,
///     b: f32,
///     c: f32
/// }
///
/// impl fmt::Display for Triangle {
///     fn fmt(&self, f: &mut fmt::Formatter<'_>) -> fmt::Result {
///         write!(f, "({}, {}, {})", self.a, self.b, self.c)
///     }
/// }
///
/// let pythagorean_triple = Triangle { a: 3.0, b: 4.0, c: 5.0 };
///
/// println!("{}", pythagorean_triple);
/// ```
#[stable(feature = "rust1", since = "1.0.0")]
pub type Result = result::Result<(), Error>;

/// The error type which is returned from formatting a message into a stream.
///
/// This type does not support transmission of an error other than that an error
/// occurred. Any extra information must be arranged to be transmitted through
/// some other means.
///
/// An important thing to remember is that the type `fmt::Error` should not be
/// confused with [`std::io::Error`] or [`std::error::Error`], which you may also
/// have in scope.
///
/// [`std::io::Error`]: ../../std/io/struct.Error.html
/// [`std::error::Error`]: ../../std/error/trait.Error.html
///
/// # Examples
///
/// ```rust
/// use std::fmt::{self, write};
///
/// let mut output = String::new();
/// if let Err(fmt::Error) = write(&mut output, format_args!("Hello {}!", "world")) {
///     panic!("An error occurred");
/// }
/// ```
#[stable(feature = "rust1", since = "1.0.0")]
#[derive(Copy, Clone, Debug, Default, Eq, Hash, Ord, PartialEq, PartialOrd)]
pub struct Error;

/// A collection of methods that are required to format a message into a stream.
///
/// This trait is the type which this modules requires when formatting
/// information. This is similar to the standard library's [`io::Write`] trait,
/// but it is only intended for use in libcore.
///
/// This trait should generally not be implemented by consumers of the standard
/// library. The [`write!`] macro accepts an instance of [`io::Write`], and the
/// [`io::Write`] trait is favored over implementing this trait.
///
/// [`write!`]: ../../std/macro.write.html
/// [`io::Write`]: ../../std/io/trait.Write.html
#[stable(feature = "rust1", since = "1.0.0")]
pub trait Write {
    /// Writes a slice of bytes into this writer, returning whether the write
    /// succeeded.
    ///
    /// This method can only succeed if the entire byte slice was successfully
    /// written, and this method will not return until all data has been
    /// written or an error occurs.
    ///
    /// # Errors
    ///
    /// This function will return an instance of [`Error`] on error.
    ///
    /// [`Error`]: struct.Error.html
    ///
    /// # Examples
    ///
    /// ```
    /// use std::fmt::{Error, Write};
    ///
    /// fn writer<W: Write>(f: &mut W, s: &str) -> Result<(), Error> {
    ///     f.write_str(s)
    /// }
    ///
    /// let mut buf = String::new();
    /// writer(&mut buf, "hola").unwrap();
    /// assert_eq!(&buf, "hola");
    /// ```
    #[stable(feature = "rust1", since = "1.0.0")]
    fn write_str(&mut self, s: &str) -> Result;

    /// Writes a [`char`] into this writer, returning whether the write succeeded.
    ///
    /// A single [`char`] may be encoded as more than one byte.
    /// This method can only succeed if the entire byte sequence was successfully
    /// written, and this method will not return until all data has been
    /// written or an error occurs.
    ///
    /// # Errors
    ///
    /// This function will return an instance of [`Error`] on error.
    ///
    /// [`char`]: ../../std/primitive.char.html
    /// [`Error`]: struct.Error.html
    ///
    /// # Examples
    ///
    /// ```
    /// use std::fmt::{Error, Write};
    ///
    /// fn writer<W: Write>(f: &mut W, c: char) -> Result<(), Error> {
    ///     f.write_char(c)
    /// }
    ///
    /// let mut buf = String::new();
    /// writer(&mut buf, 'a').unwrap();
    /// writer(&mut buf, 'b').unwrap();
    /// assert_eq!(&buf, "ab");
    /// ```
    #[stable(feature = "fmt_write_char", since = "1.1.0")]
    fn write_char(&mut self, c: char) -> Result {
        self.write_str(c.encode_utf8(&mut [0; 4]))
    }

    /// Glue for usage of the [`write!`] macro with implementors of this trait.
    ///
    /// This method should generally not be invoked manually, but rather through
    /// the [`write!`] macro itself.
    ///
    /// [`write!`]: ../../std/macro.write.html
    ///
    /// # Examples
    ///
    /// ```
    /// use std::fmt::{Error, Write};
    ///
    /// fn writer<W: Write>(f: &mut W, s: &str) -> Result<(), Error> {
    ///     f.write_fmt(format_args!("{}", s))
    /// }
    ///
    /// let mut buf = String::new();
    /// writer(&mut buf, "world").unwrap();
    /// assert_eq!(&buf, "world");
    /// ```
    #[stable(feature = "rust1", since = "1.0.0")]
    fn write_fmt(mut self: &mut Self, args: Arguments<'_>) -> Result {
        write(&mut self, args)
    }
}

#[stable(feature = "fmt_write_blanket_impl", since = "1.4.0")]
impl<W: Write + ?Sized> Write for &mut W {
    fn write_str(&mut self, s: &str) -> Result {
        (**self).write_str(s)
    }

    fn write_char(&mut self, c: char) -> Result {
        (**self).write_char(c)
    }

    fn write_fmt(&mut self, args: Arguments<'_>) -> Result {
        (**self).write_fmt(args)
    }
}

/// Configuration for formatting.
///
/// A `Formatter` represents various options related to formatting. Users do not
/// construct `Formatter`s directly; a mutable reference to one is passed to
/// the `fmt` method of all formatting traits, like [`Debug`] and [`Display`].
///
/// To interact with a `Formatter`, you'll call various methods to change the
/// various options related to formatting. For examples, please see the
/// documentation of the methods defined on `Formatter` below.
///
/// [`Debug`]: trait.Debug.html
/// [`Display`]: trait.Display.html
#[allow(missing_debug_implementations)]
#[stable(feature = "rust1", since = "1.0.0")]
pub struct Formatter<'a> {
    flags: u32,
    fill: char,
    align: rt::v1::Alignment,
    width: Option<usize>,
    precision: Option<usize>,

    buf: &'a mut (dyn Write+'a),
    curarg: slice::Iter<'a, ArgumentV1<'a>>,
    args: &'a [ArgumentV1<'a>],
}

// NB. Argument is essentially an optimized partially applied formatting function,
// equivalent to `exists T.(&T, fn(&T, &mut Formatter<'_>) -> Result`.

struct Void {
    _priv: (),
    /// Erases all oibits, because `Void` erases the type of the object that
    /// will be used to produce formatted output. Since we do not know what
    /// oibits the real types have (and they can have any or none), we need to
    /// take the most conservative approach and forbid all oibits.
    ///
    /// It was added after #45197 showed that one could share a `!Sync`
    /// object across threads by passing it into `format_args!`.
    _oibit_remover: PhantomData<*mut dyn Fn()>,
}

/// This struct represents the generic "argument" which is taken by the Xprintf
/// family of functions. It contains a function to format the given value. At
/// compile time it is ensured that the function and the value have the correct
/// types, and then this struct is used to canonicalize arguments to one type.
#[derive(Copy, Clone)]
#[allow(missing_debug_implementations)]
#[unstable(feature = "fmt_internals", reason = "internal to format_args!",
           issue = "0")]
#[doc(hidden)]
pub struct ArgumentV1<'a> {
    value: &'a Void,
    formatter: fn(&Void, &mut Formatter<'_>) -> Result,
}

impl<'a> ArgumentV1<'a> {
    #[inline(never)]
    fn show_usize(x: &usize, f: &mut Formatter<'_>) -> Result {
        Display::fmt(x, f)
    }

    #[doc(hidden)]
    #[unstable(feature = "fmt_internals", reason = "internal to format_args!",
               issue = "0")]
    pub fn new<'b, T>(x: &'b T,
                      f: fn(&T, &mut Formatter<'_>) -> Result) -> ArgumentV1<'b> {
        unsafe {
            ArgumentV1 {
                formatter: mem::transmute(f),
                value: mem::transmute(x)
            }
        }
    }

    #[doc(hidden)]
    #[unstable(feature = "fmt_internals", reason = "internal to format_args!",
               issue = "0")]
    pub fn from_usize(x: &usize) -> ArgumentV1<'_> {
        ArgumentV1::new(x, ArgumentV1::show_usize)
    }

    fn as_usize(&self) -> Option<usize> {
        if self.formatter as usize == ArgumentV1::show_usize as usize {
            Some(unsafe { *(self.value as *const _ as *const usize) })
        } else {
            None
        }
    }
}

// flags available in the v1 format of format_args
#[derive(Copy, Clone)]
enum FlagV1 { SignPlus, SignMinus, Alternate, SignAwareZeroPad, DebugLowerHex, DebugUpperHex }

impl<'a> Arguments<'a> {
    /// When using the format_args!() macro, this function is used to generate the
    /// Arguments structure.
    #[doc(hidden)] #[inline]
    #[unstable(feature = "fmt_internals", reason = "internal to format_args!",
               issue = "0")]
    pub fn new_v1(pieces: &'a [&'a str],
                  args: &'a [ArgumentV1<'a>]) -> Arguments<'a> {
        Arguments {
            pieces,
            fmt: None,
            args,
        }
    }

    /// This function is used to specify nonstandard formatting parameters.
    /// The `pieces` array must be at least as long as `fmt` to construct
    /// a valid Arguments structure. Also, any `Count` within `fmt` that is
    /// `CountIsParam` or `CountIsNextParam` has to point to an argument
    /// created with `argumentusize`. However, failing to do so doesn't cause
    /// unsafety, but will ignore invalid .
    #[doc(hidden)] #[inline]
    #[unstable(feature = "fmt_internals", reason = "internal to format_args!",
               issue = "0")]
    pub fn new_v1_formatted(pieces: &'a [&'a str],
                            args: &'a [ArgumentV1<'a>],
                            fmt: &'a [rt::v1::Argument]) -> Arguments<'a> {
        Arguments {
            pieces,
            fmt: Some(fmt),
            args,
        }
    }

    /// Estimates the length of the formatted text.
    ///
    /// This is intended to be used for setting initial `String` capacity
    /// when using `format!`. Note: this is neither the lower nor upper bound.
    #[doc(hidden)] #[inline]
    #[unstable(feature = "fmt_internals", reason = "internal to format_args!",
               issue = "0")]
    pub fn estimated_capacity(&self) -> usize {
        let pieces_length: usize = self.pieces.iter()
            .map(|x| x.len()).sum();

        if self.args.is_empty() {
            pieces_length
        } else if self.pieces[0] == "" && pieces_length < 16 {
            // If the format string starts with an argument,
            // don't preallocate anything, unless length
            // of pieces is significant.
            0
        } else {
            // There are some arguments, so any additional push
            // will reallocate the string. To avoid that,
            // we're "pre-doubling" the capacity here.
            pieces_length.checked_mul(2).unwrap_or(0)
        }
    }
}

/// This structure represents a safely precompiled version of a format string
/// and its arguments. This cannot be generated at runtime because it cannot
/// safely be done, so no constructors are given and the fields are private
/// to prevent modification.
///
/// The [`format_args!`] macro will safely create an instance of this structure.
/// The macro validates the format string at compile-time so usage of the
/// [`write`] and [`format`] functions can be safely performed.
///
/// You can use the `Arguments<'a>` that [`format_args!`] returns in `Debug`
/// and `Display` contexts as seen below. The example also shows that `Debug`
/// and `Display` format to the same thing: the interpolated format string
/// in `format_args!`.
///
/// ```rust
/// let debug = format!("{:?}", format_args!("{} foo {:?}", 1, 2));
/// let display = format!("{}", format_args!("{} foo {:?}", 1, 2));
/// assert_eq!("1 foo 2", display);
/// assert_eq!(display, debug);
/// ```
///
/// [`format_args!`]: ../../std/macro.format_args.html
/// [`format`]: ../../std/fmt/fn.format.html
/// [`write`]: ../../std/fmt/fn.write.html
#[stable(feature = "rust1", since = "1.0.0")]
#[derive(Copy, Clone)]
pub struct Arguments<'a> {
    // Format string pieces to print.
    pieces: &'a [&'a str],

    // Placeholder specs, or `None` if all specs are default (as in "{}{}").
    fmt: Option<&'a [rt::v1::Argument]>,

    // Dynamic arguments for interpolation, to be interleaved with string
    // pieces. (Every argument is preceded by a string piece.)
    args: &'a [ArgumentV1<'a>],
}

#[stable(feature = "rust1", since = "1.0.0")]
impl Debug for Arguments<'_> {
    fn fmt(&self, fmt: &mut Formatter<'_>) -> Result {
        Display::fmt(self, fmt)
    }
}

#[stable(feature = "rust1", since = "1.0.0")]
impl Display for Arguments<'_> {
    fn fmt(&self, fmt: &mut Formatter<'_>) -> Result {
        write(fmt.buf, *self)
    }
}

/// `?` formatting.
///
/// `Debug` should format the output in a programmer-facing, debugging context.
///
/// Generally speaking, you should just `derive` a `Debug` implementation.
///
/// When used with the alternate format specifier `#?`, the output is pretty-printed.
///
/// For more information on formatters, see [the module-level documentation][module].
///
/// [module]: ../../std/fmt/index.html
///
/// This trait can be used with `#[derive]` if all fields implement `Debug`. When
/// `derive`d for structs, it will use the name of the `struct`, then `{`, then a
/// comma-separated list of each field's name and `Debug` value, then `}`. For
/// `enum`s, it will use the name of the variant and, if applicable, `(`, then the
/// `Debug` values of the fields, then `)`.
///
/// # Examples
///
/// Deriving an implementation:
///
/// ```
/// #[derive(Debug)]
/// struct Point {
///     x: i32,
///     y: i32,
/// }
///
/// let origin = Point { x: 0, y: 0 };
///
/// println!("The origin is: {:?}", origin);
/// ```
///
/// Manually implementing:
///
/// ```
/// use std::fmt;
///
/// struct Point {
///     x: i32,
///     y: i32,
/// }
///
/// impl fmt::Debug for Point {
///     fn fmt(&self, f: &mut fmt::Formatter<'_>) -> fmt::Result {
///         write!(f, "Point {{ x: {}, y: {} }}", self.x, self.y)
///     }
/// }
///
/// let origin = Point { x: 0, y: 0 };
///
/// println!("The origin is: {:?}", origin);
/// ```
///
/// This outputs:
///
/// ```text
/// The origin is: Point { x: 0, y: 0 }
/// ```
///
/// There are a number of `debug_*` methods on [`Formatter`] to help you with manual
/// implementations, such as [`debug_struct`][debug_struct].
///
/// `Debug` implementations using either `derive` or the debug builder API
/// on [`Formatter`] support pretty-printing using the alternate flag: `{:#?}`.
///
/// [debug_struct]: ../../std/fmt/struct.Formatter.html#method.debug_struct
/// [`Formatter`]: ../../std/fmt/struct.Formatter.html
///
/// Pretty-printing with `#?`:
///
/// ```
/// #[derive(Debug)]
/// struct Point {
///     x: i32,
///     y: i32,
/// }
///
/// let origin = Point { x: 0, y: 0 };
///
/// println!("The origin is: {:#?}", origin);
/// ```
///
/// This outputs:
///
/// ```text
/// The origin is: Point {
///     x: 0,
///     y: 0
/// }
/// ```
#[stable(feature = "rust1", since = "1.0.0")]
#[rustc_on_unimplemented(
    on(crate_local, label="`{Self}` cannot be formatted using `{{:?}}`",
                    note="add `#[derive(Debug)]` or manually implement `{Debug}`"),
    message="`{Self}` doesn't implement `{Debug}`",
    label="`{Self}` cannot be formatted using `{{:?}}` because it doesn't implement `{Debug}`",
)]
#[doc(alias = "{:?}")]
#[cfg_attr(bootstrap, lang = "debug_trait")]
#[cfg_attr(not(bootstrap), rustc_diagnostic_item = "debug_trait")]
pub trait Debug {
    /// Formats the value using the given formatter.
    ///
    /// # Examples
    ///
    /// ```
    /// use std::fmt;
    ///
    /// struct Position {
    ///     longitude: f32,
    ///     latitude: f32,
    /// }
    ///
    /// impl fmt::Debug for Position {
    ///     fn fmt(&self, f: &mut fmt::Formatter<'_>) -> fmt::Result {
    ///         write!(f, "({:?}, {:?})", self.longitude, self.latitude)
    ///     }
    /// }
    ///
    /// assert_eq!("(1.987, 2.983)".to_owned(),
    ///            format!("{:?}", Position { longitude: 1.987, latitude: 2.983, }));
    /// ```
    #[stable(feature = "rust1", since = "1.0.0")]
    fn fmt(&self, f: &mut Formatter<'_>) -> Result;
}

// Separate module to reexport the macro `Debug` from prelude without the trait `Debug`.
<<<<<<< HEAD
#[cfg(not(bootstrap))]
pub(crate) mod macros {
    /// Derive macro generating an impl of the trait `Debug`.
    #[rustc_builtin_macro]
    #[rustc_macro_transparency = "semitransparent"]
=======
pub(crate) mod macros {
    /// Derive macro generating an impl of the trait `Debug`.
    #[rustc_builtin_macro]
    #[cfg_attr(bootstrap, rustc_macro_transparency = "semitransparent")]
>>>>>>> 8cd2c99a
    #[stable(feature = "builtin_macro_prelude", since = "1.38.0")]
    #[allow_internal_unstable(core_intrinsics)]
    pub macro Debug($item:item) { /* compiler built-in */ }
}
<<<<<<< HEAD
#[cfg(not(bootstrap))]
=======
>>>>>>> 8cd2c99a
#[stable(feature = "builtin_macro_prelude", since = "1.38.0")]
#[doc(inline)]
pub use macros::Debug;

/// Format trait for an empty format, `{}`.
///
/// `Display` is similar to [`Debug`][debug], but `Display` is for user-facing
/// output, and so cannot be derived.
///
/// [debug]: trait.Debug.html
///
/// For more information on formatters, see [the module-level documentation][module].
///
/// [module]: ../../std/fmt/index.html
///
/// # Examples
///
/// Implementing `Display` on a type:
///
/// ```
/// use std::fmt;
///
/// struct Point {
///     x: i32,
///     y: i32,
/// }
///
/// impl fmt::Display for Point {
///     fn fmt(&self, f: &mut fmt::Formatter<'_>) -> fmt::Result {
///         write!(f, "({}, {})", self.x, self.y)
///     }
/// }
///
/// let origin = Point { x: 0, y: 0 };
///
/// println!("The origin is: {}", origin);
/// ```
#[rustc_on_unimplemented(
    on(
        _Self="std::path::Path",
        label="`{Self}` cannot be formatted with the default formatter; call `.display()` on it",
        note="call `.display()` or `.to_string_lossy()` to safely print paths, \
              as they may contain non-Unicode data"
    ),
    message="`{Self}` doesn't implement `{Display}`",
    label="`{Self}` cannot be formatted with the default formatter",
    note="in format strings you may be able to use `{{:?}}` (or {{:#?}} for pretty-print) instead",
)]
#[doc(alias = "{}")]
#[stable(feature = "rust1", since = "1.0.0")]
pub trait Display {
    /// Formats the value using the given formatter.
    ///
    /// # Examples
    ///
    /// ```
    /// use std::fmt;
    ///
    /// struct Position {
    ///     longitude: f32,
    ///     latitude: f32,
    /// }
    ///
    /// impl fmt::Display for Position {
    ///     fn fmt(&self, f: &mut fmt::Formatter<'_>) -> fmt::Result {
    ///         write!(f, "({}, {})", self.longitude, self.latitude)
    ///     }
    /// }
    ///
    /// assert_eq!("(1.987, 2.983)".to_owned(),
    ///            format!("{}", Position { longitude: 1.987, latitude: 2.983, }));
    /// ```
    #[stable(feature = "rust1", since = "1.0.0")]
    fn fmt(&self, f: &mut Formatter<'_>) -> Result;
}

/// `o` formatting.
///
/// The `Octal` trait should format its output as a number in base-8.
///
/// For primitive signed integers (`i8` to `i128`, and `isize`),
/// negative values are formatted as the two’s complement representation.
///
/// The alternate flag, `#`, adds a `0o` in front of the output.
///
/// For more information on formatters, see [the module-level documentation][module].
///
/// [module]: ../../std/fmt/index.html
///
/// # Examples
///
/// Basic usage with `i32`:
///
/// ```
/// let x = 42; // 42 is '52' in octal
///
/// assert_eq!(format!("{:o}", x), "52");
/// assert_eq!(format!("{:#o}", x), "0o52");
///
/// assert_eq!(format!("{:o}", -16), "37777777760");
/// ```
///
/// Implementing `Octal` on a type:
///
/// ```
/// use std::fmt;
///
/// struct Length(i32);
///
/// impl fmt::Octal for Length {
///     fn fmt(&self, f: &mut fmt::Formatter<'_>) -> fmt::Result {
///         let val = self.0;
///
///         write!(f, "{:o}", val) // delegate to i32's implementation
///     }
/// }
///
/// let l = Length(9);
///
/// println!("l as octal is: {:o}", l);
/// ```
#[stable(feature = "rust1", since = "1.0.0")]
pub trait Octal {
    /// Formats the value using the given formatter.
    #[stable(feature = "rust1", since = "1.0.0")]
    fn fmt(&self, f: &mut Formatter<'_>) -> Result;
}

/// `b` formatting.
///
/// The `Binary` trait should format its output as a number in binary.
///
/// For primitive signed integers ([`i8`] to [`i128`], and [`isize`]),
/// negative values are formatted as the two’s complement representation.
///
/// The alternate flag, `#`, adds a `0b` in front of the output.
///
/// For more information on formatters, see [the module-level documentation][module].
///
/// # Examples
///
/// Basic usage with [`i32`]:
///
/// ```
/// let x = 42; // 42 is '101010' in binary
///
/// assert_eq!(format!("{:b}", x), "101010");
/// assert_eq!(format!("{:#b}", x), "0b101010");
///
/// assert_eq!(format!("{:b}", -16), "11111111111111111111111111110000");
/// ```
///
/// Implementing `Binary` on a type:
///
/// ```
/// use std::fmt;
///
/// struct Length(i32);
///
/// impl fmt::Binary for Length {
///     fn fmt(&self, f: &mut fmt::Formatter<'_>) -> fmt::Result {
///         let val = self.0;
///
///         write!(f, "{:b}", val) // delegate to i32's implementation
///     }
/// }
///
/// let l = Length(107);
///
/// println!("l as binary is: {:b}", l);
/// ```
///
/// [module]: ../../std/fmt/index.html
/// [`i8`]: ../../std/primitive.i8.html
/// [`i128`]: ../../std/primitive.i128.html
/// [`isize`]: ../../std/primitive.isize.html
/// [`i32`]: ../../std/primitive.i32.html
#[stable(feature = "rust1", since = "1.0.0")]
pub trait Binary {
    /// Formats the value using the given formatter.
    #[stable(feature = "rust1", since = "1.0.0")]
    fn fmt(&self, f: &mut Formatter<'_>) -> Result;
}

/// `x` formatting.
///
/// The `LowerHex` trait should format its output as a number in hexadecimal, with `a` through `f`
/// in lower case.
///
/// For primitive signed integers (`i8` to `i128`, and `isize`),
/// negative values are formatted as the two’s complement representation.
///
/// The alternate flag, `#`, adds a `0x` in front of the output.
///
/// For more information on formatters, see [the module-level documentation][module].
///
/// [module]: ../../std/fmt/index.html
///
/// # Examples
///
/// Basic usage with `i32`:
///
/// ```
/// let x = 42; // 42 is '2a' in hex
///
/// assert_eq!(format!("{:x}", x), "2a");
/// assert_eq!(format!("{:#x}", x), "0x2a");
///
/// assert_eq!(format!("{:x}", -16), "fffffff0");
/// ```
///
/// Implementing `LowerHex` on a type:
///
/// ```
/// use std::fmt;
///
/// struct Length(i32);
///
/// impl fmt::LowerHex for Length {
///     fn fmt(&self, f: &mut fmt::Formatter<'_>) -> fmt::Result {
///         let val = self.0;
///
///         write!(f, "{:x}", val) // delegate to i32's implementation
///     }
/// }
///
/// let l = Length(9);
///
/// println!("l as hex is: {:x}", l);
/// ```
#[stable(feature = "rust1", since = "1.0.0")]
pub trait LowerHex {
    /// Formats the value using the given formatter.
    #[stable(feature = "rust1", since = "1.0.0")]
    fn fmt(&self, f: &mut Formatter<'_>) -> Result;
}

/// `X` formatting.
///
/// The `UpperHex` trait should format its output as a number in hexadecimal, with `A` through `F`
/// in upper case.
///
/// For primitive signed integers (`i8` to `i128`, and `isize`),
/// negative values are formatted as the two’s complement representation.
///
/// The alternate flag, `#`, adds a `0x` in front of the output.
///
/// For more information on formatters, see [the module-level documentation][module].
///
/// [module]: ../../std/fmt/index.html
///
/// # Examples
///
/// Basic usage with `i32`:
///
/// ```
/// let x = 42; // 42 is '2A' in hex
///
/// assert_eq!(format!("{:X}", x), "2A");
/// assert_eq!(format!("{:#X}", x), "0x2A");
///
/// assert_eq!(format!("{:X}", -16), "FFFFFFF0");
/// ```
///
/// Implementing `UpperHex` on a type:
///
/// ```
/// use std::fmt;
///
/// struct Length(i32);
///
/// impl fmt::UpperHex for Length {
///     fn fmt(&self, f: &mut fmt::Formatter<'_>) -> fmt::Result {
///         let val = self.0;
///
///         write!(f, "{:X}", val) // delegate to i32's implementation
///     }
/// }
///
/// let l = Length(9);
///
/// println!("l as hex is: {:X}", l);
/// ```
#[stable(feature = "rust1", since = "1.0.0")]
pub trait UpperHex {
    /// Formats the value using the given formatter.
    #[stable(feature = "rust1", since = "1.0.0")]
    fn fmt(&self, f: &mut Formatter<'_>) -> Result;
}

/// `p` formatting.
///
/// The `Pointer` trait should format its output as a memory location. This is commonly presented
/// as hexadecimal.
///
/// For more information on formatters, see [the module-level documentation][module].
///
/// [module]: ../../std/fmt/index.html
///
/// # Examples
///
/// Basic usage with `&i32`:
///
/// ```
/// let x = &42;
///
/// let address = format!("{:p}", x); // this produces something like '0x7f06092ac6d0'
/// ```
///
/// Implementing `Pointer` on a type:
///
/// ```
/// use std::fmt;
///
/// struct Length(i32);
///
/// impl fmt::Pointer for Length {
///     fn fmt(&self, f: &mut fmt::Formatter<'_>) -> fmt::Result {
///         // use `as` to convert to a `*const T`, which implements Pointer, which we can use
///
///         write!(f, "{:p}", self as *const Length)
///     }
/// }
///
/// let l = Length(42);
///
/// println!("l is in memory here: {:p}", l);
/// ```
#[stable(feature = "rust1", since = "1.0.0")]
pub trait Pointer {
    /// Formats the value using the given formatter.
    #[stable(feature = "rust1", since = "1.0.0")]
    fn fmt(&self, f: &mut Formatter<'_>) -> Result;
}

/// `e` formatting.
///
/// The `LowerExp` trait should format its output in scientific notation with a lower-case `e`.
///
/// For more information on formatters, see [the module-level documentation][module].
///
/// [module]: ../../std/fmt/index.html
///
/// # Examples
///
/// Basic usage with `f64`:
///
/// ```
/// let x = 42.0; // 42.0 is '4.2e1' in scientific notation
///
/// assert_eq!(format!("{:e}", x), "4.2e1");
/// ```
///
/// Implementing `LowerExp` on a type:
///
/// ```
/// use std::fmt;
///
/// struct Length(i32);
///
/// impl fmt::LowerExp for Length {
///     fn fmt(&self, f: &mut fmt::Formatter<'_>) -> fmt::Result {
///         let val = self.0;
///         write!(f, "{}e1", val / 10)
///     }
/// }
///
/// let l = Length(100);
///
/// println!("l in scientific notation is: {:e}", l);
/// ```
#[stable(feature = "rust1", since = "1.0.0")]
pub trait LowerExp {
    /// Formats the value using the given formatter.
    #[stable(feature = "rust1", since = "1.0.0")]
    fn fmt(&self, f: &mut Formatter<'_>) -> Result;
}

/// `E` formatting.
///
/// The `UpperExp` trait should format its output in scientific notation with an upper-case `E`.
///
/// For more information on formatters, see [the module-level documentation][module].
///
/// [module]: ../../std/fmt/index.html
///
/// # Examples
///
/// Basic usage with `f64`:
///
/// ```
/// let x = 42.0; // 42.0 is '4.2E1' in scientific notation
///
/// assert_eq!(format!("{:E}", x), "4.2E1");
/// ```
///
/// Implementing `UpperExp` on a type:
///
/// ```
/// use std::fmt;
///
/// struct Length(i32);
///
/// impl fmt::UpperExp for Length {
///     fn fmt(&self, f: &mut fmt::Formatter<'_>) -> fmt::Result {
///         let val = self.0;
///         write!(f, "{}E1", val / 10)
///     }
/// }
///
/// let l = Length(100);
///
/// println!("l in scientific notation is: {:E}", l);
/// ```
#[stable(feature = "rust1", since = "1.0.0")]
pub trait UpperExp {
    /// Formats the value using the given formatter.
    #[stable(feature = "rust1", since = "1.0.0")]
    fn fmt(&self, f: &mut Formatter<'_>) -> Result;
}

/// The `write` function takes an output stream, and an `Arguments` struct
/// that can be precompiled with the `format_args!` macro.
///
/// The arguments will be formatted according to the specified format string
/// into the output stream provided.
///
/// # Examples
///
/// Basic usage:
///
/// ```
/// use std::fmt;
///
/// let mut output = String::new();
/// fmt::write(&mut output, format_args!("Hello {}!", "world"))
///     .expect("Error occurred while trying to write in String");
/// assert_eq!(output, "Hello world!");
/// ```
///
/// Please note that using [`write!`] might be preferable. Example:
///
/// ```
/// use std::fmt::Write;
///
/// let mut output = String::new();
/// write!(&mut output, "Hello {}!", "world")
///     .expect("Error occurred while trying to write in String");
/// assert_eq!(output, "Hello world!");
/// ```
///
/// [`write!`]: ../../std/macro.write.html
#[stable(feature = "rust1", since = "1.0.0")]
pub fn write(output: &mut dyn Write, args: Arguments<'_>) -> Result {
    let mut formatter = Formatter {
        flags: 0,
        width: None,
        precision: None,
        buf: output,
        align: rt::v1::Alignment::Unknown,
        fill: ' ',
        args: args.args,
        curarg: args.args.iter(),
    };

    let mut idx = 0;

    match args.fmt {
        None => {
            // We can use default formatting parameters for all arguments.
            for (arg, piece) in args.args.iter().zip(args.pieces.iter()) {
                formatter.buf.write_str(*piece)?;
                (arg.formatter)(arg.value, &mut formatter)?;
                idx += 1;
            }
        }
        Some(fmt) => {
            // Every spec has a corresponding argument that is preceded by
            // a string piece.
            for (arg, piece) in fmt.iter().zip(args.pieces.iter()) {
                formatter.buf.write_str(*piece)?;
                formatter.run(arg)?;
                idx += 1;
            }
        }
    }

    // There can be only one trailing string piece left.
    if let Some(piece) = args.pieces.get(idx) {
        formatter.buf.write_str(*piece)?;
    }

    Ok(())
}

/// Padding after the end of something. Returned by `Formatter::padding`.
#[must_use = "don't forget to write the post padding"]
struct PostPadding {
    fill: char,
    padding: usize,
}

impl PostPadding {
    fn new(fill: char, padding: usize) -> PostPadding {
        PostPadding { fill, padding }
    }

    /// Write this post padding.
    fn write(self, buf: &mut dyn Write) -> Result {
        for _ in 0..self.padding {
            buf.write_char(self.fill)?;
        }
        Ok(())
    }
}

impl<'a> Formatter<'a> {
    fn wrap_buf<'b, 'c, F>(&'b mut self, wrap: F) -> Formatter<'c>
        where 'b: 'c, F: FnOnce(&'b mut (dyn Write+'b)) -> &'c mut (dyn Write+'c)
    {
        Formatter {
            // We want to change this
            buf: wrap(self.buf),

            // And preserve these
            flags: self.flags,
            fill: self.fill,
            align: self.align,
            width: self.width,
            precision: self.precision,

            // These only exist in the struct for the `run` method,
            // which won’t be used together with this method.
            curarg: self.curarg.clone(),
            args: self.args,
        }
    }

    // First up is the collection of functions used to execute a format string
    // at runtime. This consumes all of the compile-time statics generated by
    // the format! syntax extension.
    fn run(&mut self, arg: &rt::v1::Argument) -> Result {
        // Fill in the format parameters into the formatter
        self.fill = arg.format.fill;
        self.align = arg.format.align;
        self.flags = arg.format.flags;
        self.width = self.getcount(&arg.format.width);
        self.precision = self.getcount(&arg.format.precision);

        // Extract the correct argument
        let value = match arg.position {
            rt::v1::Position::Next => { *self.curarg.next().unwrap() }
            rt::v1::Position::At(i) => self.args[i],
        };

        // Then actually do some printing
        (value.formatter)(value.value, self)
    }

    fn getcount(&mut self, cnt: &rt::v1::Count) -> Option<usize> {
        match *cnt {
            rt::v1::Count::Is(n) => Some(n),
            rt::v1::Count::Implied => None,
            rt::v1::Count::Param(i) => {
                self.args[i].as_usize()
            }
            rt::v1::Count::NextParam => {
                self.curarg.next()?.as_usize()
            }
        }
    }

    // Helper methods used for padding and processing formatting arguments that
    // all formatting traits can use.

    /// Performs the correct padding for an integer which has already been
    /// emitted into a str. The str should *not* contain the sign for the
    /// integer, that will be added by this method.
    ///
    /// # Arguments
    ///
    /// * is_nonnegative - whether the original integer was either positive or zero.
    /// * prefix - if the '#' character (Alternate) is provided, this
    ///   is the prefix to put in front of the number.
    /// * buf - the byte array that the number has been formatted into
    ///
    /// This function will correctly account for the flags provided as well as
    /// the minimum width. It will not take precision into account.
    ///
    /// # Examples
    ///
    /// ```
    /// use std::fmt;
    ///
    /// struct Foo { nb: i32 };
    ///
    /// impl Foo {
    ///     fn new(nb: i32) -> Foo {
    ///         Foo {
    ///             nb,
    ///         }
    ///     }
    /// }
    ///
    /// impl fmt::Display for Foo {
    ///     fn fmt(&self, formatter: &mut fmt::Formatter) -> fmt::Result {
    ///         // We need to remove "-" from the number output.
    ///         let tmp = self.nb.abs().to_string();
    ///
    ///         formatter.pad_integral(self.nb > 0, "Foo ", &tmp)
    ///     }
    /// }
    ///
    /// assert_eq!(&format!("{}", Foo::new(2)), "2");
    /// assert_eq!(&format!("{}", Foo::new(-1)), "-1");
    /// assert_eq!(&format!("{:#}", Foo::new(-1)), "-Foo 1");
    /// assert_eq!(&format!("{:0>#8}", Foo::new(-1)), "00-Foo 1");
    /// ```
    #[stable(feature = "rust1", since = "1.0.0")]
    pub fn pad_integral(&mut self,
                        is_nonnegative: bool,
                        prefix: &str,
                        buf: &str)
                        -> Result {
        let mut width = buf.len();

        let mut sign = None;
        if !is_nonnegative {
            sign = Some('-'); width += 1;
        } else if self.sign_plus() {
            sign = Some('+'); width += 1;
        }

        let prefix = if self.alternate() {
            width += prefix.chars().count();
            Some(prefix)
        } else {
            None
        };

        // Writes the sign if it exists, and then the prefix if it was requested
        #[inline(never)]
        fn write_prefix(f: &mut Formatter<'_>, sign: Option<char>, prefix: Option<&str>) -> Result {
            if let Some(c) = sign {
                f.buf.write_char(c)?;
            }
            if let Some(prefix) = prefix {
                f.buf.write_str(prefix)
            } else {
                Ok(())
            }
        }

        // The `width` field is more of a `min-width` parameter at this point.
        match self.width {
            // If there's no minimum length requirements then we can just
            // write the bytes.
            None => {
                write_prefix(self, sign, prefix)?;
                self.buf.write_str(buf)
            }
            // Check if we're over the minimum width, if so then we can also
            // just write the bytes.
            Some(min) if width >= min => {
                write_prefix(self, sign, prefix)?;
                self.buf.write_str(buf)
            }
            // The sign and prefix goes before the padding if the fill character
            // is zero
            Some(min) if self.sign_aware_zero_pad() => {
                self.fill = '0';
                self.align = rt::v1::Alignment::Right;
                write_prefix(self, sign, prefix)?;
                let post_padding = self.padding(min - width, rt::v1::Alignment::Right)?;
                self.buf.write_str(buf)?;
                post_padding.write(self.buf)
            }
            // Otherwise, the sign and prefix goes after the padding
            Some(min) => {
                let post_padding = self.padding(min - width, rt::v1::Alignment::Right)?;
                write_prefix(self, sign, prefix)?;
                self.buf.write_str(buf)?;
                post_padding.write(self.buf)
            }
        }
    }

    /// This function takes a string slice and emits it to the internal buffer
    /// after applying the relevant formatting flags specified. The flags
    /// recognized for generic strings are:
    ///
    /// * width - the minimum width of what to emit
    /// * fill/align - what to emit and where to emit it if the string
    ///                provided needs to be padded
    /// * precision - the maximum length to emit, the string is truncated if it
    ///               is longer than this length
    ///
    /// Notably this function ignores the `flag` parameters.
    ///
    /// # Examples
    ///
    /// ```
    /// use std::fmt;
    ///
    /// struct Foo;
    ///
    /// impl fmt::Display for Foo {
    ///     fn fmt(&self, formatter: &mut fmt::Formatter) -> fmt::Result {
    ///         formatter.pad("Foo")
    ///     }
    /// }
    ///
    /// assert_eq!(&format!("{:<4}", Foo), "Foo ");
    /// assert_eq!(&format!("{:0>4}", Foo), "0Foo");
    /// ```
    #[stable(feature = "rust1", since = "1.0.0")]
    pub fn pad(&mut self, s: &str) -> Result {
        // Make sure there's a fast path up front
        if self.width.is_none() && self.precision.is_none() {
            return self.buf.write_str(s);
        }
        // The `precision` field can be interpreted as a `max-width` for the
        // string being formatted.
        let s = if let Some(max) = self.precision {
            // If our string is longer that the precision, then we must have
            // truncation. However other flags like `fill`, `width` and `align`
            // must act as always.
            if let Some((i, _)) = s.char_indices().nth(max) {
                // LLVM here can't prove that `..i` won't panic `&s[..i]`, but
                // we know that it can't panic. Use `get` + `unwrap_or` to avoid
                // `unsafe` and otherwise don't emit any panic-related code
                // here.
                s.get(..i).unwrap_or(&s)
            } else {
                &s
            }
        } else {
            &s
        };
        // The `width` field is more of a `min-width` parameter at this point.
        match self.width {
            // If we're under the maximum length, and there's no minimum length
            // requirements, then we can just emit the string
            None => self.buf.write_str(s),
            // If we're under the maximum width, check if we're over the minimum
            // width, if so it's as easy as just emitting the string.
            Some(width) if s.chars().count() >= width => {
                self.buf.write_str(s)
            }
            // If we're under both the maximum and the minimum width, then fill
            // up the minimum width with the specified string + some alignment.
            Some(width) => {
                let align = rt::v1::Alignment::Left;
                let post_padding = self.padding(width - s.chars().count(), align)?;
                self.buf.write_str(s)?;
                post_padding.write(self.buf)
            }
        }
    }

    /// Write the pre-padding and return the unwritten post-padding. Callers are
    /// responsible for ensuring post-padding is written after the thing that is
    /// being padded.
    fn padding(
        &mut self,
        padding: usize,
        default: rt::v1::Alignment
    ) -> result::Result<PostPadding, Error> {
        let align = match self.align {
            rt::v1::Alignment::Unknown => default,
            _ => self.align
        };

        let (pre_pad, post_pad) = match align {
            rt::v1::Alignment::Left => (0, padding),
            rt::v1::Alignment::Right |
            rt::v1::Alignment::Unknown => (padding, 0),
            rt::v1::Alignment::Center => (padding / 2, (padding + 1) / 2),
        };

        for _ in 0..pre_pad {
            self.buf.write_char(self.fill)?;
        }

        Ok(PostPadding::new(self.fill, post_pad))
    }

    /// Takes the formatted parts and applies the padding.
    /// Assumes that the caller already has rendered the parts with required precision,
    /// so that `self.precision` can be ignored.
    fn pad_formatted_parts(&mut self, formatted: &flt2dec::Formatted<'_>) -> Result {
        if let Some(mut width) = self.width {
            // for the sign-aware zero padding, we render the sign first and
            // behave as if we had no sign from the beginning.
            let mut formatted = formatted.clone();
            let old_fill = self.fill;
            let old_align = self.align;
            let mut align = old_align;
            if self.sign_aware_zero_pad() {
                // a sign always goes first
                let sign = unsafe { str::from_utf8_unchecked(formatted.sign) };
                self.buf.write_str(sign)?;

                // remove the sign from the formatted parts
                formatted.sign = b"";
                width = width.saturating_sub(sign.len());
                align = rt::v1::Alignment::Right;
                self.fill = '0';
                self.align = rt::v1::Alignment::Right;
            }

            // remaining parts go through the ordinary padding process.
            let len = formatted.len();
            let ret = if width <= len { // no padding
                self.write_formatted_parts(&formatted)
            } else {
                let post_padding = self.padding(width - len, align)?;
                self.write_formatted_parts(&formatted)?;
                post_padding.write(self.buf)
            };
            self.fill = old_fill;
            self.align = old_align;
            ret
        } else {
            // this is the common case and we take a shortcut
            self.write_formatted_parts(formatted)
        }
    }

    fn write_formatted_parts(&mut self, formatted: &flt2dec::Formatted<'_>) -> Result {
        fn write_bytes(buf: &mut dyn Write, s: &[u8]) -> Result {
            buf.write_str(unsafe { str::from_utf8_unchecked(s) })
        }

        if !formatted.sign.is_empty() {
            write_bytes(self.buf, formatted.sign)?;
        }
        for part in formatted.parts {
            match *part {
                flt2dec::Part::Zero(mut nzeroes) => {
                    const ZEROES: &str = // 64 zeroes
                        "0000000000000000000000000000000000000000000000000000000000000000";
                    while nzeroes > ZEROES.len() {
                        self.buf.write_str(ZEROES)?;
                        nzeroes -= ZEROES.len();
                    }
                    if nzeroes > 0 {
                        self.buf.write_str(&ZEROES[..nzeroes])?;
                    }
                }
                flt2dec::Part::Num(mut v) => {
                    let mut s = [0; 5];
                    let len = part.len();
                    for c in s[..len].iter_mut().rev() {
                        *c = b'0' + (v % 10) as u8;
                        v /= 10;
                    }
                    write_bytes(self.buf, &s[..len])?;
                }
                flt2dec::Part::Copy(buf) => {
                    write_bytes(self.buf, buf)?;
                }
            }
        }
        Ok(())
    }

    /// Writes some data to the underlying buffer contained within this
    /// formatter.
    ///
    /// # Examples
    ///
    /// ```
    /// use std::fmt;
    ///
    /// struct Foo;
    ///
    /// impl fmt::Display for Foo {
    ///     fn fmt(&self, formatter: &mut fmt::Formatter) -> fmt::Result {
    ///         formatter.write_str("Foo")
    ///         // This is equivalent to:
    ///         // write!(formatter, "Foo")
    ///     }
    /// }
    ///
    /// assert_eq!(&format!("{}", Foo), "Foo");
    /// assert_eq!(&format!("{:0>8}", Foo), "Foo");
    /// ```
    #[stable(feature = "rust1", since = "1.0.0")]
    pub fn write_str(&mut self, data: &str) -> Result {
        self.buf.write_str(data)
    }

    /// Writes some formatted information into this instance.
    ///
    /// # Examples
    ///
    /// ```
    /// use std::fmt;
    ///
    /// struct Foo(i32);
    ///
    /// impl fmt::Display for Foo {
    ///     fn fmt(&self, formatter: &mut fmt::Formatter) -> fmt::Result {
    ///         formatter.write_fmt(format_args!("Foo {}", self.0))
    ///     }
    /// }
    ///
    /// assert_eq!(&format!("{}", Foo(-1)), "Foo -1");
    /// assert_eq!(&format!("{:0>8}", Foo(2)), "Foo 2");
    /// ```
    #[stable(feature = "rust1", since = "1.0.0")]
    pub fn write_fmt(&mut self, fmt: Arguments<'_>) -> Result {
        write(self.buf, fmt)
    }

    /// Flags for formatting
    #[stable(feature = "rust1", since = "1.0.0")]
    #[rustc_deprecated(since = "1.24.0",
                       reason = "use the `sign_plus`, `sign_minus`, `alternate`, \
                                 or `sign_aware_zero_pad` methods instead")]
    pub fn flags(&self) -> u32 { self.flags }

    /// Character used as 'fill' whenever there is alignment.
    ///
    /// # Examples
    ///
    /// ```
    /// use std::fmt;
    ///
    /// struct Foo;
    ///
    /// impl fmt::Display for Foo {
    ///     fn fmt(&self, formatter: &mut fmt::Formatter) -> fmt::Result {
    ///         let c = formatter.fill();
    ///         if let Some(width) = formatter.width() {
    ///             for _ in 0..width {
    ///                 write!(formatter, "{}", c)?;
    ///             }
    ///             Ok(())
    ///         } else {
    ///             write!(formatter, "{}", c)
    ///         }
    ///     }
    /// }
    ///
    /// // We set alignment to the left with ">".
    /// assert_eq!(&format!("{:G>3}", Foo), "GGG");
    /// assert_eq!(&format!("{:t>6}", Foo), "tttttt");
    /// ```
    #[stable(feature = "fmt_flags", since = "1.5.0")]
    pub fn fill(&self) -> char { self.fill }

    /// Flag indicating what form of alignment was requested.
    ///
    /// # Examples
    ///
    /// ```
    /// extern crate core;
    ///
    /// use std::fmt::{self, Alignment};
    ///
    /// struct Foo;
    ///
    /// impl fmt::Display for Foo {
    ///     fn fmt(&self, formatter: &mut fmt::Formatter) -> fmt::Result {
    ///         let s = if let Some(s) = formatter.align() {
    ///             match s {
    ///                 Alignment::Left    => "left",
    ///                 Alignment::Right   => "right",
    ///                 Alignment::Center  => "center",
    ///             }
    ///         } else {
    ///             "into the void"
    ///         };
    ///         write!(formatter, "{}", s)
    ///     }
    /// }
    ///
    /// fn main() {
    ///     assert_eq!(&format!("{:<}", Foo), "left");
    ///     assert_eq!(&format!("{:>}", Foo), "right");
    ///     assert_eq!(&format!("{:^}", Foo), "center");
    ///     assert_eq!(&format!("{}", Foo), "into the void");
    /// }
    /// ```
    #[stable(feature = "fmt_flags_align", since = "1.28.0")]
    pub fn align(&self) -> Option<Alignment> {
        match self.align {
            rt::v1::Alignment::Left => Some(Alignment::Left),
            rt::v1::Alignment::Right => Some(Alignment::Right),
            rt::v1::Alignment::Center => Some(Alignment::Center),
            rt::v1::Alignment::Unknown => None,
        }
    }

    /// Optionally specified integer width that the output should be.
    ///
    /// # Examples
    ///
    /// ```
    /// use std::fmt;
    ///
    /// struct Foo(i32);
    ///
    /// impl fmt::Display for Foo {
    ///     fn fmt(&self, formatter: &mut fmt::Formatter) -> fmt::Result {
    ///         if let Some(width) = formatter.width() {
    ///             // If we received a width, we use it
    ///             write!(formatter, "{:width$}", &format!("Foo({})", self.0), width = width)
    ///         } else {
    ///             // Otherwise we do nothing special
    ///             write!(formatter, "Foo({})", self.0)
    ///         }
    ///     }
    /// }
    ///
    /// assert_eq!(&format!("{:10}", Foo(23)), "Foo(23)   ");
    /// assert_eq!(&format!("{}", Foo(23)), "Foo(23)");
    /// ```
    #[stable(feature = "fmt_flags", since = "1.5.0")]
    pub fn width(&self) -> Option<usize> { self.width }

    /// Optionally specified precision for numeric types.
    ///
    /// # Examples
    ///
    /// ```
    /// use std::fmt;
    ///
    /// struct Foo(f32);
    ///
    /// impl fmt::Display for Foo {
    ///     fn fmt(&self, formatter: &mut fmt::Formatter) -> fmt::Result {
    ///         if let Some(precision) = formatter.precision() {
    ///             // If we received a precision, we use it.
    ///             write!(formatter, "Foo({1:.*})", precision, self.0)
    ///         } else {
    ///             // Otherwise we default to 2.
    ///             write!(formatter, "Foo({:.2})", self.0)
    ///         }
    ///     }
    /// }
    ///
    /// assert_eq!(&format!("{:.4}", Foo(23.2)), "Foo(23.2000)");
    /// assert_eq!(&format!("{}", Foo(23.2)), "Foo(23.20)");
    /// ```
    #[stable(feature = "fmt_flags", since = "1.5.0")]
    pub fn precision(&self) -> Option<usize> { self.precision }

    /// Determines if the `+` flag was specified.
    ///
    /// # Examples
    ///
    /// ```
    /// use std::fmt;
    ///
    /// struct Foo(i32);
    ///
    /// impl fmt::Display for Foo {
    ///     fn fmt(&self, formatter: &mut fmt::Formatter) -> fmt::Result {
    ///         if formatter.sign_plus() {
    ///             write!(formatter,
    ///                    "Foo({}{})",
    ///                    if self.0 < 0 { '-' } else { '+' },
    ///                    self.0)
    ///         } else {
    ///             write!(formatter, "Foo({})", self.0)
    ///         }
    ///     }
    /// }
    ///
    /// assert_eq!(&format!("{:+}", Foo(23)), "Foo(+23)");
    /// assert_eq!(&format!("{}", Foo(23)), "Foo(23)");
    /// ```
    #[stable(feature = "fmt_flags", since = "1.5.0")]
    pub fn sign_plus(&self) -> bool { self.flags & (1 << FlagV1::SignPlus as u32) != 0 }

    /// Determines if the `-` flag was specified.
    ///
    /// # Examples
    ///
    /// ```
    /// use std::fmt;
    ///
    /// struct Foo(i32);
    ///
    /// impl fmt::Display for Foo {
    ///     fn fmt(&self, formatter: &mut fmt::Formatter) -> fmt::Result {
    ///         if formatter.sign_minus() {
    ///             // You want a minus sign? Have one!
    ///             write!(formatter, "-Foo({})", self.0)
    ///         } else {
    ///             write!(formatter, "Foo({})", self.0)
    ///         }
    ///     }
    /// }
    ///
    /// assert_eq!(&format!("{:-}", Foo(23)), "-Foo(23)");
    /// assert_eq!(&format!("{}", Foo(23)), "Foo(23)");
    /// ```
    #[stable(feature = "fmt_flags", since = "1.5.0")]
    pub fn sign_minus(&self) -> bool { self.flags & (1 << FlagV1::SignMinus as u32) != 0 }

    /// Determines if the `#` flag was specified.
    ///
    /// # Examples
    ///
    /// ```
    /// use std::fmt;
    ///
    /// struct Foo(i32);
    ///
    /// impl fmt::Display for Foo {
    ///     fn fmt(&self, formatter: &mut fmt::Formatter) -> fmt::Result {
    ///         if formatter.alternate() {
    ///             write!(formatter, "Foo({})", self.0)
    ///         } else {
    ///             write!(formatter, "{}", self.0)
    ///         }
    ///     }
    /// }
    ///
    /// assert_eq!(&format!("{:#}", Foo(23)), "Foo(23)");
    /// assert_eq!(&format!("{}", Foo(23)), "23");
    /// ```
    #[stable(feature = "fmt_flags", since = "1.5.0")]
    pub fn alternate(&self) -> bool { self.flags & (1 << FlagV1::Alternate as u32) != 0 }

    /// Determines if the `0` flag was specified.
    ///
    /// # Examples
    ///
    /// ```
    /// use std::fmt;
    ///
    /// struct Foo(i32);
    ///
    /// impl fmt::Display for Foo {
    ///     fn fmt(&self, formatter: &mut fmt::Formatter) -> fmt::Result {
    ///         assert!(formatter.sign_aware_zero_pad());
    ///         assert_eq!(formatter.width(), Some(4));
    ///         // We ignore the formatter's options.
    ///         write!(formatter, "{}", self.0)
    ///     }
    /// }
    ///
    /// assert_eq!(&format!("{:04}", Foo(23)), "23");
    /// ```
    #[stable(feature = "fmt_flags", since = "1.5.0")]
    pub fn sign_aware_zero_pad(&self) -> bool {
        self.flags & (1 << FlagV1::SignAwareZeroPad as u32) != 0
    }

    // FIXME: Decide what public API we want for these two flags.
    // https://github.com/rust-lang/rust/issues/48584
    fn debug_lower_hex(&self) -> bool { self.flags & (1 << FlagV1::DebugLowerHex as u32) != 0 }

    fn debug_upper_hex(&self) -> bool { self.flags & (1 << FlagV1::DebugUpperHex as u32) != 0 }

    /// Creates a [`DebugStruct`] builder designed to assist with creation of
    /// [`fmt::Debug`] implementations for structs.
    ///
    /// [`DebugStruct`]: ../../std/fmt/struct.DebugStruct.html
    /// [`fmt::Debug`]: ../../std/fmt/trait.Debug.html
    ///
    /// # Examples
    ///
    /// ```rust
    /// use std::fmt;
    /// use std::net::Ipv4Addr;
    ///
    /// struct Foo {
    ///     bar: i32,
    ///     baz: String,
    ///     addr: Ipv4Addr,
    /// }
    ///
    /// impl fmt::Debug for Foo {
    ///     fn fmt(&self, fmt: &mut fmt::Formatter) -> fmt::Result {
    ///         fmt.debug_struct("Foo")
    ///             .field("bar", &self.bar)
    ///             .field("baz", &self.baz)
    ///             .field("addr", &format_args!("{}", self.addr))
    ///             .finish()
    ///     }
    /// }
    ///
    /// assert_eq!(
    ///     "Foo { bar: 10, baz: \"Hello World\", addr: 127.0.0.1 }",
    ///     format!("{:?}", Foo {
    ///         bar: 10,
    ///         baz: "Hello World".to_string(),
    ///         addr: Ipv4Addr::new(127, 0, 0, 1),
    ///     })
    /// );
    /// ```
    #[stable(feature = "debug_builders", since = "1.2.0")]
    pub fn debug_struct<'b>(&'b mut self, name: &str) -> DebugStruct<'b, 'a> {
        builders::debug_struct_new(self, name)
    }

    /// Creates a `DebugTuple` builder designed to assist with creation of
    /// `fmt::Debug` implementations for tuple structs.
    ///
    /// # Examples
    ///
    /// ```rust
    /// use std::fmt;
    /// use std::marker::PhantomData;
    ///
    /// struct Foo<T>(i32, String, PhantomData<T>);
    ///
    /// impl<T> fmt::Debug for Foo<T> {
    ///     fn fmt(&self, fmt: &mut fmt::Formatter) -> fmt::Result {
    ///         fmt.debug_tuple("Foo")
    ///             .field(&self.0)
    ///             .field(&self.1)
    ///             .field(&format_args!("_"))
    ///             .finish()
    ///     }
    /// }
    ///
    /// assert_eq!(
    ///     "Foo(10, \"Hello\", _)",
    ///     format!("{:?}", Foo(10, "Hello".to_string(), PhantomData::<u8>))
    /// );
    /// ```
    #[stable(feature = "debug_builders", since = "1.2.0")]
    pub fn debug_tuple<'b>(&'b mut self, name: &str) -> DebugTuple<'b, 'a> {
        builders::debug_tuple_new(self, name)
    }

    /// Creates a `DebugList` builder designed to assist with creation of
    /// `fmt::Debug` implementations for list-like structures.
    ///
    /// # Examples
    ///
    /// ```rust
    /// use std::fmt;
    ///
    /// struct Foo(Vec<i32>);
    ///
    /// impl fmt::Debug for Foo {
    ///     fn fmt(&self, fmt: &mut fmt::Formatter) -> fmt::Result {
    ///         fmt.debug_list().entries(self.0.iter()).finish()
    ///     }
    /// }
    ///
    /// // prints "[10, 11]"
    /// println!("{:?}", Foo(vec![10, 11]));
    /// ```
    #[stable(feature = "debug_builders", since = "1.2.0")]
    pub fn debug_list<'b>(&'b mut self) -> DebugList<'b, 'a> {
        builders::debug_list_new(self)
    }

    /// Creates a `DebugSet` builder designed to assist with creation of
    /// `fmt::Debug` implementations for set-like structures.
    ///
    /// # Examples
    ///
    /// ```rust
    /// use std::fmt;
    ///
    /// struct Foo(Vec<i32>);
    ///
    /// impl fmt::Debug for Foo {
    ///     fn fmt(&self, fmt: &mut fmt::Formatter) -> fmt::Result {
    ///         fmt.debug_set().entries(self.0.iter()).finish()
    ///     }
    /// }
    ///
    /// // prints "{10, 11}"
    /// println!("{:?}", Foo(vec![10, 11]));
    /// ```
    ///
    /// [`format_args!`]: ../../std/macro.format_args.html
    ///
    /// In this more complex example, we use [`format_args!`] and `.debug_set()`
    /// to build a list of match arms:
    ///
    /// ```rust
    /// use std::fmt;
    ///
    /// struct Arm<'a, L: 'a, R: 'a>(&'a (L, R));
    /// struct Table<'a, K: 'a, V: 'a>(&'a [(K, V)], V);
    ///
    /// impl<'a, L, R> fmt::Debug for Arm<'a, L, R>
    /// where
    ///     L: 'a + fmt::Debug, R: 'a + fmt::Debug
    /// {
    ///     fn fmt(&self, fmt: &mut fmt::Formatter) -> fmt::Result {
    ///         L::fmt(&(self.0).0, fmt)?;
    ///         fmt.write_str(" => ")?;
    ///         R::fmt(&(self.0).1, fmt)
    ///     }
    /// }
    ///
    /// impl<'a, K, V> fmt::Debug for Table<'a, K, V>
    /// where
    ///     K: 'a + fmt::Debug, V: 'a + fmt::Debug
    /// {
    ///     fn fmt(&self, fmt: &mut fmt::Formatter) -> fmt::Result {
    ///         fmt.debug_set()
    ///         .entries(self.0.iter().map(Arm))
    ///         .entry(&Arm(&(format_args!("_"), &self.1)))
    ///         .finish()
    ///     }
    /// }
    /// ```
    #[stable(feature = "debug_builders", since = "1.2.0")]
    pub fn debug_set<'b>(&'b mut self) -> DebugSet<'b, 'a> {
        builders::debug_set_new(self)
    }

    /// Creates a `DebugMap` builder designed to assist with creation of
    /// `fmt::Debug` implementations for map-like structures.
    ///
    /// # Examples
    ///
    /// ```rust
    /// use std::fmt;
    ///
    /// struct Foo(Vec<(String, i32)>);
    ///
    /// impl fmt::Debug for Foo {
    ///     fn fmt(&self, fmt: &mut fmt::Formatter) -> fmt::Result {
    ///         fmt.debug_map().entries(self.0.iter().map(|&(ref k, ref v)| (k, v))).finish()
    ///     }
    /// }
    ///
    /// // prints "{"A": 10, "B": 11}"
    /// println!("{:?}", Foo(vec![("A".to_string(), 10), ("B".to_string(), 11)]));
    /// ```
    #[stable(feature = "debug_builders", since = "1.2.0")]
    pub fn debug_map<'b>(&'b mut self) -> DebugMap<'b, 'a> {
        builders::debug_map_new(self)
    }
}

#[stable(since = "1.2.0", feature = "formatter_write")]
impl Write for Formatter<'_> {
    fn write_str(&mut self, s: &str) -> Result {
        self.buf.write_str(s)
    }

    fn write_char(&mut self, c: char) -> Result {
        self.buf.write_char(c)
    }

    fn write_fmt(&mut self, args: Arguments<'_>) -> Result {
        write(self.buf, args)
    }
}

#[stable(feature = "rust1", since = "1.0.0")]
impl Display for Error {
    fn fmt(&self, f: &mut Formatter<'_>) -> Result {
        Display::fmt("an error occurred when formatting an argument", f)
    }
}

// Implementations of the core formatting traits

macro_rules! fmt_refs {
    ($($tr:ident),*) => {
        $(
        #[stable(feature = "rust1", since = "1.0.0")]
        impl<T: ?Sized + $tr> $tr for &T {
            fn fmt(&self, f: &mut Formatter<'_>) -> Result { $tr::fmt(&**self, f) }
        }
        #[stable(feature = "rust1", since = "1.0.0")]
        impl<T: ?Sized + $tr> $tr for &mut T {
            fn fmt(&self, f: &mut Formatter<'_>) -> Result { $tr::fmt(&**self, f) }
        }
        )*
    }
}

fmt_refs! { Debug, Display, Octal, Binary, LowerHex, UpperHex, LowerExp, UpperExp }

#[unstable(feature = "never_type", issue = "35121")]
impl Debug for ! {
    fn fmt(&self, _: &mut Formatter<'_>) -> Result {
        *self
    }
}

#[unstable(feature = "never_type", issue = "35121")]
impl Display for ! {
    fn fmt(&self, _: &mut Formatter<'_>) -> Result {
        *self
    }
}

#[stable(feature = "rust1", since = "1.0.0")]
impl Debug for bool {
    #[inline]
    fn fmt(&self, f: &mut Formatter<'_>) -> Result {
        Display::fmt(self, f)
    }
}

#[stable(feature = "rust1", since = "1.0.0")]
impl Display for bool {
    fn fmt(&self, f: &mut Formatter<'_>) -> Result {
        Display::fmt(if *self { "true" } else { "false" }, f)
    }
}

#[stable(feature = "rust1", since = "1.0.0")]
impl Debug for str {
    fn fmt(&self, f: &mut Formatter<'_>) -> Result {
        f.write_char('"')?;
        let mut from = 0;
        for (i, c) in self.char_indices() {
            let esc = c.escape_debug();
            // If char needs escaping, flush backlog so far and write, else skip
            if esc.len() != 1 {
                f.write_str(&self[from..i])?;
                for c in esc {
                    f.write_char(c)?;
                }
                from = i + c.len_utf8();
            }
        }
        f.write_str(&self[from..])?;
        f.write_char('"')
    }
}

#[stable(feature = "rust1", since = "1.0.0")]
impl Display for str {
    fn fmt(&self, f: &mut Formatter<'_>) -> Result {
        f.pad(self)
    }
}

#[stable(feature = "rust1", since = "1.0.0")]
impl Debug for char {
    fn fmt(&self, f: &mut Formatter<'_>) -> Result {
        f.write_char('\'')?;
        for c in self.escape_debug() {
            f.write_char(c)?
        }
        f.write_char('\'')
    }
}

#[stable(feature = "rust1", since = "1.0.0")]
impl Display for char {
    fn fmt(&self, f: &mut Formatter<'_>) -> Result {
        if f.width.is_none() && f.precision.is_none() {
            f.write_char(*self)
        } else {
            f.pad(self.encode_utf8(&mut [0; 4]))
        }
    }
}

#[stable(feature = "rust1", since = "1.0.0")]
impl<T: ?Sized> Pointer for *const T {
    fn fmt(&self, f: &mut Formatter<'_>) -> Result {
        let old_width = f.width;
        let old_flags = f.flags;

        // The alternate flag is already treated by LowerHex as being special-
        // it denotes whether to prefix with 0x. We use it to work out whether
        // or not to zero extend, and then unconditionally set it to get the
        // prefix.
        if f.alternate() {
            f.flags |= 1 << (FlagV1::SignAwareZeroPad as u32);

            if let None = f.width {
                f.width = Some(((mem::size_of::<usize>() * 8) / 4) + 2);
            }
        }
        f.flags |= 1 << (FlagV1::Alternate as u32);

        let ret = LowerHex::fmt(&(*self as *const () as usize), f);

        f.width = old_width;
        f.flags = old_flags;

        ret
    }
}

#[stable(feature = "rust1", since = "1.0.0")]
impl<T: ?Sized> Pointer for *mut T {
    fn fmt(&self, f: &mut Formatter<'_>) -> Result {
        Pointer::fmt(&(*self as *const T), f)
    }
}

#[stable(feature = "rust1", since = "1.0.0")]
impl<T: ?Sized> Pointer for &T {
    fn fmt(&self, f: &mut Formatter<'_>) -> Result {
        Pointer::fmt(&(*self as *const T), f)
    }
}

#[stable(feature = "rust1", since = "1.0.0")]
impl<T: ?Sized> Pointer for &mut T {
    fn fmt(&self, f: &mut Formatter<'_>) -> Result {
        Pointer::fmt(&(&**self as *const T), f)
    }
}

// Implementation of Display/Debug for various core types

#[stable(feature = "rust1", since = "1.0.0")]
impl<T: ?Sized> Debug for *const T {
    fn fmt(&self, f: &mut Formatter<'_>) -> Result { Pointer::fmt(self, f) }
}
#[stable(feature = "rust1", since = "1.0.0")]
impl<T: ?Sized> Debug for *mut T {
    fn fmt(&self, f: &mut Formatter<'_>) -> Result { Pointer::fmt(self, f) }
}

macro_rules! peel {
    ($name:ident, $($other:ident,)*) => (tuple! { $($other,)* })
}

macro_rules! tuple {
    () => ();
    ( $($name:ident,)+ ) => (
        #[stable(feature = "rust1", since = "1.0.0")]
        impl<$($name:Debug),+> Debug for ($($name,)+) where last_type!($($name,)+): ?Sized {
            #[allow(non_snake_case, unused_assignments)]
            fn fmt(&self, f: &mut Formatter<'_>) -> Result {
                let mut builder = f.debug_tuple("");
                let ($(ref $name,)+) = *self;
                $(
                    builder.field(&$name);
                )+

                builder.finish()
            }
        }
        peel! { $($name,)+ }
    )
}

macro_rules! last_type {
    ($a:ident,) => { $a };
    ($a:ident, $($rest_a:ident,)+) => { last_type!($($rest_a,)+) };
}

tuple! { T0, T1, T2, T3, T4, T5, T6, T7, T8, T9, T10, T11, }

#[stable(feature = "rust1", since = "1.0.0")]
impl<T: Debug> Debug for [T] {
    fn fmt(&self, f: &mut Formatter<'_>) -> Result {
        f.debug_list().entries(self.iter()).finish()
    }
}

#[stable(feature = "rust1", since = "1.0.0")]
impl Debug for () {
    #[inline]
    fn fmt(&self, f: &mut Formatter<'_>) -> Result {
        f.pad("()")
    }
}
#[stable(feature = "rust1", since = "1.0.0")]
impl<T: ?Sized> Debug for PhantomData<T> {
    fn fmt(&self, f: &mut Formatter<'_>) -> Result {
        f.pad("PhantomData")
    }
}

#[stable(feature = "rust1", since = "1.0.0")]
impl<T: Copy + Debug> Debug for Cell<T> {
    fn fmt(&self, f: &mut Formatter<'_>) -> Result {
        f.debug_struct("Cell")
            .field("value", &self.get())
            .finish()
    }
}

#[stable(feature = "rust1", since = "1.0.0")]
impl<T: ?Sized + Debug> Debug for RefCell<T> {
    fn fmt(&self, f: &mut Formatter<'_>) -> Result {
        match self.try_borrow() {
            Ok(borrow) => {
                f.debug_struct("RefCell")
                    .field("value", &borrow)
                    .finish()
            }
            Err(_) => {
                // The RefCell is mutably borrowed so we can't look at its value
                // here. Show a placeholder instead.
                struct BorrowedPlaceholder;

                impl Debug for BorrowedPlaceholder {
                    fn fmt(&self, f: &mut Formatter<'_>) -> Result {
                        f.write_str("<borrowed>")
                    }
                }

                f.debug_struct("RefCell")
                    .field("value", &BorrowedPlaceholder)
                    .finish()
            }
        }
    }
}

#[stable(feature = "rust1", since = "1.0.0")]
impl<T: ?Sized + Debug> Debug for Ref<'_, T> {
    fn fmt(&self, f: &mut Formatter<'_>) -> Result {
        Debug::fmt(&**self, f)
    }
}

#[stable(feature = "rust1", since = "1.0.0")]
impl<T: ?Sized + Debug> Debug for RefMut<'_, T> {
    fn fmt(&self, f: &mut Formatter<'_>) -> Result {
        Debug::fmt(&*(self.deref()), f)
    }
}

#[stable(feature = "core_impl_debug", since = "1.9.0")]
impl<T: ?Sized + Debug> Debug for UnsafeCell<T> {
    fn fmt(&self, f: &mut Formatter<'_>) -> Result {
        f.pad("UnsafeCell")
    }
}

// If you expected tests to be here, look instead at the ui/ifmt.rs test,
// it's a lot easier than creating all of the rt::Piece structures here.<|MERGE_RESOLUTION|>--- conflicted
+++ resolved
@@ -547,26 +547,14 @@
 }
 
 // Separate module to reexport the macro `Debug` from prelude without the trait `Debug`.
-<<<<<<< HEAD
-#[cfg(not(bootstrap))]
-pub(crate) mod macros {
-    /// Derive macro generating an impl of the trait `Debug`.
-    #[rustc_builtin_macro]
-    #[rustc_macro_transparency = "semitransparent"]
-=======
 pub(crate) mod macros {
     /// Derive macro generating an impl of the trait `Debug`.
     #[rustc_builtin_macro]
     #[cfg_attr(bootstrap, rustc_macro_transparency = "semitransparent")]
->>>>>>> 8cd2c99a
     #[stable(feature = "builtin_macro_prelude", since = "1.38.0")]
     #[allow_internal_unstable(core_intrinsics)]
     pub macro Debug($item:item) { /* compiler built-in */ }
 }
-<<<<<<< HEAD
-#[cfg(not(bootstrap))]
-=======
->>>>>>> 8cd2c99a
 #[stable(feature = "builtin_macro_prelude", since = "1.38.0")]
 #[doc(inline)]
 pub use macros::Debug;
