//! Traits for conversions between types.
//!
//! The traits in this module provide a way to convert from one type to another type.
//! Each trait serves a different purpose:
//!
//! - Implement the [`AsRef`] trait for cheap reference-to-reference conversions
//! - Implement the [`AsMut`] trait for cheap mutable-to-mutable conversions
//! - Implement the [`From`] trait for consuming value-to-value conversions
//! - Implement the [`Into`] trait for consuming value-to-value conversions to types
//!   outside the current crate
//! - The [`TryFrom`] and [`TryInto`] traits behave like [`From`] and [`Into`],
//!   but should be implemented when the conversion can fail.
//!
//! The traits in this module are often used as trait bounds for generic functions such that to
//! arguments of multiple types are supported. See the documentation of each trait for examples.
//!
//! As a library author, you should always prefer implementing [`From<T>`][`From`] or
//! [`TryFrom<T>`][`TryFrom`] rather than [`Into<U>`][`Into`] or [`TryInto<U>`][`TryInto`],
//! as [`From`] and [`TryFrom`] provide greater flexibility and offer
//! equivalent [`Into`] or [`TryInto`] implementations for free, thanks to a
//! blanket implementation in the standard library. Only implement [`Into`] or [`TryInto`]
//! when a conversion to a type outside the current crate is required.
//!
//! # Generic Implementations
//!
//! - [`AsRef`] and [`AsMut`] auto-dereference if the inner type is a reference
//! - [`From`]`<U> for T` implies [`Into`]`<T> for U`
//! - [`TryFrom`]`<U> for T` implies [`TryInto`]`<T> for U`
//! - [`From`] and [`Into`] are reflexive, which means that all types can
//!   `into` themselves and `from` themselves
//!
//! See each trait for usage examples.
//!
//! [`Into`]: trait.Into.html
//! [`From`]: trait.From.html
//! [`TryFrom`]: trait.TryFrom.html
//! [`TryInto`]: trait.TryInto.html
//! [`AsRef`]: trait.AsRef.html
//! [`AsMut`]: trait.AsMut.html

#![stable(feature = "rust1", since = "1.0.0")]

use crate::fmt;

/// The identity function.
///
/// Two things are important to note about this function:
///
/// - It is not always equivalent to a closure like `|x| x`, since the
///   closure may coerce `x` into a different type.
///
/// - It moves the input `x` passed to the function.
///
/// While it might seem strange to have a function that just returns back the
/// input, there are some interesting uses.
///
/// # Examples
///
/// Using `identity` to do nothing in a sequence of other, interesting,
/// functions:
///
/// ```rust
/// use std::convert::identity;
///
/// fn manipulation(x: u32) -> u32 {
///     // Let's pretend that adding one is an interesting function.
///     x + 1
/// }
///
/// let _arr = &[identity, manipulation];
/// ```
///
/// Using `identity` as a "do nothing" base case in a conditional:
///
/// ```rust
/// use std::convert::identity;
///
/// # let condition = true;
/// #
/// # fn manipulation(x: u32) -> u32 { x + 1 }
/// #
/// let do_stuff = if condition { manipulation } else { identity };
///
/// // Do more interesting stuff...
///
/// let _results = do_stuff(42);
/// ```
///
/// Using `identity` to keep the `Some` variants of an iterator of `Option<T>`:
///
/// ```rust
/// use std::convert::identity;
///
/// let iter = vec![Some(1), None, Some(3)].into_iter();
/// let filtered = iter.filter_map(identity).collect::<Vec<_>>();
/// assert_eq!(vec![1, 3], filtered);
/// ```
#[stable(feature = "convert_id", since = "1.33.0")]
#[inline]
pub const fn identity<T>(x: T) -> T { x }

/// Used to do a cheap reference-to-reference conversion.
///
/// This trait is similar to [`AsMut`] which is used for converting between mutable references.
/// If you need to do a costly conversion it is better to implement [`From`] with type
/// `&T` or write a custom function.
///
<<<<<<< HEAD
/// `AsRef` has the same signature as [`Borrow`], but `Borrow` is different in few aspects:
///
/// - Unlike `AsRef`, `Borrow` has a blanket impl for any `T`, and can be used to accept either
=======
/// `AsRef` has the same signature as [`Borrow`], but [`Borrow`] is different in few aspects:
///
/// - Unlike `AsRef`, [`Borrow`] has a blanket impl for any `T`, and can be used to accept either
>>>>>>> 8cd2c99a
///   a reference or a value.
/// - [`Borrow`] also requires that [`Hash`], [`Eq`] and [`Ord`] for borrowed value are
///   equivalent to those of the owned value. For this reason, if you want to
///   borrow only a single field of a struct you can implement `AsRef`, but not [`Borrow`].
///
/// **Note: This trait must not fail**. If the conversion can fail, use a
/// dedicated method which returns an [`Option<T>`] or a [`Result<T, E>`].
///
/// # Generic Implementations
///
/// - `AsRef` auto-dereferences if the inner type is a reference or a mutable
///   reference (e.g.: `foo.as_ref()` will work the same if `foo` has type
///   `&mut Foo` or `&&mut Foo`)
///
/// # Examples
///
/// By using trait bounds we can accept arguments of different types as long as they can be
/// converted to the specified type `T`.
///
/// For example: By creating a generic function that takes an `AsRef<str>` we express that we
<<<<<<< HEAD
/// want to accept all references that can be converted to `&str` as an argument.
/// Since both [`String`] and `&str` implement `AsRef<str>` we can accept both as input argument.
=======
/// want to accept all references that can be converted to [`&str`] as an argument.
/// Since both [`String`] and [`&str`] implement `AsRef<str>` we can accept both as input argument.
>>>>>>> 8cd2c99a
///
/// [`Option<T>`]: ../../std/option/enum.Option.html
/// [`Result<T, E>`]: ../../std/result/enum.Result.html
/// [`Borrow`]: ../../std/borrow/trait.Borrow.html
/// [`Hash`]: ../../std/hash/trait.Hash.html
/// [`Eq`]: ../../std/cmp/trait.Eq.html
/// [`Ord`]: ../../std/cmp/trait.Ord.html
/// [`&str`]: ../../std/primitive.str.html
/// [`String`]: ../../std/string/struct.String.html
///
/// ```
/// fn is_hello<T: AsRef<str>>(s: T) {
///    assert_eq!("hello", s.as_ref());
/// }
///
/// let s = "hello";
/// is_hello(s);
///
/// let s = "hello".to_string();
/// is_hello(s);
/// ```
#[stable(feature = "rust1", since = "1.0.0")]
pub trait AsRef<T: ?Sized> {
    /// Performs the conversion.
    #[stable(feature = "rust1", since = "1.0.0")]
    fn as_ref(&self) -> &T;
}

/// Used to do a cheap mutable-to-mutable reference conversion.
///
/// This trait is similar to [`AsRef`] but used for converting between mutable
/// references. If you need to do a costly conversion it is better to
/// implement [`From`] with type `&mut T` or write a custom function.
///
/// **Note: This trait must not fail**. If the conversion can fail, use a
/// dedicated method which returns an [`Option<T>`] or a [`Result<T, E>`].
///
/// [`Option<T>`]: ../../std/option/enum.Option.html
/// [`Result<T, E>`]: ../../std/result/enum.Result.html
///
/// # Generic Implementations
///
/// - `AsMut` auto-dereferences if the inner type is a mutable reference
///   (e.g.: `foo.as_mut()` will work the same if `foo` has type `&mut Foo`
///   or `&mut &mut Foo`)
///
/// # Examples
///
/// Using `AsMut` as trait bound for a generic function we can accept all mutable references
/// that can be converted to type `&mut T`. Because [`Box<T>`] implements `AsMut<T>` we can
/// write a function `add_one` that takes all arguments that can be converted to `&mut u64`.
/// Because [`Box<T>`] implements `AsMut<T>`, `add_one` accepts arguments of type
/// `&mut Box<u64>` as well:
///
/// ```
/// fn add_one<T: AsMut<u64>>(num: &mut T) {
///     *num.as_mut() += 1;
/// }
///
/// let mut boxed_num = Box::new(0);
/// add_one(&mut boxed_num);
/// assert_eq!(*boxed_num, 1);
/// ```
///
/// [`Box<T>`]: ../../std/boxed/struct.Box.html
#[stable(feature = "rust1", since = "1.0.0")]
pub trait AsMut<T: ?Sized> {
    /// Performs the conversion.
    #[stable(feature = "rust1", since = "1.0.0")]
    fn as_mut(&mut self) -> &mut T;
}

/// A value-to-value conversion that consumes the input value. The
/// opposite of [`From`].
///
/// One should only implement [`Into`] if a conversion to a type outside the current crate is
/// required. Otherwise one should always prefer implementing [`From`] over [`Into`] because
/// implementing [`From`] automatically provides one with a implementation of [`Into`] thanks to
/// the blanket implementation in the standard library. [`From`] cannot do these type of
/// conversions because of Rust's orphaning rules.
///
/// **Note: This trait must not fail**. If the conversion can fail, use [`TryInto`].
///
/// # Generic Implementations
///
/// - [`From`]`<T> for U` implies `Into<U> for T`
/// - [`Into`] is reflexive, which means that `Into<T> for T` is implemented
///
/// # Implementing [`Into`] for conversions to external types
///
/// If the destination type is not part of the current crate
/// then you can't implement [`From`] directly.
/// For example, take this code:
///
/// ```compile_fail
/// struct Wrapper<T>(Vec<T>);
/// impl<T> From<Wrapper<T>> for Vec<T> {
///     fn from(w: Wrapper<T>) -> Vec<T> {
///         w.0
///     }
/// }
/// ```
/// This will fail to compile because we cannot implement a trait for a type
/// if both the trait and the type are not defined by the current crate.
/// This is due to Rust's orphaning rules. To bypass this, you can implement [`Into`] directly:
///
/// ```
/// struct Wrapper<T>(Vec<T>);
/// impl<T> Into<Vec<T>> for Wrapper<T> {
///     fn into(self) -> Vec<T> {
///         self.0
///     }
/// }
/// ```
///
/// It is important to understand that [`Into`] does not provide a [`From`] implementation
/// (as [`From`] does with [`Into`]). Therefore, you should always try to implement [`From`]
/// and then fall back to [`Into`] if [`From`] can't be implemented.
///
/// Prefer using [`Into`] over [`From`] when specifying trait bounds on a generic function
/// to ensure that types that only implement [`Into`] can be used as well.
///
/// # Examples
///
/// [`String`] implements [`Into`]`<`[`Vec`]`<`[`u8`]`>>`:
///
/// In order to express that we want a generic function to take all arguments that can be
/// converted to a specified type `T`, we can use a trait bound of [`Into`]`<T>`.
/// For example: The function `is_hello` takes all arguments that can be converted into a
/// [`Vec`]`<`[`u8`]`>`.
///
/// ```
/// fn is_hello<T: Into<Vec<u8>>>(s: T) {
///    let bytes = b"hello".to_vec();
///    assert_eq!(bytes, s.into());
/// }
///
/// let s = "hello".to_string();
/// is_hello(s);
/// ```
///
/// [`TryInto`]: trait.TryInto.html
/// [`Option<T>`]: ../../std/option/enum.Option.html
/// [`Result<T, E>`]: ../../std/result/enum.Result.html
/// [`String`]: ../../std/string/struct.String.html
/// [`From`]: trait.From.html
/// [`Into`]: trait.Into.html
/// [`Vec`]: ../../std/vec/struct.Vec.html
#[stable(feature = "rust1", since = "1.0.0")]
pub trait Into<T>: Sized {
    /// Performs the conversion.
    #[stable(feature = "rust1", since = "1.0.0")]
    fn into(self) -> T;
}

/// Used to do value-to-value conversions while consuming the input value. It is the reciprocal of
/// [`Into`].
///
/// One should always prefer implementing `From` over [`Into`]
/// because implementing `From` automatically provides one with a implementation of [`Into`]
/// thanks to the blanket implementation in the standard library.
///
/// Only implement [`Into`] if a conversion to a type outside the current crate is required.
/// `From` cannot do these type of conversions because of Rust's orphaning rules.
/// See [`Into`] for more details.
///
/// Prefer using [`Into`] over using `From` when specifying trait bounds on a generic function.
/// This way, types that directly implement [`Into`] can be used as arguments as well.
///
/// The `From` is also very useful when performing error handling. When constructing a function
/// that is capable of failing, the return type will generally be of the form `Result<T, E>`.
/// The `From` trait simplifies error handling by allowing a function to return a single error type
/// that encapsulate multiple error types. See the "Examples" section and [the book][book] for more
/// details.
///
/// **Note: This trait must not fail**. If the conversion can fail, use [`TryFrom`].
///
/// # Generic Implementations
///
/// - `From<T> for U` implies [`Into`]`<U> for T`
/// - `From` is reflexive, which means that `From<T> for T` is implemented
///
/// # Examples
///
/// [`String`] implements `From<&str>`:
///
/// An explicit conversion from a `&str` to a String is done as follows:
///
/// ```
/// let string = "hello".to_string();
/// let other_string = String::from("hello");
///
/// assert_eq!(string, other_string);
/// ```
///
/// While performing error handling it is often useful to implement `From` for your own error type.
/// By converting underlying error types to our own custom error type that encapsulates the
/// underlying error type, we can return a single error type without losing information on the
/// underlying cause. The '?' operator automatically converts the underlying error type to our
/// custom error type by calling `Into<CliError>::into` which is automatically provided when
/// implementing `From`. The compiler then infers which implementation of `Into` should be used.
///
/// ```
/// use std::fs;
/// use std::io;
/// use std::num;
///
/// enum CliError {
///     IoError(io::Error),
///     ParseError(num::ParseIntError),
/// }
///
/// impl From<io::Error> for CliError {
///     fn from(error: io::Error) -> Self {
///         CliError::IoError(error)
///     }
/// }
///
/// impl From<num::ParseIntError> for CliError {
///     fn from(error: num::ParseIntError) -> Self {
///         CliError::ParseError(error)
///     }
/// }
///
/// fn open_and_parse_file(file_name: &str) -> Result<i32, CliError> {
///     let mut contents = fs::read_to_string(&file_name)?;
///     let num: i32 = contents.trim().parse()?;
///     Ok(num)
/// }
/// ```
///
/// [`TryFrom`]: trait.TryFrom.html
/// [`Option<T>`]: ../../std/option/enum.Option.html
/// [`Result<T, E>`]: ../../std/result/enum.Result.html
/// [`String`]: ../../std/string/struct.String.html
/// [`Into`]: trait.Into.html
/// [`from`]: trait.From.html#tymethod.from
/// [book]: ../../book/ch09-00-error-handling.html
#[stable(feature = "rust1", since = "1.0.0")]
#[rustc_on_unimplemented(
    on(
        all(_Self="&str", T="std::string::String"),
        note="to coerce a `{T}` into a `{Self}`, use `&*` as a prefix",
    )
)]
pub trait From<T>: Sized {
    /// Performs the conversion.
    #[stable(feature = "rust1", since = "1.0.0")]
    fn from(_: T) -> Self;
}

/// An attempted conversion that consumes `self`, which may or may not be
/// expensive.
///
/// Library authors should usually not directly implement this trait,
/// but should prefer implementing the [`TryFrom`] trait, which offers
/// greater flexibility and provides an equivalent `TryInto`
/// implementation for free, thanks to a blanket implementation in the
/// standard library. For more information on this, see the
/// documentation for [`Into`].
///
/// # Implementing `TryInto`
///
/// This suffers the same restrictions and reasoning as implementing
/// [`Into`], see there for details.
///
/// [`TryFrom`]: trait.TryFrom.html
/// [`Into`]: trait.Into.html
#[stable(feature = "try_from", since = "1.34.0")]
pub trait TryInto<T>: Sized {
    /// The type returned in the event of a conversion error.
    #[stable(feature = "try_from", since = "1.34.0")]
    type Error;

    /// Performs the conversion.
    #[stable(feature = "try_from", since = "1.34.0")]
    fn try_into(self) -> Result<T, Self::Error>;
}

/// Simple and safe type conversions that may fail in a controlled
/// way under some circumstances. It is the reciprocal of [`TryInto`].
///
/// This is useful when you are doing a type conversion that may
/// trivially succeed but may also need special handling.
/// For example, there is no way to convert an [`i64`] into an [`i32`]
/// using the [`From`] trait, because an [`i64`] may contain a value
/// that an [`i32`] cannot represent and so the conversion would lose data.
/// This might be handled by truncating the [`i64`] to an [`i32`] (essentially
/// giving the [`i64`]'s value modulo [`i32::MAX`]) or by simply returning
/// [`i32::MAX`], or by some other method.  The [`From`] trait is intended
/// for perfect conversions, so the `TryFrom` trait informs the
/// programmer when a type conversion could go bad and lets them
/// decide how to handle it.
///
/// # Generic Implementations
///
/// - `TryFrom<T> for U` implies [`TryInto`]`<U> for T`
/// - [`try_from`] is reflexive, which means that `TryFrom<T> for T`
/// is implemented and cannot fail -- the associated `Error` type for
/// calling `T::try_from()` on a value of type `T` is [`Infallible`].
/// When the [`!`] type is stabilized [`Infallible`] and [`!`] will be
/// equivalent.
///
/// `TryFrom<T>` can be implemented as follows:
///
/// ```
/// use std::convert::TryFrom;
///
/// struct SuperiorThanZero(i32);
///
/// impl TryFrom<i32> for SuperiorThanZero {
///     type Error = &'static str;
///
///     fn try_from(value: i32) -> Result<Self, Self::Error> {
///         if value < 0 {
///             Err("SuperiorThanZero only accepts value superior than zero!")
///         } else {
///             Ok(SuperiorThanZero(value))
///         }
///     }
/// }
/// ```
///
/// # Examples
///
/// As described, [`i32`] implements `TryFrom<`[`i64`]`>`:
///
/// ```
/// use std::convert::TryFrom;
///
/// let big_number = 1_000_000_000_000i64;
/// // Silently truncates `big_number`, requires detecting
/// // and handling the truncation after the fact.
/// let smaller_number = big_number as i32;
/// assert_eq!(smaller_number, -727379968);
///
/// // Returns an error because `big_number` is too big to
/// // fit in an `i32`.
/// let try_smaller_number = i32::try_from(big_number);
/// assert!(try_smaller_number.is_err());
///
/// // Returns `Ok(3)`.
/// let try_successful_smaller_number = i32::try_from(3);
/// assert!(try_successful_smaller_number.is_ok());
/// ```
///
/// [`try_from`]: trait.TryFrom.html#tymethod.try_from
/// [`TryInto`]: trait.TryInto.html
/// [`i32::MAX`]: ../../std/i32/constant.MAX.html
/// [`!`]: ../../std/primitive.never.html
/// [`Infallible`]: enum.Infallible.html
#[stable(feature = "try_from", since = "1.34.0")]
pub trait TryFrom<T>: Sized {
    /// The type returned in the event of a conversion error.
    #[stable(feature = "try_from", since = "1.34.0")]
    type Error;

    /// Performs the conversion.
    #[stable(feature = "try_from", since = "1.34.0")]
    fn try_from(value: T) -> Result<Self, Self::Error>;
}

////////////////////////////////////////////////////////////////////////////////
// GENERIC IMPLS
////////////////////////////////////////////////////////////////////////////////

// As lifts over &
#[stable(feature = "rust1", since = "1.0.0")]
impl<T: ?Sized, U: ?Sized> AsRef<U> for &T where T: AsRef<U>
{
    fn as_ref(&self) -> &U {
        <T as AsRef<U>>::as_ref(*self)
    }
}

// As lifts over &mut
#[stable(feature = "rust1", since = "1.0.0")]
impl<T: ?Sized, U: ?Sized> AsRef<U> for &mut T where T: AsRef<U>
{
    fn as_ref(&self) -> &U {
        <T as AsRef<U>>::as_ref(*self)
    }
}

// FIXME (#45742): replace the above impls for &/&mut with the following more general one:
// // As lifts over Deref
// impl<D: ?Sized + Deref<Target: AsRef<U>>, U: ?Sized> AsRef<U> for D {
//     fn as_ref(&self) -> &U {
//         self.deref().as_ref()
//     }
// }

// AsMut lifts over &mut
#[stable(feature = "rust1", since = "1.0.0")]
impl<T: ?Sized, U: ?Sized> AsMut<U> for &mut T where T: AsMut<U>
{
    fn as_mut(&mut self) -> &mut U {
        (*self).as_mut()
    }
}

// FIXME (#45742): replace the above impl for &mut with the following more general one:
// // AsMut lifts over DerefMut
// impl<D: ?Sized + Deref<Target: AsMut<U>>, U: ?Sized> AsMut<U> for D {
//     fn as_mut(&mut self) -> &mut U {
//         self.deref_mut().as_mut()
//     }
// }

// From implies Into
#[stable(feature = "rust1", since = "1.0.0")]
impl<T, U> Into<U> for T where U: From<T>
{
    fn into(self) -> U {
        U::from(self)
    }
}

// From (and thus Into) is reflexive
#[stable(feature = "rust1", since = "1.0.0")]
impl<T> From<T> for T {
    fn from(t: T) -> T { t }
}


// TryFrom implies TryInto
#[stable(feature = "try_from", since = "1.34.0")]
impl<T, U> TryInto<U> for T where U: TryFrom<T>
{
    type Error = U::Error;

    fn try_into(self) -> Result<U, U::Error> {
        U::try_from(self)
    }
}

// Infallible conversions are semantically equivalent to fallible conversions
// with an uninhabited error type.
#[stable(feature = "try_from", since = "1.34.0")]
impl<T, U> TryFrom<U> for T where U: Into<T> {
    type Error = Infallible;

    fn try_from(value: U) -> Result<Self, Self::Error> {
        Ok(U::into(value))
    }
}

////////////////////////////////////////////////////////////////////////////////
// CONCRETE IMPLS
////////////////////////////////////////////////////////////////////////////////

#[stable(feature = "rust1", since = "1.0.0")]
impl<T> AsRef<[T]> for [T] {
    fn as_ref(&self) -> &[T] {
        self
    }
}

#[stable(feature = "rust1", since = "1.0.0")]
impl<T> AsMut<[T]> for [T] {
    fn as_mut(&mut self) -> &mut [T] {
        self
    }
}

#[stable(feature = "rust1", since = "1.0.0")]
impl AsRef<str> for str {
    #[inline]
    fn as_ref(&self) -> &str {
        self
    }
}

////////////////////////////////////////////////////////////////////////////////
// THE NO-ERROR ERROR TYPE
////////////////////////////////////////////////////////////////////////////////

/// The error type for errors that can never happen.
///
/// Since this enum has no variant, a value of this type can never actually exist.
/// This can be useful for generic APIs that use [`Result`] and parameterize the error type,
/// to indicate that the result is always [`Ok`].
///
/// For example, the [`TryFrom`] trait (conversion that returns a [`Result`])
/// has a blanket implementation for all types where a reverse [`Into`] implementation exists.
///
/// ```ignore (illustrates std code, duplicating the impl in a doctest would be an error)
/// impl<T, U> TryFrom<U> for T where U: Into<T> {
///     type Error = Infallible;
///
///     fn try_from(value: U) -> Result<Self, Infallible> {
///         Ok(U::into(value))  // Never returns `Err`
///     }
/// }
/// ```
///
/// # Future compatibility
///
/// This enum has the same role as [the `!` “never” type][never],
/// which is unstable in this version of Rust.
/// When `!` is stabilized, we plan to make `Infallible` a type alias to it:
///
/// ```ignore (illustrates future std change)
/// pub type Infallible = !;
/// ```
///
/// … and eventually deprecate `Infallible`.
///
///
/// However there is one case where `!` syntax can be used
/// before `!` is stabilized as a full-fleged type: in the position of a function’s return type.
/// Specifically, it is possible implementations for two different function pointer types:
///
/// ```
/// trait MyTrait {}
/// impl MyTrait for fn() -> ! {}
/// impl MyTrait for fn() -> std::convert::Infallible {}
/// ```
///
/// With `Infallible` being an enum, this code is valid.
/// However when `Infallible` becomes an alias for the never type,
/// the two `impl`s will start to overlap
/// and therefore will be disallowed by the language’s trait coherence rules.
///
/// [`Ok`]: ../result/enum.Result.html#variant.Ok
/// [`Result`]: ../result/enum.Result.html
/// [`TryFrom`]: trait.TryFrom.html
/// [`Into`]: trait.Into.html
/// [never]: ../../std/primitive.never.html
#[stable(feature = "convert_infallible", since = "1.34.0")]
#[derive(Copy)]
pub enum Infallible {}

#[stable(feature = "convert_infallible", since = "1.34.0")]
impl Clone for Infallible {
    fn clone(&self) -> Infallible {
        match *self {}
    }
}

#[stable(feature = "convert_infallible", since = "1.34.0")]
impl fmt::Debug for Infallible {
    fn fmt(&self, _: &mut fmt::Formatter<'_>) -> fmt::Result {
        match *self {}
    }
}

#[stable(feature = "convert_infallible", since = "1.34.0")]
impl fmt::Display for Infallible {
    fn fmt(&self, _: &mut fmt::Formatter<'_>) -> fmt::Result {
        match *self {}
    }
}

#[stable(feature = "convert_infallible", since = "1.34.0")]
impl PartialEq for Infallible {
    fn eq(&self, _: &Infallible) -> bool {
        match *self {}
    }
}

#[stable(feature = "convert_infallible", since = "1.34.0")]
impl Eq for Infallible {}

#[stable(feature = "convert_infallible", since = "1.34.0")]
impl PartialOrd for Infallible {
    fn partial_cmp(&self, _other: &Self) -> Option<crate::cmp::Ordering> {
        match *self {}
    }
}

#[stable(feature = "convert_infallible", since = "1.34.0")]
impl Ord for Infallible {
    fn cmp(&self, _other: &Self) -> crate::cmp::Ordering {
        match *self {}
    }
}

#[stable(feature = "convert_infallible", since = "1.34.0")]
impl From<!> for Infallible {
    fn from(x: !) -> Self {
        x
    }
}<|MERGE_RESOLUTION|>--- conflicted
+++ resolved
@@ -105,15 +105,9 @@
 /// If you need to do a costly conversion it is better to implement [`From`] with type
 /// `&T` or write a custom function.
 ///
-<<<<<<< HEAD
-/// `AsRef` has the same signature as [`Borrow`], but `Borrow` is different in few aspects:
-///
-/// - Unlike `AsRef`, `Borrow` has a blanket impl for any `T`, and can be used to accept either
-=======
 /// `AsRef` has the same signature as [`Borrow`], but [`Borrow`] is different in few aspects:
 ///
 /// - Unlike `AsRef`, [`Borrow`] has a blanket impl for any `T`, and can be used to accept either
->>>>>>> 8cd2c99a
 ///   a reference or a value.
 /// - [`Borrow`] also requires that [`Hash`], [`Eq`] and [`Ord`] for borrowed value are
 ///   equivalent to those of the owned value. For this reason, if you want to
@@ -134,13 +128,8 @@
 /// converted to the specified type `T`.
 ///
 /// For example: By creating a generic function that takes an `AsRef<str>` we express that we
-<<<<<<< HEAD
-/// want to accept all references that can be converted to `&str` as an argument.
-/// Since both [`String`] and `&str` implement `AsRef<str>` we can accept both as input argument.
-=======
 /// want to accept all references that can be converted to [`&str`] as an argument.
 /// Since both [`String`] and [`&str`] implement `AsRef<str>` we can accept both as input argument.
->>>>>>> 8cd2c99a
 ///
 /// [`Option<T>`]: ../../std/option/enum.Option.html
 /// [`Result<T, E>`]: ../../std/result/enum.Result.html
