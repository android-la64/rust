--- conflicted
+++ resolved
@@ -1110,8 +1110,6 @@
     /// to the original one, additionally coercing the contents via [`Deref`].
     ///
     /// [`Deref`]: ../../std/ops/trait.Deref.html
-<<<<<<< HEAD
-=======
     ///
     /// # Examples
     ///
@@ -1124,7 +1122,6 @@
     /// let x: Option<String> = None;
     /// assert_eq!(x.as_deref(), None);
     /// ```
->>>>>>> 8cd2c99a
     pub fn as_deref(&self) -> Option<&T::Target> {
         self.as_ref().map(|t| t.deref())
     }
@@ -1136,8 +1133,6 @@
     ///
     /// Leaves the original `Option` in-place, creating a new one containing a mutable reference to
     /// the inner type's `Deref::Target` type.
-<<<<<<< HEAD
-=======
     ///
     /// # Examples
     ///
@@ -1150,7 +1145,6 @@
     ///     x
     /// }), Some("HEY".to_owned().as_mut_str()));
     /// ```
->>>>>>> 8cd2c99a
     pub fn as_deref_mut(&mut self) -> Option<&mut T::Target> {
         self.as_mut().map(|t| t.deref_mut())
     }
