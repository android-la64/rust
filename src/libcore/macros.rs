--- conflicted
+++ resolved
@@ -15,13 +15,8 @@
         $crate::panic!($msg)
     );
     ($fmt:expr, $($arg:tt)+) => ({
-<<<<<<< HEAD
-        $crate::panicking::panic_fmt(format_args!($fmt, $($arg)+),
-                                     &(file!(), line!(), __rust_unstable_column!()))
-=======
         $crate::panicking::panic_fmt($crate::format_args!($fmt, $($arg)+),
                                      &($crate::file!(), $crate::line!(), $crate::column!()))
->>>>>>> 8cd2c99a
     });
 }
 
@@ -213,11 +208,7 @@
 #[macro_export]
 #[stable(feature = "rust1", since = "1.0.0")]
 macro_rules! debug_assert_eq {
-<<<<<<< HEAD
-    ($($arg:tt)*) => (if cfg!(debug_assertions) { $crate::assert_eq!($($arg)*); })
-=======
     ($($arg:tt)*) => (if $crate::cfg!(debug_assertions) { $crate::assert_eq!($($arg)*); })
->>>>>>> 8cd2c99a
 }
 
 /// Asserts that two expressions are not equal to each other.
@@ -244,11 +235,7 @@
 #[macro_export]
 #[stable(feature = "assert_ne", since = "1.13.0")]
 macro_rules! debug_assert_ne {
-<<<<<<< HEAD
-    ($($arg:tt)*) => (if cfg!(debug_assertions) { $crate::assert_ne!($($arg)*); })
-=======
     ($($arg:tt)*) => (if $crate::cfg!(debug_assertions) { $crate::assert_ne!($($arg)*); })
->>>>>>> 8cd2c99a
 }
 
 /// Unwraps a result or propagates its error.
@@ -586,11 +573,7 @@
 #[stable(feature = "rust1", since = "1.0.0")]
 macro_rules! unimplemented {
     () => (panic!("not yet implemented"));
-<<<<<<< HEAD
-    ($($arg:tt)+) => (panic!("not yet implemented: {}", format_args!($($arg)+)));
-=======
     ($($arg:tt)+) => (panic!("not yet implemented: {}", $crate::format_args!($($arg)+)));
->>>>>>> 8cd2c99a
 }
 
 /// Indicates unfinished code.
@@ -649,46 +632,7 @@
 #[unstable(feature = "todo_macro", issue = "59277")]
 macro_rules! todo {
     () => (panic!("not yet implemented"));
-<<<<<<< HEAD
-    ($($arg:tt)+) => (panic!("not yet implemented: {}", format_args!($($arg)+)));
-=======
     ($($arg:tt)+) => (panic!("not yet implemented: {}", $crate::format_args!($($arg)+)));
->>>>>>> 8cd2c99a
-}
-
-/// Definitions of built-in macros.
-///
-<<<<<<< HEAD
-/// This macro constructs an uninitialized array of the type `[MaybeUninit<K>; N]`.
-/// It exists solely because bootstrap does not yet support const array-init expressions.
-///
-/// [`MaybeUninit`]: mem/union.MaybeUninit.html
-// FIXME: Remove both versions of this macro once bootstrap is 1.38.
-#[macro_export]
-#[unstable(feature = "maybe_uninit_array", issue = "53491")]
-#[cfg(bootstrap)]
-macro_rules! uninit_array {
-    // This `assume_init` is safe because an array of `MaybeUninit` does not
-    // require initialization.
-    ($t:ty; $size:expr) => (unsafe {
-        MaybeUninit::<[MaybeUninit<$t>; $size]>::uninit().assume_init()
-    });
-}
-
-/// Creates an array of [`MaybeUninit`].
-///
-/// This macro constructs an uninitialized array of the type `[MaybeUninit<K>; N]`.
-/// It exists solely because bootstrap does not yet support const array-init expressions.
-///
-/// [`MaybeUninit`]: mem/union.MaybeUninit.html
-// FIXME: Just inline this version of the macro once bootstrap is 1.38.
-#[macro_export]
-#[unstable(feature = "maybe_uninit_array", issue = "53491")]
-#[cfg(not(bootstrap))]
-macro_rules! uninit_array {
-    ($t:ty; $size:expr) => (
-        [MaybeUninit::<$t>::UNINIT; $size]
-    );
 }
 
 /// Definitions of built-in macros.
@@ -696,12 +640,6 @@
 /// Most of the macro properties (stability, visibility, etc.) are taken from the source code here,
 /// with exception of expansion functions transforming macro inputs into outputs,
 /// those functions are provided by the compiler.
-#[cfg(not(bootstrap))]
-=======
-/// Most of the macro properties (stability, visibility, etc.) are taken from the source code here,
-/// with exception of expansion functions transforming macro inputs into outputs,
-/// those functions are provided by the compiler.
->>>>>>> 8cd2c99a
 pub(crate) mod builtin {
 
     /// Causes compilation to fail with the given error message when encountered.
@@ -713,19 +651,11 @@
     /// # Examples
     ///
     /// Two such examples are macros and `#[cfg]` environments.
-<<<<<<< HEAD
     ///
     /// Emit better compiler error if a macro is passed invalid values. Without the final branch,
     /// the compiler would still emit an error, but the error's message would not mention the two
     /// valid values.
     ///
-=======
-    ///
-    /// Emit better compiler error if a macro is passed invalid values. Without the final branch,
-    /// the compiler would still emit an error, but the error's message would not mention the two
-    /// valid values.
-    ///
->>>>>>> 8cd2c99a
     /// ```compile_fail
     /// macro_rules! give_me_foo_or_bar {
     ///     (foo) => {};
@@ -774,7 +704,6 @@
     /// in `Debug` and `Display` contexts as seen below. The example also shows
     /// that `Debug` and `Display` format to the same thing: the interpolated
     /// format string in `format_args!`.
-<<<<<<< HEAD
     ///
     /// ```rust
     /// let debug = format!("{:?}", format_args!("{} foo {:?}", 1, 2));
@@ -783,16 +712,6 @@
     /// assert_eq!(display, debug);
     /// ```
     ///
-=======
-    ///
-    /// ```rust
-    /// let debug = format!("{:?}", format_args!("{} foo {:?}", 1, 2));
-    /// let display = format!("{}", format_args!("{} foo {:?}", 1, 2));
-    /// assert_eq!("1 foo 2", display);
-    /// assert_eq!(display, debug);
-    /// ```
-    ///
->>>>>>> 8cd2c99a
     /// For more information, see the documentation in [`std::fmt`].
     ///
     /// [`Display`]: ../std/fmt/trait.Display.html
@@ -815,10 +734,6 @@
     #[allow_internal_unstable(fmt_internals)]
     #[rustc_builtin_macro]
     #[macro_export]
-<<<<<<< HEAD
-    #[rustc_macro_transparency = "opaque"]
-=======
->>>>>>> 8cd2c99a
     macro_rules! format_args {
         ($fmt:expr) => ({ /* compiler built-in */ });
         ($fmt:expr, $($args:tt)*) => ({ /* compiler built-in */ })
@@ -831,10 +746,6 @@
     #[allow_internal_unstable(fmt_internals)]
     #[rustc_builtin_macro]
     #[macro_export]
-<<<<<<< HEAD
-    #[rustc_macro_transparency = "opaque"]
-=======
->>>>>>> 8cd2c99a
     macro_rules! format_args_nl {
         ($fmt:expr) => ({ /* compiler built-in */ });
         ($fmt:expr, $($args:tt)*) => ({ /* compiler built-in */ })
@@ -848,7 +759,6 @@
     /// If the environment variable is not defined, then a compilation error
     /// will be emitted. To not emit a compile error, use the [`option_env!`]
     /// macro instead.
-<<<<<<< HEAD
     ///
     /// [`option_env!`]: ../std/macro.option_env.html
     ///
@@ -869,28 +779,6 @@
     /// If the `documentation` environment variable is not defined, you'll get
     /// the following error:
     ///
-=======
-    ///
-    /// [`option_env!`]: ../std/macro.option_env.html
-    ///
-    /// # Examples
-    ///
-    /// ```
-    /// let path: &'static str = env!("PATH");
-    /// println!("the $PATH variable at the time of compiling was: {}", path);
-    /// ```
-    ///
-    /// You can customize the error message by passing a string as the second
-    /// parameter:
-    ///
-    /// ```compile_fail
-    /// let doc: &'static str = env!("documentation", "what's that?!");
-    /// ```
-    ///
-    /// If the `documentation` environment variable is not defined, you'll get
-    /// the following error:
-    ///
->>>>>>> 8cd2c99a
     /// ```text
     /// error: what's that?!
     /// ```
@@ -909,17 +797,10 @@
     /// `Some` of the value of the environment variable. If the environment
     /// variable is not present, then this will expand to `None`. See
     /// [`Option<T>`][option] for more information on this type.
-<<<<<<< HEAD
     ///
     /// A compile time error is never emitted when using this macro regardless
     /// of whether the environment variable is present or not.
     ///
-=======
-    ///
-    /// A compile time error is never emitted when using this macro regardless
-    /// of whether the environment variable is present or not.
-    ///
->>>>>>> 8cd2c99a
     /// [option]: ../std/option/enum.Option.html
     ///
     /// # Examples
@@ -947,17 +828,10 @@
     /// modules etc, you cannot define a new one with it.
     ///
     /// # Examples
-<<<<<<< HEAD
     ///
     /// ```
     /// #![feature(concat_idents)]
     ///
-=======
-    ///
-    /// ```
-    /// #![feature(concat_idents)]
-    ///
->>>>>>> 8cd2c99a
     /// # fn main() {
     /// fn foobar() -> u32 { 23 }
     ///
@@ -1051,14 +925,6 @@
     #[macro_export]
     macro_rules! column { () => { /* compiler built-in */ } }
 
-<<<<<<< HEAD
-    /// Same as `column`, but less likely to be shadowed.
-    #[unstable(feature = "__rust_unstable_column", issue = "0",
-               reason = "internal implementation detail of the `panic` macro")]
-    #[rustc_builtin_macro]
-    #[macro_export]
-    macro_rules! __rust_unstable_column { () => { /* compiler built-in */ } }
-
     /// Expands to the file name in which it was invoked.
     ///
     /// With [`line!`] and [`column!`], these macros provide debugging information for
@@ -1073,22 +939,6 @@
     /// [`line!`]: macro.line.html
     /// [`column!`]: macro.column.html
     ///
-=======
-    /// Expands to the file name in which it was invoked.
-    ///
-    /// With [`line!`] and [`column!`], these macros provide debugging information for
-    /// developers about the location within the source.
-    ///
-    ///
-    /// The expanded expression has type `&'static str`, and the returned file
-    /// is not the invocation of the `file!` macro itself, but rather the
-    /// first macro invocation leading up to the invocation of the `file!`
-    /// macro.
-    ///
-    /// [`line!`]: macro.line.html
-    /// [`column!`]: macro.column.html
-    ///
->>>>>>> 8cd2c99a
     /// # Examples
     ///
     /// ```
@@ -1105,17 +955,10 @@
     /// This macro will yield an expression of type `&'static str` which is the
     /// stringification of all the tokens passed to the macro. No restrictions
     /// are placed on the syntax of the macro invocation itself.
-<<<<<<< HEAD
     ///
     /// Note that the expanded results of the input tokens may change in the
     /// future. You should be careful if you rely on the output.
     ///
-=======
-    ///
-    /// Note that the expanded results of the input tokens may change in the
-    /// future. You should be careful if you rely on the output.
-    ///
->>>>>>> 8cd2c99a
     /// # Examples
     ///
     /// ```
@@ -1134,15 +977,9 @@
     ///
     /// This macro will yield an expression of type `&'static str` which is the
     /// contents of the file.
-<<<<<<< HEAD
-    ///
-    /// # Examples
-    ///
-=======
-    ///
-    /// # Examples
-    ///
->>>>>>> 8cd2c99a
+    ///
+    /// # Examples
+    ///
     /// Assume there are two files in the same directory with the following
     /// contents:
     ///
@@ -1178,15 +1015,9 @@
     ///
     /// This macro will yield an expression of type `&'static [u8; N]` which is
     /// the contents of the file.
-<<<<<<< HEAD
-    ///
-    /// # Examples
-    ///
-=======
-    ///
-    /// # Examples
-    ///
->>>>>>> 8cd2c99a
+    ///
+    /// # Examples
+    ///
     /// Assume there are two files in the same directory with the following
     /// contents:
     ///
@@ -1402,19 +1233,6 @@
     #[stable(feature = "rust1", since = "1.0.0")]
     #[allow_internal_unstable(test, rustc_attrs)]
     #[rustc_builtin_macro]
-<<<<<<< HEAD
-    #[rustc_macro_transparency = "semitransparent"]
-    pub macro test($item:item) { /* compiler built-in */ }
-
-    /// Attribute macro applied to a function to turn it into a benchmark test.
-    #[cfg_attr(not(boostrap_stdarch_ignore_this), unstable(soft, feature = "test", issue = "50297",
-               reason = "`bench` is a part of custom test frameworks which are unstable"))]
-    #[cfg_attr(boostrap_stdarch_ignore_this, unstable(feature = "test", issue = "50297",
-               reason = "`bench` is a part of custom test frameworks which are unstable"))]
-    #[allow_internal_unstable(test, rustc_attrs)]
-    #[rustc_builtin_macro]
-    #[rustc_macro_transparency = "semitransparent"]
-=======
     pub macro test($item:item) { /* compiler built-in */ }
 
     /// Attribute macro applied to a function to turn it into a benchmark test.
@@ -1424,7 +1242,6 @@
                reason = "`bench` is a part of custom test frameworks which are unstable"))]
     #[allow_internal_unstable(test, rustc_attrs)]
     #[rustc_builtin_macro]
->>>>>>> 8cd2c99a
     pub macro bench($item:item) { /* compiler built-in */ }
 
     /// An implementation detail of the `#[test]` and `#[bench]` macros.
@@ -1432,38 +1249,22 @@
                reason = "custom test frameworks are an unstable feature")]
     #[allow_internal_unstable(test, rustc_attrs)]
     #[rustc_builtin_macro]
-<<<<<<< HEAD
-    #[rustc_macro_transparency = "semitransparent"]
-=======
->>>>>>> 8cd2c99a
     pub macro test_case($item:item) { /* compiler built-in */ }
 
     /// Attribute macro applied to a static to register it as a global allocator.
     #[stable(feature = "global_allocator", since = "1.28.0")]
     #[allow_internal_unstable(rustc_attrs)]
     #[rustc_builtin_macro]
-<<<<<<< HEAD
-    #[rustc_macro_transparency = "semitransparent"]
-=======
->>>>>>> 8cd2c99a
     pub macro global_allocator($item:item) { /* compiler built-in */ }
 
     /// Unstable implementation detail of the `rustc` compiler, do not use.
     #[rustc_builtin_macro]
-<<<<<<< HEAD
-    #[rustc_macro_transparency = "semitransparent"]
-=======
->>>>>>> 8cd2c99a
     #[stable(feature = "rust1", since = "1.0.0")]
     #[allow_internal_unstable(core_intrinsics, libstd_sys_internals)]
     pub macro RustcDecodable($item:item) { /* compiler built-in */ }
 
     /// Unstable implementation detail of the `rustc` compiler, do not use.
     #[rustc_builtin_macro]
-<<<<<<< HEAD
-    #[rustc_macro_transparency = "semitransparent"]
-=======
->>>>>>> 8cd2c99a
     #[stable(feature = "rust1", since = "1.0.0")]
     #[allow_internal_unstable(core_intrinsics)]
     pub macro RustcEncodable($item:item) { /* compiler built-in */ }
