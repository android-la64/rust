--- conflicted
+++ resolved
@@ -279,11 +279,7 @@
             nodes: vec![],
             done_cache: Default::default(),
             waiting_cache: Default::default(),
-<<<<<<< HEAD
-            scratch: Some(vec![]),
-=======
             scratch: RefCell::new(vec![]),
->>>>>>> 8cd2c99a
             obligation_tree_id_generator: (0..).map(ObligationTreeId),
             error_cache: Default::default(),
         }
