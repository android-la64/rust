//! A singly-linked list.
//!
//! Using this data structure only makes sense under very specific
//! circumstances:
//!
//! - If you have a list that rarely stores more than one element, then this
//!   data-structure can store the element without allocating and only uses as
//!   much space as a `Option<(T, usize)>`. If T can double as the `Option`
//!   discriminant, it will even only be as large as `T, usize`.
//!
//! If you expect to store more than 1 element in the common case, steer clear
//! and use a `Vec<T>`, `Box<[T]>`, or a `SmallVec<T>`.

#[cfg(test)]
mod tests;

#[derive(Clone, Hash, Debug, PartialEq)]
pub struct TinyList<T: PartialEq> {
    head: Option<Element<T>>
}

impl<T: PartialEq> TinyList<T> {
    #[inline]
    pub fn new() -> TinyList<T> {
        TinyList {
            head: None
        }
    }

    #[inline]
    pub fn new_single(data: T) -> TinyList<T> {
        TinyList {
            head: Some(Element {
                data,
                next: None,
            })
        }
    }

    #[inline]
    pub fn insert(&mut self, data: T) {
        self.head = Some(Element {
            data,
            next: self.head.take().map(Box::new)
        });
    }

    #[inline]
    pub fn remove(&mut self, data: &T) -> bool {
        self.head = match self.head {
            Some(ref mut head) if head.data == *data => {
                head.next.take().map(|x| *x)
            }
            Some(ref mut head) => return head.remove_next(data),
            None => return false,
        };
        true
    }

    #[inline]
    pub fn contains(&self, data: &T) -> bool {
        let mut elem = self.head.as_ref();
        while let Some(ref e) = elem {
            if &e.data == data {
                return true;
            }
            elem = e.next.as_ref().map(|e| &**e);
        }
        false
    }

    #[inline]
    pub fn len(&self) -> usize {
        let (mut elem, mut count) = (self.head.as_ref(), 0);
        while let Some(ref e) = elem {
            count += 1;
            elem = e.next.as_ref().map(|e| &**e);
        }
        count
    }
}

#[derive(Clone, Hash, Debug, PartialEq)]
struct Element<T: PartialEq> {
    data: T,
    next: Option<Box<Element<T>>>,
}

impl<T: PartialEq> Element<T> {
    fn remove_next(&mut self, data: &T) -> bool {
        let new_next = match self.next {
            Some(ref mut next) if next.data == *data => next.next.take(),
            Some(ref mut next) => return next.remove_next(data),
            None => return false,
        };
        self.next = new_next;
        true
    }
<<<<<<< HEAD

    fn len(&self) -> usize {
        if let Some(ref next) = self.next {
            1 + next.len()
        } else {
            1
        }
    }

    fn contains(&self, data: &T) -> bool {
        if self.data == *data {
            return true
        }

        if let Some(ref next) = self.next {
            next.contains(data)
        } else {
            false
        }
    }
=======
>>>>>>> 8cd2c99a
}<|MERGE_RESOLUTION|>--- conflicted
+++ resolved
@@ -96,27 +96,4 @@
         self.next = new_next;
         true
     }
-<<<<<<< HEAD
-
-    fn len(&self) -> usize {
-        if let Some(ref next) = self.next {
-            1 + next.len()
-        } else {
-            1
-        }
-    }
-
-    fn contains(&self, data: &T) -> bool {
-        if self.data == *data {
-            return true
-        }
-
-        if let Some(ref next) = self.next {
-            next.contains(data)
-        } else {
-            false
-        }
-    }
-=======
->>>>>>> 8cd2c99a
 }