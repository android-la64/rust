--- conflicted
+++ resolved
@@ -106,13 +106,8 @@
         LeafNode {
             // As a general policy, we leave fields uninitialized if they can be, as this should
             // be both slightly faster and easier to track in Valgrind.
-<<<<<<< HEAD
-            keys: uninit_array![_; CAPACITY],
-            vals: uninit_array![_; CAPACITY],
-=======
             keys: [MaybeUninit::UNINIT; CAPACITY],
             vals: [MaybeUninit::UNINIT; CAPACITY],
->>>>>>> 8cd2c99a
             parent: ptr::null(),
             parent_idx: MaybeUninit::uninit(),
             len: 0
@@ -164,11 +159,7 @@
     unsafe fn new() -> Self {
         InternalNode {
             data: LeafNode::new(),
-<<<<<<< HEAD
-            edges: uninit_array![_; 2*B],
-=======
             edges: [MaybeUninit::UNINIT; 2*B]
->>>>>>> 8cd2c99a
         }
     }
 }
