--- conflicted
+++ resolved
@@ -305,8 +305,6 @@
             data,
         };
         Self::from_inner(Box::into_raw_non_null(x))
-<<<<<<< HEAD
-=======
     }
 
     /// Constructs a new `Arc` with uninitialized contents.
@@ -338,7 +336,6 @@
                 |mem| mem as *mut ArcInner<mem::MaybeUninit<T>>,
             ))
         }
->>>>>>> 8cd2c99a
     }
 
     /// Constructs a new `Pin<Arc<T>>`. If `T` does not implement `Unpin`, then
@@ -735,19 +732,11 @@
 
 impl<T: ?Sized> Arc<T> {
     /// Allocates an `ArcInner<T>` with sufficient space for
-<<<<<<< HEAD
-    /// an unsized value where the value has the layout provided.
-    ///
-    /// The function `mem_to_arcinner` is called with the data pointer
-    /// and must return back a (potentially fat)-pointer for the `ArcInner<T>`.
-    unsafe fn allocate_for_unsized(
-=======
     /// a possibly-unsized value where the value has the layout provided.
     ///
     /// The function `mem_to_arcinner` is called with the data pointer
     /// and must return back a (potentially fat)-pointer for the `ArcInner<T>`.
     unsafe fn allocate_for_layout(
->>>>>>> 8cd2c99a
         value_layout: Layout,
         mem_to_arcinner: impl FnOnce(*mut u8) -> *mut ArcInner<T>
     ) -> *mut ArcInner<T> {
@@ -775,11 +764,7 @@
     /// Allocates an `ArcInner<T>` with sufficient space for an unsized value.
     unsafe fn allocate_for_ptr(ptr: *const T) -> *mut ArcInner<T> {
         // Allocate for the `ArcInner<T>` using the given value.
-<<<<<<< HEAD
-        Self::allocate_for_unsized(
-=======
         Self::allocate_for_layout(
->>>>>>> 8cd2c99a
             Layout::for_value(&*ptr),
             |mem| set_data_ptr(ptr as *mut T, mem) as *mut ArcInner<T>,
         )
@@ -810,11 +795,7 @@
 impl<T> Arc<[T]> {
     /// Allocates an `ArcInner<[T]>` with the given length.
     unsafe fn allocate_for_slice(len: usize) -> *mut ArcInner<[T]> {
-<<<<<<< HEAD
-        Self::allocate_for_unsized(
-=======
         Self::allocate_for_layout(
->>>>>>> 8cd2c99a
             Layout::array::<T>(len).unwrap(),
             |mem| ptr::slice_from_raw_parts_mut(mem as *mut T, len) as *mut ArcInner<[T]>,
         )
@@ -889,7 +870,6 @@
             ptr::write(elems.add(i), item);
             guard.n_elems += 1;
         }
-<<<<<<< HEAD
 
         // All clear. Forget the guard so it doesn't free the new ArcInner.
         mem::forget(guard);
@@ -898,16 +878,6 @@
     }
 }
 
-=======
-
-        // All clear. Forget the guard so it doesn't free the new ArcInner.
-        mem::forget(guard);
-
-        Self::from_ptr(ptr)
-    }
-}
-
->>>>>>> 8cd2c99a
 /// Specialization trait used for `From<&[T]>`.
 trait ArcFromSlice<T> {
     fn from_slice(slice: &[T]) -> Self;
@@ -1592,10 +1562,6 @@
     /// # Examples
     ///
     /// ```
-<<<<<<< HEAD
-    /// #![feature(weak_ptr_eq)]
-=======
->>>>>>> 8cd2c99a
     /// use std::sync::Arc;
     ///
     /// let first_rc = Arc::new(5);
@@ -1624,11 +1590,7 @@
     /// assert!(!first.ptr_eq(&third));
     /// ```
     #[inline]
-<<<<<<< HEAD
-    #[unstable(feature = "weak_ptr_eq", issue = "55981")]
-=======
     #[stable(feature = "weak_ptr_eq", since = "1.39.0")]
->>>>>>> 8cd2c99a
     pub fn ptr_eq(&self, other: &Self) -> bool {
         self.ptr.as_ptr() == other.ptr.as_ptr()
     }
