use syntax::ext::base;
use syntax::print;
use syntax::tokenstream::TokenStream;
use syntax_pos;

<<<<<<< HEAD
pub fn expand_syntax_ext<'cx>(_cx: &'cx mut base::ExtCtxt<'_>,
=======
pub fn expand_log_syntax<'cx>(_cx: &'cx mut base::ExtCtxt<'_>,
>>>>>>> 8cd2c99a
                              sp: syntax_pos::Span,
                              tts: TokenStream)
                              -> Box<dyn base::MacResult + 'cx> {
    println!("{}", print::pprust::tts_to_string(tts));

    // any so that `log_syntax` can be invoked as an expression and item.
    base::DummyResult::any_valid(sp)
}<|MERGE_RESOLUTION|>--- conflicted
+++ resolved
@@ -3,11 +3,7 @@
 use syntax::tokenstream::TokenStream;
 use syntax_pos;
 
-<<<<<<< HEAD
-pub fn expand_syntax_ext<'cx>(_cx: &'cx mut base::ExtCtxt<'_>,
-=======
 pub fn expand_log_syntax<'cx>(_cx: &'cx mut base::ExtCtxt<'_>,
->>>>>>> 8cd2c99a
                               sp: syntax_pos::Span,
                               tts: TokenStream)
                               -> Box<dyn base::MacResult + 'cx> {
