use rustc_data_structures::thin_vec::ThinVec;

use syntax::ast;
use syntax::ext::base::{self, *};
use syntax::parse::token::{self, Token};
use syntax::ptr::P;
use syntax_pos::Span;
use syntax_pos::symbol::Symbol;
<<<<<<< HEAD
use syntax::tokenstream::TokenTree;

pub fn expand_syntax_ext<'cx>(cx: &'cx mut ExtCtxt<'_>,
                              sp: Span,
                              tts: &[TokenTree])
                              -> Box<dyn base::MacResult + 'cx> {
=======
use syntax::tokenstream::{TokenTree, TokenStream};

pub fn expand_concat_idents<'cx>(cx: &'cx mut ExtCtxt<'_>,
                                 sp: Span,
                                 tts: TokenStream)
                                 -> Box<dyn base::MacResult + 'cx> {
>>>>>>> 8cd2c99a
    if tts.is_empty() {
        cx.span_err(sp, "concat_idents! takes 1 or more arguments.");
        return DummyResult::any(sp);
    }

    let mut res_str = String::new();
    for (i, e) in tts.into_trees().enumerate() {
        if i & 1 == 1 {
<<<<<<< HEAD
            match *e {
=======
            match e {
>>>>>>> 8cd2c99a
                TokenTree::Token(Token { kind: token::Comma, .. }) => {}
                _ => {
                    cx.span_err(sp, "concat_idents! expecting comma.");
                    return DummyResult::any(sp);
                }
            }
        } else {
<<<<<<< HEAD
            match *e {
=======
            match e {
>>>>>>> 8cd2c99a
                TokenTree::Token(Token { kind: token::Ident(name, _), .. }) =>
                    res_str.push_str(&name.as_str()),
                _ => {
                    cx.span_err(sp, "concat_idents! requires ident args.");
                    return DummyResult::any(sp);
                }
            }
        }
    }

<<<<<<< HEAD
    let ident = ast::Ident::new(Symbol::intern(&res_str), sp.apply_mark(cx.current_expansion.id));
=======
    let ident = ast::Ident::new(Symbol::intern(&res_str), cx.with_call_site_ctxt(sp));
>>>>>>> 8cd2c99a

    struct ConcatIdentsResult { ident: ast::Ident }

    impl base::MacResult for ConcatIdentsResult {
        fn make_expr(self: Box<Self>) -> Option<P<ast::Expr>> {
            Some(P(ast::Expr {
                id: ast::DUMMY_NODE_ID,
                node: ast::ExprKind::Path(None, ast::Path::from_ident(self.ident)),
                span: self.ident.span,
                attrs: ThinVec::new(),
            }))
        }

        fn make_ty(self: Box<Self>) -> Option<P<ast::Ty>> {
            Some(P(ast::Ty {
                id: ast::DUMMY_NODE_ID,
                node: ast::TyKind::Path(None, ast::Path::from_ident(self.ident)),
                span: self.ident.span,
            }))
        }
    }

    Box::new(ConcatIdentsResult { ident })
}<|MERGE_RESOLUTION|>--- conflicted
+++ resolved
@@ -6,21 +6,12 @@
 use syntax::ptr::P;
 use syntax_pos::Span;
 use syntax_pos::symbol::Symbol;
-<<<<<<< HEAD
-use syntax::tokenstream::TokenTree;
-
-pub fn expand_syntax_ext<'cx>(cx: &'cx mut ExtCtxt<'_>,
-                              sp: Span,
-                              tts: &[TokenTree])
-                              -> Box<dyn base::MacResult + 'cx> {
-=======
 use syntax::tokenstream::{TokenTree, TokenStream};
 
 pub fn expand_concat_idents<'cx>(cx: &'cx mut ExtCtxt<'_>,
                                  sp: Span,
                                  tts: TokenStream)
                                  -> Box<dyn base::MacResult + 'cx> {
->>>>>>> 8cd2c99a
     if tts.is_empty() {
         cx.span_err(sp, "concat_idents! takes 1 or more arguments.");
         return DummyResult::any(sp);
@@ -29,11 +20,7 @@
     let mut res_str = String::new();
     for (i, e) in tts.into_trees().enumerate() {
         if i & 1 == 1 {
-<<<<<<< HEAD
-            match *e {
-=======
             match e {
->>>>>>> 8cd2c99a
                 TokenTree::Token(Token { kind: token::Comma, .. }) => {}
                 _ => {
                     cx.span_err(sp, "concat_idents! expecting comma.");
@@ -41,11 +28,7 @@
                 }
             }
         } else {
-<<<<<<< HEAD
-            match *e {
-=======
             match e {
->>>>>>> 8cd2c99a
                 TokenTree::Token(Token { kind: token::Ident(name, _), .. }) =>
                     res_str.push_str(&name.as_str()),
                 _ => {
@@ -56,11 +39,7 @@
         }
     }
 
-<<<<<<< HEAD
-    let ident = ast::Ident::new(Symbol::intern(&res_str), sp.apply_mark(cx.current_expansion.id));
-=======
     let ident = ast::Ident::new(Symbol::intern(&res_str), cx.with_call_site_ctxt(sp));
->>>>>>> 8cd2c99a
 
     struct ConcatIdentsResult { ident: ast::Ident }
 
