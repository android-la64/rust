// Inline assembly support.
//
use State::*;

use rustc_data_structures::thin_vec::ThinVec;

use errors::DiagnosticBuilder;

use syntax::ast;
use syntax::ext::base::{self, *};
<<<<<<< HEAD
use syntax::parse;
=======
>>>>>>> 8cd2c99a
use syntax::parse::token::{self, Token};
use syntax::ptr::P;
use syntax::symbol::{kw, sym, Symbol};
use syntax::ast::AsmDialect;
use syntax_pos::Span;
use syntax::tokenstream::{self, TokenStream};
use syntax::{span_err, struct_span_err};

enum State {
    Asm,
    Outputs,
    Inputs,
    Clobbers,
    Options,
    StateNone,
}

impl State {
    fn next(&self) -> State {
        match *self {
            Asm => Outputs,
            Outputs => Inputs,
            Inputs => Clobbers,
            Clobbers => Options,
            Options => StateNone,
            StateNone => StateNone,
        }
    }
}

const OPTIONS: &[Symbol] = &[sym::volatile, sym::alignstack, sym::intel];

pub fn expand_asm<'cx>(cx: &'cx mut ExtCtxt<'_>,
                       sp: Span,
                       tts: TokenStream)
                       -> Box<dyn base::MacResult + 'cx> {
    let mut inline_asm = match parse_inline_asm(cx, sp, tts) {
        Ok(Some(inline_asm)) => inline_asm,
        Ok(None) => return DummyResult::any(sp),
        Err(mut err) => {
            err.emit();
            return DummyResult::any(sp);
        }
    };

    // If there are no outputs, the inline assembly is executed just for its side effects,
    // so ensure that it is volatile
    if inline_asm.outputs.is_empty() {
        inline_asm.volatile = true;
    }

    MacEager::expr(P(ast::Expr {
        id: ast::DUMMY_NODE_ID,
        node: ast::ExprKind::InlineAsm(P(inline_asm)),
        span: cx.with_def_site_ctxt(sp),
        attrs: ThinVec::new(),
    }))
}

fn parse_inline_asm<'a>(
    cx: &mut ExtCtxt<'a>,
    sp: Span,
    tts: TokenStream,
) -> Result<Option<ast::InlineAsm>, DiagnosticBuilder<'a>> {
    // Split the tts before the first colon, to avoid `asm!("x": y)`  being
    // parsed as `asm!(z)` with `z = "x": y` which is type ascription.
    let first_colon = tts.trees()
        .position(|tt| {
<<<<<<< HEAD
            match *tt {
=======
            match tt {
>>>>>>> 8cd2c99a
                tokenstream::TokenTree::Token(Token { kind: token::Colon, .. }) |
                tokenstream::TokenTree::Token(Token { kind: token::ModSep, .. }) => true,
                _ => false,
            }
        })
        .unwrap_or(tts.len());
<<<<<<< HEAD
    let mut p = cx.new_parser_from_tts(&tts[first_colon..]);
=======
    let mut p = cx.new_parser_from_tts(tts.trees().skip(first_colon).collect());
>>>>>>> 8cd2c99a
    let mut asm = kw::Invalid;
    let mut asm_str_style = None;
    let mut outputs = Vec::new();
    let mut inputs = Vec::new();
    let mut clobs = Vec::new();
    let mut volatile = false;
    let mut alignstack = false;
    let mut dialect = AsmDialect::Att;

    let mut state = Asm;

    'statement: loop {
        match state {
            Asm => {
                if asm_str_style.is_some() {
                    // If we already have a string with instructions,
                    // ending up in Asm state again is an error.
                    return Err(struct_span_err!(
                        cx.parse_sess.span_diagnostic,
                        sp,
                        E0660,
                        "malformed inline assembly"
                    ));
                }
                // Nested parser, stop before the first colon (see above).
                let mut p2 =
                    cx.new_parser_from_tts(tts.trees().take(first_colon).collect());

                if p2.token == token::Eof {
                    let mut err =
                        cx.struct_span_err(sp, "macro requires a string literal as an argument");
                    err.span_label(sp, "string literal required");
                    return Err(err);
                }

                let expr = p2.parse_expr()?;
                let (s, style) =
                    match expr_to_string(cx, expr, "inline assembly must be a string literal") {
                        Some((s, st)) => (s, st),
                        None => return Ok(None),
                    };

                // This is most likely malformed.
                if p2.token != token::Eof {
                    let mut extra_tts = p2.parse_all_token_trees()?;
<<<<<<< HEAD
                    extra_tts.extend(tts[first_colon..].iter().cloned());
                    p = parse::stream_to_parser(
                        cx.parse_sess,
                        extra_tts.into_iter().collect(),
                        Some("inline assembly"),
                    );
=======
                    extra_tts.extend(tts.trees().skip(first_colon));
                    p = cx.new_parser_from_tts(extra_tts.into_iter().collect());
>>>>>>> 8cd2c99a
                }

                asm = s;
                asm_str_style = Some(style);
            }
            Outputs => {
                while p.token != token::Eof && p.token != token::Colon && p.token != token::ModSep {
                    if !outputs.is_empty() {
                        p.eat(&token::Comma);
                    }

                    let (constraint, _) = p.parse_str()?;

                    let span = p.prev_span;

                    p.expect(&token::OpenDelim(token::Paren))?;
                    let expr = p.parse_expr()?;
                    p.expect(&token::CloseDelim(token::Paren))?;

                    // Expands a read+write operand into two operands.
                    //
                    // Use '+' modifier when you want the same expression
                    // to be both an input and an output at the same time.
                    // It's the opposite of '=&' which means that the memory
                    // cannot be shared with any other operand (usually when
                    // a register is clobbered early.)
                    let constraint_str = constraint.as_str();
                    let mut ch = constraint_str.chars();
                    let output = match ch.next() {
                        Some('=') => None,
                        Some('+') => {
                            Some(Symbol::intern(&format!("={}", ch.as_str())))
                        }
                        _ => {
                            span_err!(cx, span, E0661,
                                                    "output operand constraint lacks '=' or '+'");
                            None
                        }
                    };

                    let is_rw = output.is_some();
                    let is_indirect = constraint_str.contains("*");
                    outputs.push(ast::InlineAsmOutput {
                        constraint: output.unwrap_or(constraint),
                        expr,
                        is_rw,
                        is_indirect,
                    });
                }
            }
            Inputs => {
                while p.token != token::Eof && p.token != token::Colon && p.token != token::ModSep {
                    if !inputs.is_empty() {
                        p.eat(&token::Comma);
                    }

                    let (constraint, _) = p.parse_str()?;

                    if constraint.as_str().starts_with("=") {
                        span_err!(cx, p.prev_span, E0662,
                                                "input operand constraint contains '='");
                    } else if constraint.as_str().starts_with("+") {
                        span_err!(cx, p.prev_span, E0663,
                                                "input operand constraint contains '+'");
                    }

                    p.expect(&token::OpenDelim(token::Paren))?;
                    let input = p.parse_expr()?;
                    p.expect(&token::CloseDelim(token::Paren))?;

                    inputs.push((constraint, input));
                }
            }
            Clobbers => {
                while p.token != token::Eof && p.token != token::Colon && p.token != token::ModSep {
                    if !clobs.is_empty() {
                        p.eat(&token::Comma);
                    }

                    let (s, _) = p.parse_str()?;

                    if OPTIONS.iter().any(|&opt| s == opt) {
                        cx.span_warn(p.prev_span, "expected a clobber, found an option");
                    } else if s.as_str().starts_with("{") || s.as_str().ends_with("}") {
                        span_err!(cx, p.prev_span, E0664,
                                                "clobber should not be surrounded by braces");
                    }

                    clobs.push(s);
                }
            }
            Options => {
                let (option, _) = p.parse_str()?;

                if option == sym::volatile {
                    // Indicates that the inline assembly has side effects
                    // and must not be optimized out along with its outputs.
                    volatile = true;
                } else if option == sym::alignstack {
                    alignstack = true;
                } else if option == sym::intel {
                    dialect = AsmDialect::Intel;
                } else {
                    cx.span_warn(p.prev_span, "unrecognized option");
                }

                if p.token == token::Comma {
                    p.eat(&token::Comma);
                }
            }
            StateNone => (),
        }

        loop {
            // MOD_SEP is a double colon '::' without space in between.
            // When encountered, the state must be advanced twice.
            match (&p.token.kind, state.next(), state.next().next()) {
                (&token::Colon, StateNone, _) |
                (&token::ModSep, _, StateNone) => {
                    p.bump();
                    break 'statement;
                }
                (&token::Colon, st, _) |
                (&token::ModSep, _, st) => {
                    p.bump();
                    state = st;
                }
                (&token::Eof, ..) => break 'statement,
                _ => break,
            }
        }
    }

    Ok(Some(ast::InlineAsm {
        asm,
        asm_str_style: asm_str_style.unwrap(),
        outputs,
        inputs,
        clobbers: clobs,
        volatile,
        alignstack,
        dialect,
    }))
}<|MERGE_RESOLUTION|>--- conflicted
+++ resolved
@@ -8,10 +8,6 @@
 
 use syntax::ast;
 use syntax::ext::base::{self, *};
-<<<<<<< HEAD
-use syntax::parse;
-=======
->>>>>>> 8cd2c99a
 use syntax::parse::token::{self, Token};
 use syntax::ptr::P;
 use syntax::symbol::{kw, sym, Symbol};
@@ -80,22 +76,14 @@
     // parsed as `asm!(z)` with `z = "x": y` which is type ascription.
     let first_colon = tts.trees()
         .position(|tt| {
-<<<<<<< HEAD
-            match *tt {
-=======
             match tt {
->>>>>>> 8cd2c99a
                 tokenstream::TokenTree::Token(Token { kind: token::Colon, .. }) |
                 tokenstream::TokenTree::Token(Token { kind: token::ModSep, .. }) => true,
                 _ => false,
             }
         })
         .unwrap_or(tts.len());
-<<<<<<< HEAD
-    let mut p = cx.new_parser_from_tts(&tts[first_colon..]);
-=======
     let mut p = cx.new_parser_from_tts(tts.trees().skip(first_colon).collect());
->>>>>>> 8cd2c99a
     let mut asm = kw::Invalid;
     let mut asm_str_style = None;
     let mut outputs = Vec::new();
@@ -141,17 +129,8 @@
                 // This is most likely malformed.
                 if p2.token != token::Eof {
                     let mut extra_tts = p2.parse_all_token_trees()?;
-<<<<<<< HEAD
-                    extra_tts.extend(tts[first_colon..].iter().cloned());
-                    p = parse::stream_to_parser(
-                        cx.parse_sess,
-                        extra_tts.into_iter().collect(),
-                        Some("inline assembly"),
-                    );
-=======
                     extra_tts.extend(tts.trees().skip(first_colon));
                     p = cx.new_parser_from_tts(extra_tts.into_iter().collect());
->>>>>>> 8cd2c99a
                 }
 
                 asm = s;
