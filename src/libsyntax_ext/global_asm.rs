--- conflicted
+++ resolved
@@ -21,11 +21,7 @@
 
 pub fn expand_global_asm<'cx>(cx: &'cx mut ExtCtxt<'_>,
                               sp: Span,
-<<<<<<< HEAD
-                              tts: &[tokenstream::TokenTree]) -> Box<dyn base::MacResult + 'cx> {
-=======
                               tts: TokenStream) -> Box<dyn base::MacResult + 'cx> {
->>>>>>> 8cd2c99a
     match parse_global_asm(cx, sp, tts) {
         Ok(Some(global_asm)) => {
             MacEager::items(smallvec![P(ast::Item {
