--- conflicted
+++ resolved
@@ -20,27 +20,16 @@
         Some(v) => v,
     };
 
-<<<<<<< HEAD
-    let sp = sp.apply_mark(cx.current_expansion.id);
-    let e = match env::var(&*var.as_str()) {
-        Err(..) => {
-            let lt = cx.lifetime(sp, Ident::with_empty_ctxt(kw::StaticLifetime));
-=======
     let sp = cx.with_def_site_ctxt(sp);
     let e = match env::var(&*var.as_str()) {
         Err(..) => {
             let lt = cx.lifetime(sp, Ident::new(kw::StaticLifetime, sp));
->>>>>>> 8cd2c99a
             cx.expr_path(cx.path_all(sp,
                                      true,
                                      cx.std_path(&[sym::option, sym::Option, sym::None]),
                                      vec![GenericArg::Type(cx.ty_rptr(sp,
                                                      cx.ty_ident(sp,
-<<<<<<< HEAD
-                                                                 Ident::with_empty_ctxt(sym::str)),
-=======
                                                                  Ident::new(sym::str, sp)),
->>>>>>> 8cd2c99a
                                                      Some(lt),
                                                      ast::Mutability::Immutable))],
                                      ))
