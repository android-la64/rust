/// The expansion from a test function to the appropriate test struct for libtest
/// Ideally, this code would be in libtest but for efficiency and error messages it lives here.

use syntax::ast;
use syntax::attr::{self, check_builtin_macro_attribute};
use syntax::ext::base::*;
<<<<<<< HEAD
use syntax::ext::hygiene::SyntaxContext;
=======
>>>>>>> 8cd2c99a
use syntax::print::pprust;
use syntax::source_map::respan;
use syntax::symbol::{Symbol, sym};
use syntax_pos::Span;

use std::iter;

// #[test_case] is used by custom test authors to mark tests
// When building for test, it needs to make the item public and gensym the name
// Otherwise, we'll omit the item. This behavior means that any item annotated
// with #[test_case] is never addressable.
//
// We mark item with an inert attribute "rustc_test_marker" which the test generation
// logic will pick up on.
pub fn expand_test_case(
    ecx: &mut ExtCtxt<'_>,
    attr_sp: Span,
    meta_item: &ast::MetaItem,
    anno_item: Annotatable
) -> Vec<Annotatable> {
    check_builtin_macro_attribute(ecx, meta_item, sym::test_case);

    if !ecx.ecfg.should_test { return vec![]; }

<<<<<<< HEAD
    let sp = attr_sp.with_ctxt(SyntaxContext::empty().apply_mark(ecx.current_expansion.id));
    let mut item = anno_item.expect_item();
    item = item.map(|mut item| {
        item.vis = respan(item.vis.span, ast::VisibilityKind::Public);
        item.ident = item.ident.gensym();
=======
    let sp = ecx.with_def_site_ctxt(attr_sp);
    let mut item = anno_item.expect_item();
    item = item.map(|mut item| {
        item.vis = respan(item.vis.span, ast::VisibilityKind::Public);
        item.ident.span = item.ident.span.with_ctxt(sp.ctxt());
>>>>>>> 8cd2c99a
        item.attrs.push(
            ecx.attribute(ecx.meta_word(sp, sym::rustc_test_marker))
        );
        item
    });

    return vec![Annotatable::Item(item)]
}

pub fn expand_test(
    cx: &mut ExtCtxt<'_>,
    attr_sp: Span,
    meta_item: &ast::MetaItem,
    item: Annotatable,
) -> Vec<Annotatable> {
    check_builtin_macro_attribute(cx, meta_item, sym::test);
    expand_test_or_bench(cx, attr_sp, item, false)
}

pub fn expand_bench(
    cx: &mut ExtCtxt<'_>,
    attr_sp: Span,
    meta_item: &ast::MetaItem,
    item: Annotatable,
) -> Vec<Annotatable> {
    check_builtin_macro_attribute(cx, meta_item, sym::bench);
    expand_test_or_bench(cx, attr_sp, item, true)
}

pub fn expand_test_or_bench(
    cx: &mut ExtCtxt<'_>,
    attr_sp: Span,
    item: Annotatable,
    is_bench: bool
) -> Vec<Annotatable> {
    // If we're not in test configuration, remove the annotated item
    if !cx.ecfg.should_test { return vec![]; }

    let item =
        if let Annotatable::Item(i) = item { i }
        else {
            cx.parse_sess.span_diagnostic.span_fatal(item.span(),
                "`#[test]` attribute is only allowed on non associated functions").raise();
        };

    if let ast::ItemKind::Mac(_) = item.node {
        cx.parse_sess.span_diagnostic.span_warn(item.span,
            "`#[test]` attribute should not be used on macros. Use `#[cfg(test)]` instead.");
        return vec![Annotatable::Item(item)];
    }

    // has_*_signature will report any errors in the type so compilation
    // will fail. We shouldn't try to expand in this case because the errors
    // would be spurious.
    if (!is_bench && !has_test_signature(cx, &item)) ||
        (is_bench && !has_bench_signature(cx, &item)) {
        return vec![Annotatable::Item(item)];
    }

<<<<<<< HEAD
    let ctxt = SyntaxContext::empty().apply_mark(cx.current_expansion.id);
    let (sp, attr_sp) = (item.span.with_ctxt(ctxt), attr_sp.with_ctxt(ctxt));
=======
    let (sp, attr_sp) = (cx.with_def_site_ctxt(item.span), cx.with_def_site_ctxt(attr_sp));
>>>>>>> 8cd2c99a

    let test_id = ast::Ident::new(sym::test, attr_sp);

    // creates test::$name
    let test_path = |name| {
        cx.path(sp, vec![test_id, cx.ident_of(name, sp)])
    };

    // creates test::ShouldPanic::$name
    let should_panic_path = |name| {
        cx.path(sp, vec![test_id, cx.ident_of("ShouldPanic", sp), cx.ident_of(name, sp)])
    };

    // creates $name: $expr
    let field = |name, expr| cx.field_imm(sp, cx.ident_of(name, sp), expr);

    let test_fn = if is_bench {
        // A simple ident for a lambda
        let b = cx.ident_of("b", attr_sp);

        cx.expr_call(sp, cx.expr_path(test_path("StaticBenchFn")), vec![
            // |b| self::test::assert_test_result(
            cx.lambda1(sp,
                cx.expr_call(sp, cx.expr_path(test_path("assert_test_result")), vec![
                    // super::$test_fn(b)
                    cx.expr_call(sp,
                        cx.expr_path(cx.path(sp, vec![item.ident])),
                        vec![cx.expr_ident(sp, b)])
                ]),
                b
            )
            // )
        ])
    } else {
        cx.expr_call(sp, cx.expr_path(test_path("StaticTestFn")), vec![
            // || {
            cx.lambda0(sp,
                // test::assert_test_result(
                cx.expr_call(sp, cx.expr_path(test_path("assert_test_result")), vec![
                    // $test_fn()
                    cx.expr_call(sp, cx.expr_path(cx.path(sp, vec![item.ident])), vec![])
                // )
                ])
            // }
            )
        // )
        ])
    };

<<<<<<< HEAD
    let mut test_const = cx.item(sp, ast::Ident::new(item.ident.name, sp).gensym(),
        vec![
            // #[cfg(test)]
            cx.attribute(cx.meta_list(attr_sp, sym::cfg, vec![
                cx.meta_list_item_word(attr_sp, sym::test)
=======
    let mut test_const = cx.item(sp, ast::Ident::new(item.ident.name, sp),
        vec![
            // #[cfg(test)]
            cx.attribute(attr::mk_list_item(ast::Ident::new(sym::cfg, attr_sp), vec![
                attr::mk_nested_word_item(ast::Ident::new(sym::test, attr_sp))
>>>>>>> 8cd2c99a
            ])),
            // #[rustc_test_marker]
            cx.attribute(cx.meta_word(attr_sp, sym::rustc_test_marker)),
        ],
        // const $ident: test::TestDescAndFn =
        ast::ItemKind::Const(cx.ty(sp, ast::TyKind::Path(None, test_path("TestDescAndFn"))),
            // test::TestDescAndFn {
            cx.expr_struct(sp, test_path("TestDescAndFn"), vec![
                // desc: test::TestDesc {
                field("desc", cx.expr_struct(sp, test_path("TestDesc"), vec![
                    // name: "path::to::test"
                    field("name", cx.expr_call(sp, cx.expr_path(test_path("StaticTestName")),
                        vec![
                            cx.expr_str(sp, Symbol::intern(&item_path(
                                // skip the name of the root module
                                &cx.current_expansion.module.mod_path[1..],
                                &item.ident
                            )))
                        ])),
                    // ignore: true | false
                    field("ignore", cx.expr_bool(sp, should_ignore(&item))),
                    // allow_fail: true | false
                    field("allow_fail", cx.expr_bool(sp, should_fail(&item))),
                    // should_panic: ...
                    field("should_panic", match should_panic(cx, &item) {
                        // test::ShouldPanic::No
                        ShouldPanic::No => cx.expr_path(should_panic_path("No")),
                        // test::ShouldPanic::Yes
                        ShouldPanic::Yes(None) => cx.expr_path(should_panic_path("Yes")),
                        // test::ShouldPanic::YesWithMessage("...")
                        ShouldPanic::Yes(Some(sym)) => cx.expr_call(sp,
                            cx.expr_path(should_panic_path("YesWithMessage")),
                            vec![cx.expr_str(sp, sym)]),
                    }),
                // },
                ])),
                // testfn: test::StaticTestFn(...) | test::StaticBenchFn(...)
                field("testfn", test_fn)
            // }
            ])
        // }
        ));
    test_const = test_const.map(|mut tc| { tc.vis.node = ast::VisibilityKind::Public; tc});

    // extern crate test
    let test_extern = cx.item(sp,
        test_id,
        vec![],
<<<<<<< HEAD
        ast::ItemKind::ExternCrate(Some(sym::test))
=======
        ast::ItemKind::ExternCrate(None)
>>>>>>> 8cd2c99a
    );

    log::debug!("synthetic test item:\n{}\n", pprust::item_to_string(&test_const));

    vec![
        // Access to libtest under a hygienic name
        Annotatable::Item(test_extern),
        // The generated test case
        Annotatable::Item(test_const),
        // The original item
        Annotatable::Item(item)
    ]
}

fn item_path(mod_path: &[ast::Ident], item_ident: &ast::Ident) -> String {
    mod_path.iter().chain(iter::once(item_ident))
        .map(|x| x.to_string()).collect::<Vec<String>>().join("::")
}

enum ShouldPanic {
    No,
    Yes(Option<Symbol>),
}

fn should_ignore(i: &ast::Item) -> bool {
    attr::contains_name(&i.attrs, sym::ignore)
}

fn should_fail(i: &ast::Item) -> bool {
    attr::contains_name(&i.attrs, sym::allow_fail)
}

fn should_panic(cx: &ExtCtxt<'_>, i: &ast::Item) -> ShouldPanic {
    match attr::find_by_name(&i.attrs, sym::should_panic) {
        Some(attr) => {
            let ref sd = cx.parse_sess.span_diagnostic;

            match attr.meta_item_list() {
                // Handle #[should_panic(expected = "foo")]
                Some(list) => {
                    let msg = list.iter()
                        .find(|mi| mi.check_name(sym::expected))
                        .and_then(|mi| mi.meta_item())
                        .and_then(|mi| mi.value_str());
                    if list.len() != 1 || msg.is_none() {
                        sd.struct_span_warn(
                            attr.span,
                            "argument must be of the form: \
                             `expected = \"error message\"`"
                        ).note("Errors in this attribute were erroneously \
                                allowed and will become a hard error in a \
                                future release.").emit();
                        ShouldPanic::Yes(None)
                    } else {
                        ShouldPanic::Yes(msg)
                    }
                },
                // Handle #[should_panic] and #[should_panic = "expected"]
                None => ShouldPanic::Yes(attr.value_str())
            }
        }
        None => ShouldPanic::No,
    }
}

fn has_test_signature(cx: &ExtCtxt<'_>, i: &ast::Item) -> bool {
    let has_should_panic_attr = attr::contains_name(&i.attrs, sym::should_panic);
    let ref sd = cx.parse_sess.span_diagnostic;
    if let ast::ItemKind::Fn(ref decl, ref header, ref generics, _) = i.node {
        if header.unsafety == ast::Unsafety::Unsafe {
            sd.span_err(
                i.span,
                "unsafe functions cannot be used for tests"
            );
            return false
        }
        if header.asyncness.node.is_async() {
            sd.span_err(
                i.span,
                "async functions cannot be used for tests"
            );
            return false
        }


        // If the termination trait is active, the compiler will check that the output
        // type implements the `Termination` trait as `libtest` enforces that.
        let has_output = match decl.output {
            ast::FunctionRetTy::Default(..) => false,
            ast::FunctionRetTy::Ty(ref t) if t.node.is_unit() => false,
            _ => true
        };

        if !decl.inputs.is_empty() {
            sd.span_err(i.span, "functions used as tests can not have any arguments");
            return false;
        }

        match (has_output, has_should_panic_attr) {
            (true, true) => {
                sd.span_err(i.span, "functions using `#[should_panic]` must return `()`");
                false
            },
            (true, false) => if !generics.params.is_empty() {
                sd.span_err(i.span,
                                "functions used as tests must have signature fn() -> ()");
                false
            } else {
                true
            },
            (false, _) => true
        }
    } else {
        sd.span_err(i.span, "only functions may be used as tests");
        false
    }
}

fn has_bench_signature(cx: &ExtCtxt<'_>, i: &ast::Item) -> bool {
    let has_sig = if let ast::ItemKind::Fn(ref decl, _, _, _) = i.node {
        // N.B., inadequate check, but we're running
        // well before resolve, can't get too deep.
        decl.inputs.len() == 1
    } else {
        false
    };

    if !has_sig {
        cx.parse_sess.span_diagnostic.span_err(i.span, "functions used as benches must have \
            signature `fn(&mut Bencher) -> impl Termination`");
    }

    has_sig
}<|MERGE_RESOLUTION|>--- conflicted
+++ resolved
@@ -4,10 +4,6 @@
 use syntax::ast;
 use syntax::attr::{self, check_builtin_macro_attribute};
 use syntax::ext::base::*;
-<<<<<<< HEAD
-use syntax::ext::hygiene::SyntaxContext;
-=======
->>>>>>> 8cd2c99a
 use syntax::print::pprust;
 use syntax::source_map::respan;
 use syntax::symbol::{Symbol, sym};
@@ -32,19 +28,11 @@
 
     if !ecx.ecfg.should_test { return vec![]; }
 
-<<<<<<< HEAD
-    let sp = attr_sp.with_ctxt(SyntaxContext::empty().apply_mark(ecx.current_expansion.id));
-    let mut item = anno_item.expect_item();
-    item = item.map(|mut item| {
-        item.vis = respan(item.vis.span, ast::VisibilityKind::Public);
-        item.ident = item.ident.gensym();
-=======
     let sp = ecx.with_def_site_ctxt(attr_sp);
     let mut item = anno_item.expect_item();
     item = item.map(|mut item| {
         item.vis = respan(item.vis.span, ast::VisibilityKind::Public);
         item.ident.span = item.ident.span.with_ctxt(sp.ctxt());
->>>>>>> 8cd2c99a
         item.attrs.push(
             ecx.attribute(ecx.meta_word(sp, sym::rustc_test_marker))
         );
@@ -104,12 +92,7 @@
         return vec![Annotatable::Item(item)];
     }
 
-<<<<<<< HEAD
-    let ctxt = SyntaxContext::empty().apply_mark(cx.current_expansion.id);
-    let (sp, attr_sp) = (item.span.with_ctxt(ctxt), attr_sp.with_ctxt(ctxt));
-=======
     let (sp, attr_sp) = (cx.with_def_site_ctxt(item.span), cx.with_def_site_ctxt(attr_sp));
->>>>>>> 8cd2c99a
 
     let test_id = ast::Ident::new(sym::test, attr_sp);
 
@@ -159,19 +142,11 @@
         ])
     };
 
-<<<<<<< HEAD
-    let mut test_const = cx.item(sp, ast::Ident::new(item.ident.name, sp).gensym(),
-        vec![
-            // #[cfg(test)]
-            cx.attribute(cx.meta_list(attr_sp, sym::cfg, vec![
-                cx.meta_list_item_word(attr_sp, sym::test)
-=======
     let mut test_const = cx.item(sp, ast::Ident::new(item.ident.name, sp),
         vec![
             // #[cfg(test)]
             cx.attribute(attr::mk_list_item(ast::Ident::new(sym::cfg, attr_sp), vec![
                 attr::mk_nested_word_item(ast::Ident::new(sym::test, attr_sp))
->>>>>>> 8cd2c99a
             ])),
             // #[rustc_test_marker]
             cx.attribute(cx.meta_word(attr_sp, sym::rustc_test_marker)),
@@ -220,11 +195,7 @@
     let test_extern = cx.item(sp,
         test_id,
         vec![],
-<<<<<<< HEAD
-        ast::ItemKind::ExternCrate(Some(sym::test))
-=======
         ast::ItemKind::ExternCrate(None)
->>>>>>> 8cd2c99a
     );
 
     log::debug!("synthetic test item:\n{}\n", pprust::item_to_string(&test_const));
