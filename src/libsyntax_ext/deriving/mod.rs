--- conflicted
+++ resolved
@@ -48,59 +48,22 @@
               meta_item: &MetaItem,
               item: Annotatable)
               -> Vec<Annotatable> {
-<<<<<<< HEAD
-=======
         // FIXME: Built-in derives often forget to give spans contexts,
         // so we are doing it here in a centralized way.
         let span = ecx.with_def_site_ctxt(span);
->>>>>>> 8cd2c99a
         let mut items = Vec::new();
         (self.0)(ecx, span, meta_item, &item, &mut |a| items.push(a));
         items
     }
 }
 
-<<<<<<< HEAD
-/// Construct a name for the inner type parameter that can't collide with any type parameters of
-/// the item. This is achieved by starting with a base and then concatenating the names of all
-/// other type parameters.
-// FIXME(aburka): use real hygiene when that becomes possible
-fn hygienic_type_parameter(item: &Annotatable, base: &str) -> String {
-    let mut typaram = String::from(base);
-    if let Annotatable::Item(ref item) = *item {
-        match item.node {
-            ast::ItemKind::Struct(_, ast::Generics { ref params, .. }) |
-            ast::ItemKind::Enum(_, ast::Generics { ref params, .. }) => {
-                for param in params {
-                    match param.kind {
-                        ast::GenericParamKind::Type { .. } => {
-                            typaram.push_str(&param.ident.as_str());
-                        }
-                        _ => {}
-                    }
-                }
-            }
-
-            _ => {}
-        }
-    }
-
-    typaram
-}
-
-=======
->>>>>>> 8cd2c99a
 /// Constructs an expression that calls an intrinsic
 fn call_intrinsic(cx: &ExtCtxt<'_>,
                   span: Span,
                   intrinsic: &str,
                   args: Vec<P<ast::Expr>>)
                   -> P<ast::Expr> {
-<<<<<<< HEAD
-    let span = span.with_ctxt(cx.backtrace());
-=======
     let span = cx.with_def_site_ctxt(span);
->>>>>>> 8cd2c99a
     let path = cx.std_path(&[sym::intrinsics, Symbol::intern(intrinsic)]);
     let call = cx.expr_call_global(span, path, args);
 
