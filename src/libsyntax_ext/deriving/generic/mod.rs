--- conflicted
+++ resolved
@@ -187,11 +187,7 @@
 use syntax::ast::{VariantData, GenericParamKind, GenericArg};
 use syntax::attr;
 use syntax::ext::base::{Annotatable, ExtCtxt, SpecialDerives};
-<<<<<<< HEAD
-use syntax::source_map::{self, respan};
-=======
 use syntax::source_map::respan;
->>>>>>> 8cd2c99a
 use syntax::util::map_in_place::MapInPlace;
 use syntax::ptr::P;
 use syntax::symbol::{Symbol, kw, sym};
@@ -429,11 +425,7 @@
                         return;
                     }
                 };
-<<<<<<< HEAD
-                let container_id = cx.current_expansion.id.parent();
-=======
                 let container_id = cx.current_expansion.id.expn_data().parent;
->>>>>>> 8cd2c99a
                 let is_always_copy =
                     cx.resolver.has_derives(container_id, SpecialDerives::COPY) &&
                     has_no_type_params;
@@ -680,16 +672,11 @@
         attr::mark_used(&attr);
         let opt_trait_ref = Some(trait_ref);
         let unused_qual = {
-<<<<<<< HEAD
-            let word = cx.meta_list_item_word(self.span, Symbol::intern("unused_qualifications"));
-            cx.attribute(cx.meta_list(self.span, sym::allow, vec![word]))
-=======
             let word = syntax::attr::mk_nested_word_item(
                 Ident::new(Symbol::intern("unused_qualifications"), self.span));
             let list = syntax::attr::mk_list_item(
                 Ident::new(sym::allow, self.span), vec![word]);
             cx.attribute(list)
->>>>>>> 8cd2c99a
         };
 
         let mut a = vec![attr, unused_qual];
@@ -944,13 +931,8 @@
 
         let args = {
             let self_args = explicit_self.map(|explicit_self| {
-<<<<<<< HEAD
-                let ident = Ident::with_empty_ctxt(kw::SelfLower).with_span_pos(trait_.span);
-                ast::Arg::from_self(ThinVec::default(), explicit_self, ident)
-=======
                 let ident = Ident::with_dummy_span(kw::SelfLower).with_span_pos(trait_.span);
                 ast::Param::from_self(ThinVec::default(), explicit_self, ident)
->>>>>>> 8cd2c99a
             });
             let nonself_args = arg_types.into_iter()
                 .map(|(name, ty)| cx.param(trait_.span, name, ty));
