--- conflicted
+++ resolved
@@ -85,15 +85,9 @@
             PathKind::Global => cx.path_all(span, true, idents, params),
             PathKind::Local => cx.path_all(span, false, idents, params),
             PathKind::Std => {
-<<<<<<< HEAD
-                let def_site = DUMMY_SP.apply_mark(cx.current_expansion.id);
-                idents.insert(0, Ident::new(kw::DollarCrate, def_site));
-                cx.path_all(span, false, idents, params, Vec::new())
-=======
                 let def_site = cx.with_def_site_ctxt(DUMMY_SP);
                 idents.insert(0, Ident::new(kw::DollarCrate, def_site));
                 cx.path_all(span, false, idents, params)
->>>>>>> 8cd2c99a
             }
         }
 
@@ -113,11 +107,7 @@
     Tuple(Vec<Ty<'a>>),
 }
 
-<<<<<<< HEAD
-pub fn borrowed_ptrty<'r>() -> PtrTy<'r> {
-=======
 pub fn borrowed_ptrty() -> PtrTy {
->>>>>>> 8cd2c99a
     Borrowed(None, ast::Mutability::Immutable)
 }
 pub fn borrowed(ty: Box<Ty<'_>>) -> Ty<'_> {
