use crate::deriving::path_std;
use crate::deriving::generic::*;
use crate::deriving::generic::ty::*;

use rustc_data_structures::thin_vec::ThinVec;

use syntax::ast::{self, Ident};
use syntax::ast::{Expr, MetaItem};
use syntax::ext::base::{Annotatable, ExtCtxt};
use syntax::ptr::P;
use syntax::symbol::sym;
use syntax_pos::{DUMMY_SP, Span};

pub fn expand_deriving_debug(cx: &mut ExtCtxt<'_>,
                             span: Span,
                             mitem: &MetaItem,
                             item: &Annotatable,
                             push: &mut dyn FnMut(Annotatable)) {
    // &mut ::std::fmt::Formatter
    let fmtr = Ptr(Box::new(Literal(path_std!(cx, fmt::Formatter))),
                   Borrowed(None, ast::Mutability::Mutable));

    let trait_def = TraitDef {
        span,
        attributes: Vec::new(),
        path: path_std!(cx, fmt::Debug),
        additional_bounds: Vec::new(),
        generics: LifetimeBounds::empty(),
        is_unsafe: false,
        supports_unions: false,
        methods: vec![MethodDef {
                          name: "fmt",
                          generics: LifetimeBounds::empty(),
                          explicit_self: borrowed_explicit_self(),
                          args: vec![(fmtr, "f")],
                          ret_ty: Literal(path_std!(cx, fmt::Result)),
                          attributes: Vec::new(),
                          is_unsafe: false,
                          unify_fieldless_variants: false,
                          combine_substructure: combine_substructure(Box::new(|a, b, c| {
                              show_substructure(a, b, c)
                          })),
                      }],
        associated_types: Vec::new(),
    };
    trait_def.expand(cx, mitem, item, push)
}

/// We use the debug builders to do the heavy lifting here
fn show_substructure(cx: &mut ExtCtxt<'_>, span: Span, substr: &Substructure<'_>) -> P<Expr> {
    // build fmt.debug_struct(<name>).field(<fieldname>, &<fieldval>)....build()
    // or fmt.debug_tuple(<name>).field(&<fieldval>)....build()
    // based on the "shape".
    let (ident, vdata, fields) = match substr.fields {
        Struct(vdata, fields) => (substr.type_ident, *vdata, fields),
        EnumMatching(_, _, v, fields) => (v.ident, &v.data, fields),
        EnumNonMatchingCollapsed(..) |
        StaticStruct(..) |
        StaticEnum(..) => cx.span_bug(span, "nonsensical .fields in `#[derive(Debug)]`"),
    };

    // We want to make sure we have the ctxt set so that we can use unstable methods
    let span = cx.with_def_site_ctxt(span);
    let name = cx.expr_lit(span, ast::LitKind::Str(ident.name, ast::StrStyle::Cooked));
    let builder = cx.ident_of("debug_trait_builder", span);
    let builder_expr = cx.expr_ident(span, builder.clone());

    let fmt = substr.nonself_args[0].clone();

    let mut stmts = vec![];
    match vdata {
        ast::VariantData::Tuple(..) | ast::VariantData::Unit(..) => {
            // tuple struct/"normal" variant
            let expr =
                cx.expr_method_call(span, fmt, cx.ident_of("debug_tuple", span), vec![name]);
            stmts.push(cx.stmt_let(span, true, builder, expr));

            for field in fields {
                // Use double indirection to make sure this works for unsized types
                let field = cx.expr_addr_of(field.span, field.self_.clone());
                let field = cx.expr_addr_of(field.span, field);

                let expr = cx.expr_method_call(span,
                                                builder_expr.clone(),
<<<<<<< HEAD
                                                Ident::with_empty_ctxt(sym::field),
=======
                                                Ident::new(sym::field, span),
>>>>>>> 8cd2c99a
                                                vec![field]);

                // Use `let _ = expr;` to avoid triggering the
                // unused_results lint.
                stmts.push(stmt_let_undescore(cx, span, expr));
            }
        }
        ast::VariantData::Struct(..) => {
            // normal struct/struct variant
            let expr =
                cx.expr_method_call(span, fmt, cx.ident_of("debug_struct", span), vec![name]);
            stmts.push(cx.stmt_let(DUMMY_SP, true, builder, expr));

            for field in fields {
                let name = cx.expr_lit(field.span,
                                        ast::LitKind::Str(field.name.unwrap().name,
                                                            ast::StrStyle::Cooked));

                // Use double indirection to make sure this works for unsized types
                let field = cx.expr_addr_of(field.span, field.self_.clone());
                let field = cx.expr_addr_of(field.span, field);
                let expr = cx.expr_method_call(span,
                                                builder_expr.clone(),
<<<<<<< HEAD
                                                Ident::with_empty_ctxt(sym::field),
=======
                                                Ident::new(sym::field, span),
>>>>>>> 8cd2c99a
                                                vec![name, field]);
                stmts.push(stmt_let_undescore(cx, span, expr));
            }
        }
    }

    let expr = cx.expr_method_call(span, builder_expr, cx.ident_of("finish", span), vec![]);

    stmts.push(cx.stmt_expr(expr));
    let block = cx.block(span, stmts);
    cx.expr_block(block)
}

fn stmt_let_undescore(cx: &mut ExtCtxt<'_>, sp: Span, expr: P<ast::Expr>) -> ast::Stmt {
    let local = P(ast::Local {
        pat: cx.pat_wild(sp),
        ty: None,
        init: Some(expr),
        id: ast::DUMMY_NODE_ID,
        span: sp,
        attrs: ThinVec::new(),
    });
    ast::Stmt {
        id: ast::DUMMY_NODE_ID,
        node: ast::StmtKind::Local(local),
        span: sp,
    }
}<|MERGE_RESOLUTION|>--- conflicted
+++ resolved
@@ -82,11 +82,7 @@
 
                 let expr = cx.expr_method_call(span,
                                                 builder_expr.clone(),
-<<<<<<< HEAD
-                                                Ident::with_empty_ctxt(sym::field),
-=======
                                                 Ident::new(sym::field, span),
->>>>>>> 8cd2c99a
                                                 vec![field]);
 
                 // Use `let _ = expr;` to avoid triggering the
@@ -110,11 +106,7 @@
                 let field = cx.expr_addr_of(field.span, field);
                 let expr = cx.expr_method_call(span,
                                                 builder_expr.clone(),
-<<<<<<< HEAD
-                                                Ident::with_empty_ctxt(sym::field),
-=======
                                                 Ident::new(sym::field, span),
->>>>>>> 8cd2c99a
                                                 vec![name, field]);
                 stmts.push(stmt_let_undescore(cx, span, expr));
             }
