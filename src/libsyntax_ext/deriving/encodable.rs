--- conflicted
+++ resolved
@@ -101,11 +101,7 @@
                                        item: &Annotatable,
                                        push: &mut dyn FnMut(Annotatable)) {
     let krate = "rustc_serialize";
-<<<<<<< HEAD
-    let typaram = &*deriving::hygienic_type_parameter(item, "__S");
-=======
     let typaram = "__S";
->>>>>>> 8cd2c99a
 
     let trait_def = TraitDef {
         span,
