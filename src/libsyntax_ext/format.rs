--- conflicted
+++ resolved
@@ -12,13 +12,8 @@
 use syntax::parse::token;
 use syntax::ptr::P;
 use syntax::symbol::{Symbol, sym};
-<<<<<<< HEAD
-use syntax::tokenstream;
-use syntax_pos::{MultiSpan, Span, DUMMY_SP};
-=======
 use syntax::tokenstream::TokenStream;
 use syntax_pos::{MultiSpan, Span};
->>>>>>> 8cd2c99a
 
 use rustc_data_structures::fx::{FxHashMap, FxHashSet};
 use std::borrow::Cow;
@@ -132,11 +127,7 @@
 fn parse_args<'a>(
     ecx: &mut ExtCtxt<'a>,
     sp: Span,
-<<<<<<< HEAD
-    tts: &[tokenstream::TokenTree]
-=======
     tts: TokenStream,
->>>>>>> 8cd2c99a
 ) -> Result<(P<ast::Expr>, Vec<P<ast::Expr>>, FxHashMap<Symbol, usize>), DiagnosticBuilder<'a>> {
     let mut args = Vec::<P<ast::Expr>>::new();
     let mut names = FxHashMap::<Symbol, usize>::default();
@@ -153,12 +144,6 @@
 
     while p.token != token::Eof {
         if !p.eat(&token::Comma) {
-<<<<<<< HEAD
-            let mut err = ecx.struct_span_err(p.token.span, "expected token: `,`");
-            err.span_label(p.token.span, "expected `,`");
-            p.maybe_annotate_with_ascription(&mut err, false);
-            return Err(err);
-=======
             if first {
                 // After `format!(""` we always expect *only* a comma...
                 let mut err = ecx.struct_span_err(p.token.span, "expected token: `,`");
@@ -169,7 +154,6 @@
                 // ...after that delegate to `expect` to also include the other expected tokens.
                 return Err(p.expect(&token::Comma).err().unwrap());
             }
->>>>>>> 8cd2c99a
         }
         first = false;
         if p.token == token::Eof {
@@ -316,11 +300,7 @@
                 &format!(
                     "{} positional argument{} in format string, but {}",
                     count,
-<<<<<<< HEAD
-                    if count > 1 { "s" } else { "" },
-=======
                     pluralise!(count),
->>>>>>> 8cd2c99a
                     self.describe_num_args(),
                 ),
             );
@@ -674,11 +654,7 @@
         let mut heads = Vec::with_capacity(self.args.len());
 
         let names_pos: Vec<_> = (0..self.args.len())
-<<<<<<< HEAD
-            .map(|i| ast::Ident::from_str_and_span(&format!("arg{}", i), self.macsp))
-=======
             .map(|i| self.ecx.ident_of(&format!("arg{}", i), self.macsp))
->>>>>>> 8cd2c99a
             .collect();
 
         // First, build up the static array which will become our precompiled
@@ -699,12 +675,7 @@
         // passed to this function.
         for (i, e) in self.args.into_iter().enumerate() {
             let name = names_pos[i];
-<<<<<<< HEAD
-            let span =
-                DUMMY_SP.with_ctxt(e.span.ctxt().apply_mark(self.ecx.current_expansion.id));
-=======
             let span = self.ecx.with_def_site_ctxt(e.span);
->>>>>>> 8cd2c99a
             pats.push(self.ecx.pat_ident(span, name));
             for ref arg_ty in self.arg_unique_types[i].iter() {
                 locals.push(Context::format_arg(self.ecx, self.macsp, e.span, arg_ty, name));
@@ -782,11 +753,7 @@
         ty: &ArgumentType,
         arg: ast::Ident,
     ) -> P<ast::Expr> {
-<<<<<<< HEAD
-        sp = sp.apply_mark(ecx.current_expansion.id);
-=======
         sp = ecx.with_def_site_ctxt(sp);
->>>>>>> 8cd2c99a
         let arg = ecx.expr_ident(sp, arg);
         let trait_ = match *ty {
             Placeholder(ref tyname) => {
@@ -836,17 +803,10 @@
 fn expand_format_args_impl<'cx>(
     ecx: &'cx mut ExtCtxt<'_>,
     mut sp: Span,
-<<<<<<< HEAD
-    tts: &[tokenstream::TokenTree],
-    nl: bool,
-) -> Box<dyn base::MacResult + 'cx> {
-    sp = sp.apply_mark(ecx.current_expansion.id);
-=======
     tts: TokenStream,
     nl: bool,
 ) -> Box<dyn base::MacResult + 'cx> {
     sp = ecx.with_def_site_ctxt(sp);
->>>>>>> 8cd2c99a
     match parse_args(ecx, sp, tts) {
         Ok((efmt, args, names)) => {
             MacEager::expr(expand_preparsed_format_args(ecx, sp, efmt, args, names, nl))
@@ -861,11 +821,7 @@
 pub fn expand_format_args<'cx>(
     ecx: &'cx mut ExtCtxt<'_>,
     sp: Span,
-<<<<<<< HEAD
-    tts: &[tokenstream::TokenTree],
-=======
     tts: TokenStream,
->>>>>>> 8cd2c99a
 ) -> Box<dyn base::MacResult + 'cx> {
     expand_format_args_impl(ecx, sp, tts, false)
 }
@@ -873,11 +829,7 @@
 pub fn expand_format_args_nl<'cx>(
     ecx: &'cx mut ExtCtxt<'_>,
     sp: Span,
-<<<<<<< HEAD
-    tts: &[tokenstream::TokenTree],
-=======
     tts: TokenStream,
->>>>>>> 8cd2c99a
 ) -> Box<dyn base::MacResult + 'cx> {
     expand_format_args_impl(ecx, sp, tts, true)
 }
@@ -898,11 +850,7 @@
     let arg_unique_types: Vec<_> = (0..args.len()).map(|_| Vec::new()).collect();
 
     let mut macsp = ecx.call_site();
-<<<<<<< HEAD
-    macsp = macsp.with_ctxt(ecx.backtrace());
-=======
     macsp = ecx.with_def_site_ctxt(macsp);
->>>>>>> 8cd2c99a
 
     let msg = "format argument must be a string literal";
     let fmt_sp = efmt.span;
@@ -1041,11 +989,7 @@
         vec![]
     };
 
-<<<<<<< HEAD
-    let fmt_str = &*fmt.node.0.as_str();  // for the suggestions below
-=======
     let fmt_str = &*fmt_str.as_str();  // for the suggestions below
->>>>>>> 8cd2c99a
     let mut parser = parse::Parser::new(fmt_str, str_style, skips, append_newline);
 
     let mut unverified_pieces = Vec::new();
@@ -1059,11 +1003,7 @@
 
     if !parser.errors.is_empty() {
         let err = parser.errors.remove(0);
-<<<<<<< HEAD
-        let sp = fmt.span.from_inner(err.span);
-=======
         let sp = fmt_span.from_inner(err.span);
->>>>>>> 8cd2c99a
         let mut e = ecx.struct_span_err(sp, &format!("invalid format string: {}",
                                                      err.description));
         e.span_label(sp, err.label + " in format string");
@@ -1071,11 +1011,7 @@
             e.note(&note);
         }
         if let Some((label, span)) = err.secondary_label {
-<<<<<<< HEAD
-            let sp = fmt.span.from_inner(span);
-=======
             let sp = fmt_span.from_inner(span);
->>>>>>> 8cd2c99a
             e.span_label(sp, label);
         }
         e.emit();
@@ -1083,11 +1019,7 @@
     }
 
     let arg_spans = parser.arg_places.iter()
-<<<<<<< HEAD
-        .map(|span| fmt.span.from_inner(*span))
-=======
         .map(|span| fmt_span.from_inner(*span))
->>>>>>> 8cd2c99a
         .collect();
 
     let named_pos: FxHashSet<usize> = names.values().cloned().collect();
