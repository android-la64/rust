// ignore-tidy-filelength

//! This module contains the "cleaned" pieces of the AST, and the functions
//! that clean them.

pub mod inline;
pub mod cfg;
mod simplify;
mod auto_trait;
mod blanket_impl;

use rustc_data_structures::indexed_vec::{IndexVec, Idx};
use rustc_target::spec::abi::Abi;
use rustc_typeck::hir_ty_to_ty;
use rustc::infer::region_constraints::{RegionConstraintData, Constraint};
use rustc::middle::resolve_lifetime as rl;
use rustc::middle::lang_items;
use rustc::middle::stability;
use rustc::mir::interpret::{GlobalId, ConstValue};
use rustc::hir;
use rustc::hir::def::{CtorKind, DefKind, Res};
use rustc::hir::def_id::{CrateNum, DefId, CRATE_DEF_INDEX, LOCAL_CRATE};
use rustc::hir::ptr::P;
use rustc::ty::subst::{InternalSubsts, SubstsRef, UnpackedKind};
use rustc::ty::{self, DefIdTree, TyCtxt, Region, RegionVid, Ty, AdtKind};
use rustc::ty::fold::TypeFolder;
use rustc::ty::layout::VariantIdx;
use rustc::util::nodemap::{FxHashMap, FxHashSet};
use syntax::ast::{self, AttrStyle, Ident};
use syntax::attr;
use syntax::ext::base::MacroKind;
<<<<<<< HEAD
use syntax::source_map::{dummy_spanned, Spanned};
=======
use syntax::source_map::DUMMY_SP;
>>>>>>> 8cd2c99a
use syntax::symbol::{Symbol, kw, sym};
use syntax::symbol::InternedString;
use syntax_pos::{self, Pos, FileName};

use std::collections::hash_map::Entry;
use std::fmt;
use std::hash::{Hash, Hasher};
use std::default::Default;
use std::{mem, slice, vec};
use std::iter::FromIterator;
use std::rc::Rc;
use std::cell::RefCell;
use std::sync::Arc;
use std::u32;

<<<<<<< HEAD
use crate::core::{self, DocContext};
=======
use crate::core::{self, DocContext, ImplTraitParam};
>>>>>>> 8cd2c99a
use crate::doctree;
use crate::html::render::{cache, ExternalLocation};
use crate::html::item_type::ItemType;


use self::cfg::Cfg;
use self::auto_trait::AutoTraitFinder;
use self::blanket_impl::BlanketImplFinder;

pub use self::Type::*;
pub use self::Mutability::*;
pub use self::ItemEnum::*;
pub use self::SelfTy::*;
pub use self::FunctionRetTy::*;
pub use self::Visibility::{Public, Inherited};

thread_local!(pub static MAX_DEF_ID: RefCell<FxHashMap<CrateNum, DefId>> = Default::default());

const FN_OUTPUT_NAME: &'static str = "Output";

// extract the stability index for a node from tcx, if possible
fn get_stability(cx: &DocContext<'_>, def_id: DefId) -> Option<Stability> {
    cx.tcx.lookup_stability(def_id).clean(cx)
}

fn get_deprecation(cx: &DocContext<'_>, def_id: DefId) -> Option<Deprecation> {
    cx.tcx.lookup_deprecation(def_id).clean(cx)
}

pub trait Clean<T> {
    fn clean(&self, cx: &DocContext<'_>) -> T;
}

impl<T: Clean<U>, U> Clean<Vec<U>> for [T] {
    fn clean(&self, cx: &DocContext<'_>) -> Vec<U> {
        self.iter().map(|x| x.clean(cx)).collect()
    }
}

impl<T: Clean<U>, U, V: Idx> Clean<IndexVec<V, U>> for IndexVec<V, T> {
    fn clean(&self, cx: &DocContext<'_>) -> IndexVec<V, U> {
        self.iter().map(|x| x.clean(cx)).collect()
    }
}

impl<T: Clean<U>, U> Clean<U> for P<T> {
    fn clean(&self, cx: &DocContext<'_>) -> U {
        (**self).clean(cx)
    }
}

impl<T: Clean<U>, U> Clean<U> for Rc<T> {
    fn clean(&self, cx: &DocContext<'_>) -> U {
        (**self).clean(cx)
    }
}

impl<T: Clean<U>, U> Clean<Option<U>> for Option<T> {
    fn clean(&self, cx: &DocContext<'_>) -> Option<U> {
        self.as_ref().map(|v| v.clean(cx))
    }
}

impl<T, U> Clean<U> for ty::Binder<T> where T: Clean<U> {
    fn clean(&self, cx: &DocContext<'_>) -> U {
        self.skip_binder().clean(cx)
    }
}

impl<T: Clean<U>, U> Clean<Vec<U>> for P<[T]> {
    fn clean(&self, cx: &DocContext<'_>) -> Vec<U> {
        self.iter().map(|x| x.clean(cx)).collect()
    }
}

#[derive(Clone, Debug)]
pub struct Crate {
    pub name: String,
    pub version: Option<String>,
    pub src: FileName,
    pub module: Option<Item>,
    pub externs: Vec<(CrateNum, ExternalCrate)>,
    pub primitives: Vec<(DefId, PrimitiveType, Attributes)>,
    // These are later on moved into `CACHEKEY`, leaving the map empty.
    // Only here so that they can be filtered through the rustdoc passes.
    pub external_traits: Rc<RefCell<FxHashMap<DefId, Trait>>>,
    pub masked_crates: FxHashSet<CrateNum>,
    pub collapsed: bool,
}

<<<<<<< HEAD
impl Clean<Crate> for hir::Crate {
    // note that self here is ignored in favor of `cx.tcx.hir().krate()` since
    // that gets around tying self's lifetime to the '_ in cx.
    fn clean(&self, cx: &DocContext<'_>) -> Crate {
        use crate::visit_lib::LibEmbargoVisitor;

        let v = crate::visit_ast::RustdocVisitor::new(&cx);
        let module = v.visit(cx.tcx.hir().krate());

        {
            let mut r = cx.renderinfo.borrow_mut();
            r.deref_trait_did = cx.tcx.lang_items().deref_trait();
            r.deref_mut_trait_did = cx.tcx.lang_items().deref_mut_trait();
            r.owned_box_did = cx.tcx.lang_items().owned_box();
        }

        let mut externs = Vec::new();
        for &cnum in cx.tcx.crates().iter() {
            externs.push((cnum, cnum.clean(cx)));
            // Analyze doc-reachability for extern items
            LibEmbargoVisitor::new(cx).visit_lib(cnum);
        }
        externs.sort_by(|&(a, _), &(b, _)| a.cmp(&b));

        // Clean the crate, translating the entire libsyntax AST to one that is
        // understood by rustdoc.
        let mut module = module.clean(cx);
        let mut masked_crates = FxHashSet::default();

        match module.inner {
            ModuleItem(ref module) => {
                for it in &module.items {
                    // `compiler_builtins` should be masked too, but we can't apply
                    // `#[doc(masked)]` to the injected `extern crate` because it's unstable.
                    if it.is_extern_crate()
                        && (it.attrs.has_doc_flag(sym::masked)
                            || cx.tcx.is_compiler_builtins(it.def_id.krate))
                    {
                        masked_crates.insert(it.def_id.krate);
                    }
=======
pub fn krate(mut cx: &mut DocContext<'_>) -> Crate {
    use crate::visit_lib::LibEmbargoVisitor;

    let krate = cx.tcx.hir().krate();
    let module = crate::visit_ast::RustdocVisitor::new(&mut cx).visit(krate);

    let mut r = cx.renderinfo.get_mut();
    r.deref_trait_did = cx.tcx.lang_items().deref_trait();
    r.deref_mut_trait_did = cx.tcx.lang_items().deref_mut_trait();
    r.owned_box_did = cx.tcx.lang_items().owned_box();

    let mut externs = Vec::new();
    for &cnum in cx.tcx.crates().iter() {
        externs.push((cnum, cnum.clean(cx)));
        // Analyze doc-reachability for extern items
        LibEmbargoVisitor::new(&mut cx).visit_lib(cnum);
    }
    externs.sort_by(|&(a, _), &(b, _)| a.cmp(&b));

    // Clean the crate, translating the entire libsyntax AST to one that is
    // understood by rustdoc.
    let mut module = module.clean(cx);
    let mut masked_crates = FxHashSet::default();

    match module.inner {
        ModuleItem(ref module) => {
            for it in &module.items {
                // `compiler_builtins` should be masked too, but we can't apply
                // `#[doc(masked)]` to the injected `extern crate` because it's unstable.
                if it.is_extern_crate()
                    && (it.attrs.has_doc_flag(sym::masked)
                        || cx.tcx.is_compiler_builtins(it.def_id.krate))
                {
                    masked_crates.insert(it.def_id.krate);
>>>>>>> 8cd2c99a
                }
            }
        }
        _ => unreachable!(),
    }

    let ExternalCrate { name, src, primitives, keywords, .. } = LOCAL_CRATE.clean(cx);
    {
        let m = match module.inner {
            ModuleItem(ref mut m) => m,
            _ => unreachable!(),
        };
        m.items.extend(primitives.iter().map(|&(def_id, prim, ref attrs)| {
            Item {
                source: Span::empty(),
                name: Some(prim.to_url_str().to_string()),
                attrs: attrs.clone(),
                visibility: Some(Public),
                stability: get_stability(cx, def_id),
                deprecation: get_deprecation(cx, def_id),
                def_id,
                inner: PrimitiveItem(prim),
            }
        }));
        m.items.extend(keywords.into_iter().map(|(def_id, kw, attrs)| {
            Item {
                source: Span::empty(),
                name: Some(kw.clone()),
                attrs: attrs,
                visibility: Some(Public),
                stability: get_stability(cx, def_id),
                deprecation: get_deprecation(cx, def_id),
                def_id,
                inner: KeywordItem(kw),
            }
        }));
    }

<<<<<<< HEAD
        Crate {
            name,
            version: None,
            src,
            module: Some(module),
            externs,
            primitives,
            external_traits: cx.external_traits.clone(),
            masked_crates,
            collapsed: false,
        }
=======
    Crate {
        name,
        version: None,
        src,
        module: Some(module),
        externs,
        primitives,
        external_traits: cx.external_traits.clone(),
        masked_crates,
        collapsed: false,
>>>>>>> 8cd2c99a
    }
}

#[derive(Clone, Debug)]
pub struct ExternalCrate {
    pub name: String,
    pub src: FileName,
    pub attrs: Attributes,
    pub primitives: Vec<(DefId, PrimitiveType, Attributes)>,
    pub keywords: Vec<(DefId, String, Attributes)>,
}

impl Clean<ExternalCrate> for CrateNum {
    fn clean(&self, cx: &DocContext<'_>) -> ExternalCrate {
        let root = DefId { krate: *self, index: CRATE_DEF_INDEX };
        let krate_span = cx.tcx.def_span(root);
        let krate_src = cx.sess().source_map().span_to_filename(krate_span);

        // Collect all inner modules which are tagged as implementations of
        // primitives.
        //
        // Note that this loop only searches the top-level items of the crate,
        // and this is intentional. If we were to search the entire crate for an
        // item tagged with `#[doc(primitive)]` then we would also have to
        // search the entirety of external modules for items tagged
        // `#[doc(primitive)]`, which is a pretty inefficient process (decoding
        // all that metadata unconditionally).
        //
        // In order to keep the metadata load under control, the
        // `#[doc(primitive)]` feature is explicitly designed to only allow the
        // primitive tags to show up as the top level items in a crate.
        //
        // Also note that this does not attempt to deal with modules tagged
        // duplicately for the same primitive. This is handled later on when
        // rendering by delegating everything to a hash map.
        let as_primitive = |res: Res| {
            if let Res::Def(DefKind::Mod, def_id) = res {
                let attrs = cx.tcx.get_attrs(def_id).clean(cx);
                let mut prim = None;
                for attr in attrs.lists(sym::doc) {
                    if let Some(v) = attr.value_str() {
                        if attr.check_name(sym::primitive) {
                            prim = PrimitiveType::from_str(&v.as_str());
                            if prim.is_some() {
                                break;
                            }
                            // FIXME: should warn on unknown primitives?
                        }
                    }
                }
                return prim.map(|p| (def_id, p, attrs));
            }
            None
        };
        let primitives = if root.is_local() {
            cx.tcx.hir().krate().module.item_ids.iter().filter_map(|&id| {
                let item = cx.tcx.hir().expect_item(id.id);
                match item.node {
                    hir::ItemKind::Mod(_) => {
                        as_primitive(Res::Def(
                            DefKind::Mod,
                            cx.tcx.hir().local_def_id(id.id),
                        ))
                    }
                    hir::ItemKind::Use(ref path, hir::UseKind::Single)
                    if item.vis.node.is_pub() => {
                        as_primitive(path.res).map(|(_, prim, attrs)| {
                            // Pretend the primitive is local.
                            (cx.tcx.hir().local_def_id(id.id), prim, attrs)
                        })
                    }
                    _ => None
                }
            }).collect()
        } else {
            cx.tcx.item_children(root).iter().map(|item| item.res)
              .filter_map(as_primitive).collect()
        };

        let as_keyword = |res: Res| {
            if let Res::Def(DefKind::Mod, def_id) = res {
                let attrs = cx.tcx.get_attrs(def_id).clean(cx);
                let mut keyword = None;
                for attr in attrs.lists(sym::doc) {
                    if let Some(v) = attr.value_str() {
                        if attr.check_name(sym::keyword) {
                            if v.is_doc_keyword() {
                                keyword = Some(v.to_string());
                                break;
                            }
                            // FIXME: should warn on unknown keywords?
                        }
                    }
                }
                return keyword.map(|p| (def_id, p, attrs));
            }
            None
        };
        let keywords = if root.is_local() {
            cx.tcx.hir().krate().module.item_ids.iter().filter_map(|&id| {
                let item = cx.tcx.hir().expect_item(id.id);
                match item.node {
                    hir::ItemKind::Mod(_) => {
                        as_keyword(Res::Def(
                            DefKind::Mod,
                            cx.tcx.hir().local_def_id(id.id),
                        ))
                    }
                    hir::ItemKind::Use(ref path, hir::UseKind::Single)
                    if item.vis.node.is_pub() => {
                        as_keyword(path.res).map(|(_, prim, attrs)| {
                            (cx.tcx.hir().local_def_id(id.id), prim, attrs)
                        })
                    }
                    _ => None
                }
            }).collect()
        } else {
            cx.tcx.item_children(root).iter().map(|item| item.res)
              .filter_map(as_keyword).collect()
        };

        ExternalCrate {
            name: cx.tcx.crate_name(*self).to_string(),
            src: krate_src,
            attrs: cx.tcx.get_attrs(root).clean(cx),
            primitives,
            keywords,
        }
    }
}

/// Anything with a source location and set of attributes and, optionally, a
/// name. That is, anything that can be documented. This doesn't correspond
/// directly to the AST's concept of an item; it's a strict superset.
#[derive(Clone)]
pub struct Item {
    /// Stringified span
    pub source: Span,
    /// Not everything has a name. E.g., impls
    pub name: Option<String>,
    pub attrs: Attributes,
    pub inner: ItemEnum,
    pub visibility: Option<Visibility>,
    pub def_id: DefId,
    pub stability: Option<Stability>,
    pub deprecation: Option<Deprecation>,
}

impl fmt::Debug for Item {
    fn fmt(&self, fmt: &mut fmt::Formatter<'_>) -> fmt::Result {

        let fake = MAX_DEF_ID.with(|m| m.borrow().get(&self.def_id.krate)
                                   .map(|id| self.def_id >= *id).unwrap_or(false));
        let def_id: &dyn fmt::Debug = if fake { &"**FAKE**" } else { &self.def_id };

        fmt.debug_struct("Item")
            .field("source", &self.source)
            .field("name", &self.name)
            .field("attrs", &self.attrs)
            .field("inner", &self.inner)
            .field("visibility", &self.visibility)
            .field("def_id", def_id)
            .field("stability", &self.stability)
            .field("deprecation", &self.deprecation)
            .finish()
    }
}

impl Item {
    /// Finds the `doc` attribute as a NameValue and returns the corresponding
    /// value found.
    pub fn doc_value(&self) -> Option<&str> {
        self.attrs.doc_value()
    }
    /// Finds all `doc` attributes as NameValues and returns their corresponding values, joined
    /// with newlines.
    pub fn collapsed_doc_value(&self) -> Option<String> {
        self.attrs.collapsed_doc_value()
    }

    pub fn links(&self) -> Vec<(String, String)> {
        self.attrs.links(&self.def_id.krate)
    }

    pub fn is_crate(&self) -> bool {
        match self.inner {
            StrippedItem(box ModuleItem(Module { is_crate: true, ..})) |
            ModuleItem(Module { is_crate: true, ..}) => true,
            _ => false,
        }
    }
    pub fn is_mod(&self) -> bool {
        self.type_() == ItemType::Module
    }
    pub fn is_trait(&self) -> bool {
        self.type_() == ItemType::Trait
    }
    pub fn is_struct(&self) -> bool {
        self.type_() == ItemType::Struct
    }
    pub fn is_enum(&self) -> bool {
        self.type_() == ItemType::Enum
    }
    pub fn is_variant(&self) -> bool {
        self.type_() == ItemType::Variant
    }
    pub fn is_associated_type(&self) -> bool {
        self.type_() == ItemType::AssocType
    }
    pub fn is_associated_const(&self) -> bool {
        self.type_() == ItemType::AssocConst
    }
    pub fn is_method(&self) -> bool {
        self.type_() == ItemType::Method
    }
    pub fn is_ty_method(&self) -> bool {
        self.type_() == ItemType::TyMethod
    }
    pub fn is_typedef(&self) -> bool {
        self.type_() == ItemType::Typedef
    }
    pub fn is_primitive(&self) -> bool {
        self.type_() == ItemType::Primitive
    }
    pub fn is_union(&self) -> bool {
        self.type_() == ItemType::Union
    }
    pub fn is_import(&self) -> bool {
        self.type_() == ItemType::Import
    }
    pub fn is_extern_crate(&self) -> bool {
        self.type_() == ItemType::ExternCrate
    }
    pub fn is_keyword(&self) -> bool {
        self.type_() == ItemType::Keyword
    }

    pub fn is_stripped(&self) -> bool {
        match self.inner { StrippedItem(..) => true, _ => false }
    }
    pub fn has_stripped_fields(&self) -> Option<bool> {
        match self.inner {
            StructItem(ref _struct) => Some(_struct.fields_stripped),
            UnionItem(ref union) => Some(union.fields_stripped),
            VariantItem(Variant { kind: VariantKind::Struct(ref vstruct)} ) => {
                Some(vstruct.fields_stripped)
            },
            _ => None,
        }
    }

    pub fn stability_class(&self) -> Option<String> {
        self.stability.as_ref().and_then(|ref s| {
            let mut classes = Vec::with_capacity(2);

            if s.level == stability::Unstable {
                classes.push("unstable");
            }

            if s.deprecation.is_some() {
                classes.push("deprecated");
            }

            if classes.len() != 0 {
                Some(classes.join(" "))
            } else {
                None
            }
        })
    }

    pub fn stable_since(&self) -> Option<&str> {
        self.stability.as_ref().map(|s| &s.since[..])
    }

    pub fn is_non_exhaustive(&self) -> bool {
        self.attrs.other_attrs.iter()
            .any(|a| a.check_name(sym::non_exhaustive))
    }

    /// Returns a documentation-level item type from the item.
    pub fn type_(&self) -> ItemType {
        ItemType::from(self)
    }

    /// Returns the info in the item's `#[deprecated]` or `#[rustc_deprecated]` attributes.
    ///
    /// If the item is not deprecated, returns `None`.
    pub fn deprecation(&self) -> Option<&Deprecation> {
        self.deprecation
            .as_ref()
            .or_else(|| self.stability.as_ref().and_then(|s| s.deprecation.as_ref()))
    }
    pub fn is_default(&self) -> bool {
        match self.inner {
            ItemEnum::MethodItem(ref meth) => {
                if let Some(defaultness) = meth.defaultness {
                    defaultness.has_value() && !defaultness.is_final()
                } else {
                    false
                }
            }
            _ => false,
        }
    }
}

#[derive(Clone, Debug)]
pub enum ItemEnum {
    ExternCrateItem(String, Option<String>),
    ImportItem(Import),
    StructItem(Struct),
    UnionItem(Union),
    EnumItem(Enum),
    FunctionItem(Function),
    ModuleItem(Module),
    TypedefItem(Typedef, bool /* is associated type */),
    OpaqueTyItem(OpaqueTy, bool /* is associated type */),
    StaticItem(Static),
    ConstantItem(Constant),
    TraitItem(Trait),
    TraitAliasItem(TraitAlias),
    ImplItem(Impl),
    /// A method signature only. Used for required methods in traits (ie,
    /// non-default-methods).
    TyMethodItem(TyMethod),
    /// A method with a body.
    MethodItem(Method),
    StructFieldItem(Type),
    VariantItem(Variant),
    /// `fn`s from an extern block
    ForeignFunctionItem(Function),
    /// `static`s from an extern block
    ForeignStaticItem(Static),
    /// `type`s from an extern block
    ForeignTypeItem,
    MacroItem(Macro),
    ProcMacroItem(ProcMacro),
    PrimitiveItem(PrimitiveType),
    AssocConstItem(Type, Option<String>),
    AssocTypeItem(Vec<GenericBound>, Option<Type>),
    /// An item that has been stripped by a rustdoc pass
    StrippedItem(Box<ItemEnum>),
    KeywordItem(String),
}

impl ItemEnum {
<<<<<<< HEAD
    pub fn generics(&self) -> Option<&Generics> {
        Some(match *self {
            ItemEnum::StructItem(ref s) => &s.generics,
            ItemEnum::EnumItem(ref e) => &e.generics,
            ItemEnum::FunctionItem(ref f) => &f.generics,
            ItemEnum::TypedefItem(ref t, _) => &t.generics,
            ItemEnum::OpaqueTyItem(ref t, _) => &t.generics,
            ItemEnum::TraitItem(ref t) => &t.generics,
            ItemEnum::ImplItem(ref i) => &i.generics,
            ItemEnum::TyMethodItem(ref i) => &i.generics,
            ItemEnum::MethodItem(ref i) => &i.generics,
            ItemEnum::ForeignFunctionItem(ref f) => &f.generics,
            ItemEnum::TraitAliasItem(ref ta) => &ta.generics,
            _ => return None,
        })
    }

=======
>>>>>>> 8cd2c99a
    pub fn is_associated(&self) -> bool {
        match *self {
            ItemEnum::TypedefItem(_, _) |
            ItemEnum::AssocTypeItem(_, _) => true,
            _ => false,
        }
    }
}

#[derive(Clone, Debug)]
pub struct Module {
    pub items: Vec<Item>,
    pub is_crate: bool,
}

impl Clean<Item> for doctree::Module<'_> {
    fn clean(&self, cx: &DocContext<'_>) -> Item {
        let name = if self.name.is_some() {
            self.name.expect("No name provided").clean(cx)
        } else {
            String::new()
        };

        // maintain a stack of mod ids, for doc comment path resolution
        // but we also need to resolve the module's own docs based on whether its docs were written
        // inside or outside the module, so check for that
        let attrs = self.attrs.clean(cx);

        let mut items: Vec<Item> = vec![];
        items.extend(self.extern_crates.iter().flat_map(|x| x.clean(cx)));
        items.extend(self.imports.iter().flat_map(|x| x.clean(cx)));
        items.extend(self.structs.iter().map(|x| x.clean(cx)));
        items.extend(self.unions.iter().map(|x| x.clean(cx)));
        items.extend(self.enums.iter().map(|x| x.clean(cx)));
        items.extend(self.fns.iter().map(|x| x.clean(cx)));
        items.extend(self.foreigns.iter().map(|x| x.clean(cx)));
        items.extend(self.mods.iter().map(|x| x.clean(cx)));
        items.extend(self.typedefs.iter().map(|x| x.clean(cx)));
        items.extend(self.opaque_tys.iter().map(|x| x.clean(cx)));
        items.extend(self.statics.iter().map(|x| x.clean(cx)));
        items.extend(self.constants.iter().map(|x| x.clean(cx)));
        items.extend(self.traits.iter().map(|x| x.clean(cx)));
        items.extend(self.impls.iter().flat_map(|x| x.clean(cx)));
        items.extend(self.macros.iter().map(|x| x.clean(cx)));
        items.extend(self.proc_macros.iter().map(|x| x.clean(cx)));
        items.extend(self.trait_aliases.iter().map(|x| x.clean(cx)));

        // determine if we should display the inner contents or
        // the outer `mod` item for the source code.
        let whence = {
            let cm = cx.sess().source_map();
            let outer = cm.lookup_char_pos(self.where_outer.lo());
            let inner = cm.lookup_char_pos(self.where_inner.lo());
            if outer.file.start_pos == inner.file.start_pos {
                // mod foo { ... }
                self.where_outer
            } else {
                // mod foo; (and a separate SourceFile for the contents)
                self.where_inner
            }
        };

        Item {
            name: Some(name),
            attrs,
            source: whence.clean(cx),
            visibility: self.vis.clean(cx),
            stability: cx.stability(self.id).clean(cx),
            deprecation: cx.deprecation(self.id).clean(cx),
            def_id: cx.tcx.hir().local_def_id(self.id),
            inner: ModuleItem(Module {
               is_crate: self.is_crate,
               items,
            })
        }
    }
}

pub struct ListAttributesIter<'a> {
    attrs: slice::Iter<'a, ast::Attribute>,
    current_list: vec::IntoIter<ast::NestedMetaItem>,
    name: Symbol,
}

impl<'a> Iterator for ListAttributesIter<'a> {
    type Item = ast::NestedMetaItem;

    fn next(&mut self) -> Option<Self::Item> {
        if let Some(nested) = self.current_list.next() {
            return Some(nested);
        }

        for attr in &mut self.attrs {
            if let Some(list) = attr.meta_item_list() {
                if attr.check_name(self.name) {
                    self.current_list = list.into_iter();
                    if let Some(nested) = self.current_list.next() {
                        return Some(nested);
                    }
                }
            }
        }

        None
    }

    fn size_hint(&self) -> (usize, Option<usize>) {
        let lower = self.current_list.len();
        (lower, None)
    }
}

pub trait AttributesExt {
    /// Finds an attribute as List and returns the list of attributes nested inside.
    fn lists(&self, name: Symbol) -> ListAttributesIter<'_>;
}

impl AttributesExt for [ast::Attribute] {
    fn lists(&self, name: Symbol) -> ListAttributesIter<'_> {
        ListAttributesIter {
            attrs: self.iter(),
            current_list: Vec::new().into_iter(),
            name,
        }
    }
}

pub trait NestedAttributesExt {
    /// Returns `true` if the attribute list contains a specific `Word`
    fn has_word(self, word: Symbol) -> bool;
}

impl<I: IntoIterator<Item=ast::NestedMetaItem>> NestedAttributesExt for I {
    fn has_word(self, word: Symbol) -> bool {
        self.into_iter().any(|attr| attr.is_word() && attr.check_name(word))
    }
}

/// A portion of documentation, extracted from a `#[doc]` attribute.
///
/// Each variant contains the line number within the complete doc-comment where the fragment
/// starts, as well as the Span where the corresponding doc comment or attribute is located.
///
/// Included files are kept separate from inline doc comments so that proper line-number
/// information can be given when a doctest fails. Sugared doc comments and "raw" doc comments are
/// kept separate because of issue #42760.
#[derive(Clone, PartialEq, Eq, Debug, Hash)]
pub enum DocFragment {
    /// A doc fragment created from a `///` or `//!` doc comment.
    SugaredDoc(usize, syntax_pos::Span, String),
    /// A doc fragment created from a "raw" `#[doc=""]` attribute.
    RawDoc(usize, syntax_pos::Span, String),
    /// A doc fragment created from a `#[doc(include="filename")]` attribute. Contains both the
    /// given filename and the file contents.
    Include(usize, syntax_pos::Span, String, String),
}

impl DocFragment {
    pub fn as_str(&self) -> &str {
        match *self {
            DocFragment::SugaredDoc(_, _, ref s) => &s[..],
            DocFragment::RawDoc(_, _, ref s) => &s[..],
            DocFragment::Include(_, _, _, ref s) => &s[..],
        }
    }

    pub fn span(&self) -> syntax_pos::Span {
        match *self {
            DocFragment::SugaredDoc(_, span, _) |
                DocFragment::RawDoc(_, span, _) |
                DocFragment::Include(_, span, _, _) => span,
        }
    }
}

impl<'a> FromIterator<&'a DocFragment> for String {
    fn from_iter<T>(iter: T) -> Self
    where
        T: IntoIterator<Item = &'a DocFragment>
    {
        iter.into_iter().fold(String::new(), |mut acc, frag| {
            if !acc.is_empty() {
                acc.push('\n');
            }
            match *frag {
                DocFragment::SugaredDoc(_, _, ref docs)
                    | DocFragment::RawDoc(_, _, ref docs)
                    | DocFragment::Include(_, _, _, ref docs) =>
                    acc.push_str(docs),
            }

            acc
        })
    }
}

#[derive(Clone, Debug, Default)]
pub struct Attributes {
    pub doc_strings: Vec<DocFragment>,
    pub other_attrs: Vec<ast::Attribute>,
    pub cfg: Option<Arc<Cfg>>,
    pub span: Option<syntax_pos::Span>,
    /// map from Rust paths to resolved defs and potential URL fragments
    pub links: Vec<(String, Option<DefId>, Option<String>)>,
    pub inner_docs: bool,
}

impl Attributes {
    /// Extracts the content from an attribute `#[doc(cfg(content))]`.
    fn extract_cfg(mi: &ast::MetaItem) -> Option<&ast::MetaItem> {
        use syntax::ast::NestedMetaItem::MetaItem;

        if let ast::MetaItemKind::List(ref nmis) = mi.node {
            if nmis.len() == 1 {
                if let MetaItem(ref cfg_mi) = nmis[0] {
                    if cfg_mi.check_name(sym::cfg) {
                        if let ast::MetaItemKind::List(ref cfg_nmis) = cfg_mi.node {
                            if cfg_nmis.len() == 1 {
                                if let MetaItem(ref content_mi) = cfg_nmis[0] {
                                    return Some(content_mi);
                                }
                            }
                        }
                    }
                }
            }
        }

        None
    }

    /// Reads a `MetaItem` from within an attribute, looks for whether it is a
    /// `#[doc(include="file")]`, and returns the filename and contents of the file as loaded from
    /// its expansion.
    fn extract_include(mi: &ast::MetaItem)
        -> Option<(String, String)>
    {
        mi.meta_item_list().and_then(|list| {
            for meta in list {
                if meta.check_name(sym::include) {
                    // the actual compiled `#[doc(include="filename")]` gets expanded to
                    // `#[doc(include(file="filename", contents="file contents")]` so we need to
                    // look for that instead
                    return meta.meta_item_list().and_then(|list| {
                        let mut filename: Option<String> = None;
                        let mut contents: Option<String> = None;

                        for it in list {
                            if it.check_name(sym::file) {
                                if let Some(name) = it.value_str() {
                                    filename = Some(name.to_string());
                                }
                            } else if it.check_name(sym::contents) {
                                if let Some(docs) = it.value_str() {
                                    contents = Some(docs.to_string());
                                }
                            }
                        }

                        if let (Some(filename), Some(contents)) = (filename, contents) {
                            Some((filename, contents))
                        } else {
                            None
                        }
                    });
                }
            }

            None
        })
    }

    pub fn has_doc_flag(&self, flag: Symbol) -> bool {
        for attr in &self.other_attrs {
            if !attr.check_name(sym::doc) { continue; }

            if let Some(items) = attr.meta_item_list() {
                if items.iter().filter_map(|i| i.meta_item()).any(|it| it.check_name(flag)) {
                    return true;
                }
            }
        }

        false
    }

    pub fn from_ast(diagnostic: &::errors::Handler,
                    attrs: &[ast::Attribute]) -> Attributes {
        let mut doc_strings = vec![];
        let mut sp = None;
        let mut cfg = Cfg::True;
        let mut doc_line = 0;

        let other_attrs = attrs.iter().filter_map(|attr| {
            attr.with_desugared_doc(|attr| {
                if attr.check_name(sym::doc) {
                    if let Some(mi) = attr.meta() {
                        if let Some(value) = mi.value_str() {
                            // Extracted #[doc = "..."]
                            let value = value.to_string();
                            let line = doc_line;
                            doc_line += value.lines().count();

                            if attr.is_sugared_doc {
                                doc_strings.push(DocFragment::SugaredDoc(line, attr.span, value));
                            } else {
                                doc_strings.push(DocFragment::RawDoc(line, attr.span, value));
                            }

                            if sp.is_none() {
                                sp = Some(attr.span);
                            }
                            return None;
                        } else if let Some(cfg_mi) = Attributes::extract_cfg(&mi) {
                            // Extracted #[doc(cfg(...))]
                            match Cfg::parse(cfg_mi) {
                                Ok(new_cfg) => cfg &= new_cfg,
                                Err(e) => diagnostic.span_err(e.span, e.msg),
                            }
                            return None;
                        } else if let Some((filename, contents)) = Attributes::extract_include(&mi)
                        {
                            let line = doc_line;
                            doc_line += contents.lines().count();
                            doc_strings.push(DocFragment::Include(line,
                                                                  attr.span,
                                                                  filename,
                                                                  contents));
                        }
                    }
                }
                Some(attr.clone())
            })
        }).collect();

        // treat #[target_feature(enable = "feat")] attributes as if they were
        // #[doc(cfg(target_feature = "feat"))] attributes as well
        for attr in attrs.lists(sym::target_feature) {
            if attr.check_name(sym::enable) {
                if let Some(feat) = attr.value_str() {
                    let meta = attr::mk_name_value_item_str(
<<<<<<< HEAD
                        Ident::with_empty_ctxt(sym::target_feature),
                        dummy_spanned(feat));
=======
                        Ident::with_dummy_span(sym::target_feature), feat, DUMMY_SP
                    );
>>>>>>> 8cd2c99a
                    if let Ok(feat_cfg) = Cfg::parse(&meta) {
                        cfg &= feat_cfg;
                    }
                }
            }
        }

        let inner_docs = attrs.iter()
                              .filter(|a| a.check_name(sym::doc))
                              .next()
                              .map_or(true, |a| a.style == AttrStyle::Inner);

        Attributes {
            doc_strings,
            other_attrs,
            cfg: if cfg == Cfg::True { None } else { Some(Arc::new(cfg)) },
            span: sp,
            links: vec![],
            inner_docs,
        }
    }

    /// Finds the `doc` attribute as a NameValue and returns the corresponding
    /// value found.
    pub fn doc_value(&self) -> Option<&str> {
        self.doc_strings.first().map(|s| s.as_str())
    }

    /// Finds all `doc` attributes as NameValues and returns their corresponding values, joined
    /// with newlines.
    pub fn collapsed_doc_value(&self) -> Option<String> {
        if !self.doc_strings.is_empty() {
            Some(self.doc_strings.iter().collect())
        } else {
            None
        }
    }

    /// Gets links as a vector
    ///
    /// Cache must be populated before call
    pub fn links(&self, krate: &CrateNum) -> Vec<(String, String)> {
        use crate::html::format::href;

        self.links.iter().filter_map(|&(ref s, did, ref fragment)| {
            match did {
                Some(did) => {
                    if let Some((mut href, ..)) = href(did) {
                        if let Some(ref fragment) = *fragment {
                            href.push_str("#");
                            href.push_str(fragment);
                        }
                        Some((s.clone(), href))
                    } else {
                        None
                    }
                }
                None => {
                    if let Some(ref fragment) = *fragment {
                        let cache = cache();
                        let url = match cache.extern_locations.get(krate) {
                            Some(&(_, ref src, ExternalLocation::Local)) =>
                                src.to_str().expect("invalid file path"),
                            Some(&(_, _, ExternalLocation::Remote(ref s))) => s,
                            Some(&(_, _, ExternalLocation::Unknown)) | None =>
                                "https://doc.rust-lang.org/nightly",
                        };
                        // This is a primitive so the url is done "by hand".
                        let tail = fragment.find('#').unwrap_or_else(|| fragment.len());
                        Some((s.clone(),
                              format!("{}{}std/primitive.{}.html{}",
                                      url,
                                      if !url.ends_with('/') { "/" } else { "" },
                                      &fragment[..tail],
                                      &fragment[tail..])))
                    } else {
                        panic!("This isn't a primitive?!");
                    }
                }
            }
        }).collect()
    }
}

impl PartialEq for Attributes {
    fn eq(&self, rhs: &Self) -> bool {
        self.doc_strings == rhs.doc_strings &&
        self.cfg == rhs.cfg &&
        self.span == rhs.span &&
        self.links == rhs.links &&
        self.other_attrs.iter().map(|attr| attr.id).eq(rhs.other_attrs.iter().map(|attr| attr.id))
    }
}

impl Eq for Attributes {}

impl Hash for Attributes {
    fn hash<H: Hasher>(&self, hasher: &mut H) {
        self.doc_strings.hash(hasher);
        self.cfg.hash(hasher);
        self.span.hash(hasher);
        self.links.hash(hasher);
        for attr in &self.other_attrs {
            attr.id.hash(hasher);
        }
    }
}

impl AttributesExt for Attributes {
    fn lists(&self, name: Symbol) -> ListAttributesIter<'_> {
        self.other_attrs.lists(name)
    }
}

impl Clean<Attributes> for [ast::Attribute] {
    fn clean(&self, cx: &DocContext<'_>) -> Attributes {
        Attributes::from_ast(cx.sess().diagnostic(), self)
    }
}

#[derive(Clone, PartialEq, Eq, Debug, Hash)]
pub enum GenericBound {
    TraitBound(PolyTrait, hir::TraitBoundModifier),
    Outlives(Lifetime),
}

impl GenericBound {
    fn maybe_sized(cx: &DocContext<'_>) -> GenericBound {
        let did = cx.tcx.require_lang_item(lang_items::SizedTraitLangItem, None);
        let empty = cx.tcx.intern_substs(&[]);
        let path = external_path(cx, cx.tcx.item_name(did),
            Some(did), false, vec![], empty);
        inline::record_extern_fqn(cx, did, TypeKind::Trait);
        GenericBound::TraitBound(PolyTrait {
            trait_: ResolvedPath {
                path,
                param_names: None,
                did,
                is_generic: false,
            },
            generic_params: Vec::new(),
        }, hir::TraitBoundModifier::Maybe)
    }

    fn is_sized_bound(&self, cx: &DocContext<'_>) -> bool {
        use rustc::hir::TraitBoundModifier as TBM;
        if let GenericBound::TraitBound(PolyTrait { ref trait_, .. }, TBM::None) = *self {
            if trait_.def_id() == cx.tcx.lang_items().sized_trait() {
                return true;
            }
        }
        false
    }

    fn get_poly_trait(&self) -> Option<PolyTrait> {
        if let GenericBound::TraitBound(ref p, _) = *self {
            return Some(p.clone())
        }
        None
    }

    fn get_trait_type(&self) -> Option<Type> {
        if let GenericBound::TraitBound(PolyTrait { ref trait_, .. }, _) = *self {
            Some(trait_.clone())
        } else {
            None
        }
    }
}

impl Clean<GenericBound> for hir::GenericBound {
    fn clean(&self, cx: &DocContext<'_>) -> GenericBound {
        match *self {
            hir::GenericBound::Outlives(lt) => GenericBound::Outlives(lt.clean(cx)),
            hir::GenericBound::Trait(ref t, modifier) => {
                GenericBound::TraitBound(t.clean(cx), modifier)
            }
        }
    }
}

fn external_generic_args(
    cx: &DocContext<'_>,
    trait_did: Option<DefId>,
    has_self: bool,
    bindings: Vec<TypeBinding>,
    substs: SubstsRef<'_>,
) -> GenericArgs {
    let mut skip_self = has_self;
    let mut ty_sty = None;
    let args: Vec<_> = substs.iter().filter_map(|kind| match kind.unpack() {
        UnpackedKind::Lifetime(lt) => {
            lt.clean(cx).and_then(|lt| Some(GenericArg::Lifetime(lt)))
        }
        UnpackedKind::Type(_) if skip_self => {
            skip_self = false;
            None
        }
        UnpackedKind::Type(ty) => {
            ty_sty = Some(&ty.sty);
            Some(GenericArg::Type(ty.clean(cx)))
        }
        UnpackedKind::Const(ct) => Some(GenericArg::Const(ct.clean(cx))),
    }).collect();

    match trait_did {
        // Attempt to sugar an external path like Fn<(A, B,), C> to Fn(A, B) -> C
        Some(did) if cx.tcx.lang_items().fn_trait_kind(did).is_some() => {
            assert!(ty_sty.is_some());
            let inputs = match ty_sty {
                Some(ty::Tuple(ref tys)) => tys.iter().map(|t| t.expect_ty().clean(cx)).collect(),
                _ => return GenericArgs::AngleBracketed { args, bindings },
            };
            let output = None;
            // FIXME(#20299) return type comes from a projection now
            // match types[1].sty {
            //     ty::Tuple(ref v) if v.is_empty() => None, // -> ()
            //     _ => Some(types[1].clean(cx))
            // };
            GenericArgs::Parenthesized { inputs, output }
        },
        _ => {
            GenericArgs::AngleBracketed { args, bindings }
        }
    }
}

// trait_did should be set to a trait's DefId if called on a TraitRef, in order to sugar
// from Fn<(A, B,), C> to Fn(A, B) -> C
fn external_path(cx: &DocContext<'_>, name: Symbol, trait_did: Option<DefId>, has_self: bool,
                 bindings: Vec<TypeBinding>, substs: SubstsRef<'_>) -> Path {
    Path {
        global: false,
        res: Res::Err,
        segments: vec![PathSegment {
            name: name.as_str().to_string(),
            args: external_generic_args(cx, trait_did, has_self, bindings, substs)
        }],
    }
}

impl<'a, 'tcx> Clean<GenericBound> for (&'a ty::TraitRef<'tcx>, Vec<TypeBinding>) {
    fn clean(&self, cx: &DocContext<'_>) -> GenericBound {
        let (trait_ref, ref bounds) = *self;
        inline::record_extern_fqn(cx, trait_ref.def_id, TypeKind::Trait);
        let path = external_path(cx, cx.tcx.item_name(trait_ref.def_id),
                                 Some(trait_ref.def_id), true, bounds.clone(), trait_ref.substs);

        debug!("ty::TraitRef\n  subst: {:?}\n", trait_ref.substs);

        // collect any late bound regions
        let mut late_bounds = vec![];
        for ty_s in trait_ref.input_types().skip(1) {
            if let ty::Tuple(ts) = ty_s.sty {
                for &ty_s in ts {
                    if let ty::Ref(ref reg, _, _) = ty_s.expect_ty().sty {
                        if let &ty::RegionKind::ReLateBound(..) = *reg {
                            debug!("  hit an ReLateBound {:?}", reg);
                            if let Some(Lifetime(name)) = reg.clean(cx) {
                                late_bounds.push(GenericParamDef {
                                    name,
                                    kind: GenericParamDefKind::Lifetime,
                                });
                            }
                        }
                    }
                }
            }
        }

        GenericBound::TraitBound(
            PolyTrait {
                trait_: ResolvedPath {
                    path,
                    param_names: None,
                    did: trait_ref.def_id,
                    is_generic: false,
                },
                generic_params: late_bounds,
            },
            hir::TraitBoundModifier::None
        )
    }
}

impl<'tcx> Clean<GenericBound> for ty::TraitRef<'tcx> {
    fn clean(&self, cx: &DocContext<'_>) -> GenericBound {
        (self, vec![]).clean(cx)
    }
}

impl<'tcx> Clean<Option<Vec<GenericBound>>> for InternalSubsts<'tcx> {
    fn clean(&self, cx: &DocContext<'_>) -> Option<Vec<GenericBound>> {
        let mut v = Vec::new();
        v.extend(self.regions().filter_map(|r| r.clean(cx)).map(GenericBound::Outlives));
        v.extend(self.types().map(|t| GenericBound::TraitBound(PolyTrait {
            trait_: t.clean(cx),
            generic_params: Vec::new(),
        }, hir::TraitBoundModifier::None)));
        if !v.is_empty() {Some(v)} else {None}
    }
}

#[derive(Clone, PartialEq, Eq, Debug, Hash)]
pub struct Lifetime(String);

impl Lifetime {
    pub fn get_ref<'a>(&'a self) -> &'a str {
        let Lifetime(ref s) = *self;
        let s: &'a str = s;
        s
    }

    pub fn statik() -> Lifetime {
        Lifetime("'static".to_string())
    }
}

impl Clean<Lifetime> for hir::Lifetime {
    fn clean(&self, cx: &DocContext<'_>) -> Lifetime {
        if self.hir_id != hir::DUMMY_HIR_ID {
            let def = cx.tcx.named_region(self.hir_id);
            match def {
                Some(rl::Region::EarlyBound(_, node_id, _)) |
                Some(rl::Region::LateBound(_, node_id, _)) |
                Some(rl::Region::Free(_, node_id)) => {
                    if let Some(lt) = cx.lt_substs.borrow().get(&node_id).cloned() {
                        return lt;
                    }
                }
                _ => {}
            }
        }
        Lifetime(self.name.ident().to_string())
    }
}

impl Clean<Lifetime> for hir::GenericParam {
    fn clean(&self, _: &DocContext<'_>) -> Lifetime {
        match self.kind {
            hir::GenericParamKind::Lifetime { .. } => {
                if self.bounds.len() > 0 {
                    let mut bounds = self.bounds.iter().map(|bound| match bound {
                        hir::GenericBound::Outlives(lt) => lt,
                        _ => panic!(),
                    });
                    let name = bounds.next().expect("no more bounds").name.ident();
                    let mut s = format!("{}: {}", self.name.ident(), name);
                    for bound in bounds {
                        s.push_str(&format!(" + {}", bound.name.ident()));
                    }
                    Lifetime(s)
                } else {
                    Lifetime(self.name.ident().to_string())
                }
            }
            _ => panic!(),
        }
    }
}

impl Clean<Constant> for hir::ConstArg {
    fn clean(&self, cx: &DocContext<'_>) -> Constant {
        Constant {
            type_: cx.tcx.type_of(cx.tcx.hir().body_owner_def_id(self.value.body)).clean(cx),
            expr: print_const_expr(cx, self.value.body),
        }
    }
}

impl Clean<Lifetime> for ty::GenericParamDef {
    fn clean(&self, _cx: &DocContext<'_>) -> Lifetime {
        Lifetime(self.name.to_string())
    }
}

impl Clean<Option<Lifetime>> for ty::RegionKind {
    fn clean(&self, cx: &DocContext<'_>) -> Option<Lifetime> {
        match *self {
            ty::ReStatic => Some(Lifetime::statik()),
            ty::ReLateBound(_, ty::BrNamed(_, name)) => Some(Lifetime(name.to_string())),
            ty::ReEarlyBound(ref data) => Some(Lifetime(data.name.clean(cx))),

            ty::ReLateBound(..) |
            ty::ReFree(..) |
            ty::ReScope(..) |
            ty::ReVar(..) |
            ty::RePlaceholder(..) |
            ty::ReEmpty |
            ty::ReClosureBound(_) |
            ty::ReErased => {
                debug!("cannot clean region {:?}", self);
                None
            }
        }
    }
}

#[derive(Clone, PartialEq, Eq, Debug, Hash)]
pub enum WherePredicate {
    BoundPredicate { ty: Type, bounds: Vec<GenericBound> },
    RegionPredicate { lifetime: Lifetime, bounds: Vec<GenericBound> },
    EqPredicate { lhs: Type, rhs: Type },
}

impl WherePredicate {
    pub fn get_bounds(&self) -> Option<&[GenericBound]> {
        match *self {
            WherePredicate::BoundPredicate { ref bounds, .. } => Some(bounds),
            WherePredicate::RegionPredicate { ref bounds, .. } => Some(bounds),
            _ => None,
        }
    }
}

impl Clean<WherePredicate> for hir::WherePredicate {
    fn clean(&self, cx: &DocContext<'_>) -> WherePredicate {
        match *self {
            hir::WherePredicate::BoundPredicate(ref wbp) => {
                WherePredicate::BoundPredicate {
                    ty: wbp.bounded_ty.clean(cx),
                    bounds: wbp.bounds.clean(cx)
                }
            }

            hir::WherePredicate::RegionPredicate(ref wrp) => {
                WherePredicate::RegionPredicate {
                    lifetime: wrp.lifetime.clean(cx),
                    bounds: wrp.bounds.clean(cx)
                }
            }

            hir::WherePredicate::EqPredicate(ref wrp) => {
                WherePredicate::EqPredicate {
                    lhs: wrp.lhs_ty.clean(cx),
                    rhs: wrp.rhs_ty.clean(cx)
                }
            }
        }
    }
}

impl<'a> Clean<Option<WherePredicate>> for ty::Predicate<'a> {
    fn clean(&self, cx: &DocContext<'_>) -> Option<WherePredicate> {
        use rustc::ty::Predicate;

        match *self {
            Predicate::Trait(ref pred) => Some(pred.clean(cx)),
            Predicate::Subtype(ref pred) => Some(pred.clean(cx)),
            Predicate::RegionOutlives(ref pred) => pred.clean(cx),
            Predicate::TypeOutlives(ref pred) => pred.clean(cx),
            Predicate::Projection(ref pred) => Some(pred.clean(cx)),

            Predicate::WellFormed(..) |
            Predicate::ObjectSafe(..) |
            Predicate::ClosureKind(..) |
            Predicate::ConstEvaluatable(..) => panic!("not user writable"),
        }
    }
}

impl<'a> Clean<WherePredicate> for ty::TraitPredicate<'a> {
    fn clean(&self, cx: &DocContext<'_>) -> WherePredicate {
        WherePredicate::BoundPredicate {
            ty: self.trait_ref.self_ty().clean(cx),
            bounds: vec![self.trait_ref.clean(cx)]
        }
    }
}

impl<'tcx> Clean<WherePredicate> for ty::SubtypePredicate<'tcx> {
    fn clean(&self, _cx: &DocContext<'_>) -> WherePredicate {
        panic!("subtype predicates are an internal rustc artifact \
                and should not be seen by rustdoc")
    }
}

impl<'tcx> Clean<Option<WherePredicate>> for
    ty::OutlivesPredicate<ty::Region<'tcx>,ty::Region<'tcx>> {

    fn clean(&self, cx: &DocContext<'_>) -> Option<WherePredicate> {
        let ty::OutlivesPredicate(ref a, ref b) = *self;

        match (a, b) {
            (ty::ReEmpty, ty::ReEmpty) => {
                return None;
            },
            _ => {}
        }

        Some(WherePredicate::RegionPredicate {
            lifetime: a.clean(cx).expect("failed to clean lifetime"),
            bounds: vec![GenericBound::Outlives(b.clean(cx).expect("failed to clean bounds"))]
        })
    }
}

impl<'tcx> Clean<Option<WherePredicate>> for ty::OutlivesPredicate<Ty<'tcx>, ty::Region<'tcx>> {
    fn clean(&self, cx: &DocContext<'_>) -> Option<WherePredicate> {
        let ty::OutlivesPredicate(ref ty, ref lt) = *self;

        match lt {
            ty::ReEmpty => return None,
            _ => {}
        }

        Some(WherePredicate::BoundPredicate {
            ty: ty.clean(cx),
            bounds: vec![GenericBound::Outlives(lt.clean(cx).expect("failed to clean lifetimes"))]
        })
    }
}

impl<'tcx> Clean<WherePredicate> for ty::ProjectionPredicate<'tcx> {
    fn clean(&self, cx: &DocContext<'_>) -> WherePredicate {
        WherePredicate::EqPredicate {
            lhs: self.projection_ty.clean(cx),
            rhs: self.ty.clean(cx)
        }
    }
}

impl<'tcx> Clean<Type> for ty::ProjectionTy<'tcx> {
    fn clean(&self, cx: &DocContext<'_>) -> Type {
        let trait_ = match self.trait_ref(cx.tcx).clean(cx) {
            GenericBound::TraitBound(t, _) => t.trait_,
            GenericBound::Outlives(_) => panic!("cleaning a trait got a lifetime"),
        };
        Type::QPath {
            name: cx.tcx.associated_item(self.item_def_id).ident.name.clean(cx),
            self_type: box self.self_ty().clean(cx),
            trait_: box trait_
        }
    }
}

#[derive(Clone, PartialEq, Eq, Debug, Hash)]
pub enum GenericParamDefKind {
    Lifetime,
    Type {
        did: DefId,
        bounds: Vec<GenericBound>,
        default: Option<Type>,
        synthetic: Option<hir::SyntheticTyParamKind>,
    },
    Const {
        did: DefId,
        ty: Type,
    },
}

impl GenericParamDefKind {
    pub fn is_type(&self) -> bool {
        match *self {
            GenericParamDefKind::Type { .. } => true,
            _ => false,
        }
    }

    pub fn get_type(&self, cx: &DocContext<'_>) -> Option<Type> {
        match *self {
            GenericParamDefKind::Type { did, .. } => {
                rustc_typeck::checked_type_of(cx.tcx, did, false).map(|t| t.clean(cx))
            }
            GenericParamDefKind::Const { ref ty, .. } => Some(ty.clone()),
            GenericParamDefKind::Lifetime => None,
        }
    }
}

#[derive(Clone, PartialEq, Eq, Debug, Hash)]
pub struct GenericParamDef {
    pub name: String,

    pub kind: GenericParamDefKind,
}

impl GenericParamDef {
    pub fn is_synthetic_type_param(&self) -> bool {
        match self.kind {
            GenericParamDefKind::Lifetime |
            GenericParamDefKind::Const { .. } => false,
            GenericParamDefKind::Type { ref synthetic, .. } => synthetic.is_some(),
        }
    }

    pub fn is_type(&self) -> bool {
        self.kind.is_type()
    }

    pub fn get_type(&self, cx: &DocContext<'_>) -> Option<Type> {
        self.kind.get_type(cx)
    }

    pub fn get_bounds(&self) -> Option<&[GenericBound]> {
        match self.kind {
            GenericParamDefKind::Type { ref bounds, .. } => Some(bounds),
            _ => None,
        }
    }
}

impl Clean<GenericParamDef> for ty::GenericParamDef {
    fn clean(&self, cx: &DocContext<'_>) -> GenericParamDef {
        let (name, kind) = match self.kind {
            ty::GenericParamDefKind::Lifetime => {
                (self.name.to_string(), GenericParamDefKind::Lifetime)
            }
            ty::GenericParamDefKind::Type { has_default, synthetic, .. } => {
                let default = if has_default {
                    Some(cx.tcx.type_of(self.def_id).clean(cx))
                } else {
                    None
                };
                (self.name.clean(cx), GenericParamDefKind::Type {
                    did: self.def_id,
                    bounds: vec![], // These are filled in from the where-clauses.
                    default,
                    synthetic,
                })
            }
            ty::GenericParamDefKind::Const { .. } => {
                (self.name.clean(cx), GenericParamDefKind::Const {
                    did: self.def_id,
                    ty: cx.tcx.type_of(self.def_id).clean(cx),
                })
            }
        };

        GenericParamDef {
            name,
            kind,
        }
    }
}

impl Clean<GenericParamDef> for hir::GenericParam {
    fn clean(&self, cx: &DocContext<'_>) -> GenericParamDef {
        let (name, kind) = match self.kind {
            hir::GenericParamKind::Lifetime { .. } => {
                let name = if self.bounds.len() > 0 {
                    let mut bounds = self.bounds.iter().map(|bound| match bound {
                        hir::GenericBound::Outlives(lt) => lt,
                        _ => panic!(),
                    });
                    let name = bounds.next().expect("no more bounds").name.ident();
                    let mut s = format!("{}: {}", self.name.ident(), name);
                    for bound in bounds {
                        s.push_str(&format!(" + {}", bound.name.ident()));
                    }
                    s
                } else {
                    self.name.ident().to_string()
                };
                (name, GenericParamDefKind::Lifetime)
            }
            hir::GenericParamKind::Type { ref default, synthetic } => {
                (self.name.ident().name.clean(cx), GenericParamDefKind::Type {
                    did: cx.tcx.hir().local_def_id(self.hir_id),
                    bounds: self.bounds.clean(cx),
                    default: default.clean(cx),
                    synthetic: synthetic,
                })
            }
            hir::GenericParamKind::Const { ref ty } => {
                (self.name.ident().name.clean(cx), GenericParamDefKind::Const {
                    did: cx.tcx.hir().local_def_id(self.hir_id),
                    ty: ty.clean(cx),
                })
            }
        };

        GenericParamDef {
            name,
            kind,
        }
    }
}

// maybe use a Generic enum and use Vec<Generic>?
#[derive(Clone, PartialEq, Eq, Debug, Default, Hash)]
pub struct Generics {
    pub params: Vec<GenericParamDef>,
    pub where_predicates: Vec<WherePredicate>,
}

impl Clean<Generics> for hir::Generics {
    fn clean(&self, cx: &DocContext<'_>) -> Generics {
        // Synthetic type-parameters are inserted after normal ones.
        // In order for normal parameters to be able to refer to synthetic ones,
        // scans them first.
        fn is_impl_trait(param: &hir::GenericParam) -> bool {
            match param.kind {
                hir::GenericParamKind::Type { synthetic, .. } => {
                    synthetic == Some(hir::SyntheticTyParamKind::ImplTrait)
                }
                _ => false,
            }
        }
        let impl_trait_params = self.params
            .iter()
            .filter(|param| is_impl_trait(param))
            .map(|param| {
                let param: GenericParamDef = param.clean(cx);
                match param.kind {
                    GenericParamDefKind::Lifetime => unreachable!(),
                    GenericParamDefKind::Type { did, ref bounds, .. } => {
                        cx.impl_trait_bounds.borrow_mut().insert(did.into(), bounds.clone());
                    }
                    GenericParamDefKind::Const { .. } => unreachable!(),
                }
                param
            })
            .collect::<Vec<_>>();

        let mut params = Vec::with_capacity(self.params.len());
        for p in self.params.iter().filter(|p| !is_impl_trait(p)) {
            let p = p.clean(cx);
            params.push(p);
        }
        params.extend(impl_trait_params);

        let mut generics = Generics {
            params,
            where_predicates: self.where_clause.predicates.clean(cx),
        };

        // Some duplicates are generated for ?Sized bounds between type params and where
        // predicates. The point in here is to move the bounds definitions from type params
        // to where predicates when such cases occur.
        for where_pred in &mut generics.where_predicates {
            match *where_pred {
                WherePredicate::BoundPredicate { ty: Generic(ref name), ref mut bounds } => {
                    if bounds.is_empty() {
                        for param in &mut generics.params {
                            match param.kind {
                                GenericParamDefKind::Lifetime => {}
                                GenericParamDefKind::Type { bounds: ref mut ty_bounds, .. } => {
                                    if &param.name == name {
                                        mem::swap(bounds, ty_bounds);
                                        break
                                    }
                                }
                                GenericParamDefKind::Const { .. } => {}
                            }
                        }
                    }
                }
                _ => continue,
            }
        }
        generics
    }
}

impl<'a, 'tcx> Clean<Generics> for (&'a ty::Generics,
                                    &'a &'tcx ty::GenericPredicates<'tcx>) {
    fn clean(&self, cx: &DocContext<'_>) -> Generics {
        use self::WherePredicate as WP;
        use std::collections::BTreeMap;

        let (gens, preds) = *self;

        // Don't populate `cx.impl_trait_bounds` before `clean`ning `where` clauses,
        // since `Clean for ty::Predicate` would consume them.
        let mut impl_trait = BTreeMap::<ImplTraitParam, Vec<GenericBound>>::default();

        // Bounds in the type_params and lifetimes fields are repeated in the
        // predicates field (see rustc_typeck::collect::ty_generics), so remove
        // them.
<<<<<<< HEAD
        let stripped_typarams = gens.params.iter().filter_map(|param| match param.kind {
            ty::GenericParamDefKind::Lifetime => None,
            ty::GenericParamDefKind::Type { .. } => {
                if param.name.as_symbol() == kw::SelfUpper {
                    assert_eq!(param.index, 0);
                    return None;
                }
                Some(param.clean(cx))
            }
            ty::GenericParamDefKind::Const { .. } => None,
        }).collect::<Vec<GenericParamDef>>();
=======
        let stripped_typarams = gens.params.iter()
            .filter_map(|param| match param.kind {
                ty::GenericParamDefKind::Lifetime => None,
                ty::GenericParamDefKind::Type { synthetic, .. } => {
                    if param.name.as_symbol() == kw::SelfUpper {
                        assert_eq!(param.index, 0);
                        return None;
                    }
                    if synthetic == Some(hir::SyntheticTyParamKind::ImplTrait) {
                        impl_trait.insert(param.index.into(), vec![]);
                        return None;
                    }
                    Some(param.clean(cx))
                }
                ty::GenericParamDefKind::Const { .. } => None,
            }).collect::<Vec<GenericParamDef>>();

        // param index -> [(DefId of trait, associated type name, type)]
        let mut impl_trait_proj =
            FxHashMap::<u32, Vec<(DefId, String, Ty<'tcx>)>>::default();

        let where_predicates = preds.predicates.iter()
            .flat_map(|(p, _)| {
                let mut projection = None;
                let param_idx = (|| {
                    if let Some(trait_ref) = p.to_opt_poly_trait_ref() {
                        if let ty::Param(param) = trait_ref.self_ty().sty {
                            return Some(param.index);
                        }
                    } else if let Some(outlives) = p.to_opt_type_outlives() {
                        if let ty::Param(param) = outlives.skip_binder().0.sty {
                            return Some(param.index);
                        }
                    } else if let ty::Predicate::Projection(p) = p {
                        if let ty::Param(param) = p.skip_binder().projection_ty.self_ty().sty {
                            projection = Some(p);
                            return Some(param.index);
                        }
                    }

                    None
                })();

                if let Some(param_idx) = param_idx {
                    if let Some(b) = impl_trait.get_mut(&param_idx.into()) {
                        let p = p.clean(cx)?;

                        b.extend(
                            p.get_bounds()
                                .into_iter()
                                .flatten()
                                .cloned()
                                .filter(|b| !b.is_sized_bound(cx))
                        );

                        let proj = projection
                            .map(|p| (p.skip_binder().projection_ty.clean(cx), p.skip_binder().ty));
                        if let Some(((_, trait_did, name), rhs)) =
                            proj.as_ref().and_then(|(lhs, rhs)| Some((lhs.projection()?, rhs)))
                        {
                            impl_trait_proj
                                .entry(param_idx)
                                .or_default()
                                .push((trait_did, name.to_string(), rhs));
                        }

                        return None;
                    }
                }

                Some(p)
            })
            .collect::<Vec<_>>();

        for (param, mut bounds) in impl_trait {
            // Move trait bounds to the front.
            bounds.sort_by_key(|b| if let GenericBound::TraitBound(..) = b {
                false
            } else {
                true
            });

            if let crate::core::ImplTraitParam::ParamIndex(idx) = param {
                if let Some(proj) = impl_trait_proj.remove(&idx) {
                    for (trait_did, name, rhs) in proj {
                        simplify::merge_bounds(
                            cx,
                            &mut bounds,
                            trait_did,
                            &name,
                            &rhs.clean(cx),
                        );
                    }
                }
            } else {
                unreachable!();
            }
>>>>>>> 8cd2c99a

            cx.impl_trait_bounds.borrow_mut().insert(param, bounds);
        }

        // Now that `cx.impl_trait_bounds` is populated, we can process
        // remaining predicates which could contain `impl Trait`.
        let mut where_predicates = where_predicates
            .into_iter()
            .flat_map(|p| p.clean(cx))
            .collect::<Vec<_>>();

        // Type parameters and have a Sized bound by default unless removed with
        // ?Sized. Scan through the predicates and mark any type parameter with
        // a Sized bound, removing the bounds as we find them.
        //
        // Note that associated types also have a sized bound by default, but we
        // don't actually know the set of associated types right here so that's
        // handled in cleaning associated types
        let mut sized_params = FxHashSet::default();
        where_predicates.retain(|pred| {
            match *pred {
                WP::BoundPredicate { ty: Generic(ref g), ref bounds } => {
                    if bounds.iter().any(|b| b.is_sized_bound(cx)) {
                        sized_params.insert(g.clone());
                        false
                    } else {
                        true
                    }
                }
                _ => true,
            }
        });

        // Run through the type parameters again and insert a ?Sized
        // unbound for any we didn't find to be Sized.
        for tp in &stripped_typarams {
            if !sized_params.contains(&tp.name) {
                where_predicates.push(WP::BoundPredicate {
                    ty: Type::Generic(tp.name.clone()),
                    bounds: vec![GenericBound::maybe_sized(cx)],
                })
            }
        }

        // It would be nice to collect all of the bounds on a type and recombine
        // them if possible, to avoid e.g., `where T: Foo, T: Bar, T: Sized, T: 'a`
        // and instead see `where T: Foo + Bar + Sized + 'a`

        Generics {
            params: gens.params
                        .iter()
                        .flat_map(|param| match param.kind {
                            ty::GenericParamDefKind::Lifetime => Some(param.clean(cx)),
                            ty::GenericParamDefKind::Type { .. } => None,
                            ty::GenericParamDefKind::Const { .. } => Some(param.clean(cx)),
                        }).chain(simplify::ty_params(stripped_typarams).into_iter())
                        .collect(),
            where_predicates: simplify::where_clauses(cx, where_predicates),
        }
    }
}

/// The point of this function is to replace bounds with types.
///
/// i.e. `[T, U]` when you have the following bounds: `T: Display, U: Option<T>` will return
/// `[Display, Option]` (we just returns the list of the types, we don't care about the
/// wrapped types in here).
fn get_real_types(
    generics: &Generics,
    arg: &Type,
    cx: &DocContext<'_>,
    recurse: i32,
) -> FxHashSet<Type> {
    let arg_s = arg.to_string();
    let mut res = FxHashSet::default();
    if recurse >= 10 { // FIXME: remove this whole recurse thing when the recursion bug is fixed
        return res;
    }
    if arg.is_full_generic() {
        if let Some(where_pred) = generics.where_predicates.iter().find(|g| {
            match g {
                &WherePredicate::BoundPredicate { ref ty, .. } => ty.def_id() == arg.def_id(),
                _ => false,
            }
        }) {
            let bounds = where_pred.get_bounds().unwrap_or_else(|| &[]);
            for bound in bounds.iter() {
                match *bound {
                    GenericBound::TraitBound(ref poly_trait, _) => {
                        for x in poly_trait.generic_params.iter() {
                            if !x.is_type() {
                                continue
                            }
                            if let Some(ty) = x.get_type(cx) {
                                let adds = get_real_types(generics, &ty, cx, recurse + 1);
                                if !adds.is_empty() {
                                    res.extend(adds);
                                } else if !ty.is_full_generic() {
                                    res.insert(ty);
                                }
                            }
                        }
                    }
                    _ => {}
                }
            }
        }
        if let Some(bound) = generics.params.iter().find(|g| {
            g.is_type() && g.name == arg_s
        }) {
            for bound in bound.get_bounds().unwrap_or_else(|| &[]) {
                if let Some(ty) = bound.get_trait_type() {
                    let adds = get_real_types(generics, &ty, cx, recurse + 1);
                    if !adds.is_empty() {
                        res.extend(adds);
                    } else if !ty.is_full_generic() {
                        res.insert(ty.clone());
                    }
                }
            }
        }
    } else {
        res.insert(arg.clone());
        if let Some(gens) = arg.generics() {
            for gen in gens.iter() {
                if gen.is_full_generic() {
                    let adds = get_real_types(generics, gen, cx, recurse + 1);
                    if !adds.is_empty() {
                        res.extend(adds);
                    }
                } else {
                    res.insert(gen.clone());
                }
            }
        }
    }
    res
}

/// Return the full list of types when bounds have been resolved.
///
/// i.e. `fn foo<A: Display, B: Option<A>>(x: u32, y: B)` will return
/// `[u32, Display, Option]`.
pub fn get_all_types(
    generics: &Generics,
    decl: &FnDecl,
    cx: &DocContext<'_>,
) -> (Vec<Type>, Vec<Type>) {
    let mut all_types = FxHashSet::default();
    for arg in decl.inputs.values.iter() {
        if arg.type_.is_self_type() {
            continue;
        }
        let args = get_real_types(generics, &arg.type_, cx, 0);
        if !args.is_empty() {
            all_types.extend(args);
        } else {
            all_types.insert(arg.type_.clone());
        }
    }

    let ret_types = match decl.output {
        FunctionRetTy::Return(ref return_type) => {
            let mut ret = get_real_types(generics, &return_type, cx, 0);
            if ret.is_empty() {
                ret.insert(return_type.clone());
            }
            ret.into_iter().collect()
        }
        _ => Vec::new(),
    };
    (all_types.into_iter().collect(), ret_types)
}

#[derive(Clone, Debug)]
pub struct Method {
    pub generics: Generics,
    pub decl: FnDecl,
    pub header: hir::FnHeader,
    pub defaultness: Option<hir::Defaultness>,
    pub all_types: Vec<Type>,
    pub ret_types: Vec<Type>,
}

impl<'a> Clean<Method> for (&'a hir::MethodSig, &'a hir::Generics, hir::BodyId,
                            Option<hir::Defaultness>) {
    fn clean(&self, cx: &DocContext<'_>) -> Method {
        let (generics, decl) = enter_impl_trait(cx, || {
            (self.1.clean(cx), (&*self.0.decl, self.2).clean(cx))
        });
        let (all_types, ret_types) = get_all_types(&generics, &decl, cx);
        Method {
            decl,
            generics,
            header: self.0.header,
            defaultness: self.3,
            all_types,
            ret_types,
        }
    }
}

#[derive(Clone, Debug)]
pub struct TyMethod {
    pub header: hir::FnHeader,
    pub decl: FnDecl,
    pub generics: Generics,
    pub all_types: Vec<Type>,
    pub ret_types: Vec<Type>,
}

#[derive(Clone, Debug)]
pub struct Function {
    pub decl: FnDecl,
    pub generics: Generics,
    pub header: hir::FnHeader,
    pub all_types: Vec<Type>,
    pub ret_types: Vec<Type>,
}

impl Clean<Item> for doctree::Function<'_> {
    fn clean(&self, cx: &DocContext<'_>) -> Item {
        let (generics, decl) = enter_impl_trait(cx, || {
            (self.generics.clean(cx), (self.decl, self.body).clean(cx))
        });

        let did = cx.tcx.hir().local_def_id(self.id);
        let constness = if cx.tcx.is_min_const_fn(did) {
            hir::Constness::Const
        } else {
            hir::Constness::NotConst
        };
        let (all_types, ret_types) = get_all_types(&generics, &decl, cx);
        Item {
            name: Some(self.name.clean(cx)),
            attrs: self.attrs.clean(cx),
            source: self.whence.clean(cx),
            visibility: self.vis.clean(cx),
            stability: cx.stability(self.id).clean(cx),
            deprecation: cx.deprecation(self.id).clean(cx),
            def_id: did,
            inner: FunctionItem(Function {
                decl,
                generics,
                header: hir::FnHeader { constness, ..self.header },
                all_types,
                ret_types,
            }),
        }
    }
}

#[derive(Clone, PartialEq, Eq, Debug, Hash)]
pub struct FnDecl {
    pub inputs: Arguments,
    pub output: FunctionRetTy,
    pub attrs: Attributes,
}

impl FnDecl {
    pub fn self_type(&self) -> Option<SelfTy> {
        self.inputs.values.get(0).and_then(|v| v.to_self())
    }

    /// Returns the sugared return type for an async function.
    ///
    /// For example, if the return type is `impl std::future::Future<Output = i32>`, this function
    /// will return `i32`.
    ///
    /// # Panics
    ///
    /// This function will panic if the return type does not match the expected sugaring for async
    /// functions.
    pub fn sugared_async_return_type(&self) -> FunctionRetTy {
        match &self.output {
            FunctionRetTy::Return(Type::ImplTrait(bounds)) => {
                match &bounds[0] {
                    GenericBound::TraitBound(PolyTrait { trait_, .. }, ..) => {
                        let bindings = trait_.bindings().unwrap();
                        FunctionRetTy::Return(bindings[0].ty().clone())
                    }
                    _ => panic!("unexpected desugaring of async function"),
                }
            }
            _ => panic!("unexpected desugaring of async function"),
        }
    }
}

#[derive(Clone, PartialEq, Eq, Debug, Hash)]
pub struct Arguments {
    pub values: Vec<Argument>,
}

impl<'a> Clean<Arguments> for (&'a [hir::Ty], &'a [ast::Ident]) {
    fn clean(&self, cx: &DocContext<'_>) -> Arguments {
        Arguments {
            values: self.0.iter().enumerate().map(|(i, ty)| {
                let mut name = self.1.get(i).map(|ident| ident.to_string())
                                            .unwrap_or(String::new());
                if name.is_empty() {
                    name = "_".to_string();
                }
                Argument {
                    name,
                    type_: ty.clean(cx),
                }
            }).collect()
        }
    }
}

impl<'a> Clean<Arguments> for (&'a [hir::Ty], hir::BodyId) {
    fn clean(&self, cx: &DocContext<'_>) -> Arguments {
        let body = cx.tcx.hir().body(self.1);

        Arguments {
            values: self.0.iter().enumerate().map(|(i, ty)| {
                Argument {
                    name: name_from_pat(&body.params[i].pat),
                    type_: ty.clean(cx),
                }
            }).collect()
        }
    }
}

impl<'a, A: Copy> Clean<FnDecl> for (&'a hir::FnDecl, A)
    where (&'a [hir::Ty], A): Clean<Arguments>
{
    fn clean(&self, cx: &DocContext<'_>) -> FnDecl {
        FnDecl {
            inputs: (&self.0.inputs[..], self.1).clean(cx),
            output: self.0.output.clean(cx),
            attrs: Attributes::default(),
        }
    }
}

impl<'tcx> Clean<FnDecl> for (DefId, ty::PolyFnSig<'tcx>) {
    fn clean(&self, cx: &DocContext<'_>) -> FnDecl {
        let (did, sig) = *self;
        let mut names = if cx.tcx.hir().as_local_hir_id(did).is_some() {
            vec![].into_iter()
        } else {
            cx.tcx.fn_arg_names(did).into_iter()
        };

        FnDecl {
            output: Return(sig.skip_binder().output().clean(cx)),
            attrs: Attributes::default(),
            inputs: Arguments {
                values: sig.skip_binder().inputs().iter().map(|t| {
                    Argument {
                        type_: t.clean(cx),
                        name: names.next().map_or(String::new(), |name| name.to_string()),
                    }
                }).collect(),
            },
        }
    }
}

#[derive(Clone, PartialEq, Eq, Debug, Hash)]
pub struct Argument {
    pub type_: Type,
    pub name: String,
}

#[derive(Clone, PartialEq, Debug)]
pub enum SelfTy {
    SelfValue,
    SelfBorrowed(Option<Lifetime>, Mutability),
    SelfExplicit(Type),
}

impl Argument {
    pub fn to_self(&self) -> Option<SelfTy> {
        if self.name != "self" {
            return None;
        }
        if self.type_.is_self_type() {
            return Some(SelfValue);
        }
        match self.type_ {
            BorrowedRef{ref lifetime, mutability, ref type_} if type_.is_self_type() => {
                Some(SelfBorrowed(lifetime.clone(), mutability))
            }
            _ => Some(SelfExplicit(self.type_.clone()))
        }
    }
}

#[derive(Clone, PartialEq, Eq, Debug, Hash)]
pub enum FunctionRetTy {
    Return(Type),
    DefaultReturn,
}

impl Clean<FunctionRetTy> for hir::FunctionRetTy {
    fn clean(&self, cx: &DocContext<'_>) -> FunctionRetTy {
        match *self {
            hir::Return(ref typ) => Return(typ.clean(cx)),
            hir::DefaultReturn(..) => DefaultReturn,
        }
    }
}

impl GetDefId for FunctionRetTy {
    fn def_id(&self) -> Option<DefId> {
        match *self {
            Return(ref ty) => ty.def_id(),
            DefaultReturn => None,
        }
    }
}

#[derive(Clone, Debug)]
pub struct Trait {
    pub auto: bool,
    pub unsafety: hir::Unsafety,
    pub items: Vec<Item>,
    pub generics: Generics,
    pub bounds: Vec<GenericBound>,
    pub is_spotlight: bool,
    pub is_auto: bool,
}

impl Clean<Item> for doctree::Trait<'_> {
    fn clean(&self, cx: &DocContext<'_>) -> Item {
        let attrs = self.attrs.clean(cx);
        let is_spotlight = attrs.has_doc_flag(sym::spotlight);
        Item {
            name: Some(self.name.clean(cx)),
            attrs: attrs,
            source: self.whence.clean(cx),
            def_id: cx.tcx.hir().local_def_id(self.id),
            visibility: self.vis.clean(cx),
            stability: cx.stability(self.id).clean(cx),
            deprecation: cx.deprecation(self.id).clean(cx),
            inner: TraitItem(Trait {
                auto: self.is_auto.clean(cx),
                unsafety: self.unsafety,
                items: self.items.iter().map(|ti| ti.clean(cx)).collect(),
                generics: self.generics.clean(cx),
                bounds: self.bounds.clean(cx),
                is_spotlight,
                is_auto: self.is_auto.clean(cx),
            }),
        }
    }
}

#[derive(Clone, Debug)]
pub struct TraitAlias {
    pub generics: Generics,
    pub bounds: Vec<GenericBound>,
}

impl Clean<Item> for doctree::TraitAlias<'_> {
    fn clean(&self, cx: &DocContext<'_>) -> Item {
        let attrs = self.attrs.clean(cx);
        Item {
            name: Some(self.name.clean(cx)),
            attrs,
            source: self.whence.clean(cx),
            def_id: cx.tcx.hir().local_def_id(self.id),
            visibility: self.vis.clean(cx),
            stability: cx.stability(self.id).clean(cx),
            deprecation: cx.deprecation(self.id).clean(cx),
            inner: TraitAliasItem(TraitAlias {
                generics: self.generics.clean(cx),
                bounds: self.bounds.clean(cx),
            }),
        }
    }
}

impl Clean<bool> for hir::IsAuto {
    fn clean(&self, _: &DocContext<'_>) -> bool {
        match *self {
            hir::IsAuto::Yes => true,
            hir::IsAuto::No => false,
        }
    }
}

impl Clean<Type> for hir::TraitRef {
    fn clean(&self, cx: &DocContext<'_>) -> Type {
        resolve_type(cx, self.path.clean(cx), self.hir_ref_id)
    }
}

impl Clean<PolyTrait> for hir::PolyTraitRef {
    fn clean(&self, cx: &DocContext<'_>) -> PolyTrait {
        PolyTrait {
            trait_: self.trait_ref.clean(cx),
            generic_params: self.bound_generic_params.clean(cx)
        }
    }
}

impl Clean<Item> for hir::TraitItem {
    fn clean(&self, cx: &DocContext<'_>) -> Item {
        let inner = match self.node {
            hir::TraitItemKind::Const(ref ty, default) => {
                AssocConstItem(ty.clean(cx),
                                    default.map(|e| print_const_expr(cx, e)))
            }
            hir::TraitItemKind::Method(ref sig, hir::TraitMethod::Provided(body)) => {
                MethodItem((sig, &self.generics, body, None).clean(cx))
            }
            hir::TraitItemKind::Method(ref sig, hir::TraitMethod::Required(ref names)) => {
                let (generics, decl) = enter_impl_trait(cx, || {
                    (self.generics.clean(cx), (&*sig.decl, &names[..]).clean(cx))
                });
                let (all_types, ret_types) = get_all_types(&generics, &decl, cx);
                TyMethodItem(TyMethod {
                    header: sig.header,
                    decl,
                    generics,
                    all_types,
                    ret_types,
                })
            }
            hir::TraitItemKind::Type(ref bounds, ref default) => {
                AssocTypeItem(bounds.clean(cx), default.clean(cx))
            }
        };
        let local_did = cx.tcx.hir().local_def_id(self.hir_id);
        Item {
            name: Some(self.ident.name.clean(cx)),
            attrs: self.attrs.clean(cx),
            source: self.span.clean(cx),
            def_id: local_did,
            visibility: None,
            stability: get_stability(cx, local_did),
            deprecation: get_deprecation(cx, local_did),
            inner,
        }
    }
}

impl Clean<Item> for hir::ImplItem {
    fn clean(&self, cx: &DocContext<'_>) -> Item {
        let inner = match self.node {
            hir::ImplItemKind::Const(ref ty, expr) => {
                AssocConstItem(ty.clean(cx),
                                    Some(print_const_expr(cx, expr)))
            }
            hir::ImplItemKind::Method(ref sig, body) => {
                MethodItem((sig, &self.generics, body, Some(self.defaultness)).clean(cx))
            }
            hir::ImplItemKind::TyAlias(ref ty) => TypedefItem(Typedef {
                type_: ty.clean(cx),
                generics: Generics::default(),
            }, true),
            hir::ImplItemKind::OpaqueTy(ref bounds) => OpaqueTyItem(OpaqueTy {
                bounds: bounds.clean(cx),
                generics: Generics::default(),
            }, true),
        };
        let local_did = cx.tcx.hir().local_def_id(self.hir_id);
        Item {
            name: Some(self.ident.name.clean(cx)),
            source: self.span.clean(cx),
            attrs: self.attrs.clean(cx),
            def_id: local_did,
            visibility: self.vis.clean(cx),
            stability: get_stability(cx, local_did),
            deprecation: get_deprecation(cx, local_did),
            inner,
        }
    }
}

impl Clean<Item> for ty::AssocItem {
    fn clean(&self, cx: &DocContext<'_>) -> Item {
        let inner = match self.kind {
            ty::AssocKind::Const => {
                let ty = cx.tcx.type_of(self.def_id);
                let default = if self.defaultness.has_value() {
                    Some(inline::print_inlined_const(cx, self.def_id))
                } else {
                    None
                };
                AssocConstItem(ty.clean(cx), default)
            }
            ty::AssocKind::Method => {
                let generics = (cx.tcx.generics_of(self.def_id),
                                &cx.tcx.explicit_predicates_of(self.def_id)).clean(cx);
                let sig = cx.tcx.fn_sig(self.def_id);
                let mut decl = (self.def_id, sig).clean(cx);

                if self.method_has_self_argument {
                    let self_ty = match self.container {
                        ty::ImplContainer(def_id) => {
                            cx.tcx.type_of(def_id)
                        }
                        ty::TraitContainer(_) => cx.tcx.types.self_param,
                    };
                    let self_arg_ty = *sig.input(0).skip_binder();
                    if self_arg_ty == self_ty {
                        decl.inputs.values[0].type_ = Generic(String::from("Self"));
                    } else if let ty::Ref(_, ty, _) = self_arg_ty.sty {
                        if ty == self_ty {
                            match decl.inputs.values[0].type_ {
                                BorrowedRef{ref mut type_, ..} => {
                                    **type_ = Generic(String::from("Self"))
                                }
                                _ => unreachable!(),
                            }
                        }
                    }
                }

                let provided = match self.container {
                    ty::ImplContainer(_) => true,
                    ty::TraitContainer(_) => self.defaultness.has_value()
                };
                let (all_types, ret_types) = get_all_types(&generics, &decl, cx);
                if provided {
                    let constness = if cx.tcx.is_min_const_fn(self.def_id) {
                        hir::Constness::Const
                    } else {
                        hir::Constness::NotConst
                    };
                    let asyncness = cx.tcx.asyncness(self.def_id);
                    let defaultness = match self.container {
                        ty::ImplContainer(_) => Some(self.defaultness),
                        ty::TraitContainer(_) => None,
                    };
                    MethodItem(Method {
                        generics,
                        decl,
                        header: hir::FnHeader {
                            unsafety: sig.unsafety(),
                            abi: sig.abi(),
                            constness,
                            asyncness,
                        },
                        defaultness,
                        all_types,
                        ret_types,
                    })
                } else {
                    TyMethodItem(TyMethod {
                        generics,
                        decl,
                        header: hir::FnHeader {
                            unsafety: sig.unsafety(),
                            abi: sig.abi(),
                            constness: hir::Constness::NotConst,
                            asyncness: hir::IsAsync::NotAsync,
                        },
                        all_types,
                        ret_types,
                    })
                }
            }
            ty::AssocKind::Type => {
                let my_name = self.ident.name.clean(cx);

                if let ty::TraitContainer(did) = self.container {
                    // When loading a cross-crate associated type, the bounds for this type
                    // are actually located on the trait/impl itself, so we need to load
                    // all of the generics from there and then look for bounds that are
                    // applied to this associated type in question.
                    let predicates = cx.tcx.explicit_predicates_of(did);
                    let generics = (cx.tcx.generics_of(did), &predicates).clean(cx);
                    let mut bounds = generics.where_predicates.iter().filter_map(|pred| {
                        let (name, self_type, trait_, bounds) = match *pred {
                            WherePredicate::BoundPredicate {
                                ty: QPath { ref name, ref self_type, ref trait_ },
                                ref bounds
                            } => (name, self_type, trait_, bounds),
                            _ => return None,
                        };
                        if *name != my_name { return None }
                        match **trait_ {
                            ResolvedPath { did, .. } if did == self.container.id() => {}
                            _ => return None,
                        }
                        match **self_type {
                            Generic(ref s) if *s == "Self" => {}
                            _ => return None,
                        }
                        Some(bounds)
                    }).flat_map(|i| i.iter().cloned()).collect::<Vec<_>>();
                    // Our Sized/?Sized bound didn't get handled when creating the generics
                    // because we didn't actually get our whole set of bounds until just now
                    // (some of them may have come from the trait). If we do have a sized
                    // bound, we remove it, and if we don't then we add the `?Sized` bound
                    // at the end.
                    match bounds.iter().position(|b| b.is_sized_bound(cx)) {
                        Some(i) => { bounds.remove(i); }
                        None => bounds.push(GenericBound::maybe_sized(cx)),
                    }

                    let ty = if self.defaultness.has_value() {
                        Some(cx.tcx.type_of(self.def_id))
                    } else {
                        None
                    };

                    AssocTypeItem(bounds, ty.clean(cx))
                } else {
                    TypedefItem(Typedef {
                        type_: cx.tcx.type_of(self.def_id).clean(cx),
                        generics: Generics {
                            params: Vec::new(),
                            where_predicates: Vec::new(),
                        },
                    }, true)
                }
            }
            ty::AssocKind::OpaqueTy => unimplemented!(),
        };

        let visibility = match self.container {
            ty::ImplContainer(_) => self.vis.clean(cx),
            ty::TraitContainer(_) => None,
        };

        Item {
            name: Some(self.ident.name.clean(cx)),
            visibility,
            stability: get_stability(cx, self.def_id),
            deprecation: get_deprecation(cx, self.def_id),
            def_id: self.def_id,
            attrs: inline::load_attrs(cx, self.def_id).clean(cx),
            source: cx.tcx.def_span(self.def_id).clean(cx),
            inner,
        }
    }
}

/// A trait reference, which may have higher ranked lifetimes.
#[derive(Clone, PartialEq, Eq, Debug, Hash)]
pub struct PolyTrait {
    pub trait_: Type,
    pub generic_params: Vec<GenericParamDef>,
}

/// A representation of a type suitable for hyperlinking purposes. Ideally, one can get the original
/// type out of the AST/`TyCtxt` given one of these, if more information is needed. Most
/// importantly, it does not preserve mutability or boxes.
#[derive(Clone, PartialEq, Eq, Debug, Hash)]
pub enum Type {
    /// Structs/enums/traits (most that would be an `hir::TyKind::Path`).
    ResolvedPath {
        path: Path,
        param_names: Option<Vec<GenericBound>>,
        did: DefId,
        /// `true` if is a `T::Name` path for associated types.
        is_generic: bool,
    },
    /// For parameterized types, so the consumer of the JSON don't go
    /// looking for types which don't exist anywhere.
    Generic(String),
    /// Primitives are the fixed-size numeric types (plus int/usize/float), char,
    /// arrays, slices, and tuples.
    Primitive(PrimitiveType),
    /// `extern "ABI" fn`
    BareFunction(Box<BareFunctionDecl>),
    Tuple(Vec<Type>),
    Slice(Box<Type>),
    Array(Box<Type>, String),
    Never,
    CVarArgs,
    RawPointer(Mutability, Box<Type>),
    BorrowedRef {
        lifetime: Option<Lifetime>,
        mutability: Mutability,
        type_: Box<Type>,
    },

    // `<Type as Trait>::Name`
    QPath {
        name: String,
        self_type: Box<Type>,
        trait_: Box<Type>
    },

    // `_`
    Infer,

    // `impl TraitA + TraitB + ...`
    ImplTrait(Vec<GenericBound>),
}

#[derive(Clone, PartialEq, Eq, Hash, Copy, Debug)]
pub enum PrimitiveType {
    Isize, I8, I16, I32, I64, I128,
    Usize, U8, U16, U32, U64, U128,
    F32, F64,
    Char,
    Bool,
    Str,
    Slice,
    Array,
    Tuple,
    Unit,
    RawPointer,
    Reference,
    Fn,
    Never,
    CVarArgs,
}

#[derive(Clone, Copy, Debug)]
pub enum TypeKind {
    Enum,
    Function,
    Module,
    Const,
    Static,
    Struct,
    Union,
    Trait,
    Typedef,
    Foreign,
    Macro,
    Attr,
    Derive,
    TraitAlias,
}

pub trait GetDefId {
    fn def_id(&self) -> Option<DefId>;
}

impl<T: GetDefId> GetDefId for Option<T> {
    fn def_id(&self) -> Option<DefId> {
        self.as_ref().and_then(|d| d.def_id())
    }
}

impl Type {
    pub fn primitive_type(&self) -> Option<PrimitiveType> {
        match *self {
            Primitive(p) | BorrowedRef { type_: box Primitive(p), ..} => Some(p),
            Slice(..) | BorrowedRef { type_: box Slice(..), .. } => Some(PrimitiveType::Slice),
            Array(..) | BorrowedRef { type_: box Array(..), .. } => Some(PrimitiveType::Array),
            Tuple(ref tys) => if tys.is_empty() {
                Some(PrimitiveType::Unit)
            } else {
                Some(PrimitiveType::Tuple)
            },
            RawPointer(..) => Some(PrimitiveType::RawPointer),
            BorrowedRef { type_: box Generic(..), .. } => Some(PrimitiveType::Reference),
            BareFunction(..) => Some(PrimitiveType::Fn),
            Never => Some(PrimitiveType::Never),
            _ => None,
        }
    }

    pub fn is_generic(&self) -> bool {
        match *self {
            ResolvedPath { is_generic, .. } => is_generic,
            _ => false,
        }
    }

    pub fn is_self_type(&self) -> bool {
        match *self {
            Generic(ref name) => name == "Self",
            _ => false
        }
    }

    pub fn generics(&self) -> Option<Vec<Type>> {
        match *self {
            ResolvedPath { ref path, .. } => {
                path.segments.last().and_then(|seg| {
                    if let GenericArgs::AngleBracketed { ref args, .. } = seg.args {
                        Some(args.iter().filter_map(|arg| match arg {
                            GenericArg::Type(ty) => Some(ty.clone()),
                            _ => None,
                        }).collect())
                    } else {
                        None
                    }
                })
            }
            _ => None,
        }
    }

    pub fn bindings(&self) -> Option<&[TypeBinding]> {
        match *self {
            ResolvedPath { ref path, .. } => {
                path.segments.last().and_then(|seg| {
                    if let GenericArgs::AngleBracketed { ref bindings, .. } = seg.args {
                        Some(&**bindings)
                    } else {
                        None
                    }
                })
            }
            _ => None
        }
    }

    pub fn is_full_generic(&self) -> bool {
        match *self {
            Type::Generic(_) => true,
            _ => false,
        }
    }

    pub fn projection(&self) -> Option<(&Type, DefId, &str)> {
        let (self_, trait_, name) = match self {
            QPath { ref self_type, ref trait_, ref name } => {
                (self_type, trait_, name)
            }
            _ => return None,
        };
        let trait_did = match **trait_ {
            ResolvedPath { did, .. } => did,
            _ => return None,
        };
        Some((&self_, trait_did, name))
    }

}

impl GetDefId for Type {
    fn def_id(&self) -> Option<DefId> {
        match *self {
            ResolvedPath { did, .. } => Some(did),
            Primitive(p) => crate::html::render::cache().primitive_locations.get(&p).cloned(),
            BorrowedRef { type_: box Generic(..), .. } =>
                Primitive(PrimitiveType::Reference).def_id(),
            BorrowedRef { ref type_, .. } => type_.def_id(),
            Tuple(ref tys) => if tys.is_empty() {
                Primitive(PrimitiveType::Unit).def_id()
            } else {
                Primitive(PrimitiveType::Tuple).def_id()
            },
            BareFunction(..) => Primitive(PrimitiveType::Fn).def_id(),
            Never => Primitive(PrimitiveType::Never).def_id(),
            Slice(..) => Primitive(PrimitiveType::Slice).def_id(),
            Array(..) => Primitive(PrimitiveType::Array).def_id(),
            RawPointer(..) => Primitive(PrimitiveType::RawPointer).def_id(),
            QPath { ref self_type, .. } => self_type.def_id(),
            _ => None,
        }
    }
}

impl PrimitiveType {
    fn from_str(s: &str) -> Option<PrimitiveType> {
        match s {
            "isize" => Some(PrimitiveType::Isize),
            "i8" => Some(PrimitiveType::I8),
            "i16" => Some(PrimitiveType::I16),
            "i32" => Some(PrimitiveType::I32),
            "i64" => Some(PrimitiveType::I64),
            "i128" => Some(PrimitiveType::I128),
            "usize" => Some(PrimitiveType::Usize),
            "u8" => Some(PrimitiveType::U8),
            "u16" => Some(PrimitiveType::U16),
            "u32" => Some(PrimitiveType::U32),
            "u64" => Some(PrimitiveType::U64),
            "u128" => Some(PrimitiveType::U128),
            "bool" => Some(PrimitiveType::Bool),
            "char" => Some(PrimitiveType::Char),
            "str" => Some(PrimitiveType::Str),
            "f32" => Some(PrimitiveType::F32),
            "f64" => Some(PrimitiveType::F64),
            "array" => Some(PrimitiveType::Array),
            "slice" => Some(PrimitiveType::Slice),
            "tuple" => Some(PrimitiveType::Tuple),
            "unit" => Some(PrimitiveType::Unit),
            "pointer" => Some(PrimitiveType::RawPointer),
            "reference" => Some(PrimitiveType::Reference),
            "fn" => Some(PrimitiveType::Fn),
            "never" => Some(PrimitiveType::Never),
            _ => None,
        }
    }

    pub fn as_str(&self) -> &'static str {
        use self::PrimitiveType::*;
        match *self {
            Isize => "isize",
            I8 => "i8",
            I16 => "i16",
            I32 => "i32",
            I64 => "i64",
            I128 => "i128",
            Usize => "usize",
            U8 => "u8",
            U16 => "u16",
            U32 => "u32",
            U64 => "u64",
            U128 => "u128",
            F32 => "f32",
            F64 => "f64",
            Str => "str",
            Bool => "bool",
            Char => "char",
            Array => "array",
            Slice => "slice",
            Tuple => "tuple",
            Unit => "unit",
            RawPointer => "pointer",
            Reference => "reference",
            Fn => "fn",
            Never => "never",
            CVarArgs => "...",
        }
    }

    pub fn to_url_str(&self) -> &'static str {
        self.as_str()
    }
}

impl From<ast::IntTy> for PrimitiveType {
    fn from(int_ty: ast::IntTy) -> PrimitiveType {
        match int_ty {
            ast::IntTy::Isize => PrimitiveType::Isize,
            ast::IntTy::I8 => PrimitiveType::I8,
            ast::IntTy::I16 => PrimitiveType::I16,
            ast::IntTy::I32 => PrimitiveType::I32,
            ast::IntTy::I64 => PrimitiveType::I64,
            ast::IntTy::I128 => PrimitiveType::I128,
        }
    }
}

impl From<ast::UintTy> for PrimitiveType {
    fn from(uint_ty: ast::UintTy) -> PrimitiveType {
        match uint_ty {
            ast::UintTy::Usize => PrimitiveType::Usize,
            ast::UintTy::U8 => PrimitiveType::U8,
            ast::UintTy::U16 => PrimitiveType::U16,
            ast::UintTy::U32 => PrimitiveType::U32,
            ast::UintTy::U64 => PrimitiveType::U64,
            ast::UintTy::U128 => PrimitiveType::U128,
        }
    }
}

impl From<ast::FloatTy> for PrimitiveType {
    fn from(float_ty: ast::FloatTy) -> PrimitiveType {
        match float_ty {
            ast::FloatTy::F32 => PrimitiveType::F32,
            ast::FloatTy::F64 => PrimitiveType::F64,
        }
    }
}

impl Clean<Type> for hir::Ty {
    fn clean(&self, cx: &DocContext<'_>) -> Type {
        use rustc::hir::*;

        match self.node {
            TyKind::Never => Never,
            TyKind::Ptr(ref m) => RawPointer(m.mutbl.clean(cx), box m.ty.clean(cx)),
            TyKind::Rptr(ref l, ref m) => {
                let lifetime = if l.is_elided() {
                    None
                } else {
                    Some(l.clean(cx))
                };
                BorrowedRef {lifetime: lifetime, mutability: m.mutbl.clean(cx),
                             type_: box m.ty.clean(cx)}
            }
            TyKind::Slice(ref ty) => Slice(box ty.clean(cx)),
            TyKind::Array(ref ty, ref length) => {
                let def_id = cx.tcx.hir().local_def_id(length.hir_id);
                let param_env = cx.tcx.param_env(def_id);
                let substs = InternalSubsts::identity_for_item(cx.tcx, def_id);
                let cid = GlobalId {
                    instance: ty::Instance::new(def_id, substs),
                    promoted: None
                };
                let length = match cx.tcx.const_eval(param_env.and(cid)) {
                    Ok(length) => print_const(cx, length),
                    Err(_) => cx.sess()
                                .source_map()
                                .span_to_snippet(cx.tcx.def_span(def_id))
                                .unwrap_or_else(|_| "_".to_string()),
                };
                Array(box ty.clean(cx), length)
            },
            TyKind::Tup(ref tys) => Tuple(tys.clean(cx)),
            TyKind::Def(item_id, _) => {
                let item = cx.tcx.hir().expect_item(item_id.id);
                if let hir::ItemKind::OpaqueTy(ref ty) = item.node {
                    ImplTrait(ty.bounds.clean(cx))
                } else {
                    unreachable!()
                }
            }
            TyKind::Path(hir::QPath::Resolved(None, ref path)) => {
                if let Res::Def(DefKind::TyParam, did) = path.res {
                    if let Some(new_ty) = cx.ty_substs.borrow().get(&did).cloned() {
                        return new_ty;
                    }
<<<<<<< HEAD
                    if let Some(bounds) = cx.impl_trait_bounds.borrow_mut().remove(&did) {
=======
                    if let Some(bounds) = cx.impl_trait_bounds.borrow_mut().remove(&did.into()) {
>>>>>>> 8cd2c99a
                        return ImplTrait(bounds);
                    }
                }

                let mut alias = None;
                if let Res::Def(DefKind::TyAlias, def_id) = path.res {
                    // Substitute private type aliases
                    if let Some(hir_id) = cx.tcx.hir().as_local_hir_id(def_id) {
                        if !cx.renderinfo.borrow().access_levels.is_exported(def_id) {
                            alias = Some(&cx.tcx.hir().expect_item(hir_id).node);
                        }
                    }
                };

                if let Some(&hir::ItemKind::TyAlias(ref ty, ref generics)) = alias {
                    let provided_params = &path.segments.last().expect("segments were empty");
                    let mut ty_substs = FxHashMap::default();
                    let mut lt_substs = FxHashMap::default();
                    let mut ct_substs = FxHashMap::default();
                    let generic_args = provided_params.generic_args();
                    {
                        let mut indices: GenericParamCount = Default::default();
                        for param in generics.params.iter() {
                            match param.kind {
                                hir::GenericParamKind::Lifetime { .. } => {
                                    let mut j = 0;
                                    let lifetime = generic_args.args.iter().find_map(|arg| {
                                        match arg {
                                            hir::GenericArg::Lifetime(lt) => {
                                                if indices.lifetimes == j {
                                                    return Some(lt);
                                                }
                                                j += 1;
                                                None
                                            }
                                            _ => None,
                                        }
                                    });
                                    if let Some(lt) = lifetime.cloned() {
                                        if !lt.is_elided() {
                                            let lt_def_id =
                                                cx.tcx.hir().local_def_id(param.hir_id);
                                            lt_substs.insert(lt_def_id, lt.clean(cx));
                                        }
                                    }
                                    indices.lifetimes += 1;
                                }
                                hir::GenericParamKind::Type { ref default, .. } => {
                                    let ty_param_def_id =
                                        cx.tcx.hir().local_def_id(param.hir_id);
                                    let mut j = 0;
                                    let type_ = generic_args.args.iter().find_map(|arg| {
                                        match arg {
                                            hir::GenericArg::Type(ty) => {
                                                if indices.types == j {
                                                    return Some(ty);
                                                }
                                                j += 1;
                                                None
                                            }
                                            _ => None,
                                        }
                                    });
                                    if let Some(ty) = type_ {
                                        ty_substs.insert(ty_param_def_id, ty.clean(cx));
                                    } else if let Some(default) = default.clone() {
                                        ty_substs.insert(ty_param_def_id,
                                                         default.clean(cx));
                                    }
                                    indices.types += 1;
                                }
                                hir::GenericParamKind::Const { .. } => {
                                    let const_param_def_id =
                                        cx.tcx.hir().local_def_id(param.hir_id);
                                    let mut j = 0;
                                    let const_ = generic_args.args.iter().find_map(|arg| {
                                        match arg {
                                            hir::GenericArg::Const(ct) => {
                                                if indices.consts == j {
                                                    return Some(ct);
                                                }
                                                j += 1;
                                                None
                                            }
                                            _ => None,
                                        }
                                    });
                                    if let Some(ct) = const_ {
                                        ct_substs.insert(const_param_def_id, ct.clean(cx));
                                    }
                                    // FIXME(const_generics:defaults)
                                    indices.consts += 1;
                                }
                            }
                        }
                    }
                    return cx.enter_alias(ty_substs, lt_substs, ct_substs, || ty.clean(cx));
                }
                resolve_type(cx, path.clean(cx), self.hir_id)
            }
            TyKind::Path(hir::QPath::Resolved(Some(ref qself), ref p)) => {
                let segments = if p.is_global() { &p.segments[1..] } else { &p.segments };
                let trait_segments = &segments[..segments.len() - 1];
                let trait_path = self::Path {
                    global: p.is_global(),
                    res: Res::Def(
                        DefKind::Trait,
                        cx.tcx.associated_item(p.res.def_id()).container.id(),
                    ),
                    segments: trait_segments.clean(cx),
                };
                Type::QPath {
                    name: p.segments.last().expect("segments were empty").ident.name.clean(cx),
                    self_type: box qself.clean(cx),
                    trait_: box resolve_type(cx, trait_path, self.hir_id)
                }
            }
            TyKind::Path(hir::QPath::TypeRelative(ref qself, ref segment)) => {
                let mut res = Res::Err;
                let ty = hir_ty_to_ty(cx.tcx, self);
                if let ty::Projection(proj) = ty.sty {
                    res = Res::Def(DefKind::Trait, proj.trait_ref(cx.tcx).def_id);
                }
                let trait_path = hir::Path {
                    span: self.span,
                    res,
                    segments: vec![].into(),
                };
                Type::QPath {
                    name: segment.ident.name.clean(cx),
                    self_type: box qself.clean(cx),
                    trait_: box resolve_type(cx, trait_path.clean(cx), self.hir_id)
                }
            }
            TyKind::TraitObject(ref bounds, ref lifetime) => {
                match bounds[0].clean(cx).trait_ {
                    ResolvedPath { path, param_names: None, did, is_generic } => {
                        let mut bounds: Vec<self::GenericBound> = bounds[1..].iter().map(|bound| {
                            self::GenericBound::TraitBound(bound.clean(cx),
                                                           hir::TraitBoundModifier::None)
                        }).collect();
                        if !lifetime.is_elided() {
                            bounds.push(self::GenericBound::Outlives(lifetime.clean(cx)));
                        }
                        ResolvedPath { path, param_names: Some(bounds), did, is_generic, }
                    }
                    _ => Infer, // shouldn't happen
                }
            }
            TyKind::BareFn(ref barefn) => BareFunction(box barefn.clean(cx)),
            TyKind::Infer | TyKind::Err => Infer,
            TyKind::Typeof(..) => panic!("unimplemented type {:?}", self.node),
            TyKind::CVarArgs(_) => CVarArgs,
        }
    }
}

impl<'tcx> Clean<Type> for Ty<'tcx> {
    fn clean(&self, cx: &DocContext<'_>) -> Type {
        debug!("cleaning type: {:?}", self);
        match self.sty {
            ty::Never => Never,
            ty::Bool => Primitive(PrimitiveType::Bool),
            ty::Char => Primitive(PrimitiveType::Char),
            ty::Int(int_ty) => Primitive(int_ty.into()),
            ty::Uint(uint_ty) => Primitive(uint_ty.into()),
            ty::Float(float_ty) => Primitive(float_ty.into()),
            ty::Str => Primitive(PrimitiveType::Str),
            ty::Slice(ty) => Slice(box ty.clean(cx)),
            ty::Array(ty, n) => {
                let mut n = cx.tcx.lift(&n).expect("array lift failed");
                if let ConstValue::Unevaluated(def_id, substs) = n.val {
                    let param_env = cx.tcx.param_env(def_id);
                    let cid = GlobalId {
                        instance: ty::Instance::new(def_id, substs),
                        promoted: None
                    };
                    if let Ok(new_n) = cx.tcx.const_eval(param_env.and(cid)) {
                        n = new_n;
                    }
                };
                let n = print_const(cx, n);
                Array(box ty.clean(cx), n)
            }
            ty::RawPtr(mt) => RawPointer(mt.mutbl.clean(cx), box mt.ty.clean(cx)),
            ty::Ref(r, ty, mutbl) => BorrowedRef {
                lifetime: r.clean(cx),
                mutability: mutbl.clean(cx),
                type_: box ty.clean(cx),
            },
            ty::FnDef(..) |
            ty::FnPtr(_) => {
                let ty = cx.tcx.lift(self).expect("FnPtr lift failed");
                let sig = ty.fn_sig(cx.tcx);
                let local_def_id = cx.tcx.hir().local_def_id_from_node_id(ast::CRATE_NODE_ID);
                BareFunction(box BareFunctionDecl {
                    unsafety: sig.unsafety(),
                    generic_params: Vec::new(),
                    decl: (local_def_id, sig).clean(cx),
                    abi: sig.abi(),
                })
            }
            ty::Adt(def, substs) => {
                let did = def.did;
                let kind = match def.adt_kind() {
                    AdtKind::Struct => TypeKind::Struct,
                    AdtKind::Union => TypeKind::Union,
                    AdtKind::Enum => TypeKind::Enum,
                };
                inline::record_extern_fqn(cx, did, kind);
                let path = external_path(cx, cx.tcx.item_name(did), None, false, vec![], substs);
                ResolvedPath {
                    path,
                    param_names: None,
                    did,
                    is_generic: false,
                }
            }
            ty::Foreign(did) => {
                inline::record_extern_fqn(cx, did, TypeKind::Foreign);
                let path = external_path(cx, cx.tcx.item_name(did),
                                         None, false, vec![], InternalSubsts::empty());
                ResolvedPath {
                    path: path,
                    param_names: None,
                    did: did,
                    is_generic: false,
                }
            }
            ty::Dynamic(ref obj, ref reg) => {
                // HACK: pick the first `did` as the `did` of the trait object. Someone
                // might want to implement "native" support for marker-trait-only
                // trait objects.
                let mut dids = obj.principal_def_id().into_iter().chain(obj.auto_traits());
                let did = dids.next().unwrap_or_else(|| {
                    panic!("found trait object `{:?}` with no traits?", self)
                });
                let substs = match obj.principal() {
                    Some(principal) => principal.skip_binder().substs,
                    // marker traits have no substs.
                    _ => cx.tcx.intern_substs(&[])
                };

                inline::record_extern_fqn(cx, did, TypeKind::Trait);

                let mut param_names = vec![];
                reg.clean(cx).map(|b| param_names.push(GenericBound::Outlives(b)));
                for did in dids {
                    let empty = cx.tcx.intern_substs(&[]);
                    let path = external_path(cx, cx.tcx.item_name(did),
                        Some(did), false, vec![], empty);
                    inline::record_extern_fqn(cx, did, TypeKind::Trait);
                    let bound = GenericBound::TraitBound(PolyTrait {
                        trait_: ResolvedPath {
                            path,
                            param_names: None,
                            did,
                            is_generic: false,
                        },
                        generic_params: Vec::new(),
                    }, hir::TraitBoundModifier::None);
                    param_names.push(bound);
                }

                let mut bindings = vec![];
                for pb in obj.projection_bounds() {
                    bindings.push(TypeBinding {
                        name: cx.tcx.associated_item(pb.item_def_id()).ident.name.clean(cx),
                        kind: TypeBindingKind::Equality {
                            ty: pb.skip_binder().ty.clean(cx)
                        },
                    });
                }

                let path = external_path(cx, cx.tcx.item_name(did), Some(did),
                    false, bindings, substs);
                ResolvedPath {
                    path,
                    param_names: Some(param_names),
                    did,
                    is_generic: false,
                }
            }
            ty::Tuple(ref t) => {
                Tuple(t.iter().map(|t| t.expect_ty()).collect::<Vec<_>>().clean(cx))
            }

            ty::Projection(ref data) => data.clean(cx),

            ty::Param(ref p) => {
                if let Some(bounds) = cx.impl_trait_bounds.borrow_mut().remove(&p.index.into()) {
                    ImplTrait(bounds)
                } else {
                    Generic(p.name.to_string())
                }
            }

            ty::Opaque(def_id, substs) => {
                // Grab the "TraitA + TraitB" from `impl TraitA + TraitB`,
                // by looking up the projections associated with the def_id.
                let predicates_of = cx.tcx.explicit_predicates_of(def_id);
                let substs = cx.tcx.lift(&substs).expect("Opaque lift failed");
                let bounds = predicates_of.instantiate(cx.tcx, substs);
                let mut regions = vec![];
                let mut has_sized = false;
                let mut bounds = bounds.predicates.iter().filter_map(|predicate| {
                    let trait_ref = if let Some(tr) = predicate.to_opt_poly_trait_ref() {
                        tr
                    } else if let ty::Predicate::TypeOutlives(pred) = *predicate {
                        // these should turn up at the end
                        pred.skip_binder().1.clean(cx).map(|r| {
                            regions.push(GenericBound::Outlives(r))
                        });
                        return None;
                    } else {
                        return None;
                    };

                    if let Some(sized) = cx.tcx.lang_items().sized_trait() {
                        if trait_ref.def_id() == sized {
                            has_sized = true;
                            return None;
                        }
                    }

                    let bounds = bounds.predicates.iter().filter_map(|pred|
                        if let ty::Predicate::Projection(proj) = *pred {
                            let proj = proj.skip_binder();
                            if proj.projection_ty.trait_ref(cx.tcx) == *trait_ref.skip_binder() {
                                Some(TypeBinding {
                                    name: cx.tcx.associated_item(proj.projection_ty.item_def_id)
                                                .ident.name.clean(cx),
                                    kind: TypeBindingKind::Equality {
                                        ty: proj.ty.clean(cx),
                                    },
                                })
                            } else {
                                None
                            }
                        } else {
                            None
                        }
                    ).collect();

                    Some((trait_ref.skip_binder(), bounds).clean(cx))
                }).collect::<Vec<_>>();
                bounds.extend(regions);
                if !has_sized && !bounds.is_empty() {
                    bounds.insert(0, GenericBound::maybe_sized(cx));
                }
                ImplTrait(bounds)
            }

            ty::Closure(..) | ty::Generator(..) => Tuple(vec![]), // FIXME(pcwalton)

            ty::Bound(..) => panic!("Bound"),
            ty::Placeholder(..) => panic!("Placeholder"),
            ty::UnnormalizedProjection(..) => panic!("UnnormalizedProjection"),
            ty::GeneratorWitness(..) => panic!("GeneratorWitness"),
            ty::Infer(..) => panic!("Infer"),
            ty::Error => panic!("Error"),
        }
    }
}

impl<'tcx> Clean<Constant> for ty::Const<'tcx> {
    fn clean(&self, cx: &DocContext<'_>) -> Constant {
        Constant {
            type_: self.ty.clean(cx),
            expr: format!("{}", self),
        }
    }
}

impl Clean<Item> for hir::StructField {
    fn clean(&self, cx: &DocContext<'_>) -> Item {
        let local_did = cx.tcx.hir().local_def_id(self.hir_id);

        Item {
            name: Some(self.ident.name).clean(cx),
            attrs: self.attrs.clean(cx),
            source: self.span.clean(cx),
            visibility: self.vis.clean(cx),
            stability: get_stability(cx, local_did),
            deprecation: get_deprecation(cx, local_did),
            def_id: local_did,
            inner: StructFieldItem(self.ty.clean(cx)),
        }
    }
}

impl Clean<Item> for ty::FieldDef {
    fn clean(&self, cx: &DocContext<'_>) -> Item {
        Item {
            name: Some(self.ident.name).clean(cx),
            attrs: cx.tcx.get_attrs(self.did).clean(cx),
            source: cx.tcx.def_span(self.did).clean(cx),
            visibility: self.vis.clean(cx),
            stability: get_stability(cx, self.did),
            deprecation: get_deprecation(cx, self.did),
            def_id: self.did,
            inner: StructFieldItem(cx.tcx.type_of(self.did).clean(cx)),
        }
    }
}

#[derive(Clone, PartialEq, Eq, Debug)]
pub enum Visibility {
    Public,
    Inherited,
    Crate,
    Restricted(DefId, Path),
}

impl Clean<Option<Visibility>> for hir::Visibility {
    fn clean(&self, cx: &DocContext<'_>) -> Option<Visibility> {
        Some(match self.node {
            hir::VisibilityKind::Public => Visibility::Public,
            hir::VisibilityKind::Inherited => Visibility::Inherited,
            hir::VisibilityKind::Crate(_) => Visibility::Crate,
            hir::VisibilityKind::Restricted { ref path, .. } => {
                let path = path.clean(cx);
                let did = register_res(cx, path.res);
                Visibility::Restricted(did, path)
            }
        })
    }
}

impl Clean<Option<Visibility>> for ty::Visibility {
    fn clean(&self, _: &DocContext<'_>) -> Option<Visibility> {
        Some(if *self == ty::Visibility::Public { Public } else { Inherited })
    }
}

#[derive(Clone, Debug)]
pub struct Struct {
    pub struct_type: doctree::StructType,
    pub generics: Generics,
    pub fields: Vec<Item>,
    pub fields_stripped: bool,
}

#[derive(Clone, Debug)]
pub struct Union {
    pub struct_type: doctree::StructType,
    pub generics: Generics,
    pub fields: Vec<Item>,
    pub fields_stripped: bool,
}

impl Clean<Item> for doctree::Struct<'_> {
    fn clean(&self, cx: &DocContext<'_>) -> Item {
        Item {
            name: Some(self.name.clean(cx)),
            attrs: self.attrs.clean(cx),
            source: self.whence.clean(cx),
            def_id: cx.tcx.hir().local_def_id(self.id),
            visibility: self.vis.clean(cx),
            stability: cx.stability(self.id).clean(cx),
            deprecation: cx.deprecation(self.id).clean(cx),
            inner: StructItem(Struct {
                struct_type: self.struct_type,
                generics: self.generics.clean(cx),
                fields: self.fields.clean(cx),
                fields_stripped: false,
            }),
        }
    }
}

impl Clean<Item> for doctree::Union<'_> {
    fn clean(&self, cx: &DocContext<'_>) -> Item {
        Item {
            name: Some(self.name.clean(cx)),
            attrs: self.attrs.clean(cx),
            source: self.whence.clean(cx),
            def_id: cx.tcx.hir().local_def_id(self.id),
            visibility: self.vis.clean(cx),
            stability: cx.stability(self.id).clean(cx),
            deprecation: cx.deprecation(self.id).clean(cx),
            inner: UnionItem(Union {
                struct_type: self.struct_type,
                generics: self.generics.clean(cx),
                fields: self.fields.clean(cx),
                fields_stripped: false,
            }),
        }
    }
}

/// This is a more limited form of the standard Struct, different in that
/// it lacks the things most items have (name, id, parameterization). Found
/// only as a variant in an enum.
#[derive(Clone, Debug)]
pub struct VariantStruct {
    pub struct_type: doctree::StructType,
    pub fields: Vec<Item>,
    pub fields_stripped: bool,
}

impl Clean<VariantStruct> for ::rustc::hir::VariantData {
    fn clean(&self, cx: &DocContext<'_>) -> VariantStruct {
        VariantStruct {
            struct_type: doctree::struct_type_from_def(self),
            fields: self.fields().iter().map(|x| x.clean(cx)).collect(),
            fields_stripped: false,
        }
    }
}

#[derive(Clone, Debug)]
pub struct Enum {
    pub variants: IndexVec<VariantIdx, Item>,
    pub generics: Generics,
    pub variants_stripped: bool,
}

impl Clean<Item> for doctree::Enum<'_> {
    fn clean(&self, cx: &DocContext<'_>) -> Item {
        Item {
            name: Some(self.name.clean(cx)),
            attrs: self.attrs.clean(cx),
            source: self.whence.clean(cx),
            def_id: cx.tcx.hir().local_def_id(self.id),
            visibility: self.vis.clean(cx),
            stability: cx.stability(self.id).clean(cx),
            deprecation: cx.deprecation(self.id).clean(cx),
            inner: EnumItem(Enum {
                variants: self.variants.iter().map(|v| v.clean(cx)).collect(),
                generics: self.generics.clean(cx),
                variants_stripped: false,
            }),
        }
    }
}

#[derive(Clone, Debug)]
pub struct Variant {
    pub kind: VariantKind,
}

impl Clean<Item> for doctree::Variant<'_> {
    fn clean(&self, cx: &DocContext<'_>) -> Item {
        Item {
            name: Some(self.name.clean(cx)),
            attrs: self.attrs.clean(cx),
            source: self.whence.clean(cx),
            visibility: None,
            stability: cx.stability(self.id).clean(cx),
            deprecation: cx.deprecation(self.id).clean(cx),
            def_id: cx.tcx.hir().local_def_id(self.id),
            inner: VariantItem(Variant {
                kind: self.def.clean(cx),
            }),
        }
    }
}

impl Clean<Item> for ty::VariantDef {
    fn clean(&self, cx: &DocContext<'_>) -> Item {
        let kind = match self.ctor_kind {
            CtorKind::Const => VariantKind::CLike,
            CtorKind::Fn => {
                VariantKind::Tuple(
                    self.fields.iter().map(|f| cx.tcx.type_of(f.did).clean(cx)).collect()
                )
            }
            CtorKind::Fictive => {
                VariantKind::Struct(VariantStruct {
                    struct_type: doctree::Plain,
                    fields_stripped: false,
                    fields: self.fields.iter().map(|field| {
                        Item {
                            source: cx.tcx.def_span(field.did).clean(cx),
                            name: Some(field.ident.name.clean(cx)),
                            attrs: cx.tcx.get_attrs(field.did).clean(cx),
                            visibility: field.vis.clean(cx),
                            def_id: field.did,
                            stability: get_stability(cx, field.did),
                            deprecation: get_deprecation(cx, field.did),
                            inner: StructFieldItem(cx.tcx.type_of(field.did).clean(cx))
                        }
                    }).collect()
                })
            }
        };
        Item {
            name: Some(self.ident.clean(cx)),
            attrs: inline::load_attrs(cx, self.def_id).clean(cx),
            source: cx.tcx.def_span(self.def_id).clean(cx),
            visibility: Some(Inherited),
            def_id: self.def_id,
            inner: VariantItem(Variant { kind }),
            stability: get_stability(cx, self.def_id),
            deprecation: get_deprecation(cx, self.def_id),
        }
    }
}

#[derive(Clone, Debug)]
pub enum VariantKind {
    CLike,
    Tuple(Vec<Type>),
    Struct(VariantStruct),
}

impl Clean<VariantKind> for hir::VariantData {
    fn clean(&self, cx: &DocContext<'_>) -> VariantKind {
        match self {
            hir::VariantData::Struct(..) => VariantKind::Struct(self.clean(cx)),
            hir::VariantData::Tuple(..) =>
                VariantKind::Tuple(self.fields().iter().map(|x| x.ty.clean(cx)).collect()),
            hir::VariantData::Unit(..) => VariantKind::CLike,
        }
    }
}

#[derive(Clone, Debug)]
pub struct Span {
    pub filename: FileName,
    pub loline: usize,
    pub locol: usize,
    pub hiline: usize,
    pub hicol: usize,
    pub original: syntax_pos::Span,
}

impl Span {
    pub fn empty() -> Span {
        Span {
            filename: FileName::Anon(0),
            loline: 0, locol: 0,
            hiline: 0, hicol: 0,
            original: syntax_pos::DUMMY_SP,
        }
    }

    pub fn span(&self) -> syntax_pos::Span {
        self.original
    }
}

impl Clean<Span> for syntax_pos::Span {
    fn clean(&self, cx: &DocContext<'_>) -> Span {
        if self.is_dummy() {
            return Span::empty();
        }

        let cm = cx.sess().source_map();
        let filename = cm.span_to_filename(*self);
        let lo = cm.lookup_char_pos(self.lo());
        let hi = cm.lookup_char_pos(self.hi());
        Span {
            filename,
            loline: lo.line,
            locol: lo.col.to_usize(),
            hiline: hi.line,
            hicol: hi.col.to_usize(),
            original: *self,
        }
    }
}

#[derive(Clone, PartialEq, Eq, Debug, Hash)]
pub struct Path {
    pub global: bool,
    pub res: Res,
    pub segments: Vec<PathSegment>,
}

impl Path {
    pub fn last_name(&self) -> &str {
        self.segments.last().expect("segments were empty").name.as_str()
    }
}

impl Clean<Path> for hir::Path {
    fn clean(&self, cx: &DocContext<'_>) -> Path {
        Path {
            global: self.is_global(),
            res: self.res,
            segments: if self.is_global() { &self.segments[1..] } else { &self.segments }.clean(cx),
        }
    }
}

#[derive(Clone, PartialEq, Eq, Debug, Hash)]
pub enum GenericArg {
    Lifetime(Lifetime),
    Type(Type),
    Const(Constant),
}

impl fmt::Display for GenericArg {
    fn fmt(&self, f: &mut fmt::Formatter<'_>) -> fmt::Result {
        match self {
            GenericArg::Lifetime(lt) => lt.fmt(f),
            GenericArg::Type(ty) => ty.fmt(f),
            GenericArg::Const(ct) => ct.fmt(f),
        }
    }
}

#[derive(Clone, PartialEq, Eq, Debug, Hash)]
pub enum GenericArgs {
    AngleBracketed {
        args: Vec<GenericArg>,
        bindings: Vec<TypeBinding>,
    },
    Parenthesized {
        inputs: Vec<Type>,
        output: Option<Type>,
    }
}

impl Clean<GenericArgs> for hir::GenericArgs {
    fn clean(&self, cx: &DocContext<'_>) -> GenericArgs {
        if self.parenthesized {
            let output = self.bindings[0].ty().clean(cx);
            GenericArgs::Parenthesized {
                inputs: self.inputs().clean(cx),
                output: if output != Type::Tuple(Vec::new()) { Some(output) } else { None }
            }
        } else {
            let elide_lifetimes = self.args.iter().all(|arg| match arg {
                hir::GenericArg::Lifetime(lt) => lt.is_elided(),
                _ => true,
            });
            GenericArgs::AngleBracketed {
                args: self.args.iter().filter_map(|arg| match arg {
                    hir::GenericArg::Lifetime(lt) if !elide_lifetimes => {
                        Some(GenericArg::Lifetime(lt.clean(cx)))
                    }
                    hir::GenericArg::Lifetime(_) => None,
                    hir::GenericArg::Type(ty) => Some(GenericArg::Type(ty.clean(cx))),
                    hir::GenericArg::Const(ct) => Some(GenericArg::Const(ct.clean(cx))),
                }).collect(),
                bindings: self.bindings.clean(cx),
            }
        }
    }
}

#[derive(Clone, PartialEq, Eq, Debug, Hash)]
pub struct PathSegment {
    pub name: String,
    pub args: GenericArgs,
}

impl Clean<PathSegment> for hir::PathSegment {
    fn clean(&self, cx: &DocContext<'_>) -> PathSegment {
        PathSegment {
            name: self.ident.name.clean(cx),
            args: self.generic_args().clean(cx),
        }
    }
}

fn strip_type(ty: Type) -> Type {
    match ty {
        Type::ResolvedPath { path, param_names, did, is_generic } => {
            Type::ResolvedPath { path: strip_path(&path), param_names, did, is_generic }
        }
        Type::Tuple(inner_tys) => {
            Type::Tuple(inner_tys.iter().map(|t| strip_type(t.clone())).collect())
        }
        Type::Slice(inner_ty) => Type::Slice(Box::new(strip_type(*inner_ty))),
        Type::Array(inner_ty, s) => Type::Array(Box::new(strip_type(*inner_ty)), s),
        Type::RawPointer(m, inner_ty) => Type::RawPointer(m, Box::new(strip_type(*inner_ty))),
        Type::BorrowedRef { lifetime, mutability, type_ } => {
            Type::BorrowedRef { lifetime, mutability, type_: Box::new(strip_type(*type_)) }
        }
        Type::QPath { name, self_type, trait_ } => {
            Type::QPath {
                name,
                self_type: Box::new(strip_type(*self_type)), trait_: Box::new(strip_type(*trait_))
            }
        }
        _ => ty
    }
}

fn strip_path(path: &Path) -> Path {
    let segments = path.segments.iter().map(|s| {
        PathSegment {
            name: s.name.clone(),
            args: GenericArgs::AngleBracketed {
                args: vec![],
                bindings: vec![],
            }
        }
    }).collect();

    Path {
        global: path.global,
        res: path.res.clone(),
        segments,
    }
}

fn qpath_to_string(p: &hir::QPath) -> String {
    let segments = match *p {
        hir::QPath::Resolved(_, ref path) => &path.segments,
        hir::QPath::TypeRelative(_, ref segment) => return segment.ident.to_string(),
    };

    let mut s = String::new();
    for (i, seg) in segments.iter().enumerate() {
        if i > 0 {
            s.push_str("::");
        }
        if seg.ident.name != kw::PathRoot {
            s.push_str(&*seg.ident.as_str());
        }
    }
    s
}

impl Clean<String> for Ident {
    #[inline]
    fn clean(&self, cx: &DocContext<'_>) -> String {
        self.name.clean(cx)
    }
}

impl Clean<String> for ast::Name {
    #[inline]
    fn clean(&self, _: &DocContext<'_>) -> String {
        self.to_string()
    }
}

impl Clean<String> for InternedString {
    #[inline]
    fn clean(&self, _: &DocContext<'_>) -> String {
        self.to_string()
    }
}

#[derive(Clone, Debug)]
pub struct Typedef {
    pub type_: Type,
    pub generics: Generics,
}

impl Clean<Item> for doctree::Typedef<'_> {
    fn clean(&self, cx: &DocContext<'_>) -> Item {
        Item {
            name: Some(self.name.clean(cx)),
            attrs: self.attrs.clean(cx),
            source: self.whence.clean(cx),
            def_id: cx.tcx.hir().local_def_id(self.id),
            visibility: self.vis.clean(cx),
            stability: cx.stability(self.id).clean(cx),
            deprecation: cx.deprecation(self.id).clean(cx),
            inner: TypedefItem(Typedef {
                type_: self.ty.clean(cx),
                generics: self.gen.clean(cx),
            }, false),
        }
    }
}

#[derive(Clone, Debug)]
pub struct OpaqueTy {
    pub bounds: Vec<GenericBound>,
    pub generics: Generics,
}

impl Clean<Item> for doctree::OpaqueTy<'_> {
    fn clean(&self, cx: &DocContext<'_>) -> Item {
        Item {
            name: Some(self.name.clean(cx)),
            attrs: self.attrs.clean(cx),
            source: self.whence.clean(cx),
            def_id: cx.tcx.hir().local_def_id(self.id),
            visibility: self.vis.clean(cx),
            stability: cx.stability(self.id).clean(cx),
            deprecation: cx.deprecation(self.id).clean(cx),
            inner: OpaqueTyItem(OpaqueTy {
                bounds: self.opaque_ty.bounds.clean(cx),
                generics: self.opaque_ty.generics.clean(cx),
            }, false),
        }
    }
}

#[derive(Clone, PartialEq, Eq, Debug, Hash)]
pub struct BareFunctionDecl {
    pub unsafety: hir::Unsafety,
    pub generic_params: Vec<GenericParamDef>,
    pub decl: FnDecl,
    pub abi: Abi,
}

impl Clean<BareFunctionDecl> for hir::BareFnTy {
    fn clean(&self, cx: &DocContext<'_>) -> BareFunctionDecl {
        let (generic_params, decl) = enter_impl_trait(cx, || {
            (self.generic_params.clean(cx), (&*self.decl, &self.param_names[..]).clean(cx))
        });
        BareFunctionDecl {
            unsafety: self.unsafety,
            abi: self.abi,
            decl,
            generic_params,
        }
    }
}

#[derive(Clone, Debug)]
pub struct Static {
    pub type_: Type,
    pub mutability: Mutability,
    /// It's useful to have the value of a static documented, but I have no
    /// desire to represent expressions (that'd basically be all of the AST,
    /// which is huge!). So, have a string.
    pub expr: String,
}

impl Clean<Item> for doctree::Static<'_> {
    fn clean(&self, cx: &DocContext<'_>) -> Item {
        debug!("cleaning static {}: {:?}", self.name.clean(cx), self);
        Item {
            name: Some(self.name.clean(cx)),
            attrs: self.attrs.clean(cx),
            source: self.whence.clean(cx),
            def_id: cx.tcx.hir().local_def_id(self.id),
            visibility: self.vis.clean(cx),
            stability: cx.stability(self.id).clean(cx),
            deprecation: cx.deprecation(self.id).clean(cx),
            inner: StaticItem(Static {
                type_: self.type_.clean(cx),
                mutability: self.mutability.clean(cx),
                expr: print_const_expr(cx, self.expr),
            }),
        }
    }
}

#[derive(Clone, PartialEq, Eq, Hash, Debug)]
pub struct Constant {
    pub type_: Type,
    pub expr: String,
}

impl Clean<Item> for doctree::Constant<'_> {
    fn clean(&self, cx: &DocContext<'_>) -> Item {
        Item {
            name: Some(self.name.clean(cx)),
            attrs: self.attrs.clean(cx),
            source: self.whence.clean(cx),
            def_id: cx.tcx.hir().local_def_id(self.id),
            visibility: self.vis.clean(cx),
            stability: cx.stability(self.id).clean(cx),
            deprecation: cx.deprecation(self.id).clean(cx),
            inner: ConstantItem(Constant {
                type_: self.type_.clean(cx),
                expr: print_const_expr(cx, self.expr),
            }),
        }
    }
}

#[derive(Debug, Clone, PartialEq, Eq, Copy, Hash)]
pub enum Mutability {
    Mutable,
    Immutable,
}

impl Clean<Mutability> for hir::Mutability {
    fn clean(&self, _: &DocContext<'_>) -> Mutability {
        match self {
            &hir::MutMutable => Mutable,
            &hir::MutImmutable => Immutable,
        }
    }
}

#[derive(Clone, PartialEq, Eq, Copy, Debug, Hash)]
pub enum ImplPolarity {
    Positive,
    Negative,
}

impl Clean<ImplPolarity> for hir::ImplPolarity {
    fn clean(&self, _: &DocContext<'_>) -> ImplPolarity {
        match self {
            &hir::ImplPolarity::Positive => ImplPolarity::Positive,
            &hir::ImplPolarity::Negative => ImplPolarity::Negative,
        }
    }
}

#[derive(Clone, Debug)]
pub struct Impl {
    pub unsafety: hir::Unsafety,
    pub generics: Generics,
    pub provided_trait_methods: FxHashSet<String>,
    pub trait_: Option<Type>,
    pub for_: Type,
    pub items: Vec<Item>,
    pub polarity: Option<ImplPolarity>,
    pub synthetic: bool,
    pub blanket_impl: Option<Type>,
}

pub fn get_auto_trait_and_blanket_impls(
    cx: &DocContext<'tcx>,
    ty: Ty<'tcx>,
    param_env_def_id: DefId,
) -> impl Iterator<Item = Item> {
    AutoTraitFinder::new(cx).get_auto_trait_impls(ty, param_env_def_id).into_iter()
        .chain(BlanketImplFinder::new(cx).get_blanket_impls(ty, param_env_def_id))
}

impl Clean<Vec<Item>> for doctree::Impl<'_> {
    fn clean(&self, cx: &DocContext<'_>) -> Vec<Item> {
        let mut ret = Vec::new();
        let trait_ = self.trait_.clean(cx);
        let items = self.items.iter().map(|ii| ii.clean(cx)).collect::<Vec<_>>();

        // If this impl block is an implementation of the Deref trait, then we
        // need to try inlining the target's inherent impl blocks as well.
        if trait_.def_id() == cx.tcx.lang_items().deref_trait() {
            build_deref_target_impls(cx, &items, &mut ret);
        }

        let provided = trait_.def_id().map(|did| {
            cx.tcx.provided_trait_methods(did)
                  .into_iter()
                  .map(|meth| meth.ident.to_string())
                  .collect()
        }).unwrap_or_default();

        ret.push(Item {
            name: None,
            attrs: self.attrs.clean(cx),
            source: self.whence.clean(cx),
            def_id: cx.tcx.hir().local_def_id(self.id),
            visibility: self.vis.clean(cx),
            stability: cx.stability(self.id).clean(cx),
            deprecation: cx.deprecation(self.id).clean(cx),
            inner: ImplItem(Impl {
                unsafety: self.unsafety,
                generics: self.generics.clean(cx),
                provided_trait_methods: provided,
                trait_,
                for_: self.for_.clean(cx),
                items,
                polarity: Some(self.polarity.clean(cx)),
                synthetic: false,
                blanket_impl: None,
            })
        });
        ret
    }
}

fn build_deref_target_impls(cx: &DocContext<'_>,
                            items: &[Item],
                            ret: &mut Vec<Item>) {
    use self::PrimitiveType::*;
    let tcx = cx.tcx;

    for item in items {
        let target = match item.inner {
            TypedefItem(ref t, true) => &t.type_,
            _ => continue,
        };
        let primitive = match *target {
            ResolvedPath { did, .. } if did.is_local() => continue,
            ResolvedPath { did, .. } => {
                ret.extend(inline::build_impls(cx, did, None));
                continue
            }
            _ => match target.primitive_type() {
                Some(prim) => prim,
                None => continue,
            }
        };
        let did = match primitive {
            Isize => tcx.lang_items().isize_impl(),
            I8 => tcx.lang_items().i8_impl(),
            I16 => tcx.lang_items().i16_impl(),
            I32 => tcx.lang_items().i32_impl(),
            I64 => tcx.lang_items().i64_impl(),
            I128 => tcx.lang_items().i128_impl(),
            Usize => tcx.lang_items().usize_impl(),
            U8 => tcx.lang_items().u8_impl(),
            U16 => tcx.lang_items().u16_impl(),
            U32 => tcx.lang_items().u32_impl(),
            U64 => tcx.lang_items().u64_impl(),
            U128 => tcx.lang_items().u128_impl(),
            F32 => tcx.lang_items().f32_impl(),
            F64 => tcx.lang_items().f64_impl(),
            Char => tcx.lang_items().char_impl(),
            Bool => tcx.lang_items().bool_impl(),
            Str => tcx.lang_items().str_impl(),
            Slice => tcx.lang_items().slice_impl(),
            Array => tcx.lang_items().slice_impl(),
            Tuple => None,
            Unit => None,
            RawPointer => tcx.lang_items().const_ptr_impl(),
            Reference => None,
            Fn => None,
            Never => None,
            CVarArgs => tcx.lang_items().va_list(),
        };
        if let Some(did) = did {
            if !did.is_local() {
                inline::build_impl(cx, did, None, ret);
            }
        }
    }
}

impl Clean<Vec<Item>> for doctree::ExternCrate<'_> {
    fn clean(&self, cx: &DocContext<'_>) -> Vec<Item> {

        let please_inline = self.vis.node.is_pub() && self.attrs.iter().any(|a| {
            a.check_name(sym::doc) && match a.meta_item_list() {
                Some(l) => attr::list_contains_name(&l, sym::inline),
                None => false,
            }
        });

        if please_inline {
            let mut visited = FxHashSet::default();

            let res = Res::Def(
                DefKind::Mod,
                DefId {
                    krate: self.cnum,
                    index: CRATE_DEF_INDEX,
                },
            );

            if let Some(items) = inline::try_inline(
                cx, res, self.name,
                Some(rustc::ty::Attributes::Borrowed(self.attrs)),
                &mut visited
            ) {
                return items;
            }
        }

        vec![Item {
            name: None,
            attrs: self.attrs.clean(cx),
            source: self.whence.clean(cx),
            def_id: DefId { krate: self.cnum, index: CRATE_DEF_INDEX },
            visibility: self.vis.clean(cx),
            stability: None,
            deprecation: None,
            inner: ExternCrateItem(self.name.clean(cx), self.path.clone())
        }]
    }
}

impl Clean<Vec<Item>> for doctree::Import<'_> {
    fn clean(&self, cx: &DocContext<'_>) -> Vec<Item> {
        // We consider inlining the documentation of `pub use` statements, but we
        // forcefully don't inline if this is not public or if the
        // #[doc(no_inline)] attribute is present.
        // Don't inline doc(hidden) imports so they can be stripped at a later stage.
        let mut denied = !self.vis.node.is_pub() || self.attrs.iter().any(|a| {
            a.check_name(sym::doc) && match a.meta_item_list() {
                Some(l) => attr::list_contains_name(&l, sym::no_inline) ||
                           attr::list_contains_name(&l, sym::hidden),
                None => false,
            }
        });
        // Also check whether imports were asked to be inlined, in case we're trying to re-export a
        // crate in Rust 2018+
        let please_inline = self.attrs.lists(sym::doc).has_word(sym::inline);
        let path = self.path.clean(cx);
        let inner = if self.glob {
            if !denied {
                let mut visited = FxHashSet::default();
                if let Some(items) = inline::try_inline_glob(cx, path.res, &mut visited) {
                    return items;
                }
            }

            Import::Glob(resolve_use_source(cx, path))
        } else {
            let name = self.name;
            if !please_inline {
                match path.res {
                    Res::Def(DefKind::Mod, did) => {
                        if !did.is_local() && did.index == CRATE_DEF_INDEX {
                            // if we're `pub use`ing an extern crate root, don't inline it unless we
                            // were specifically asked for it
                            denied = true;
                        }
                    }
                    _ => {}
                }
            }
            if !denied {
                let mut visited = FxHashSet::default();
                if let Some(items) = inline::try_inline(
                    cx, path.res, name,
                    Some(rustc::ty::Attributes::Borrowed(self.attrs)),
                    &mut visited
                ) {
                    return items;
                }
            }
            Import::Simple(name.clean(cx), resolve_use_source(cx, path))
        };

        vec![Item {
            name: None,
            attrs: self.attrs.clean(cx),
            source: self.whence.clean(cx),
            def_id: cx.tcx.hir().local_def_id_from_node_id(ast::CRATE_NODE_ID),
            visibility: self.vis.clean(cx),
            stability: None,
            deprecation: None,
            inner: ImportItem(inner)
        }]
    }
}

#[derive(Clone, Debug)]
pub enum Import {
    // use source as str;
    Simple(String, ImportSource),
    // use source::*;
    Glob(ImportSource)
}

#[derive(Clone, Debug)]
pub struct ImportSource {
    pub path: Path,
    pub did: Option<DefId>,
}

impl Clean<Item> for doctree::ForeignItem<'_> {
    fn clean(&self, cx: &DocContext<'_>) -> Item {
        let inner = match self.kind {
            hir::ForeignItemKind::Fn(ref decl, ref names, ref generics) => {
                let abi = cx.tcx.hir().get_foreign_abi(self.id);
                let (generics, decl) = enter_impl_trait(cx, || {
                    (generics.clean(cx), (&**decl, &names[..]).clean(cx))
                });
                let (all_types, ret_types) = get_all_types(&generics, &decl, cx);
                ForeignFunctionItem(Function {
                    decl,
                    generics,
                    header: hir::FnHeader {
                        unsafety: hir::Unsafety::Unsafe,
                        abi,
                        constness: hir::Constness::NotConst,
                        asyncness: hir::IsAsync::NotAsync,
                    },
                    all_types,
                    ret_types,
                })
            }
            hir::ForeignItemKind::Static(ref ty, mutbl) => {
                ForeignStaticItem(Static {
                    type_: ty.clean(cx),
                    mutability: mutbl.clean(cx),
                    expr: String::new(),
                })
            }
            hir::ForeignItemKind::Type => {
                ForeignTypeItem
            }
        };

        Item {
            name: Some(self.name.clean(cx)),
            attrs: self.attrs.clean(cx),
            source: self.whence.clean(cx),
            def_id: cx.tcx.hir().local_def_id(self.id),
            visibility: self.vis.clean(cx),
            stability: cx.stability(self.id).clean(cx),
            deprecation: cx.deprecation(self.id).clean(cx),
            inner,
        }
    }
}

// Utilities

pub trait ToSource {
    fn to_src(&self, cx: &DocContext<'_>) -> String;
}

impl ToSource for syntax_pos::Span {
    fn to_src(&self, cx: &DocContext<'_>) -> String {
        debug!("converting span {:?} to snippet", self.clean(cx));
        let sn = match cx.sess().source_map().span_to_snippet(*self) {
            Ok(x) => x,
            Err(_) => String::new()
        };
        debug!("got snippet {}", sn);
        sn
    }
}

fn name_from_pat(p: &hir::Pat) -> String {
    use rustc::hir::*;
    debug!("trying to get a name from pattern: {:?}", p);

    match p.node {
        PatKind::Wild => "_".to_string(),
        PatKind::Binding(_, _, ident, _) => ident.to_string(),
        PatKind::TupleStruct(ref p, ..) | PatKind::Path(ref p) => qpath_to_string(p),
        PatKind::Struct(ref name, ref fields, etc) => {
            format!("{} {{ {}{} }}", qpath_to_string(name),
                fields.iter().map(|fp| format!("{}: {}", fp.ident, name_from_pat(&fp.pat)))
                             .collect::<Vec<String>>().join(", "),
                if etc { ", .." } else { "" }
            )
        }
        PatKind::Or(ref pats) => {
            pats.iter().map(|p| name_from_pat(&**p)).collect::<Vec<String>>().join(" | ")
        }
        PatKind::Tuple(ref elts, _) => format!("({})", elts.iter().map(|p| name_from_pat(&**p))
                                            .collect::<Vec<String>>().join(", ")),
        PatKind::Box(ref p) => name_from_pat(&**p),
        PatKind::Ref(ref p, _) => name_from_pat(&**p),
        PatKind::Lit(..) => {
            warn!("tried to get argument name from PatKind::Lit, \
                  which is silly in function arguments");
            "()".to_string()
        },
        PatKind::Range(..) => panic!("tried to get argument name from PatKind::Range, \
                              which is not allowed in function arguments"),
        PatKind::Slice(ref begin, ref mid, ref end) => {
            let begin = begin.iter().map(|p| name_from_pat(&**p));
            let mid = mid.as_ref().map(|p| format!("..{}", name_from_pat(&**p))).into_iter();
            let end = end.iter().map(|p| name_from_pat(&**p));
            format!("[{}]", begin.chain(mid).chain(end).collect::<Vec<_>>().join(", "))
        },
    }
}

fn print_const(cx: &DocContext<'_>, n: &ty::Const<'_>) -> String {
    match n.val {
        ConstValue::Unevaluated(def_id, _) => {
            if let Some(hir_id) = cx.tcx.hir().as_local_hir_id(def_id) {
                print_const_expr(cx, cx.tcx.hir().body_owned_by(hir_id))
            } else {
                inline::print_inlined_const(cx, def_id)
            }
        },
        _ => {
            let mut s = n.to_string();
            // array lengths are obviously usize
            if s.ends_with("usize") {
                let n = s.len() - "usize".len();
                s.truncate(n);
                if s.ends_with(": ") {
                    let n = s.len() - ": ".len();
                    s.truncate(n);
                }
            }
            s
        },
    }
}

fn print_const_expr(cx: &DocContext<'_>, body: hir::BodyId) -> String {
    cx.tcx.hir().hir_to_pretty_string(body.hir_id)
}

/// Given a type Path, resolve it to a Type using the TyCtxt
fn resolve_type(cx: &DocContext<'_>,
                path: Path,
                id: hir::HirId) -> Type {
    if id == hir::DUMMY_HIR_ID {
        debug!("resolve_type({:?})", path);
    } else {
        debug!("resolve_type({:?},{:?})", path, id);
    }

    let is_generic = match path.res {
        Res::PrimTy(p) => match p {
            hir::Str => return Primitive(PrimitiveType::Str),
            hir::Bool => return Primitive(PrimitiveType::Bool),
            hir::Char => return Primitive(PrimitiveType::Char),
            hir::Int(int_ty) => return Primitive(int_ty.into()),
            hir::Uint(uint_ty) => return Primitive(uint_ty.into()),
            hir::Float(float_ty) => return Primitive(float_ty.into()),
        },
        Res::SelfTy(..) if path.segments.len() == 1 => {
            return Generic(kw::SelfUpper.to_string());
        }
        Res::Def(DefKind::TyParam, _) if path.segments.len() == 1 => {
            return Generic(format!("{:#}", path));
        }
        Res::SelfTy(..)
        | Res::Def(DefKind::TyParam, _)
        | Res::Def(DefKind::AssocTy, _) => true,
        _ => false,
    };
    let did = register_res(&*cx, path.res);
    ResolvedPath { path: path, param_names: None, did: did, is_generic: is_generic }
}

pub fn register_res(cx: &DocContext<'_>, res: Res) -> DefId {
    debug!("register_res({:?})", res);

    let (did, kind) = match res {
        Res::Def(DefKind::Fn, i) => (i, TypeKind::Function),
        Res::Def(DefKind::TyAlias, i) => (i, TypeKind::Typedef),
        Res::Def(DefKind::Enum, i) => (i, TypeKind::Enum),
        Res::Def(DefKind::Trait, i) => (i, TypeKind::Trait),
        Res::Def(DefKind::Struct, i) => (i, TypeKind::Struct),
        Res::Def(DefKind::Union, i) => (i, TypeKind::Union),
        Res::Def(DefKind::Mod, i) => (i, TypeKind::Module),
        Res::Def(DefKind::ForeignTy, i) => (i, TypeKind::Foreign),
        Res::Def(DefKind::Const, i) => (i, TypeKind::Const),
        Res::Def(DefKind::Static, i) => (i, TypeKind::Static),
        Res::Def(DefKind::Variant, i) => (cx.tcx.parent(i).expect("cannot get parent def id"),
                            TypeKind::Enum),
        Res::Def(DefKind::Macro(mac_kind), i) => match mac_kind {
            MacroKind::Bang => (i, TypeKind::Macro),
            MacroKind::Attr => (i, TypeKind::Attr),
            MacroKind::Derive => (i, TypeKind::Derive),
        },
        Res::Def(DefKind::TraitAlias, i) => (i, TypeKind::TraitAlias),
        Res::SelfTy(Some(def_id), _) => (def_id, TypeKind::Trait),
        Res::SelfTy(_, Some(impl_def_id)) => return impl_def_id,
        _ => return res.def_id()
    };
    if did.is_local() { return did }
    inline::record_extern_fqn(cx, did, kind);
    if let TypeKind::Trait = kind {
        inline::record_extern_trait(cx, did);
    }
    did
}

fn resolve_use_source(cx: &DocContext<'_>, path: Path) -> ImportSource {
    ImportSource {
        did: if path.res.opt_def_id().is_none() {
            None
        } else {
            Some(register_res(cx, path.res))
        },
        path,
    }
}

#[derive(Clone, Debug)]
pub struct Macro {
    pub source: String,
    pub imported_from: Option<String>,
}

impl Clean<Item> for doctree::Macro<'_> {
    fn clean(&self, cx: &DocContext<'_>) -> Item {
        let name = self.name.clean(cx);
        Item {
            name: Some(name.clone()),
            attrs: self.attrs.clean(cx),
            source: self.whence.clean(cx),
            visibility: Some(Public),
            stability: cx.stability(self.hid).clean(cx),
            deprecation: cx.deprecation(self.hid).clean(cx),
            def_id: self.def_id,
            inner: MacroItem(Macro {
                source: format!("macro_rules! {} {{\n{}}}",
                                name,
                                self.matchers.iter().map(|span| {
                                    format!("    {} => {{ ... }};\n", span.to_src(cx))
                                }).collect::<String>()),
                imported_from: self.imported_from.clean(cx),
            }),
        }
    }
}

#[derive(Clone, Debug)]
pub struct ProcMacro {
    pub kind: MacroKind,
    pub helpers: Vec<String>,
}

impl Clean<Item> for doctree::ProcMacro<'_> {
    fn clean(&self, cx: &DocContext<'_>) -> Item {
        Item {
            name: Some(self.name.clean(cx)),
            attrs: self.attrs.clean(cx),
            source: self.whence.clean(cx),
            visibility: Some(Public),
            stability: cx.stability(self.id).clean(cx),
            deprecation: cx.deprecation(self.id).clean(cx),
            def_id: cx.tcx.hir().local_def_id(self.id),
            inner: ProcMacroItem(ProcMacro {
                kind: self.kind,
                helpers: self.helpers.clean(cx),
            }),
        }
    }
}

#[derive(Clone, Debug)]
pub struct Stability {
    pub level: stability::StabilityLevel,
    pub feature: Option<String>,
    pub since: String,
    pub deprecation: Option<Deprecation>,
    pub unstable_reason: Option<String>,
    pub issue: Option<u32>,
}

#[derive(Clone, Debug)]
pub struct Deprecation {
    pub since: Option<String>,
    pub note: Option<String>,
}

impl Clean<Stability> for attr::Stability {
    fn clean(&self, _: &DocContext<'_>) -> Stability {
        Stability {
            level: stability::StabilityLevel::from_attr_level(&self.level),
            feature: Some(self.feature.to_string()).filter(|f| !f.is_empty()),
            since: match self.level {
                attr::Stable {ref since} => since.to_string(),
                _ => String::new(),
            },
            deprecation: self.rustc_depr.as_ref().map(|d| {
                Deprecation {
                    note: Some(d.reason.to_string()).filter(|r| !r.is_empty()),
                    since: Some(d.since.to_string()).filter(|d| !d.is_empty()),
                }
            }),
            unstable_reason: match self.level {
                attr::Unstable { reason: Some(ref reason), .. } => Some(reason.to_string()),
                _ => None,
            },
            issue: match self.level {
                attr::Unstable {issue, ..} => Some(issue),
                _ => None,
            }
        }
    }
}

impl<'a> Clean<Stability> for &'a attr::Stability {
    fn clean(&self, dc: &DocContext<'_>) -> Stability {
        (**self).clean(dc)
    }
}

impl Clean<Deprecation> for attr::Deprecation {
    fn clean(&self, _: &DocContext<'_>) -> Deprecation {
        Deprecation {
            since: self.since.map(|s| s.to_string()).filter(|s| !s.is_empty()),
            note: self.note.map(|n| n.to_string()).filter(|n| !n.is_empty()),
        }
    }
}

/// An type binding on an associated type (e.g., `A = Bar` in `Foo<A = Bar>` or
/// `A: Send + Sync` in `Foo<A: Send + Sync>`).
#[derive(Clone, PartialEq, Eq, Debug, Hash)]
pub struct TypeBinding {
    pub name: String,
    pub kind: TypeBindingKind,
}

#[derive(Clone, PartialEq, Eq, Debug, Hash)]
pub enum TypeBindingKind {
    Equality {
        ty: Type,
    },
    Constraint {
        bounds: Vec<GenericBound>,
    },
}

impl TypeBinding {
    pub fn ty(&self) -> &Type {
        match self.kind {
            TypeBindingKind::Equality { ref ty } => ty,
            _ => panic!("expected equality type binding for parenthesized generic args"),
        }
    }
}

impl Clean<TypeBinding> for hir::TypeBinding {
    fn clean(&self, cx: &DocContext<'_>) -> TypeBinding {
        TypeBinding {
            name: self.ident.name.clean(cx),
            kind: self.kind.clean(cx),
        }
    }
}

impl Clean<TypeBindingKind> for hir::TypeBindingKind {
    fn clean(&self, cx: &DocContext<'_>) -> TypeBindingKind {
        match *self {
            hir::TypeBindingKind::Equality { ref ty } =>
                TypeBindingKind::Equality {
                    ty: ty.clean(cx),
                },
            hir::TypeBindingKind::Constraint { ref bounds } =>
                TypeBindingKind::Constraint {
                    bounds: bounds.into_iter().map(|b| b.clean(cx)).collect(),
                },
        }
    }
}

pub fn enter_impl_trait<F, R>(cx: &DocContext<'_>, f: F) -> R
where
    F: FnOnce() -> R,
{
    let old_bounds = mem::take(&mut *cx.impl_trait_bounds.borrow_mut());
    let r = f();
    assert!(cx.impl_trait_bounds.borrow().is_empty());
    *cx.impl_trait_bounds.borrow_mut() = old_bounds;
    r
}

#[derive(Eq, PartialEq, Hash, Copy, Clone, Debug)]
enum RegionTarget<'tcx> {
    Region(Region<'tcx>),
    RegionVid(RegionVid)
}

#[derive(Default, Debug, Clone)]
struct RegionDeps<'tcx> {
    larger: FxHashSet<RegionTarget<'tcx>>,
    smaller: FxHashSet<RegionTarget<'tcx>>
}

#[derive(Eq, PartialEq, Hash, Debug)]
enum SimpleBound {
    TraitBound(Vec<PathSegment>, Vec<SimpleBound>, Vec<GenericParamDef>, hir::TraitBoundModifier),
    Outlives(Lifetime),
}

impl From<GenericBound> for SimpleBound {
    fn from(bound: GenericBound) -> Self {
        match bound.clone() {
            GenericBound::Outlives(l) => SimpleBound::Outlives(l),
            GenericBound::TraitBound(t, mod_) => match t.trait_ {
                Type::ResolvedPath { path, param_names, .. } => {
                    SimpleBound::TraitBound(path.segments,
                                            param_names
                                                .map_or_else(|| Vec::new(), |v| v.iter()
                                                        .map(|p| SimpleBound::from(p.clone()))
                                                        .collect()),
                                            t.generic_params,
                                            mod_)
                }
                _ => panic!("Unexpected bound {:?}", bound),
            }
        }
    }
}<|MERGE_RESOLUTION|>--- conflicted
+++ resolved
@@ -29,11 +29,7 @@
 use syntax::ast::{self, AttrStyle, Ident};
 use syntax::attr;
 use syntax::ext::base::MacroKind;
-<<<<<<< HEAD
-use syntax::source_map::{dummy_spanned, Spanned};
-=======
 use syntax::source_map::DUMMY_SP;
->>>>>>> 8cd2c99a
 use syntax::symbol::{Symbol, kw, sym};
 use syntax::symbol::InternedString;
 use syntax_pos::{self, Pos, FileName};
@@ -49,11 +45,7 @@
 use std::sync::Arc;
 use std::u32;
 
-<<<<<<< HEAD
-use crate::core::{self, DocContext};
-=======
 use crate::core::{self, DocContext, ImplTraitParam};
->>>>>>> 8cd2c99a
 use crate::doctree;
 use crate::html::render::{cache, ExternalLocation};
 use crate::html::item_type::ItemType;
@@ -144,48 +136,6 @@
     pub collapsed: bool,
 }
 
-<<<<<<< HEAD
-impl Clean<Crate> for hir::Crate {
-    // note that self here is ignored in favor of `cx.tcx.hir().krate()` since
-    // that gets around tying self's lifetime to the '_ in cx.
-    fn clean(&self, cx: &DocContext<'_>) -> Crate {
-        use crate::visit_lib::LibEmbargoVisitor;
-
-        let v = crate::visit_ast::RustdocVisitor::new(&cx);
-        let module = v.visit(cx.tcx.hir().krate());
-
-        {
-            let mut r = cx.renderinfo.borrow_mut();
-            r.deref_trait_did = cx.tcx.lang_items().deref_trait();
-            r.deref_mut_trait_did = cx.tcx.lang_items().deref_mut_trait();
-            r.owned_box_did = cx.tcx.lang_items().owned_box();
-        }
-
-        let mut externs = Vec::new();
-        for &cnum in cx.tcx.crates().iter() {
-            externs.push((cnum, cnum.clean(cx)));
-            // Analyze doc-reachability for extern items
-            LibEmbargoVisitor::new(cx).visit_lib(cnum);
-        }
-        externs.sort_by(|&(a, _), &(b, _)| a.cmp(&b));
-
-        // Clean the crate, translating the entire libsyntax AST to one that is
-        // understood by rustdoc.
-        let mut module = module.clean(cx);
-        let mut masked_crates = FxHashSet::default();
-
-        match module.inner {
-            ModuleItem(ref module) => {
-                for it in &module.items {
-                    // `compiler_builtins` should be masked too, but we can't apply
-                    // `#[doc(masked)]` to the injected `extern crate` because it's unstable.
-                    if it.is_extern_crate()
-                        && (it.attrs.has_doc_flag(sym::masked)
-                            || cx.tcx.is_compiler_builtins(it.def_id.krate))
-                    {
-                        masked_crates.insert(it.def_id.krate);
-                    }
-=======
 pub fn krate(mut cx: &mut DocContext<'_>) -> Crate {
     use crate::visit_lib::LibEmbargoVisitor;
 
@@ -220,7 +170,6 @@
                         || cx.tcx.is_compiler_builtins(it.def_id.krate))
                 {
                     masked_crates.insert(it.def_id.krate);
->>>>>>> 8cd2c99a
                 }
             }
         }
@@ -259,19 +208,6 @@
         }));
     }
 
-<<<<<<< HEAD
-        Crate {
-            name,
-            version: None,
-            src,
-            module: Some(module),
-            externs,
-            primitives,
-            external_traits: cx.external_traits.clone(),
-            masked_crates,
-            collapsed: false,
-        }
-=======
     Crate {
         name,
         version: None,
@@ -282,7 +218,6 @@
         external_traits: cx.external_traits.clone(),
         masked_crates,
         collapsed: false,
->>>>>>> 8cd2c99a
     }
 }
 
@@ -631,26 +566,6 @@
 }
 
 impl ItemEnum {
-<<<<<<< HEAD
-    pub fn generics(&self) -> Option<&Generics> {
-        Some(match *self {
-            ItemEnum::StructItem(ref s) => &s.generics,
-            ItemEnum::EnumItem(ref e) => &e.generics,
-            ItemEnum::FunctionItem(ref f) => &f.generics,
-            ItemEnum::TypedefItem(ref t, _) => &t.generics,
-            ItemEnum::OpaqueTyItem(ref t, _) => &t.generics,
-            ItemEnum::TraitItem(ref t) => &t.generics,
-            ItemEnum::ImplItem(ref i) => &i.generics,
-            ItemEnum::TyMethodItem(ref i) => &i.generics,
-            ItemEnum::MethodItem(ref i) => &i.generics,
-            ItemEnum::ForeignFunctionItem(ref f) => &f.generics,
-            ItemEnum::TraitAliasItem(ref ta) => &ta.generics,
-            _ => return None,
-        })
-    }
-
-=======
->>>>>>> 8cd2c99a
     pub fn is_associated(&self) -> bool {
         match *self {
             ItemEnum::TypedefItem(_, _) |
@@ -992,13 +907,8 @@
             if attr.check_name(sym::enable) {
                 if let Some(feat) = attr.value_str() {
                     let meta = attr::mk_name_value_item_str(
-<<<<<<< HEAD
-                        Ident::with_empty_ctxt(sym::target_feature),
-                        dummy_spanned(feat));
-=======
                         Ident::with_dummy_span(sym::target_feature), feat, DUMMY_SP
                     );
->>>>>>> 8cd2c99a
                     if let Ok(feat_cfg) = Cfg::parse(&meta) {
                         cfg &= feat_cfg;
                     }
@@ -1769,19 +1679,6 @@
         // Bounds in the type_params and lifetimes fields are repeated in the
         // predicates field (see rustc_typeck::collect::ty_generics), so remove
         // them.
-<<<<<<< HEAD
-        let stripped_typarams = gens.params.iter().filter_map(|param| match param.kind {
-            ty::GenericParamDefKind::Lifetime => None,
-            ty::GenericParamDefKind::Type { .. } => {
-                if param.name.as_symbol() == kw::SelfUpper {
-                    assert_eq!(param.index, 0);
-                    return None;
-                }
-                Some(param.clean(cx))
-            }
-            ty::GenericParamDefKind::Const { .. } => None,
-        }).collect::<Vec<GenericParamDef>>();
-=======
         let stripped_typarams = gens.params.iter()
             .filter_map(|param| match param.kind {
                 ty::GenericParamDefKind::Lifetime => None,
@@ -1879,7 +1776,6 @@
             } else {
                 unreachable!();
             }
->>>>>>> 8cd2c99a
 
             cx.impl_trait_bounds.borrow_mut().insert(param, bounds);
         }
@@ -2983,11 +2879,7 @@
                     if let Some(new_ty) = cx.ty_substs.borrow().get(&did).cloned() {
                         return new_ty;
                     }
-<<<<<<< HEAD
-                    if let Some(bounds) = cx.impl_trait_bounds.borrow_mut().remove(&did) {
-=======
                     if let Some(bounds) = cx.impl_trait_bounds.borrow_mut().remove(&did.into()) {
->>>>>>> 8cd2c99a
                         return ImplTrait(bounds);
                     }
                 }
