--- conflicted
+++ resolved
@@ -108,12 +108,7 @@
             record_extern_fqn(cx, did, clean::TypeKind::Const);
             clean::ConstantItem(build_const(cx, did))
         }
-<<<<<<< HEAD
-        // FIXME: proc-macros don't propagate attributes or spans across crates, so they look empty
-        Res::Def(DefKind::Macro(MacroKind::Bang), did) => {
-=======
         Res::Def(DefKind::Macro(kind), did) => {
->>>>>>> 8cd2c99a
             let mac = build_macro(cx, did, name);
 
             let type_kind = match kind {
