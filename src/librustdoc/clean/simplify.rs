--- conflicted
+++ resolved
@@ -66,45 +66,8 @@
             Some(bound) => bound,
             None => return true,
         };
-<<<<<<< HEAD
-        !bounds.iter_mut().any(|b| {
-            let trait_ref = match *b {
-                clean::GenericBound::TraitBound(ref mut tr, _) => tr,
-                clean::GenericBound::Outlives(..) => return false,
-            };
-            let (did, path) = match trait_ref.trait_ {
-                clean::ResolvedPath { did, ref mut path, ..} => (did, path),
-                _ => return false,
-            };
-            // If this QPath's trait `trait_did` is the same as, or a supertrait
-            // of, the bound's trait `did` then we can keep going, otherwise
-            // this is just a plain old equality bound.
-            if !trait_is_same_or_supertrait(cx, did, trait_did) {
-                return false
-            }
-            let last = path.segments.last_mut().expect("segments were empty");
-            match last.args {
-                PP::AngleBracketed { ref mut bindings, .. } => {
-                    bindings.push(clean::TypeBinding {
-                        name: name.clone(),
-                        kind: clean::TypeBindingKind::Equality {
-                            ty: rhs.clone(),
-                        },
-                    });
-                }
-                PP::Parenthesized { ref mut output, .. } => {
-                    assert!(output.is_none());
-                    if *rhs != clean::Type::Tuple(Vec::new()) {
-                        *output = Some(rhs.clone());
-                    }
-                }
-            };
-            true
-        })
-=======
 
         merge_bounds(cx, bounds, trait_did, name, rhs)
->>>>>>> 8cd2c99a
     });
 
     // And finally, let's reassemble everything
