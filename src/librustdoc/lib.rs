#![doc(html_root_url = "https://doc.rust-lang.org/nightly/",
       html_playground_url = "https://play.rust-lang.org/")]

#![cfg_attr(bootstrap, feature(bind_by_move_pattern_guards))]
#![feature(rustc_private)]
#![feature(arbitrary_self_types)]
#![feature(box_patterns)]
#![feature(box_syntax)]
#![feature(in_band_lifetimes)]
#![feature(nll)]
#![feature(set_stdio)]
#![feature(test)]
#![feature(vec_remove_item)]
#![feature(ptr_offset_from)]
#![feature(crate_visibility_modifier)]
#![feature(const_fn)]
#![feature(drain_filter)]
#![feature(inner_deref)]
#![feature(never_type)]
#![feature(mem_take)]
#![feature(unicode_internals)]

#![recursion_limit="256"]

extern crate getopts;
extern crate env_logger;
extern crate rustc;
extern crate rustc_data_structures;
extern crate rustc_driver;
extern crate rustc_resolve;
extern crate rustc_lint;
extern crate rustc_interface;
extern crate rustc_metadata;
extern crate rustc_target;
extern crate rustc_typeck;
extern crate rustc_lexer;
extern crate serialize;
extern crate syntax;
extern crate syntax_pos;
extern crate test as testing;
#[macro_use] extern crate log;
extern crate rustc_errors as errors;

use std::default::Default;
use std::env;
use std::panic;
use std::process;

use rustc::session::{early_warn, early_error};
use rustc::session::config::{ErrorOutputType, RustcOptGroup, make_crate_type_option};

#[macro_use]
mod externalfiles;

mod clean;
mod config;
mod core;
mod docfs;
mod doctree;
mod fold;
pub mod html {
    crate mod highlight;
    crate mod escape;
    crate mod item_type;
    crate mod format;
    crate mod layout;
    pub mod markdown;
    crate mod render;
    crate mod static_files;
    crate mod toc;
    crate mod sources;
}
mod markdown;
mod passes;
mod visit_ast;
mod visit_lib;
mod test;
mod theme;

struct Output {
    krate: clean::Crate,
    renderinfo: html::render::RenderInfo,
    renderopts: config::RenderOptions,
}

pub fn main() {
    let thread_stack_size: usize = if cfg!(target_os = "haiku") {
        16_000_000 // 16MB on Haiku
    } else {
        32_000_000 // 32MB on other platforms
    };
    rustc_driver::set_sigpipe_handler();
    env_logger::init_from_env("RUSTDOC_LOG");
    let res = std::thread::Builder::new().stack_size(thread_stack_size).spawn(move || {
        get_args().map(|args| main_args(&args)).unwrap_or(1)
    }).unwrap().join().unwrap_or(rustc_driver::EXIT_FAILURE);
    process::exit(res);
}

fn get_args() -> Option<Vec<String>> {
    env::args_os().enumerate()
        .map(|(i, arg)| arg.into_string().map_err(|arg| {
             early_warn(ErrorOutputType::default(),
                        &format!("Argument {} is not valid Unicode: {:?}", i, arg));
        }).ok())
        .collect()
}

fn stable<F>(name: &'static str, f: F) -> RustcOptGroup
    where F: Fn(&mut getopts::Options) -> &mut getopts::Options + 'static
{
    RustcOptGroup::stable(name, f)
}

fn unstable<F>(name: &'static str, f: F) -> RustcOptGroup
    where F: Fn(&mut getopts::Options) -> &mut getopts::Options + 'static
{
    RustcOptGroup::unstable(name, f)
}

fn opts() -> Vec<RustcOptGroup> {
    vec![
        stable("h", |o| o.optflag("h", "help", "show this help message")),
        stable("V", |o| o.optflag("V", "version", "print rustdoc's version")),
        stable("v", |o| o.optflag("v", "verbose", "use verbose output")),
        stable("r", |o| {
            o.optopt("r", "input-format", "the input type of the specified file",
                     "[rust]")
        }),
        stable("w", |o| {
            o.optopt("w", "output-format", "the output type to write", "[html]")
        }),
        stable("o", |o| o.optopt("o", "output", "where to place the output", "PATH")),
        stable("crate-name", |o| {
            o.optopt("", "crate-name", "specify the name of this crate", "NAME")
        }),
        make_crate_type_option(),
        stable("L", |o| {
            o.optmulti("L", "library-path", "directory to add to crate search path",
                       "DIR")
        }),
        stable("cfg", |o| o.optmulti("", "cfg", "pass a --cfg to rustc", "")),
        stable("extern", |o| {
            o.optmulti("", "extern", "pass an --extern to rustc", "NAME=PATH")
        }),
        unstable("extern-html-root-url", |o| {
            o.optmulti("", "extern-html-root-url",
                       "base URL to use for dependencies", "NAME=URL")
        }),
        stable("plugin-path", |o| {
            o.optmulti("", "plugin-path", "removed", "DIR")
        }),
        stable("C", |o| {
            o.optmulti("C", "codegen", "pass a codegen option to rustc", "OPT[=VALUE]")
        }),
        stable("passes", |o| {
            o.optmulti("", "passes",
                       "list of passes to also run, you might want \
                        to pass it multiple times; a value of `list` \
                        will print available passes",
                       "PASSES")
        }),
        stable("plugins", |o| {
            o.optmulti("", "plugins", "removed",
                       "PLUGINS")
        }),
        stable("no-default", |o| {
            o.optflag("", "no-defaults", "don't run the default passes")
        }),
        stable("document-private-items", |o| {
            o.optflag("", "document-private-items", "document private items")
        }),
        stable("test", |o| o.optflag("", "test", "run code examples as tests")),
        stable("test-args", |o| {
            o.optmulti("", "test-args", "arguments to pass to the test runner",
                       "ARGS")
        }),
        stable("target", |o| o.optopt("", "target", "target triple to document", "TRIPLE")),
        stable("markdown-css", |o| {
            o.optmulti("", "markdown-css",
                       "CSS files to include via <link> in a rendered Markdown file",
                       "FILES")
        }),
        stable("html-in-header", |o|  {
            o.optmulti("", "html-in-header",
                       "files to include inline in the <head> section of a rendered Markdown file \
                        or generated documentation",
                       "FILES")
        }),
        stable("html-before-content", |o| {
            o.optmulti("", "html-before-content",
                       "files to include inline between <body> and the content of a rendered \
                        Markdown file or generated documentation",
                       "FILES")
        }),
        stable("html-after-content", |o| {
            o.optmulti("", "html-after-content",
                       "files to include inline between the content and </body> of a rendered \
                        Markdown file or generated documentation",
                       "FILES")
        }),
        unstable("markdown-before-content", |o| {
            o.optmulti("", "markdown-before-content",
                       "files to include inline between <body> and the content of a rendered \
                        Markdown file or generated documentation",
                       "FILES")
        }),
        unstable("markdown-after-content", |o| {
            o.optmulti("", "markdown-after-content",
                       "files to include inline between the content and </body> of a rendered \
                        Markdown file or generated documentation",
                       "FILES")
        }),
        stable("markdown-playground-url", |o| {
            o.optopt("", "markdown-playground-url",
                     "URL to send code snippets to", "URL")
        }),
        stable("markdown-no-toc", |o| {
            o.optflag("", "markdown-no-toc", "don't include table of contents")
        }),
        stable("e", |o| {
            o.optopt("e", "extend-css",
                     "To add some CSS rules with a given file to generate doc with your \
                      own theme. However, your theme might break if the rustdoc's generated HTML \
                      changes, so be careful!", "PATH")
        }),
        unstable("Z", |o| {
            o.optmulti("Z", "",
                       "internal and debugging options (only on nightly build)", "FLAG")
        }),
        stable("sysroot", |o| {
            o.optopt("", "sysroot", "Override the system root", "PATH")
        }),
        unstable("playground-url", |o| {
            o.optopt("", "playground-url",
                     "URL to send code snippets to, may be reset by --markdown-playground-url \
                      or `#![doc(html_playground_url=...)]`",
                     "URL")
        }),
        unstable("display-warnings", |o| {
            o.optflag("", "display-warnings", "to print code warnings when testing doc")
        }),
        unstable("crate-version", |o| {
            o.optopt("", "crate-version", "crate version to print into documentation", "VERSION")
        }),
        unstable("sort-modules-by-appearance", |o| {
            o.optflag("", "sort-modules-by-appearance", "sort modules by where they appear in the \
                                                         program, rather than alphabetically")
        }),
        unstable("themes", |o| {
            o.optmulti("", "themes",
                       "additional themes which will be added to the generated docs",
                       "FILES")
        }),
        unstable("theme-checker", |o| {
            o.optmulti("", "theme-checker",
                       "check if given theme is valid",
                       "FILES")
        }),
        unstable("resource-suffix", |o| {
            o.optopt("",
                     "resource-suffix",
                     "suffix to add to CSS and JavaScript files, e.g., \"light.css\" will become \
                      \"light-suffix.css\"",
                     "PATH")
        }),
        stable("edition", |o| {
            o.optopt("", "edition",
                     "edition to use when compiling rust code (default: 2015)",
                     "EDITION")
        }),
        stable("color", |o| {
            o.optopt("",
                     "color",
                     "Configure coloring of output:
                                          auto   = colorize, if output goes to a tty (default);
                                          always = always colorize output;
                                          never  = never colorize output",
                     "auto|always|never")
        }),
        stable("error-format", |o| {
            o.optopt("",
                     "error-format",
                     "How errors and other messages are produced",
                     "human|json|short")
        }),
        stable("json", |o| {
            o.optopt("",
                     "json",
                     "Configure the structure of JSON diagnostics",
                     "CONFIG")
        }),
        unstable("disable-minification", |o| {
             o.optflag("",
                       "disable-minification",
                       "Disable minification applied on JS files")
        }),
        stable("warn", |o| {
            o.optmulti("W", "warn", "Set lint warnings", "OPT")
        }),
        stable("allow", |o| {
            o.optmulti("A", "allow", "Set lint allowed", "OPT")
        }),
        stable("deny", |o| {
            o.optmulti("D", "deny", "Set lint denied", "OPT")
        }),
        stable("forbid", |o| {
            o.optmulti("F", "forbid", "Set lint forbidden", "OPT")
        }),
        stable("cap-lints", |o| {
            o.optmulti(
                "",
                "cap-lints",
                "Set the most restrictive lint level. \
                 More restrictive lints are capped at this \
                 level. By default, it is at `forbid` level.",
                "LEVEL",
            )
        }),
        unstable("index-page", |o| {
             o.optopt("",
                      "index-page",
                      "Markdown file to be used as index page",
                      "PATH")
        }),
        unstable("enable-index-page", |o| {
             o.optflag("",
                       "enable-index-page",
                       "To enable generation of the index page")
        }),
        unstable("static-root-path", |o| {
            o.optopt("",
                     "static-root-path",
                     "Path string to force loading static files from in output pages. \
                      If not set, uses combinations of '../' to reach the documentation root.",
                     "PATH")
        }),
        unstable("disable-per-crate-search", |o| {
            o.optflag("",
                      "disable-per-crate-search",
                      "disables generating the crate selector on the search box")
        }),
        unstable("persist-doctests", |o| {
             o.optopt("",
                       "persist-doctests",
                       "Directory to persist doctest executables into",
                       "PATH")
        }),
        unstable("generate-redirect-pages", |o| {
            o.optflag("",
                      "generate-redirect-pages",
                      "Generate extra pages to support legacy URLs and tool links")
        }),
        unstable("show-coverage", |o| {
            o.optflag("",
                      "show-coverage",
                      "calculate percentage of public items with documentation")
        }),
        unstable("enable-per-target-ignores", |o| {
            o.optflag("",
                      "enable-per-target-ignores",
                      "parse ignore-foo for ignoring doctests on a per-target basis")
        }),
        unstable("runtool", |o| {
            o.optopt("",
                     "runtool",
                     "",
                     "The tool to run tests with when building for a different target than host")
        }),
        unstable("runtool-arg", |o| {
            o.optmulti("",
                       "runtool-arg",
                       "",
                       "One (of possibly many) arguments to pass to the runtool")
        }),
        unstable("test-builder", |o| {
            o.optflag("",
                      "test-builder",
                      "specified the rustc-like binary to use as the test builder")
        }),
    ]
}

fn usage(argv0: &str) {
    let mut options = getopts::Options::new();
    for option in opts() {
        (option.apply)(&mut options);
    }
    println!("{}", options.usage(&format!("{} [options] <input>", argv0)));
}

fn main_args(args: &[String]) -> i32 {
    let mut options = getopts::Options::new();
    for option in opts() {
        (option.apply)(&mut options);
    }
    let matches = match options.parse(&args[1..]) {
        Ok(m) => m,
        Err(err) => {
            early_error(ErrorOutputType::default(), &err.to_string());
        }
    };
    let options = match config::Options::from_matches(&matches) {
        Ok(opts) => opts,
        Err(code) => return code,
    };
    rustc_interface::interface::default_thread_pool(options.edition, move || {
        main_options(options)
    })
}

fn main_options(options: config::Options) -> i32 {
    let diag = core::new_handler(options.error_format,
                                 None,
                                 options.debugging_options.treat_err_as_bug,
                                 options.debugging_options.ui_testing);

    match (options.should_test, options.markdown_input()) {
        (true, true) => return markdown::test(options, &diag),
        (true, false) => return test::run(options),
        (false, true) => return markdown::render(options.input,
                                                 options.render_options,
                                                 &diag,
                                                 options.edition),
        (false, false) => {}
    }

    // need to move these items separately because we lose them by the time the closure is called,
    // but we can't crates the Handler ahead of time because it's not Send
    let diag_opts = (options.error_format,
                     options.debugging_options.treat_err_as_bug,
                     options.debugging_options.ui_testing,
                     options.edition);
    let show_coverage = options.show_coverage;
    rust_input(options, move |out| {
        if show_coverage {
            // if we ran coverage, bail early, we don't need to also generate docs at this point
            // (also we didn't load in any of the useful passes)
            return rustc_driver::EXIT_SUCCESS;
        }

        let Output { krate, renderinfo, renderopts } = out;
        info!("going to format");
        let (error_format, treat_err_as_bug, ui_testing, edition) = diag_opts;
        let diag = core::new_handler(error_format, None, treat_err_as_bug, ui_testing);
        match html::render::run(
            krate,
            renderopts,
            renderinfo,
            &diag,
            edition,
        ) {
            Ok(_) => rustc_driver::EXIT_SUCCESS,
            Err(e) => {
                diag.struct_err(&format!("couldn't generate documentation: {}", e.error))
                    .note(&format!("failed to create or modify \"{}\"", e.file.display()))
                    .emit();
                rustc_driver::EXIT_FAILURE
            }
        }
    })
}

/// Interprets the input file as a rust source file, passing it through the
/// compiler all the way through the analysis passes. The rustdoc output is then
/// generated from the cleaned AST of the crate.
///
/// This form of input will run all of the plug/cleaning passes
fn rust_input<R, F>(options: config::Options, f: F) -> R
where R: 'static + Send,
      F: 'static + Send + FnOnce(Output) -> R
{
    // First, parse the crate and extract all relevant information.
    info!("starting to run rustc");

<<<<<<< HEAD
    let result = rustc_driver::report_ices_to_stderr_if_any(move || {
=======
    let result = rustc_driver::catch_fatal_errors(move || {
>>>>>>> 8cd2c99a
        let crate_name = options.crate_name.clone();
        let crate_version = options.crate_version.clone();
        let (mut krate, renderinfo, renderopts) = core::run_core(options);

        info!("finished with rustc");

        if let Some(name) = crate_name {
            krate.name = name
        }

        krate.version = crate_version;

        f(Output {
            krate: krate,
            renderinfo: renderinfo,
            renderopts,
        })
    });

    match result {
        Ok(output) => output,
        Err(_) => panic::resume_unwind(Box::new(errors::FatalErrorMarker)),
    }
}<|MERGE_RESOLUTION|>--- conflicted
+++ resolved
@@ -473,11 +473,7 @@
     // First, parse the crate and extract all relevant information.
     info!("starting to run rustc");
 
-<<<<<<< HEAD
-    let result = rustc_driver::report_ices_to_stderr_if_any(move || {
-=======
     let result = rustc_driver::catch_fatal_errors(move || {
->>>>>>> 8cd2c99a
         let crate_name = options.crate_name.clone();
         let crate_version = options.crate_version.clone();
         let (mut krate, renderinfo, renderopts) = core::run_core(options);
