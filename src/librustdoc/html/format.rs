--- conflicted
+++ resolved
@@ -18,8 +18,6 @@
 use crate::html::item_type::ItemType;
 use crate::html::render::{self, cache, CURRENT_DEPTH};
 
-<<<<<<< HEAD
-=======
 pub trait Print {
     fn print(self, buffer: &mut Buffer);
 }
@@ -114,7 +112,6 @@
     }
 }
 
->>>>>>> 8cd2c99a
 /// Helper to render an optional visibility with a space after it (if the
 /// visibility is preset)
 #[derive(Copy, Clone)]
@@ -297,19 +294,11 @@
                 }
                 &clean::WherePredicate::RegionPredicate { ref lifetime, ref bounds } => {
                     clause.push_str(&format!("{}: {}",
-<<<<<<< HEAD
-                                             lifetime,
-                                             bounds.iter()
-                                                   .map(|b| b.to_string())
-                                                   .collect::<Vec<_>>()
-                                                   .join(" + ")));
-=======
                                                 lifetime,
                                                 bounds.iter()
                                                     .map(|b| b.to_string())
                                                     .collect::<Vec<_>>()
                                                     .join(" + ")));
->>>>>>> 8cd2c99a
                 }
                 &clean::WherePredicate::EqPredicate { ref lhs, ref rhs } => {
                     if f.alternate() {
