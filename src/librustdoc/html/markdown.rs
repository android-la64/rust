--- conflicted
+++ resolved
@@ -272,11 +272,7 @@
             ))
         });
 
-<<<<<<< HEAD
-        let tooltip = if ignore {
-=======
         let tooltip = if ignore != Ignore::None {
->>>>>>> 8cd2c99a
             Some(("This example is not tested".to_owned(), "ignore"))
         } else if compile_fail {
             Some(("This example deliberately fails to compile".to_owned(), "compile_fail"))
@@ -290,11 +286,7 @@
             s.push_str(&highlight::render_with_highlighting(
                 &text,
                 Some(&format!("rust-example-rendered{}",
-<<<<<<< HEAD
-                                if ignore { " ignore" }
-=======
                                 if ignore != Ignore::None { " ignore" }
->>>>>>> 8cd2c99a
                                 else if compile_fail { " compile_fail" }
                                 else if explicit_edition { " edition " }
                                 else { "" })),
@@ -305,11 +297,7 @@
             s.push_str(&highlight::render_with_highlighting(
                 &text,
                 Some(&format!("rust-example-rendered{}",
-<<<<<<< HEAD
-                                if ignore { " ignore" }
-=======
                                 if ignore != Ignore::None { " ignore" }
->>>>>>> 8cd2c99a
                                 else if compile_fail { " compile_fail" }
                                 else if explicit_edition { " edition " }
                                 else { "" })),
@@ -563,12 +551,8 @@
     }
 }
 
-<<<<<<< HEAD
-pub fn find_testable_code<T: test::Tester>(doc: &str, tests: &mut T, error_codes: ErrorCodes) {
-=======
 pub fn find_testable_code<T: test::Tester>(doc: &str, tests: &mut T, error_codes: ErrorCodes,
                                            enable_per_target_ignores: bool) {
->>>>>>> 8cd2c99a
     let mut parser = Parser::new(doc);
     let mut prev_offset = 0;
     let mut nb_lines = 0;
