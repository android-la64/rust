//! Contains information about "passes", used to modify crate information during the documentation
//! process.

use rustc::hir::def_id::DefId;
use rustc::lint as lint;
use rustc::middle::privacy::AccessLevels;
use rustc::util::nodemap::DefIdSet;
use std::mem;
use syntax_pos::{DUMMY_SP, InnerSpan, Span};
use std::ops::Range;

use crate::clean::{self, GetDefId, Item};
use crate::core::DocContext;
use crate::fold::{DocFolder, StripItem};
use crate::html::markdown::{find_testable_code, ErrorCodes, LangString};

mod collapse_docs;
pub use self::collapse_docs::COLLAPSE_DOCS;

mod strip_hidden;
pub use self::strip_hidden::STRIP_HIDDEN;

mod strip_private;
pub use self::strip_private::STRIP_PRIVATE;

mod strip_priv_imports;
pub use self::strip_priv_imports::STRIP_PRIV_IMPORTS;

mod unindent_comments;
pub use self::unindent_comments::UNINDENT_COMMENTS;

mod propagate_doc_cfg;
pub use self::propagate_doc_cfg::PROPAGATE_DOC_CFG;

mod collect_intra_doc_links;
pub use self::collect_intra_doc_links::COLLECT_INTRA_DOC_LINKS;

mod private_items_doc_tests;
pub use self::private_items_doc_tests::CHECK_PRIVATE_ITEMS_DOC_TESTS;

mod collect_trait_impls;
pub use self::collect_trait_impls::COLLECT_TRAIT_IMPLS;

mod check_code_block_syntax;
pub use self::check_code_block_syntax::CHECK_CODE_BLOCK_SYNTAX;

mod calculate_doc_coverage;
pub use self::calculate_doc_coverage::CALCULATE_DOC_COVERAGE;

/// A single pass over the cleaned documentation.
///
/// Runs in the compiler context, so it has access to types and traits and the like.
#[derive(Copy, Clone)]
pub struct Pass {
    pub name: &'static str,
    pub pass: fn(clean::Crate, &DocContext<'_>) -> clean::Crate,
    pub description: &'static str,
}


/// The full list of passes.
pub const PASSES: &[Pass] = &[
    CHECK_PRIVATE_ITEMS_DOC_TESTS,
    STRIP_HIDDEN,
    UNINDENT_COMMENTS,
    COLLAPSE_DOCS,
    STRIP_PRIVATE,
    STRIP_PRIV_IMPORTS,
    PROPAGATE_DOC_CFG,
    COLLECT_INTRA_DOC_LINKS,
    CHECK_CODE_BLOCK_SYNTAX,
    COLLECT_TRAIT_IMPLS,
    CALCULATE_DOC_COVERAGE,
];

/// The list of passes run by default.
pub const DEFAULT_PASSES: &[Pass] = &[
    COLLECT_TRAIT_IMPLS,
    COLLAPSE_DOCS,
    UNINDENT_COMMENTS,
    CHECK_PRIVATE_ITEMS_DOC_TESTS,
    STRIP_HIDDEN,
    STRIP_PRIVATE,
    COLLECT_INTRA_DOC_LINKS,
    CHECK_CODE_BLOCK_SYNTAX,
    PROPAGATE_DOC_CFG,
];

/// The list of default passes run with `--document-private-items` is passed to rustdoc.
pub const DEFAULT_PRIVATE_PASSES: &[Pass] = &[
    COLLECT_TRAIT_IMPLS,
    COLLAPSE_DOCS,
    UNINDENT_COMMENTS,
    CHECK_PRIVATE_ITEMS_DOC_TESTS,
    STRIP_PRIV_IMPORTS,
    COLLECT_INTRA_DOC_LINKS,
    CHECK_CODE_BLOCK_SYNTAX,
    PROPAGATE_DOC_CFG,
];

/// The list of default passes run when `--doc-coverage` is passed to rustdoc.
pub const DEFAULT_COVERAGE_PASSES: &[Pass] = &[
    COLLECT_TRAIT_IMPLS,
    STRIP_HIDDEN,
    STRIP_PRIVATE,
    CALCULATE_DOC_COVERAGE,
];

/// The list of default passes run when `--doc-coverage --document-private-items` is passed to
/// rustdoc.
pub const PRIVATE_COVERAGE_PASSES: &[Pass] = &[
    COLLECT_TRAIT_IMPLS,
    CALCULATE_DOC_COVERAGE,
];

/// A shorthand way to refer to which set of passes to use, based on the presence of
/// `--no-defaults` or `--document-private-items`.
#[derive(Copy, Clone, PartialEq, Eq, Debug)]
pub enum DefaultPassOption {
    Default,
    Private,
    Coverage,
    PrivateCoverage,
    None,
}

/// Returns the given default set of passes.
pub fn defaults(default_set: DefaultPassOption) -> &'static [Pass] {
    match default_set {
        DefaultPassOption::Default => DEFAULT_PASSES,
        DefaultPassOption::Private => DEFAULT_PRIVATE_PASSES,
        DefaultPassOption::Coverage => DEFAULT_COVERAGE_PASSES,
        DefaultPassOption::PrivateCoverage => PRIVATE_COVERAGE_PASSES,
        DefaultPassOption::None => &[],
    }
}

/// If the given name matches a known pass, returns its information.
pub fn find_pass(pass_name: &str) -> Option<&'static Pass> {
    PASSES.iter().find(|p| p.name == pass_name)
}

struct Stripper<'a> {
    retained: &'a mut DefIdSet,
    access_levels: &'a AccessLevels<DefId>,
    update_retained: bool,
}

impl<'a> DocFolder for Stripper<'a> {
    fn fold_item(&mut self, i: Item) -> Option<Item> {
        match i.inner {
            clean::StrippedItem(..) => {
                // We need to recurse into stripped modules to strip things
                // like impl methods but when doing so we must not add any
                // items to the `retained` set.
                debug!("Stripper: recursing into stripped {} {:?}", i.type_(), i.name);
                let old = mem::replace(&mut self.update_retained, false);
                let ret = self.fold_item_recur(i);
                self.update_retained = old;
                return ret;
            }
            // These items can all get re-exported
            clean::OpaqueTyItem(..)
            | clean::TypedefItem(..)
            | clean::StaticItem(..)
            | clean::StructItem(..)
            | clean::EnumItem(..)
            | clean::TraitItem(..)
            | clean::FunctionItem(..)
            | clean::VariantItem(..)
            | clean::MethodItem(..)
            | clean::ForeignFunctionItem(..)
            | clean::ForeignStaticItem(..)
            | clean::ConstantItem(..)
            | clean::UnionItem(..)
            | clean::AssocConstItem(..)
            | clean::TraitAliasItem(..)
            | clean::ForeignTypeItem => {
                if i.def_id.is_local() {
                    if !self.access_levels.is_exported(i.def_id) {
                        debug!("Stripper: stripping {} {:?}", i.type_(), i.name);
                        return None;
                    }
                }
            }

            clean::StructFieldItem(..) => {
                if i.visibility != Some(clean::Public) {
                    return StripItem(i).strip();
                }
            }

            clean::ModuleItem(..) => {
                if i.def_id.is_local() && i.visibility != Some(clean::Public) {
                    debug!("Stripper: stripping module {:?}", i.name);
                    let old = mem::replace(&mut self.update_retained, false);
                    let ret = StripItem(self.fold_item_recur(i).unwrap()).strip();
                    self.update_retained = old;
                    return ret;
                }
            }

            // handled in the `strip-priv-imports` pass
            clean::ExternCrateItem(..) | clean::ImportItem(..) => {}

            clean::ImplItem(..) => {}

            // tymethods/macros have no control over privacy
            clean::MacroItem(..) | clean::TyMethodItem(..) => {}

            // Proc-macros are always public
            clean::ProcMacroItem(..) => {}

            // Primitives are never stripped
            clean::PrimitiveItem(..) => {}

            // Associated types are never stripped
            clean::AssocTypeItem(..) => {}

            // Keywords are never stripped
            clean::KeywordItem(..) => {}
        }

        let fastreturn = match i.inner {
            // nothing left to do for traits (don't want to filter their
            // methods out, visibility controlled by the trait)
            clean::TraitItem(..) => true,

            // implementations of traits are always public.
            clean::ImplItem(ref imp) if imp.trait_.is_some() => true,
            // Struct variant fields have inherited visibility
            clean::VariantItem(clean::Variant {
                kind: clean::VariantKind::Struct(..),
            }) => true,
            _ => false,
        };

        let i = if fastreturn {
            if self.update_retained {
                self.retained.insert(i.def_id);
            }
            return Some(i);
        } else {
            self.fold_item_recur(i)
        };

        if let Some(ref i) = i {
            if self.update_retained {
                self.retained.insert(i.def_id);
            }
        }
        i
    }
}

// This stripper discards all impls which reference stripped items
struct ImplStripper<'a> {
    retained: &'a DefIdSet,
}

impl<'a> DocFolder for ImplStripper<'a> {
    fn fold_item(&mut self, i: Item) -> Option<Item> {
        if let clean::ImplItem(ref imp) = i.inner {
            // emptied none trait impls can be stripped
            if imp.trait_.is_none() && imp.items.is_empty() {
                return None;
            }
            if let Some(did) = imp.for_.def_id() {
                if did.is_local() && !imp.for_.is_generic() && !self.retained.contains(&did) {
                    debug!("ImplStripper: impl item for stripped type; removing");
                    return None;
                }
            }
            if let Some(did) = imp.trait_.def_id() {
                if did.is_local() && !self.retained.contains(&did) {
                    debug!("ImplStripper: impl item for stripped trait; removing");
                    return None;
                }
            }
            if let Some(generics) = imp.trait_.as_ref().and_then(|t| t.generics()) {
                for typaram in generics {
                    if let Some(did) = typaram.def_id() {
                        if did.is_local() && !self.retained.contains(&did) {
                            debug!("ImplStripper: stripped item in trait's generics; \
                                    removing impl");
                            return None;
                        }
                    }
                }
            }
        }
        self.fold_item_recur(i)
    }
}

// This stripper discards all private import statements (`use`, `extern crate`)
struct ImportStripper;
impl DocFolder for ImportStripper {
    fn fold_item(&mut self, i: Item) -> Option<Item> {
        match i.inner {
            clean::ExternCrateItem(..) | clean::ImportItem(..)
                if i.visibility != Some(clean::Public) =>
            {
                None
            }
            _ => self.fold_item_recur(i),
        }
    }
}

pub fn look_for_tests<'tcx>(
    cx: &DocContext<'tcx>,
    dox: &str,
    item: &Item,
    check_missing_code: bool,
) {
    let hir_id = match cx.as_local_hir_id(item.def_id) {
        Some(hir_id) => hir_id,
        None => {
            // If non-local, no need to check anything.
            return;
        }
    };

    struct Tests {
        found_tests: usize,
    }

    impl crate::test::Tester for Tests {
        fn add_test(&mut self, _: String, _: LangString, _: usize) {
            self.found_tests += 1;
        }
    }

    let mut tests = Tests {
        found_tests: 0,
    };

<<<<<<< HEAD
    find_testable_code(&dox, &mut tests, ErrorCodes::No);
=======
    find_testable_code(&dox, &mut tests, ErrorCodes::No, false);
>>>>>>> 8cd2c99a

    if check_missing_code == true && tests.found_tests == 0 {
        let sp = span_of_attrs(&item.attrs).unwrap_or(item.source.span());
        let mut diag = cx.tcx.struct_span_lint_hir(
            lint::builtin::MISSING_DOC_CODE_EXAMPLES,
            hir_id,
            sp,
            "Missing code example in this documentation");
        diag.emit();
    } else if check_missing_code == false &&
              tests.found_tests > 0 &&
              !cx.renderinfo.borrow().access_levels.is_public(item.def_id) {
        let mut diag = cx.tcx.struct_span_lint_hir(
            lint::builtin::PRIVATE_DOC_TESTS,
            hir_id,
            span_of_attrs(&item.attrs).unwrap_or(item.source.span()),
            "Documentation test in private item");
        diag.emit();
    }
}

/// Returns a span encompassing all the given attributes.
crate fn span_of_attrs(attrs: &clean::Attributes) -> Option<Span> {
    if attrs.doc_strings.is_empty() {
        return None;
    }
    let start = attrs.doc_strings[0].span();
    if start == DUMMY_SP {
        return None;
    }
    let end = attrs.doc_strings.last().expect("No doc strings provided").span();
    Some(start.to(end))
}

/// Attempts to match a range of bytes from parsed markdown to a `Span` in the source code.
///
/// This method will return `None` if we cannot construct a span from the source map or if the
/// attributes are not all sugared doc comments. It's difficult to calculate the correct span in
/// that case due to escaping and other source features.
crate fn source_span_for_markdown_range(
    cx: &DocContext<'_>,
    markdown: &str,
    md_range: &Range<usize>,
    attrs: &clean::Attributes,
) -> Option<Span> {
    let is_all_sugared_doc = attrs.doc_strings.iter().all(|frag| match frag {
        clean::DocFragment::SugaredDoc(..) => true,
        _ => false,
    });

    if !is_all_sugared_doc {
        return None;
    }

    let snippet = cx
        .sess()
        .source_map()
        .span_to_snippet(span_of_attrs(attrs)?)
        .ok()?;

    let starting_line = markdown[..md_range.start].matches('\n').count();
    let ending_line = starting_line + markdown[md_range.start..md_range.end].matches('\n').count();

    // We use `split_terminator('\n')` instead of `lines()` when counting bytes so that we treat
    // CRLF and LF line endings the same way.
    let mut src_lines = snippet.split_terminator('\n');
    let md_lines = markdown.split_terminator('\n');

    // The number of bytes from the source span to the markdown span that are not part
    // of the markdown, like comment markers.
    let mut start_bytes = 0;
    let mut end_bytes = 0;

    'outer: for (line_no, md_line) in md_lines.enumerate() {
        loop {
            let source_line = src_lines.next().expect("could not find markdown in source");
            match source_line.find(md_line) {
                Some(offset) => {
                    if line_no == starting_line {
                        start_bytes += offset;

                        if starting_line == ending_line {
                            break 'outer;
                        }
                    } else if line_no == ending_line {
                        end_bytes += offset;
                        break 'outer;
                    } else if line_no < starting_line {
                        start_bytes += source_line.len() - md_line.len();
                    } else {
                        end_bytes += source_line.len() - md_line.len();
                    }
                    break;
                }
                None => {
                    // Since this is a source line that doesn't include a markdown line,
                    // we have to count the newline that we split from earlier.
                    if line_no <= starting_line {
                        start_bytes += source_line.len() + 1;
                    } else {
                        end_bytes += source_line.len() + 1;
                    }
                }
            }
        }
    }

    Some(span_of_attrs(attrs)?.from_inner(InnerSpan::new(
        md_range.start + start_bytes,
        md_range.end + start_bytes + end_bytes,
    )))
}<|MERGE_RESOLUTION|>--- conflicted
+++ resolved
@@ -336,11 +336,7 @@
         found_tests: 0,
     };
 
-<<<<<<< HEAD
-    find_testable_code(&dox, &mut tests, ErrorCodes::No);
-=======
     find_testable_code(&dox, &mut tests, ErrorCodes::No, false);
->>>>>>> 8cd2c99a
 
     if check_missing_code == true && tests.found_tests == 0 {
         let sp = span_of_attrs(&item.attrs).unwrap_or(item.source.span());
