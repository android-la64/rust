--- conflicted
+++ resolved
@@ -70,11 +70,7 @@
 
 pub type _Unwind_Exception_Cleanup_Fn = extern "C" fn(unwind_code: _Unwind_Reason_Code,
                                                       exception: *mut _Unwind_Exception);
-<<<<<<< HEAD
-#[cfg_attr(all(not(bootstrap), feature = "llvm-libunwind",
-=======
 #[cfg_attr(all(feature = "llvm-libunwind",
->>>>>>> 8cd2c99a
                any(target_os = "fuchsia", target_os = "linux")),
            link(name = "unwind", kind = "static"))]
 extern "C" {
@@ -101,11 +97,7 @@
     }
     pub use _Unwind_Action::*;
 
-<<<<<<< HEAD
-    #[cfg_attr(all(not(bootstrap), feature = "llvm-libunwind",
-=======
-    #[cfg_attr(all(feature = "llvm-libunwind",
->>>>>>> 8cd2c99a
+    #[cfg_attr(all(feature = "llvm-libunwind",
                    any(target_os = "fuchsia", target_os = "linux")),
                link(name = "unwind", kind = "static"))]
     extern "C" {
@@ -161,11 +153,7 @@
     pub const UNWIND_POINTER_REG: c_int = 12;
     pub const UNWIND_IP_REG: c_int = 15;
 
-<<<<<<< HEAD
-    #[cfg_attr(all(not(bootstrap), feature = "llvm-libunwind",
-=======
-    #[cfg_attr(all(feature = "llvm-libunwind",
->>>>>>> 8cd2c99a
+    #[cfg_attr(all(feature = "llvm-libunwind",
                    any(target_os = "fuchsia", target_os = "linux")),
                link(name = "unwind", kind = "static"))]
     extern "C" {
@@ -230,11 +218,7 @@
 cfg_if::cfg_if! {
 if #[cfg(not(all(target_os = "ios", target_arch = "arm")))] {
     // Not 32-bit iOS
-<<<<<<< HEAD
-    #[cfg_attr(all(not(bootstrap), feature = "llvm-libunwind",
-=======
-    #[cfg_attr(all(feature = "llvm-libunwind",
->>>>>>> 8cd2c99a
+    #[cfg_attr(all(feature = "llvm-libunwind",
                    any(target_os = "fuchsia", target_os = "linux")),
                link(name = "unwind", kind = "static"))]
     extern "C" {
@@ -246,11 +230,7 @@
     }
 } else {
     // 32-bit iOS uses SjLj and does not provide _Unwind_Backtrace()
-<<<<<<< HEAD
-    #[cfg_attr(all(not(bootstrap), feature = "llvm-libunwind",
-=======
-    #[cfg_attr(all(feature = "llvm-libunwind",
->>>>>>> 8cd2c99a
+    #[cfg_attr(all(feature = "llvm-libunwind",
                    any(target_os = "fuchsia", target_os = "linux")),
                link(name = "unwind", kind = "static"))]
     extern "C" {
