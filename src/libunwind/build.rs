--- conflicted
+++ resolved
@@ -4,20 +4,10 @@
     println!("cargo:rerun-if-changed=build.rs");
     let target = env::var("TARGET").expect("TARGET was not set");
 
-<<<<<<< HEAD
-    // FIXME: the not(bootstrap) part is needed because of the issue addressed by #62286,
-    // and could be removed once that change is in beta.
-    if cfg!(all(not(bootstrap), feature = "llvm-libunwind")) &&
-        (target.contains("linux") ||
-         target.contains("fuchsia")) {
-        // Build the unwinding from libunwind C/C++ source code.
-        #[cfg(all(not(bootstrap), feature = "llvm-libunwind"))]
-=======
     if cfg!(feature = "llvm-libunwind") &&
         ((target.contains("linux") && !target.contains("musl")) ||
          target.contains("fuchsia")) {
         // Build the unwinding from libunwind C/C++ source code.
->>>>>>> 8cd2c99a
         llvm_libunwind::compile();
     } else if target.contains("linux") {
         if target.contains("musl") {
@@ -58,10 +48,6 @@
     }
 }
 
-<<<<<<< HEAD
-#[cfg(all(not(bootstrap), feature = "llvm-libunwind"))]
-=======
->>>>>>> 8cd2c99a
 mod llvm_libunwind {
     use std::env;
     use std::path::Path;
