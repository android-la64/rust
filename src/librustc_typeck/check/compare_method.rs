--- conflicted
+++ resolved
@@ -666,11 +666,7 @@
                         "expected {} {} parameter{}",
                         trait_count,
                         kind,
-<<<<<<< HEAD
-                        if trait_count != 1 { "s" } else { "" },
-=======
                         pluralise!(trait_count),
->>>>>>> 8cd2c99a
                     ));
                 }
                 for span in spans {
@@ -685,11 +681,7 @@
                     "found {} {} parameter{}{}",
                     impl_count,
                     kind,
-<<<<<<< HEAD
-                    if impl_count != 1 { "s" } else { "" },
-=======
                     pluralise!(impl_count),
->>>>>>> 8cd2c99a
                     suffix.unwrap_or_else(|| String::new()),
                 ));
             }
