//! Code for type-checking closure expressions.

use super::{check_fn, Expectation, FnCtxt, GeneratorTypes};

use crate::astconv::AstConv;
use crate::middle::{lang_items, region};
use rustc::hir::def_id::DefId;
use rustc::infer::{InferOk, InferResult};
use rustc::infer::LateBoundRegionConversionTime;
use rustc::infer::type_variable::{TypeVariableOrigin, TypeVariableOriginKind};
use rustc::traits::Obligation;
use rustc::traits::error_reporting::ArgKind;
use rustc::ty::{self, Ty, GenericParamDefKind};
use rustc::ty::fold::TypeFoldable;
use rustc::ty::subst::InternalSubsts;
use std::cmp;
use std::iter;
use rustc_target::spec::abi::Abi;
use syntax::source_map::Span;
use rustc::hir;

/// What signature do we *expect* the closure to have from context?
#[derive(Debug)]
struct ExpectedSig<'tcx> {
    /// Span that gave us this expectation, if we know that.
    cause_span: Option<Span>,
    sig: ty::FnSig<'tcx>,
}

struct ClosureSignatures<'tcx> {
    bound_sig: ty::PolyFnSig<'tcx>,
    liberated_sig: ty::FnSig<'tcx>,
}

impl<'a, 'tcx> FnCtxt<'a, 'tcx> {
    pub fn check_expr_closure(
        &self,
        expr: &hir::Expr,
        _capture: hir::CaptureClause,
        decl: &'tcx hir::FnDecl,
        body_id: hir::BodyId,
        gen: Option<hir::GeneratorMovability>,
        expected: Expectation<'tcx>,
    ) -> Ty<'tcx> {
        debug!(
            "check_expr_closure(expr={:?},expected={:?})",
            expr, expected
        );

        // It's always helpful for inference if we know the kind of
        // closure sooner rather than later, so first examine the expected
        // type, and see if can glean a closure kind from there.
        let (expected_sig, expected_kind) = match expected.to_option(self) {
            Some(ty) => self.deduce_expectations_from_expected_type(ty),
            None => (None, None),
        };
        let body = self.tcx.hir().body(body_id);
        self.check_closure(expr, expected_kind, decl, body, gen, expected_sig)
    }

    fn check_closure(
        &self,
        expr: &hir::Expr,
        opt_kind: Option<ty::ClosureKind>,
        decl: &'tcx hir::FnDecl,
        body: &'tcx hir::Body,
        gen: Option<hir::GeneratorMovability>,
        expected_sig: Option<ExpectedSig<'tcx>>,
    ) -> Ty<'tcx> {
        debug!(
            "check_closure(opt_kind={:?}, expected_sig={:?})",
            opt_kind, expected_sig
        );

        let expr_def_id = self.tcx.hir().local_def_id(expr.hir_id);

        let ClosureSignatures {
            bound_sig,
            liberated_sig,
        } = self.sig_of_closure(expr_def_id, decl, body, expected_sig);

        debug!("check_closure: ty_of_closure returns {:?}", liberated_sig);

        let generator_types = check_fn(
            self,
            self.param_env,
            liberated_sig,
            decl,
            expr.hir_id,
            body,
            gen,
        ).1;

        // Create type variables (for now) to represent the transformed
        // types of upvars. These will be unified during the upvar
        // inference phase (`upvar.rs`).
        let base_substs =
            InternalSubsts::identity_for_item(self.tcx, self.tcx.closure_base_def_id(expr_def_id));
        let substs = base_substs.extend_to(self.tcx,expr_def_id, |param, _| {
            match param.kind {
                GenericParamDefKind::Lifetime => {
                    span_bug!(expr.span, "closure has lifetime param")
                }
                GenericParamDefKind::Type { .. } => {
                    self.infcx.next_ty_var(TypeVariableOrigin {
                        kind: TypeVariableOriginKind::ClosureSynthetic,
                        span: expr.span,
                    }).into()
                }
                GenericParamDefKind::Const => {
                    span_bug!(expr.span, "closure has const param")
                }
            }
        });
        if let Some(GeneratorTypes { yield_ty, interior, movability }) = generator_types {
            let substs = ty::GeneratorSubsts { substs };
            self.demand_eqtype(
                expr.span,
                yield_ty,
                substs.yield_ty(expr_def_id, self.tcx),
            );
            self.demand_eqtype(
                expr.span,
                liberated_sig.output(),
                substs.return_ty(expr_def_id, self.tcx),
            );
            self.demand_eqtype(
                expr.span,
                interior,
                substs.witness(expr_def_id, self.tcx),
            );
            return self.tcx.mk_generator(expr_def_id, substs, movability);
        }

        let substs = ty::ClosureSubsts { substs };
        let closure_type = self.tcx.mk_closure(expr_def_id, substs);

        debug!(
            "check_closure: expr.hir_id={:?} closure_type={:?}",
            expr.hir_id, closure_type
        );

        // Tuple up the arguments and insert the resulting function type into
        // the `closures` table.
        let sig = bound_sig.map_bound(|sig| {
            self.tcx.mk_fn_sig(
                iter::once(self.tcx.intern_tup(sig.inputs())),
                sig.output(),
                sig.c_variadic,
                sig.unsafety,
                sig.abi,
            )
        });

        debug!(
            "check_closure: expr_def_id={:?}, sig={:?}, opt_kind={:?}",
            expr_def_id, sig, opt_kind
        );

        let sig_fn_ptr_ty = self.tcx.mk_fn_ptr(sig);
        self.demand_eqtype(
            expr.span,
            sig_fn_ptr_ty,
            substs.closure_sig_ty(expr_def_id, self.tcx),
        );

        if let Some(kind) = opt_kind {
            self.demand_eqtype(
                expr.span,
                kind.to_ty(self.tcx),
                substs.closure_kind_ty(expr_def_id, self.tcx),
            );
        }

        closure_type
    }

    /// Given the expected type, figures out what it can about this closure we
    /// are about to type check:
    fn deduce_expectations_from_expected_type(
        &self,
        expected_ty: Ty<'tcx>,
    ) -> (Option<ExpectedSig<'tcx>>, Option<ty::ClosureKind>) {
        debug!(
            "deduce_expectations_from_expected_type(expected_ty={:?})",
            expected_ty
        );

        match expected_ty.sty {
            ty::Dynamic(ref object_type, ..) => {
                let sig = object_type
                    .projection_bounds()
                    .filter_map(|pb| {
                        let pb = pb.with_self_ty(self.tcx, self.tcx.types.err);
                        self.deduce_sig_from_projection(None, &pb)
                    })
                    .next();
                let kind = object_type.principal_def_id().and_then(|did| {
                    self.tcx.lang_items().fn_trait_kind(did)
                });
                (sig, kind)
            }
            ty::Infer(ty::TyVar(vid)) => self.deduce_expectations_from_obligations(vid),
            ty::FnPtr(sig) => {
                let expected_sig = ExpectedSig {
                    cause_span: None,
                    sig: sig.skip_binder().clone(),
                };
                (Some(expected_sig), Some(ty::ClosureKind::Fn))
            }
            _ => (None, None),
        }
    }

    fn deduce_expectations_from_obligations(
        &self,
        expected_vid: ty::TyVid,
    ) -> (Option<ExpectedSig<'tcx>>, Option<ty::ClosureKind>) {
        let expected_sig = self.obligations_for_self_ty(expected_vid)
            .find_map(|(_, obligation)| {
                debug!(
                    "deduce_expectations_from_obligations: obligation.predicate={:?}",
                    obligation.predicate
                );

                if let ty::Predicate::Projection(ref proj_predicate) = obligation.predicate {
                    // Given a Projection predicate, we can potentially infer
                    // the complete signature.
                    self.deduce_sig_from_projection(
                        Some(obligation.cause.span),
                        proj_predicate
                    )
                } else {
                    None
                }
            });

        // Even if we can't infer the full signature, we may be able to
        // infer the kind. This can occur if there is a trait-reference
        // like `F : Fn<A>`. Note that due to subtyping we could encounter
        // many viable options, so pick the most restrictive.
        let expected_kind = self.obligations_for_self_ty(expected_vid)
            .filter_map(|(tr, _)| self.tcx.lang_items().fn_trait_kind(tr.def_id()))
            .fold(None, |best, cur| {
                Some(best.map_or(cur, |best| cmp::min(best, cur)))
            });

        (expected_sig, expected_kind)
    }

    /// Given a projection like "<F as Fn(X)>::Result == Y", we can deduce
    /// everything we need to know about a closure or generator.
    ///
    /// The `cause_span` should be the span that caused us to
    /// have this expected signature, or `None` if we can't readily
    /// know that.
    fn deduce_sig_from_projection(
        &self,
        cause_span: Option<Span>,
        projection: &ty::PolyProjectionPredicate<'tcx>,
    ) -> Option<ExpectedSig<'tcx>> {
        let tcx = self.tcx;

        debug!("deduce_sig_from_projection({:?})", projection);

        let trait_ref = projection.to_poly_trait_ref(tcx);

        let is_fn = tcx.lang_items().fn_trait_kind(trait_ref.def_id()).is_some();
<<<<<<< HEAD
        let gen_trait = tcx.lang_items().gen_trait().unwrap();
=======
        let gen_trait = tcx.require_lang_item(lang_items::GeneratorTraitLangItem, cause_span);
>>>>>>> 8cd2c99a
        let is_gen = gen_trait == trait_ref.def_id();
        if !is_fn && !is_gen {
            debug!("deduce_sig_from_projection: not fn or generator");
            return None;
        }

        if is_gen {
            // Check that we deduce the signature from the `<_ as std::ops::Generator>::Return`
            // associated item and not yield.
            let return_assoc_item = self.tcx.associated_items(gen_trait).nth(1).unwrap().def_id;
            if return_assoc_item != projection.projection_def_id() {
                debug!("deduce_sig_from_projection: not return assoc item of generator");
                return None;
            }
        }

        let input_tys = if is_fn {
            let arg_param_ty = trait_ref.skip_binder().substs.type_at(1);
            let arg_param_ty = self.resolve_vars_if_possible(&arg_param_ty);
            debug!("deduce_sig_from_projection: arg_param_ty={:?}", arg_param_ty);

            match arg_param_ty.sty {
                ty::Tuple(tys) => tys.into_iter().map(|k| k.expect_ty()).collect::<Vec<_>>(),
                _ => return None,
            }
        } else {
            // Generators cannot have explicit arguments.
            vec![]
        };

        let ret_param_ty = projection.skip_binder().ty;
        let ret_param_ty = self.resolve_vars_if_possible(&ret_param_ty);
        debug!("deduce_sig_from_projection: ret_param_ty={:?}", ret_param_ty);

        let sig = self.tcx.mk_fn_sig(
            input_tys.iter(),
            &ret_param_ty,
            false,
            hir::Unsafety::Normal,
            Abi::Rust,
        );
        debug!("deduce_sig_from_projection: sig={:?}", sig);

        Some(ExpectedSig { cause_span, sig })
    }

    fn sig_of_closure(
        &self,
        expr_def_id: DefId,
        decl: &hir::FnDecl,
        body: &hir::Body,
        expected_sig: Option<ExpectedSig<'tcx>>,
    ) -> ClosureSignatures<'tcx> {
        if let Some(e) = expected_sig {
            self.sig_of_closure_with_expectation(expr_def_id, decl, body, e)
        } else {
            self.sig_of_closure_no_expectation(expr_def_id, decl, body)
        }
    }

    /// If there is no expected signature, then we will convert the
    /// types that the user gave into a signature.
    fn sig_of_closure_no_expectation(
        &self,
        expr_def_id: DefId,
        decl: &hir::FnDecl,
        body: &hir::Body,
    ) -> ClosureSignatures<'tcx> {
        debug!("sig_of_closure_no_expectation()");

        let bound_sig = self.supplied_sig_of_closure(expr_def_id, decl);

        self.closure_sigs(expr_def_id, body, bound_sig)
    }

    /// Invoked to compute the signature of a closure expression. This
    /// combines any user-provided type annotations (e.g., `|x: u32|
    /// -> u32 { .. }`) with the expected signature.
    ///
    /// The approach is as follows:
    ///
    /// - Let `S` be the (higher-ranked) signature that we derive from the user's annotations.
    /// - Let `E` be the (higher-ranked) signature that we derive from the expectations, if any.
    ///   - If we have no expectation `E`, then the signature of the closure is `S`.
    ///   - Otherwise, the signature of the closure is E. Moreover:
    ///     - Skolemize the late-bound regions in `E`, yielding `E'`.
    ///     - Instantiate all the late-bound regions bound in the closure within `S`
    ///       with fresh (existential) variables, yielding `S'`
    ///     - Require that `E' = S'`
    ///       - We could use some kind of subtyping relationship here,
    ///         I imagine, but equality is easier and works fine for
    ///         our purposes.
    ///
    /// The key intuition here is that the user's types must be valid
    /// from "the inside" of the closure, but the expectation
    /// ultimately drives the overall signature.
    ///
    /// # Examples
    ///
    /// ```
    /// fn with_closure<F>(_: F)
    ///   where F: Fn(&u32) -> &u32 { .. }
    ///
    /// with_closure(|x: &u32| { ... })
    /// ```
    ///
    /// Here:
    /// - E would be `fn(&u32) -> &u32`.
    /// - S would be `fn(&u32) ->
    /// - E' is `&'!0 u32 -> &'!0 u32`
    /// - S' is `&'?0 u32 -> ?T`
    ///
    /// S' can be unified with E' with `['?0 = '!0, ?T = &'!10 u32]`.
    ///
    /// # Arguments
    ///
    /// - `expr_def_id`: the `DefId` of the closure expression
    /// - `decl`: the HIR declaration of the closure
    /// - `body`: the body of the closure
    /// - `expected_sig`: the expected signature (if any). Note that
    ///   this is missing a binder: that is, there may be late-bound
    ///   regions with depth 1, which are bound then by the closure.
    fn sig_of_closure_with_expectation(
        &self,
        expr_def_id: DefId,
        decl: &hir::FnDecl,
        body: &hir::Body,
        expected_sig: ExpectedSig<'tcx>,
    ) -> ClosureSignatures<'tcx> {
        debug!(
            "sig_of_closure_with_expectation(expected_sig={:?})",
            expected_sig
        );

        // Watch out for some surprises and just ignore the
        // expectation if things don't see to match up with what we
        // expect.
        if expected_sig.sig.c_variadic != decl.c_variadic {
            return self.sig_of_closure_no_expectation(expr_def_id, decl, body);
        } else if expected_sig.sig.inputs_and_output.len() != decl.inputs.len() + 1 {
            return self.sig_of_closure_with_mismatched_number_of_arguments(
                expr_def_id,
                decl,
                body,
                expected_sig,
            );
        }

        // Create a `PolyFnSig`. Note the oddity that late bound
        // regions appearing free in `expected_sig` are now bound up
        // in this binder we are creating.
        assert!(!expected_sig.sig.has_vars_bound_above(ty::INNERMOST));
        let bound_sig = ty::Binder::bind(self.tcx.mk_fn_sig(
            expected_sig.sig.inputs().iter().cloned(),
            expected_sig.sig.output(),
            decl.c_variadic,
            hir::Unsafety::Normal,
            Abi::RustCall,
        ));

        // `deduce_expectations_from_expected_type` introduces
        // late-bound lifetimes defined elsewhere, which we now
        // anonymize away, so as not to confuse the user.
        let bound_sig = self.tcx.anonymize_late_bound_regions(&bound_sig);

        let closure_sigs = self.closure_sigs(expr_def_id, body, bound_sig);

        // Up till this point, we have ignored the annotations that the user
        // gave. This function will check that they unify successfully.
        // Along the way, it also writes out entries for types that the user
        // wrote into our tables, which are then later used by the privacy
        // check.
        match self.check_supplied_sig_against_expectation(expr_def_id, decl, body, &closure_sigs) {
            Ok(infer_ok) => self.register_infer_ok_obligations(infer_ok),
            Err(_) => return self.sig_of_closure_no_expectation(expr_def_id, decl, body),
        }

        closure_sigs
    }

    fn sig_of_closure_with_mismatched_number_of_arguments(
        &self,
        expr_def_id: DefId,
        decl: &hir::FnDecl,
        body: &hir::Body,
        expected_sig: ExpectedSig<'tcx>,
    ) -> ClosureSignatures<'tcx> {
        let expr_map_node = self.tcx.hir().get_if_local(expr_def_id).unwrap();
        let expected_args: Vec<_> = expected_sig
            .sig
            .inputs()
            .iter()
            .map(|ty| ArgKind::from_expected_ty(ty, None))
            .collect();
        let (closure_span, found_args) = self.get_fn_like_arguments(expr_map_node);
        let expected_span = expected_sig.cause_span.unwrap_or(closure_span);
        self.report_arg_count_mismatch(
            expected_span,
            Some(closure_span),
            expected_args,
            found_args,
            true,
        ).emit();

        let error_sig = self.error_sig_of_closure(decl);

        self.closure_sigs(expr_def_id, body, error_sig)
    }

    /// Enforce the user's types against the expectation. See
    /// `sig_of_closure_with_expectation` for details on the overall
    /// strategy.
    fn check_supplied_sig_against_expectation(
        &self,
        expr_def_id: DefId,
        decl: &hir::FnDecl,
        body: &hir::Body,
        expected_sigs: &ClosureSignatures<'tcx>,
    ) -> InferResult<'tcx, ()> {
        // Get the signature S that the user gave.
        //
        // (See comment on `sig_of_closure_with_expectation` for the
        // meaning of these letters.)
        let supplied_sig = self.supplied_sig_of_closure(expr_def_id, decl);

        debug!(
            "check_supplied_sig_against_expectation: supplied_sig={:?}",
            supplied_sig
        );

        // FIXME(#45727): As discussed in [this comment][c1], naively
        // forcing equality here actually results in suboptimal error
        // messages in some cases.  For now, if there would have been
        // an obvious error, we fallback to declaring the type of the
        // closure to be the one the user gave, which allows other
        // error message code to trigger.
        //
        // However, I think [there is potential to do even better
        // here][c2], since in *this* code we have the precise span of
        // the type parameter in question in hand when we report the
        // error.
        //
        // [c1]: https://github.com/rust-lang/rust/pull/45072#issuecomment-341089706
        // [c2]: https://github.com/rust-lang/rust/pull/45072#issuecomment-341096796
        self.infcx.commit_if_ok(|_| {
            let mut all_obligations = vec![];

            // The liberated version of this signature should be a subtype
            // of the liberated form of the expectation.
            for ((hir_ty, &supplied_ty), expected_ty) in decl.inputs.iter()
               .zip(*supplied_sig.inputs().skip_binder()) // binder moved to (*) below
               .zip(expected_sigs.liberated_sig.inputs())
            // `liberated_sig` is E'.
            {
                // Instantiate (this part of..) S to S', i.e., with fresh variables.
                let (supplied_ty, _) = self.infcx.replace_bound_vars_with_fresh_vars(
                    hir_ty.span,
                    LateBoundRegionConversionTime::FnCall,
                    &ty::Binder::bind(supplied_ty),
                ); // recreated from (*) above

                // Check that E' = S'.
                let cause = self.misc(hir_ty.span);
                let InferOk {
                    value: (),
                    obligations,
                } = self.at(&cause, self.param_env)
                    .eq(*expected_ty, supplied_ty)?;
                all_obligations.extend(obligations);

                // Also, require that the supplied type must outlive
                // the closure body.
                let closure_body_region = self.tcx.mk_region(
                    ty::ReScope(
                        region::Scope {
                            id: body.value.hir_id.local_id,
                            data: region::ScopeData::Node,
                        },
                    ),
                );
                all_obligations.push(
                    Obligation::new(
                        cause,
                        self.param_env,
                        ty::Predicate::TypeOutlives(
                            ty::Binder::dummy(
                                ty::OutlivesPredicate(
                                    supplied_ty,
                                    closure_body_region,
                                ),
                            ),
                        ),
                    ),
                );
            }

            let (supplied_output_ty, _) = self.infcx.replace_bound_vars_with_fresh_vars(
                decl.output.span(),
                LateBoundRegionConversionTime::FnCall,
                &supplied_sig.output(),
            );
            let cause = &self.misc(decl.output.span());
            let InferOk {
                value: (),
                obligations,
            } = self.at(cause, self.param_env)
                .eq(expected_sigs.liberated_sig.output(), supplied_output_ty)?;
            all_obligations.extend(obligations);

            Ok(InferOk {
                value: (),
                obligations: all_obligations,
            })
        })
    }

    /// If there is no expected signature, then we will convert the
    /// types that the user gave into a signature.
    ///
    /// Also, record this closure signature for later.
    fn supplied_sig_of_closure(
        &self,
        expr_def_id: DefId,
        decl: &hir::FnDecl,
    ) -> ty::PolyFnSig<'tcx> {
        let astconv: &dyn AstConv<'_> = self;

        // First, convert the types that the user supplied (if any).
        let supplied_arguments = decl.inputs.iter().map(|a| astconv.ast_ty_to_ty(a));
        let supplied_return = match decl.output {
            hir::Return(ref output) => astconv.ast_ty_to_ty(&output),
            hir::DefaultReturn(_) => astconv.ty_infer(None, decl.output.span()),
        };

        let result = ty::Binder::bind(self.tcx.mk_fn_sig(
            supplied_arguments,
            supplied_return,
            decl.c_variadic,
            hir::Unsafety::Normal,
            Abi::RustCall,
        ));

        debug!("supplied_sig_of_closure: result={:?}", result);

        let c_result = self.inh.infcx.canonicalize_response(&result);
        self.tables.borrow_mut().user_provided_sigs.insert(
            expr_def_id,
            c_result,
        );

        result
    }

    /// Converts the types that the user supplied, in case that doing
    /// so should yield an error, but returns back a signature where
    /// all parameters are of type `TyErr`.
    fn error_sig_of_closure(&self, decl: &hir::FnDecl) -> ty::PolyFnSig<'tcx> {
        let astconv: &dyn AstConv<'_> = self;

        let supplied_arguments = decl.inputs.iter().map(|a| {
            // Convert the types that the user supplied (if any), but ignore them.
            astconv.ast_ty_to_ty(a);
            self.tcx.types.err
        });

        if let hir::Return(ref output) = decl.output {
            astconv.ast_ty_to_ty(&output);
        }

        let result = ty::Binder::bind(self.tcx.mk_fn_sig(
            supplied_arguments,
            self.tcx.types.err,
            decl.c_variadic,
            hir::Unsafety::Normal,
            Abi::RustCall,
        ));

        debug!("supplied_sig_of_closure: result={:?}", result);

        result
    }

    fn closure_sigs(
        &self,
        expr_def_id: DefId,
        body: &hir::Body,
        bound_sig: ty::PolyFnSig<'tcx>,
    ) -> ClosureSignatures<'tcx> {
        let liberated_sig = self.tcx()
            .liberate_late_bound_regions(expr_def_id, &bound_sig);
        let liberated_sig = self.inh.normalize_associated_types_in(
            body.value.span,
            body.value.hir_id,
            self.param_env,
            &liberated_sig,
        );
        ClosureSignatures {
            bound_sig,
            liberated_sig,
        }
    }
}<|MERGE_RESOLUTION|>--- conflicted
+++ resolved
@@ -266,11 +266,7 @@
         let trait_ref = projection.to_poly_trait_ref(tcx);
 
         let is_fn = tcx.lang_items().fn_trait_kind(trait_ref.def_id()).is_some();
-<<<<<<< HEAD
-        let gen_trait = tcx.lang_items().gen_trait().unwrap();
-=======
         let gen_trait = tcx.require_lang_item(lang_items::GeneratorTraitLangItem, cause_span);
->>>>>>> 8cd2c99a
         let is_gen = gen_trait == trait_ref.def_id();
         if !is_fn && !is_gen {
             debug!("deduce_sig_from_projection: not fn or generator");
