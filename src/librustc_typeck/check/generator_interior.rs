//! This calculates the types which has storage which lives across a suspension point in a
//! generator from the perspective of typeck. The actual types used at runtime
//! is calculated in `rustc_mir::transform::generator` and may be a subset of the
//! types computed here.

use rustc::hir::def_id::DefId;
use rustc::hir::intravisit::{self, Visitor, NestedVisitorMap};
use rustc::hir::{self, Pat, PatKind, Expr};
use rustc::middle::region::{self, YieldData};
use rustc::ty::{self, Ty};
use syntax_pos::Span;
use super::FnCtxt;
use crate::util::nodemap::FxHashMap;

struct InteriorVisitor<'a, 'tcx> {
    fcx: &'a FnCtxt<'a, 'tcx>,
<<<<<<< HEAD
    types: FxHashMap<Ty<'tcx>, usize>,
=======
    types: FxHashMap<ty::GeneratorInteriorTypeCause<'tcx>, usize>,
>>>>>>> 8cd2c99a
    region_scope_tree: &'tcx region::ScopeTree,
    expr_count: usize,
    kind: hir::GeneratorKind,
}

impl<'a, 'tcx> InteriorVisitor<'a, 'tcx> {
    fn record(&mut self,
              ty: Ty<'tcx>,
              scope: Option<region::Scope>,
              expr: Option<&'tcx Expr>,
              source_span: Span) {
        use syntax_pos::DUMMY_SP;

        debug!("generator_interior: attempting to record type {:?} {:?} {:?} {:?}",
               ty, scope, expr, source_span);


        let live_across_yield = scope.map(|s| {
            self.region_scope_tree.yield_in_scope(s).and_then(|yield_data| {
                // If we are recording an expression that is the last yield
                // in the scope, or that has a postorder CFG index larger
                // than the one of all of the yields, then its value can't
                // be storage-live (and therefore live) at any of the yields.
                //
                // See the mega-comment at `yield_in_scope` for a proof.

                debug!("comparing counts yield: {} self: {}, source_span = {:?}",
                       yield_data.expr_and_pat_count, self.expr_count, source_span);

                if yield_data.expr_and_pat_count >= self.expr_count {
                    Some(yield_data)
                } else {
                    None
                }
            })
        }).unwrap_or_else(|| Some(YieldData {
            span: DUMMY_SP,
            expr_and_pat_count: 0,
            source: match self.kind { // Guess based on the kind of the current generator.
                hir::GeneratorKind::Gen => hir::YieldSource::Yield,
                hir::GeneratorKind::Async => hir::YieldSource::Await,
            },
        }));

        if let Some(yield_data) = live_across_yield {
            let ty = self.fcx.resolve_vars_if_possible(&ty);

            debug!("type in expr = {:?}, scope = {:?}, type = {:?}, count = {}, yield_span = {:?}",
                   expr, scope, ty, self.expr_count, yield_data.span);

            if let Some((unresolved_type, unresolved_type_span)) =
                self.fcx.unresolved_type_vars(&ty)
            {
                let note = format!("the type is part of the {} because of this {}",
                                   self.kind,
                                   yield_data.source);

                // If unresolved type isn't a ty_var then unresolved_type_span is None
                self.fcx.need_type_info_err_in_generator(
                    self.kind,
                    unresolved_type_span.unwrap_or(source_span),
                    unresolved_type,
                )
                    .span_note(yield_data.span, &*note)
                    .emit();
            } else {
                // Map the type to the number of types added before it
                let entries = self.types.len();
                let scope_span = scope.map(|s| s.span(self.fcx.tcx, self.region_scope_tree));
                self.types.entry(ty::GeneratorInteriorTypeCause {
                    span: source_span,
                    ty: &ty,
                    scope_span
                }).or_insert(entries);
            }
        } else {
            debug!("no type in expr = {:?}, count = {:?}, span = {:?}",
                   expr, self.expr_count, expr.map(|e| e.span));
        }
    }
}

pub fn resolve_interior<'a, 'tcx>(
    fcx: &'a FnCtxt<'a, 'tcx>,
    def_id: DefId,
    body_id: hir::BodyId,
    interior: Ty<'tcx>,
    kind: hir::GeneratorKind,
) {
    let body = fcx.tcx.hir().body(body_id);
    let mut visitor = InteriorVisitor {
        fcx,
        types: FxHashMap::default(),
        region_scope_tree: fcx.tcx.region_scope_tree(def_id),
        expr_count: 0,
        kind,
    };
    intravisit::walk_body(&mut visitor, body);

    // Check that we visited the same amount of expressions and the RegionResolutionVisitor
    let region_expr_count = visitor.region_scope_tree.body_expr_count(body_id).unwrap();
    assert_eq!(region_expr_count, visitor.expr_count);

    let mut types: Vec<_> = visitor.types.drain().collect();

    // Sort types by insertion order
    types.sort_by_key(|t| t.1);

    // The types in the generator interior contain lifetimes local to the generator itself,
    // which should not be exposed outside of the generator. Therefore, we replace these
    // lifetimes with existentially-bound lifetimes, which reflect the exact value of the
    // lifetimes not being known by users.
    //
    // These lifetimes are used in auto trait impl checking (for example,
    // if a Sync generator contains an &'α T, we need to check whether &'α T: Sync),
    // so knowledge of the exact relationships between them isn't particularly important.

<<<<<<< HEAD
    debug!("types in generator {:?}, span = {:?}", type_list, body.value.span);
=======
    debug!("types in generator {:?}, span = {:?}", types, body.value.span);
>>>>>>> 8cd2c99a

    // Replace all regions inside the generator interior with late bound regions
    // Note that each region slot in the types gets a new fresh late bound region,
    // which means that none of the regions inside relate to any other, even if
    // typeck had previously found constraints that would cause them to be related.
    let mut counter = 0;
    let types = fcx.tcx.fold_regions(&types, &mut false, |_, current_depth| {
        counter += 1;
        fcx.tcx.mk_region(ty::ReLateBound(current_depth, ty::BrAnon(counter)))
    });

    // Store the generator types and spans into the tables for this generator.
    let interior_types = types.iter().map(|t| t.0.clone()).collect::<Vec<_>>();
    visitor.fcx.inh.tables.borrow_mut().generator_interior_types = interior_types;

    // Extract type components
    let type_list = fcx.tcx.mk_type_list(types.into_iter().map(|t| (t.0).ty));

    let witness = fcx.tcx.mk_generator_witness(ty::Binder::bind(type_list));

    debug!("types in generator after region replacement {:?}, span = {:?}",
            witness, body.value.span);

    // Unify the type variable inside the generator with the new witness
    match fcx.at(&fcx.misc(body.value.span), fcx.param_env).eq(interior, witness) {
        Ok(ok) => fcx.register_infer_ok_obligations(ok),
        _ => bug!(),
    }
}

// This visitor has to have the same visit_expr calls as RegionResolutionVisitor in
// librustc/middle/region.rs since `expr_count` is compared against the results
// there.
impl<'a, 'tcx> Visitor<'tcx> for InteriorVisitor<'a, 'tcx> {
    fn nested_visit_map<'this>(&'this mut self) -> NestedVisitorMap<'this, 'tcx> {
        NestedVisitorMap::None
    }

    fn visit_pat(&mut self, pat: &'tcx Pat) {
        intravisit::walk_pat(self, pat);

        self.expr_count += 1;

        if let PatKind::Binding(..) = pat.node {
            let scope = self.region_scope_tree.var_scope(pat.hir_id.local_id);
            let ty = self.fcx.tables.borrow().pat_ty(pat);
            self.record(ty, Some(scope), None, pat.span);
        }
    }

    fn visit_expr(&mut self, expr: &'tcx Expr) {
        intravisit::walk_expr(self, expr);

        self.expr_count += 1;

        let scope = self.region_scope_tree.temporary_scope(expr.hir_id.local_id);

        // If there are adjustments, then record the final type --
        // this is the actual value that is being produced.
        if let Some(adjusted_ty) = self.fcx.tables.borrow().expr_ty_adjusted_opt(expr) {
            self.record(adjusted_ty, scope, Some(expr), expr.span);
        }

        // Also record the unadjusted type (which is the only type if
        // there are no adjustments). The reason for this is that the
        // unadjusted value is sometimes a "temporary" that would wind
        // up in a MIR temporary.
        //
        // As an example, consider an expression like `vec![].push()`.
        // Here, the `vec![]` would wind up MIR stored into a
        // temporary variable `t` which we can borrow to invoke
        // `<Vec<_>>::push(&mut t)`.
        //
        // Note that an expression can have many adjustments, and we
        // are just ignoring those intermediate types. This is because
        // those intermediate values are always linearly "consumed" by
        // the other adjustments, and hence would never be directly
        // captured in the MIR.
        //
        // (Note that this partly relies on the fact that the `Deref`
        // traits always return references, which means their content
        // can be reborrowed without needing to spill to a temporary.
        // If this were not the case, then we could conceivably have
        // to create intermediate temporaries.)
        let ty = self.fcx.tables.borrow().expr_ty(expr);
        self.record(ty, scope, Some(expr), expr.span);
    }
}<|MERGE_RESOLUTION|>--- conflicted
+++ resolved
@@ -14,11 +14,7 @@
 
 struct InteriorVisitor<'a, 'tcx> {
     fcx: &'a FnCtxt<'a, 'tcx>,
-<<<<<<< HEAD
-    types: FxHashMap<Ty<'tcx>, usize>,
-=======
     types: FxHashMap<ty::GeneratorInteriorTypeCause<'tcx>, usize>,
->>>>>>> 8cd2c99a
     region_scope_tree: &'tcx region::ScopeTree,
     expr_count: usize,
     kind: hir::GeneratorKind,
@@ -136,11 +132,7 @@
     // if a Sync generator contains an &'α T, we need to check whether &'α T: Sync),
     // so knowledge of the exact relationships between them isn't particularly important.
 
-<<<<<<< HEAD
-    debug!("types in generator {:?}, span = {:?}", type_list, body.value.span);
-=======
     debug!("types in generator {:?}, span = {:?}", types, body.value.span);
->>>>>>> 8cd2c99a
 
     // Replace all regions inside the generator interior with late bound regions
     // Note that each region slot in the types gets a new fresh late bound region,
