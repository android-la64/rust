--- conflicted
+++ resolved
@@ -203,10 +203,6 @@
                 fcx.register_wf_obligation(ty, span, code.clone());
             }
             ty::AssocKind::Method => {
-<<<<<<< HEAD
-                reject_shadowing_parameters(fcx.tcx, item.def_id);
-=======
->>>>>>> 8cd2c99a
                 let sig = fcx.tcx.fn_sig(item.def_id);
                 let sig = fcx.normalize_associated_types_in(span, &sig);
                 check_fn_or_method(tcx, fcx, span, sig,
@@ -545,11 +541,7 @@
         } else {
             Some((substituted_pred, sp))
         }
-<<<<<<< HEAD
-    }).map(|pred| {
-=======
     }).map(|(pred, sp)| {
->>>>>>> 8cd2c99a
         // Convert each of those into an obligation. So if you have
         // something like `struct Foo<T: Copy = String>`, we would
         // take that predicate `T: Copy`, substitute to `String: Copy`
@@ -770,32 +762,19 @@
     substituted_predicates
 }
 
-<<<<<<< HEAD
-=======
 const HELP_FOR_SELF_TYPE: &str =
     "consider changing to `self`, `&self`, `&mut self`, `self: Box<Self>`, \
      `self: Rc<Self>`, `self: Arc<Self>`, or `self: Pin<P>` (where P is one \
      of the previous types except `Self`)";
 
->>>>>>> 8cd2c99a
 fn check_method_receiver<'fcx, 'tcx>(
     fcx: &FnCtxt<'fcx, 'tcx>,
     method_sig: &hir::MethodSig,
     method: &ty::AssocItem,
     self_ty: Ty<'tcx>,
 ) {
-<<<<<<< HEAD
-    const HELP_FOR_SELF_TYPE: &str =
-        "consider changing to `self`, `&self`, `&mut self`, `self: Box<Self>`, \
-         `self: Rc<Self>`, `self: Arc<Self>`, or `self: Pin<P>` (where P is one \
-         of the previous types except `Self`)";
-    // Check that the method has a valid receiver type, given the type `Self`.
-    debug!("check_method_receiver({:?}, self_ty={:?})",
-           method, self_ty);
-=======
     // Check that the method has a valid receiver type, given the type `Self`.
     debug!("check_method_receiver({:?}, self_ty={:?})", method, self_ty);
->>>>>>> 8cd2c99a
 
     if !method.method_has_self_argument {
         return;
@@ -826,16 +805,7 @@
     if fcx.tcx.features().arbitrary_self_types {
         if !receiver_is_valid(fcx, span, receiver_ty, self_ty, true) {
             // Report error; `arbitrary_self_types` was enabled.
-<<<<<<< HEAD
-            fcx.tcx.sess.diagnostic().mut_span_err(
-                span, &format!("invalid method receiver type: {:?}", receiver_ty)
-            ).note("type of `self` must be `Self` or a type that dereferences to it")
-            .help(HELP_FOR_SELF_TYPE)
-            .code(DiagnosticId::Error("E0307".into()))
-            .emit();
-=======
             e0307(fcx, span, receiver_ty);
->>>>>>> 8cd2c99a
         }
     } else {
         if !receiver_is_valid(fcx, span, receiver_ty, self_ty, false) {
@@ -855,19 +825,6 @@
                 .emit();
             } else {
                 // Report error; would not have worked with `arbitrary_self_types`.
-<<<<<<< HEAD
-                fcx.tcx.sess.diagnostic().mut_span_err(
-                    span, &format!("invalid method receiver type: {:?}", receiver_ty)
-                ).note("type must be `Self` or a type that dereferences to it")
-                .help(HELP_FOR_SELF_TYPE)
-                .code(DiagnosticId::Error("E0307".into()))
-                .emit();
-            }
-        }
-    }
-}
-
-=======
                 e0307(fcx, span, receiver_ty);
             }
         }
@@ -884,7 +841,6 @@
     .emit();
 }
 
->>>>>>> 8cd2c99a
 /// Returns whether `receiver_ty` would be considered a valid receiver type for `self_ty`. If
 /// `arbitrary_self_types` is enabled, `receiver_ty` must transitively deref to `self_ty`, possibly
 /// through a `*const/mut T` raw pointer. If the feature is not enabled, the requirements are more
@@ -1041,37 +997,6 @@
     err.emit();
 }
 
-<<<<<<< HEAD
-fn reject_shadowing_parameters(tcx: TyCtxt<'_>, def_id: DefId) {
-    let generics = tcx.generics_of(def_id);
-    let parent = tcx.generics_of(generics.parent.unwrap());
-    let impl_params: FxHashMap<_, _> = parent.params.iter().flat_map(|param| match param.kind {
-        GenericParamDefKind::Lifetime => None,
-        GenericParamDefKind::Type { .. } | GenericParamDefKind::Const => {
-            Some((param.name, param.def_id))
-        }
-    }).collect();
-
-    for method_param in &generics.params {
-        // Shadowing is checked in `resolve_lifetime`.
-        if let GenericParamDefKind::Lifetime = method_param.kind {
-            continue
-        }
-        if impl_params.contains_key(&method_param.name) {
-            // Tighten up the span to focus on only the shadowing type.
-            let type_span = tcx.def_span(method_param.def_id);
-
-            // The expectation here is that the original trait declaration is
-            // local so it should be okay to just unwrap everything.
-            let trait_def_id = impl_params[&method_param.name];
-            let trait_decl_span = tcx.def_span(trait_def_id);
-            error_194(tcx, type_span, trait_decl_span, &method_param.name.as_str()[..]);
-        }
-    }
-}
-
-=======
->>>>>>> 8cd2c99a
 /// Feature gates RFC 2056 -- trivial bounds, checking for global bounds that
 /// aren't true.
 fn check_false_global_bounds(fcx: &FnCtxt<'_, '_>, span: Span, id: hir::HirId) {
@@ -1197,16 +1122,4 @@
                   "parameter `{}` is never used", param_name);
     err.span_label(span, "unused parameter");
     err
-<<<<<<< HEAD
-}
-
-fn error_194(tcx: TyCtxt<'_>, span: Span, trait_decl_span: Span, name: &str) {
-    struct_span_err!(tcx.sess, span, E0194,
-                     "type parameter `{}` shadows another type parameter of the same name",
-                     name)
-        .span_label(span, "shadows another type parameter")
-        .span_label(trait_decl_span, format!("first `{}` declared here", name))
-        .emit();
-=======
->>>>>>> 8cd2c99a
 }