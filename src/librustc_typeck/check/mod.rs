--- conflicted
+++ resolved
@@ -533,11 +533,7 @@
 
 impl<'tcx> EnclosingBreakables<'tcx> {
     fn find_breakable(&mut self, target_id: hir::HirId) -> &mut BreakableCtxt<'tcx> {
-<<<<<<< HEAD
-        let ix = *self.by_id.get(&target_id).unwrap_or_else(|| {
-=======
         self.opt_find_breakable(target_id).unwrap_or_else(|| {
->>>>>>> 8cd2c99a
             bug!("could not find enclosing breakable with id {}", target_id);
         })
     }
@@ -1125,11 +1121,8 @@
 
     let span = body.value.span;
 
-<<<<<<< HEAD
-=======
     fn_maybe_err(fcx.tcx, span, fn_sig.abi);
 
->>>>>>> 8cd2c99a
     if body.generator_kind.is_some() && can_be_generator.is_some() {
         let yield_ty = fcx.next_ty_var(TypeVariableOrigin {
             kind: TypeVariableOriginKind::TypeInference,
@@ -1146,12 +1139,7 @@
     // Add formal parameters.
     for (param_ty, param) in fn_sig.inputs().iter().zip(&body.params) {
         // Check the pattern.
-<<<<<<< HEAD
-        let binding_mode = ty::BindingMode::BindByValue(hir::Mutability::MutImmutable);
-        fcx.check_pat_walk(&arg.pat, arg_ty, binding_mode, None);
-=======
         fcx.check_pat_top(&param.pat, param_ty, None);
->>>>>>> 8cd2c99a
 
         // Check that argument is Sized.
         // The check for a non-trivial pattern is a hack to avoid duplicate warnings
@@ -1372,14 +1360,6 @@
     check_packed(tcx, span, def_id);
 }
 
-<<<<<<< HEAD
-fn check_opaque<'tcx>(
-    tcx: TyCtxt<'tcx>,
-    def_id: DefId,
-    substs: SubstsRef<'tcx>,
-    span: Span,
-    origin: &hir::OpaqueTyOrigin
-=======
 /// Checks that an opaque type does not contain cycles and does not use `Self` or `T::Foo`
 /// projections that would result in "inheriting lifetimes".
 fn check_opaque<'tcx>(
@@ -1468,7 +1448,6 @@
     substs: SubstsRef<'tcx>,
     span: Span,
     origin: &hir::OpaqueTyOrigin,
->>>>>>> 8cd2c99a
 ) {
     if let Err(partially_expanded_type) = tcx.try_expand_impl_trait_type(def_id, substs) {
         if let hir::OpaqueTyOrigin::AsyncFn = origin {
@@ -1476,13 +1455,8 @@
                 tcx.sess, span, E0733,
                 "recursion in an `async fn` requires boxing",
             )
-<<<<<<< HEAD
-            .span_label(span, "an `async fn` cannot invoke itself directly")
-            .note("a recursive `async fn` must be rewritten to return a boxed future.")
-=======
             .span_label(span, "recursive `async fn`")
             .note("a recursive `async fn` must be rewritten to return a boxed `dyn Future`.")
->>>>>>> 8cd2c99a
             .emit();
         } else {
             let mut err = struct_span_err!(
@@ -1500,8 +1474,6 @@
     }
 }
 
-<<<<<<< HEAD
-=======
 // Forbid defining intrinsics in Rust code,
 // as they must always be defined by the compiler.
 fn fn_maybe_err(tcx: TyCtxt<'_>, sp: Span, abi: Abi) {
@@ -1510,7 +1482,6 @@
     }
 }
 
->>>>>>> 8cd2c99a
 pub fn check_item_type<'tcx>(tcx: TyCtxt<'tcx>, it: &'tcx hir::Item) {
     debug!(
         "check_item_type(it.hir_id={}, it.name={})",
@@ -1547,11 +1518,7 @@
                 check_on_unimplemented(tcx, trait_def_id, it);
             }
         }
-<<<<<<< HEAD
-        hir::ItemKind::Trait(..) => {
-=======
         hir::ItemKind::Trait(_, _, _, _, ref items) => {
->>>>>>> 8cd2c99a
             let def_id = tcx.hir().local_def_id(it.hir_id);
             check_on_unimplemented(tcx, def_id, it);
 
@@ -1595,10 +1562,6 @@
             } else {
                 for item in &m.items {
                     let generics = tcx.generics_of(tcx.hir().local_def_id(item.hir_id));
-<<<<<<< HEAD
-                    if generics.params.len() - generics.own_counts().lifetimes != 0 {
-                        let mut err = struct_span_err!(
-=======
                     let own_counts = generics.own_counts();
                     if generics.params.len() - own_counts.lifetimes != 0 {
                         let (kinds, kinds_pl, egs) = match (own_counts.types, own_counts.consts) {
@@ -1609,7 +1572,6 @@
                             _ => ("type or const", "types or consts", None),
                         };
                         struct_span_err!(
->>>>>>> 8cd2c99a
                             tcx.sess,
                             item.span,
                             E0044,
@@ -2022,13 +1984,7 @@
     );
     let mut err = struct_span_err!(tcx.sess, sp, E0731, "transparent enum {}", msg);
     err.span_label(sp, &msg);
-<<<<<<< HEAD
-    if let &[.., ref end] = &variant_spans[..] {
-        // FIXME: Ping cfg(bootstrap) -- Use `ref start @ ..` with new bootstrap compiler.
-        let start = &variant_spans[..variant_spans.len() - 1];
-=======
     if let &[ref start @ .., ref end] = &variant_spans[..] {
->>>>>>> 8cd2c99a
         for variant_span in start {
             err.span_label(*variant_span, "");
         }
@@ -2160,31 +2116,19 @@
     }
 
     for v in vs {
-<<<<<<< HEAD
-        if let Some(ref e) = v.node.disr_expr {
-=======
         if let Some(ref e) = v.disr_expr {
->>>>>>> 8cd2c99a
             tcx.typeck_tables_of(tcx.hir().local_def_id(e.hir_id));
         }
     }
 
     if tcx.adt_def(def_id).repr.int.is_none() && tcx.features().arbitrary_enum_discriminant {
         let is_unit =
-<<<<<<< HEAD
-            |var: &hir::Variant| match var.node.data {
-=======
             |var: &hir::Variant| match var.data {
->>>>>>> 8cd2c99a
                 hir::VariantData::Unit(..) => true,
                 _ => false
             };
 
-<<<<<<< HEAD
-        let has_disr = |var: &hir::Variant| var.node.disr_expr.is_some();
-=======
         let has_disr = |var: &hir::Variant| var.disr_expr.is_some();
->>>>>>> 8cd2c99a
         let has_non_units = vs.iter().any(|var| !is_unit(var));
         let disr_units = vs.iter().any(|var| is_unit(&var) && has_disr(&var));
         let disr_non_unit = vs.iter().any(|var| !is_unit(&var) && has_disr(&var));
@@ -2203,19 +2147,11 @@
             let variant_did = def.variants[VariantIdx::new(i)].def_id;
             let variant_i_hir_id = tcx.hir().as_local_hir_id(variant_did).unwrap();
             let variant_i = tcx.hir().expect_variant(variant_i_hir_id);
-<<<<<<< HEAD
-            let i_span = match variant_i.node.disr_expr {
-                Some(ref expr) => tcx.hir().span(expr.hir_id),
-                None => tcx.hir().span(variant_i_hir_id)
-            };
-            let span = match v.node.disr_expr {
-=======
             let i_span = match variant_i.disr_expr {
                 Some(ref expr) => tcx.hir().span(expr.hir_id),
                 None => tcx.hir().span(variant_i_hir_id)
             };
             let span = match v.disr_expr {
->>>>>>> 8cd2c99a
                 Some(ref expr) => tcx.hir().span(expr.hir_id),
                 None => v.span
             };
@@ -2404,14 +2340,6 @@
     /// Produces warning on the given node, if the current point in the
     /// function is unreachable, and there hasn't been another warning.
     fn warn_if_unreachable(&self, id: hir::HirId, span: Span, kind: &str) {
-<<<<<<< HEAD
-        if self.diverges.get() == Diverges::Always &&
-            // If span arose from a desugaring of `if` or `while`, then it is the condition itself,
-            // which diverges, that we are about to lint on. This gives suboptimal diagnostics.
-            // Instead, stop here so that the `if`- or `while`-expression's block is linted instead.
-            !span.is_desugaring(DesugaringKind::CondTemporary) {
-            self.diverges.set(Diverges::WarnedAlways);
-=======
         // FIXME: Combine these two 'if' expressions into one once
         // let chains are implemented
         if let Diverges::Always { span: orig_span, custom_note } = self.diverges.get() {
@@ -2423,14 +2351,9 @@
                 !orig_span.is_desugaring(DesugaringKind::Await)
             {
                 self.diverges.set(Diverges::WarnedAlways);
->>>>>>> 8cd2c99a
 
                 debug!("warn_if_unreachable: id={:?} span={:?} kind={}", id, span, kind);
 
-<<<<<<< HEAD
-            let msg = format!("unreachable {}", kind);
-            self.tcx().lint_hir(lint::builtin::UNREACHABLE_CODE, id, span, &msg);
-=======
                 let msg = format!("unreachable {}", kind);
                 self.tcx().struct_span_lint_hir(lint::builtin::UNREACHABLE_CODE, id, span, &msg)
                     .span_label(span, &msg)
@@ -2440,7 +2363,6 @@
                     )
                     .emit();
             }
->>>>>>> 8cd2c99a
         }
     }
 
@@ -2479,11 +2401,7 @@
         // possible. This can help substantially when there are
         // indirect dependencies that don't seem worth tracking
         // precisely.
-<<<<<<< HEAD
-        self.select_obligations_where_possible(false);
-=======
         self.select_obligations_where_possible(false, |_| {});
->>>>>>> 8cd2c99a
         ty = self.resolve_vars_if_possible(&ty);
 
         debug!("resolve_type_vars_with_obligations: ty={:?}", ty);
@@ -2942,11 +2860,7 @@
     fn resolve_generator_interiors(&self, def_id: DefId) {
         let mut generators = self.deferred_generator_interiors.borrow_mut();
         for (body_id, interior, kind) in generators.drain(..) {
-<<<<<<< HEAD
-            self.select_obligations_where_possible(false);
-=======
             self.select_obligations_where_possible(false, |_| {});
->>>>>>> 8cd2c99a
             generator_interior::resolve_interior(self, def_id, body_id, interior, kind);
         }
     }
@@ -3122,11 +3036,7 @@
             (PlaceOp::Index, false) => (self.tcx.lang_items().index_trait(), sym::index),
             (PlaceOp::Index, true) => (self.tcx.lang_items().index_mut_trait(), sym::index_mut),
         };
-<<<<<<< HEAD
-        (tr, ast::Ident::with_empty_ctxt(name))
-=======
         (tr, ast::Ident::with_dummy_span(name))
->>>>>>> 8cd2c99a
     }
 
     fn try_overloaded_place_op(&self,
@@ -3167,20 +3077,13 @@
     fn check_method_argument_types(
         &self,
         sp: Span,
-<<<<<<< HEAD
-        expr_sp: Span,
-=======
         expr: &'tcx hir::Expr,
->>>>>>> 8cd2c99a
         method: Result<MethodCallee<'tcx>, ()>,
         args_no_rcvr: &'tcx [hir::Expr],
         tuple_arguments: TupleArgumentsFlag,
         expected: Expectation<'tcx>,
     ) -> Ty<'tcx> {
-<<<<<<< HEAD
-=======
-
->>>>>>> 8cd2c99a
+
         let has_error = match method {
             Ok(method) => {
                 method.substs.references_error() || method.sig.references_error()
@@ -3302,11 +3205,7 @@
     fn check_argument_types(
         &self,
         sp: Span,
-<<<<<<< HEAD
-        expr_sp: Span,
-=======
         expr: &'tcx hir::Expr,
->>>>>>> 8cd2c99a
         fn_inputs: &[Ty<'tcx>],
         expected_arg_tys: &[Ty<'tcx>],
         args: &'tcx [hir::Expr],
@@ -3427,11 +3326,8 @@
             formal_tys.clone()
         };
 
-<<<<<<< HEAD
-=======
         let mut final_arg_types: Vec<(usize, Ty<'_>)> = vec![];
 
->>>>>>> 8cd2c99a
         // Check the arguments.
         // We do this in a pretty awful way: first we type-check any arguments
         // that are not closures, then we type-check the closures. This is so
@@ -3777,16 +3673,18 @@
             }
             _ => bug!("unexpected definition: {:?}", def)
         };
-<<<<<<< HEAD
 
         if let Some((variant, did, substs)) = variant {
             debug!("check_struct_path: did={:?} substs={:?}", did, substs);
             self.write_user_type_annotation_from_substs(hir_id, did, substs, None);
 
             // Check bounds on type arguments used in the path.
-            let bounds = self.instantiate_bounds(path_span, did, substs);
-            let cause = traits::ObligationCause::new(path_span, self.body_id,
-                                                     traits::ItemObligation(did));
+            let (bounds, _) = self.instantiate_bounds(path_span, did, substs);
+            let cause = traits::ObligationCause::new(
+                path_span,
+                self.body_id,
+                traits::ItemObligation(did),
+            );
             self.add_obligations_for_parameters(cause, &bounds);
 
             Some((variant, ty))
@@ -3882,7 +3780,7 @@
                     SelfSource::QPath(qself),
                     error,
                     None,
-                );
+                ).map(|mut e| e.emit());
             }
             result
         });
@@ -3896,129 +3794,6 @@
         )
     }
 
-=======
-
-        if let Some((variant, did, substs)) = variant {
-            debug!("check_struct_path: did={:?} substs={:?}", did, substs);
-            self.write_user_type_annotation_from_substs(hir_id, did, substs, None);
-
-            // Check bounds on type arguments used in the path.
-            let (bounds, _) = self.instantiate_bounds(path_span, did, substs);
-            let cause = traits::ObligationCause::new(
-                path_span,
-                self.body_id,
-                traits::ItemObligation(did),
-            );
-            self.add_obligations_for_parameters(cause, &bounds);
-
-            Some((variant, ty))
-        } else {
-            struct_span_err!(self.tcx.sess, path_span, E0071,
-                             "expected struct, variant or union type, found {}",
-                             ty.sort_string(self.tcx))
-                .span_label(path_span, "not a struct")
-                .emit();
-            None
-        }
-    }
-
-    // Finish resolving a path in a struct expression or pattern `S::A { .. }` if necessary.
-    // The newly resolved definition is written into `type_dependent_defs`.
-    fn finish_resolving_struct_path(&self,
-                                    qpath: &QPath,
-                                    path_span: Span,
-                                    hir_id: hir::HirId)
-                                    -> (Res, Ty<'tcx>)
-    {
-        match *qpath {
-            QPath::Resolved(ref maybe_qself, ref path) => {
-                let self_ty = maybe_qself.as_ref().map(|qself| self.to_ty(qself));
-                let ty = AstConv::res_to_ty(self, self_ty, path, true);
-                (path.res, ty)
-            }
-            QPath::TypeRelative(ref qself, ref segment) => {
-                let ty = self.to_ty(qself);
-
-                let res = if let hir::TyKind::Path(QPath::Resolved(_, ref path)) = qself.node {
-                    path.res
-                } else {
-                    Res::Err
-                };
-                let result = AstConv::associated_path_to_ty(
-                    self,
-                    hir_id,
-                    path_span,
-                    ty,
-                    res,
-                    segment,
-                    true,
-                );
-                let ty = result.map(|(ty, _, _)| ty).unwrap_or(self.tcx().types.err);
-                let result = result.map(|(_, kind, def_id)| (kind, def_id));
-
-                // Write back the new resolution.
-                self.write_resolution(hir_id, result);
-
-                (result.map(|(kind, def_id)| Res::Def(kind, def_id)).unwrap_or(Res::Err), ty)
-            }
-        }
-    }
-
-    /// Resolves an associated value path into a base type and associated constant, or method
-    /// resolution. The newly resolved definition is written into `type_dependent_defs`.
-    pub fn resolve_ty_and_res_ufcs<'b>(&self,
-                                       qpath: &'b QPath,
-                                       hir_id: hir::HirId,
-                                       span: Span)
-                                       -> (Res, Option<Ty<'tcx>>, &'b [hir::PathSegment])
-    {
-        debug!("resolve_ty_and_res_ufcs: qpath={:?} hir_id={:?} span={:?}", qpath, hir_id, span);
-        let (ty, qself, item_segment) = match *qpath {
-            QPath::Resolved(ref opt_qself, ref path) => {
-                return (path.res,
-                        opt_qself.as_ref().map(|qself| self.to_ty(qself)),
-                        &path.segments[..]);
-            }
-            QPath::TypeRelative(ref qself, ref segment) => {
-                (self.to_ty(qself), qself, segment)
-            }
-        };
-        if let Some(&cached_result) = self.tables.borrow().type_dependent_defs().get(hir_id) {
-            // Return directly on cache hit. This is useful to avoid doubly reporting
-            // errors with default match binding modes. See #44614.
-            let def = cached_result.map(|(kind, def_id)| Res::Def(kind, def_id))
-                .unwrap_or(Res::Err);
-            return (def, Some(ty), slice::from_ref(&**item_segment));
-        }
-        let item_name = item_segment.ident;
-        let result = self.resolve_ufcs(span, item_name, ty, hir_id).or_else(|error| {
-            let result = match error {
-                method::MethodError::PrivateMatch(kind, def_id, _) => Ok((kind, def_id)),
-                _ => Err(ErrorReported),
-            };
-            if item_name.name != kw::Invalid {
-                self.report_method_error(
-                    span,
-                    ty,
-                    item_name,
-                    SelfSource::QPath(qself),
-                    error,
-                    None,
-                ).map(|mut e| e.emit());
-            }
-            result
-        });
-
-        // Write back the new resolution.
-        self.write_resolution(hir_id, result);
-        (
-            result.map(|(kind, def_id)| Res::Def(kind, def_id)).unwrap_or(Res::Err),
-            Some(ty),
-            slice::from_ref(&**item_segment),
-        )
-    }
-
->>>>>>> 8cd2c99a
     pub fn check_decl_initializer(
         &self,
         local: &'tcx hir::Local,
@@ -4122,8 +3897,6 @@
         }
     }
 
-<<<<<<< HEAD
-=======
     /// If `expr` is a `match` expression that has only one non-`!` arm, use that arm's tail
     /// expression's `Span`, otherwise return `expr.span`. This is done to give better errors
     /// when given code like the following:
@@ -4158,7 +3931,6 @@
         expr.span
     }
 
->>>>>>> 8cd2c99a
     fn check_block_with_expected(
         &self,
         blk: &'tcx hir::Block,
@@ -4385,15 +4157,6 @@
         expected: Ty<'tcx>,
         found: Ty<'tcx>,
     ) -> bool {
-<<<<<<< HEAD
-        match found.sty {
-            ty::FnDef(..) | ty::FnPtr(_) => {}
-            _ => return false,
-        }
-        let hir = self.tcx.hir();
-
-        let sig = found.fn_sig(self.tcx);
-=======
         let hir = self.tcx.hir();
         let (def_id, sig) = match found.sty {
             ty::FnDef(def_id, _) => (def_id, found.fn_sig(self.tcx)),
@@ -4409,75 +4172,17 @@
             _ => return false,
         };
 
->>>>>>> 8cd2c99a
         let sig = self
             .replace_bound_vars_with_fresh_vars(expr.span, infer::FnCall, &sig)
             .0;
         let sig = self.normalize_associated_types_in(expr.span, &sig);
-<<<<<<< HEAD
-        if let Ok(_) = self.try_coerce(expr, sig.output(), expected, AllowTwoPhase::No) {
-=======
         if self.can_coerce(sig.output(), expected) {
->>>>>>> 8cd2c99a
             let (mut sugg_call, applicability) = if sig.inputs().is_empty() {
                 (String::new(), Applicability::MachineApplicable)
             } else {
                 ("...".to_string(), Applicability::HasPlaceholders)
             };
             let mut msg = "call this function";
-<<<<<<< HEAD
-            if let ty::FnDef(def_id, ..) = found.sty {
-                match hir.get_if_local(def_id) {
-                    Some(Node::Item(hir::Item {
-                        node: ItemKind::Fn(.., body_id),
-                        ..
-                    })) |
-                    Some(Node::ImplItem(hir::ImplItem {
-                        node: hir::ImplItemKind::Method(_, body_id),
-                        ..
-                    })) |
-                    Some(Node::TraitItem(hir::TraitItem {
-                        node: hir::TraitItemKind::Method(.., hir::TraitMethod::Provided(body_id)),
-                        ..
-                    })) => {
-                        let body = hir.body(*body_id);
-                        sugg_call = body.arguments.iter()
-                            .map(|arg| match &arg.pat.node {
-                                hir::PatKind::Binding(_, _, ident, None)
-                                if ident.name != kw::SelfLower => ident.to_string(),
-                                _ => "_".to_string(),
-                            }).collect::<Vec<_>>().join(", ");
-                    }
-                    Some(Node::Ctor(hir::VariantData::Tuple(fields, _))) => {
-                        sugg_call = fields.iter().map(|_| "_").collect::<Vec<_>>().join(", ");
-                        match hir.as_local_hir_id(def_id).and_then(|hir_id| hir.def_kind(hir_id)) {
-                            Some(hir::def::DefKind::Ctor(hir::def::CtorOf::Variant, _)) => {
-                                msg = "instantiate this tuple variant";
-                            }
-                            Some(hir::def::DefKind::Ctor(hir::def::CtorOf::Struct, _)) => {
-                                msg = "instantiate this tuple struct";
-                            }
-                            _ => {}
-                        }
-                    }
-                    Some(Node::ForeignItem(hir::ForeignItem {
-                        node: hir::ForeignItemKind::Fn(_, idents, _),
-                        ..
-                    })) |
-                    Some(Node::TraitItem(hir::TraitItem {
-                        node: hir::TraitItemKind::Method(.., hir::TraitMethod::Required(idents)),
-                        ..
-                    })) => sugg_call = idents.iter()
-                            .map(|ident| if ident.name != kw::SelfLower {
-                                ident.to_string()
-                            } else {
-                                "_".to_string()
-                            }).collect::<Vec<_>>()
-                            .join(", "),
-                    _ => {}
-                }
-            };
-=======
             match hir.get_if_local(def_id) {
                 Some(Node::Item(hir::Item {
                     node: ItemKind::Fn(.., body_id),
@@ -4545,7 +4250,6 @@
                         .join(", "),
                 _ => {}
             }
->>>>>>> 8cd2c99a
             if let Ok(code) = self.sess().source_map().span_to_snippet(expr.span) {
                 err.span_suggestion(
                     expr.span,
@@ -4757,11 +4461,6 @@
     /// A possible error is to forget to add `.await` when using futures:
     ///
     /// ```
-<<<<<<< HEAD
-    /// #![feature(async_await)]
-    ///
-=======
->>>>>>> 8cd2c99a
     /// async fn make_u32() -> u32 {
     ///     22
     /// }
@@ -5149,8 +4848,6 @@
         self.write_substs(hir_id, substs);
 
         (ty_substituted, res)
-<<<<<<< HEAD
-=======
     }
 
     /// Add all the obligations that are required, substituting and normalized appropriately.
@@ -5172,7 +4869,6 @@
             }
             self.register_predicate(obligation);
         }
->>>>>>> 8cd2c99a
     }
 
     fn check_rustc_args_require_const(&self,
