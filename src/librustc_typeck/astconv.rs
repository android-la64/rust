--- conflicted
+++ resolved
@@ -1180,7 +1180,6 @@
                         ty,
                     }
                 }), binding.span));
-<<<<<<< HEAD
             }
             ConvertedBindingKind::Constraint(ast_bounds) => {
                 // "Desugar" a constraint like `T: Iterator<Item: Debug>` to
@@ -1192,19 +1191,6 @@
                 let param_ty = tcx.mk_projection(assoc_ty.def_id, candidate.skip_binder().substs);
                 self.add_bounds(param_ty, ast_bounds, bounds);
             }
-=======
-            }
-            ConvertedBindingKind::Constraint(ast_bounds) => {
-                // "Desugar" a constraint like `T: Iterator<Item: Debug>` to
-                //
-                // `<T as Iterator>::Item: Debug`
-                //
-                // Calling `skip_binder` is okay, because `add_bounds` expects the `param_ty`
-                // parameter to have a skipped binder.
-                let param_ty = tcx.mk_projection(assoc_ty.def_id, candidate.skip_binder().substs);
-                self.add_bounds(param_ty, ast_bounds, bounds);
-            }
->>>>>>> 8cd2c99a
         }
         Ok(())
     }
@@ -1476,11 +1462,7 @@
         span: Span,
         type_str: &str,
         trait_str: &str,
-<<<<<<< HEAD
-        name: &str,
-=======
         name: ast::Name,
->>>>>>> 8cd2c99a
     ) {
         let mut err = struct_span_err!(self.tcx().sess, span, E0223, "ambiguous associated type");
         if let (Some(_), Ok(snippet)) = (
@@ -1693,7 +1675,6 @@
                             assoc_ident.span,
                             format!("variant not found in `{}`", qself_ty),
                         );
-<<<<<<< HEAD
                     }
 
                     if let Some(sp) = tcx.hir().span_if_local(adt_def.did) {
@@ -1701,15 +1682,6 @@
                         err.span_label(sp, format!("variant `{}` not found here", assoc_ident));
                     }
 
-=======
-                    }
-
-                    if let Some(sp) = tcx.hir().span_if_local(adt_def.did) {
-                        let sp = tcx.sess.source_map().def_span(sp);
-                        err.span_label(sp, format!("variant `{}` not found here", assoc_ident));
-                    }
-
->>>>>>> 8cd2c99a
                     err.emit();
                 } else if !qself_ty.references_error() {
                     // Don't print `TyErr` to the user.
@@ -1717,11 +1689,7 @@
                         span,
                         &qself_ty.to_string(),
                         "Trait",
-<<<<<<< HEAD
-                        &assoc_ident.as_str(),
-=======
                         assoc_ident.name,
->>>>>>> 8cd2c99a
                     );
                 }
                 return Err(ErrorReported);
@@ -1794,11 +1762,7 @@
                 span,
                 "Type",
                 &path_str,
-<<<<<<< HEAD
-                &item_segment.ident.as_str(),
-=======
                 item_segment.ident.name,
->>>>>>> 8cd2c99a
             );
             return tcx.types.err;
         };
@@ -2068,11 +2032,7 @@
                 // `Self` in trait or type alias.
                 assert_eq!(opt_self_ty, None);
                 self.prohibit_generics(&path.segments);
-<<<<<<< HEAD
-                tcx.mk_self_type()
-=======
                 tcx.types.self_param
->>>>>>> 8cd2c99a
             }
             Res::SelfTy(_, Some(def_id)) => {
                 // `Self` in impl (we know the concrete type).
