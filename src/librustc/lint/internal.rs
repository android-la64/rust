--- conflicted
+++ resolved
@@ -9,10 +9,6 @@
 use rustc_data_structures::fx::FxHashMap;
 use syntax::ast::{Ident, Item, ItemKind};
 use syntax::symbol::{sym, Symbol};
-<<<<<<< HEAD
-use syntax_pos::ExpnInfo;
-=======
->>>>>>> 8cd2c99a
 
 declare_tool_lint! {
     pub rustc::DEFAULT_HASH_TYPES,
@@ -26,11 +22,7 @@
 
 impl DefaultHashTypes {
     // we are allowed to use `HashMap` and `HashSet` as identifiers for implementing the lint itself
-<<<<<<< HEAD
-    #[cfg_attr(not(bootstrap), allow(rustc::default_hash_types))]
-=======
     #[allow(rustc::default_hash_types)]
->>>>>>> 8cd2c99a
     pub fn new() -> Self {
         let mut map = FxHashMap::default();
         map.insert(sym::HashMap, sym::FxHashMap);
@@ -66,7 +58,6 @@
 
 declare_tool_lint! {
     pub rustc::TY_PASS_BY_REFERENCE,
-<<<<<<< HEAD
     Allow,
     "passing `Ty` or `TyCtxt` by reference"
 }
@@ -83,24 +74,6 @@
     USAGE_OF_QUALIFIED_TY,
 ]);
 
-=======
-    Allow,
-    "passing `Ty` or `TyCtxt` by reference"
-}
-
-declare_tool_lint! {
-    pub rustc::USAGE_OF_QUALIFIED_TY,
-    Allow,
-    "using `ty::{Ty,TyCtxt}` instead of importing it"
-}
-
-declare_lint_pass!(TyTyKind => [
-    USAGE_OF_TY_TYKIND,
-    TY_PASS_BY_REFERENCE,
-    USAGE_OF_QUALIFIED_TY,
-]);
-
->>>>>>> 8cd2c99a
 impl<'a, 'tcx> LateLintPass<'a, 'tcx> for TyTyKind {
     fn check_path(&mut self, cx: &LateContext<'_, '_>, path: &'tcx Path, _: HirId) {
         let segments = path.segments.iter().rev().skip(1).rev();
@@ -134,11 +107,7 @@
                             .help("try using `Ty` instead")
                             .emit();
                         } else {
-<<<<<<< HEAD
-                            if ty.span.ctxt().outer_expn_info().is_some() {
-=======
                             if ty.span.from_expansion() {
->>>>>>> 8cd2c99a
                                 return;
                             }
                             if let Some(t) = is_ty_or_ty_ctxt(cx, ty) {
@@ -190,44 +159,23 @@
 }
 
 fn lint_ty_kind_usage(cx: &LateContext<'_, '_>, segment: &PathSegment) -> bool {
-<<<<<<< HEAD
-    if segment.ident.name == sym::TyKind {
-        if let Some(res) = segment.res {
-            if let Some(did) = res.opt_def_id() {
-                return cx.match_def_path(did, TYKIND_PATH);
-            }
-=======
     if let Some(res) = segment.res {
         if let Some(did) = res.opt_def_id() {
             return cx.tcx.is_diagnostic_item(sym::TyKind, did);
->>>>>>> 8cd2c99a
         }
     }
 
     false
 }
 
-<<<<<<< HEAD
-const TYKIND_PATH: &[Symbol] = &[sym::rustc, sym::ty, sym::sty, sym::TyKind];
-const TY_PATH: &[Symbol] = &[sym::rustc, sym::ty, sym::Ty];
-const TYCTXT_PATH: &[Symbol] = &[sym::rustc, sym::ty, sym::context, sym::TyCtxt];
-
-=======
->>>>>>> 8cd2c99a
 fn is_ty_or_ty_ctxt(cx: &LateContext<'_, '_>, ty: &Ty) -> Option<String> {
     match &ty.node {
         TyKind::Path(qpath) => {
             if let QPath::Resolved(_, path) = qpath {
                 let did = path.res.opt_def_id()?;
-<<<<<<< HEAD
-                if cx.match_def_path(did, TY_PATH) {
-                    return Some(format!("Ty{}", gen_args(path.segments.last().unwrap())));
-                } else if cx.match_def_path(did, TYCTXT_PATH) {
-=======
                 if cx.tcx.is_diagnostic_item(sym::Ty, did) {
                     return Some(format!("Ty{}", gen_args(path.segments.last().unwrap())));
                 } else if cx.tcx.is_diagnostic_item(sym::TyCtxt, did) {
->>>>>>> 8cd2c99a
                     return Some(format!("TyCtxt{}", gen_args(path.segments.last().unwrap())));
                 }
             }
@@ -273,34 +221,6 @@
         if let ItemKind::Impl(_, _, _, _, Some(lint_pass), _, _) = &item.node {
             if let Some(last) = lint_pass.path.segments.last() {
                 if last.ident.name == sym::LintPass {
-<<<<<<< HEAD
-                    match &lint_pass.path.span.ctxt().outer_expn_info() {
-                        Some(info) if is_lint_pass_expansion(info) => {}
-                        _ => {
-                            cx.struct_span_lint(
-                                LINT_PASS_IMPL_WITHOUT_MACRO,
-                                lint_pass.path.span,
-                                "implementing `LintPass` by hand",
-                            )
-                            .help("try using `declare_lint_pass!` or `impl_lint_pass!` instead")
-                            .emit();
-                        }
-                    }
-                }
-            }
-        }
-    }
-}
-
-fn is_lint_pass_expansion(expn_info: &ExpnInfo) -> bool {
-    if expn_info.kind.descr() == sym::impl_lint_pass {
-        true
-    } else if let Some(info) = expn_info.call_site.ctxt().outer_expn_info() {
-        info.kind.descr() == sym::declare_lint_pass
-    } else {
-        false
-    }
-=======
                     let expn_data = lint_pass.path.span.ctxt().outer_expn_data();
                     let call_site = expn_data.call_site;
                     if expn_data.kind.descr() != sym::impl_lint_pass &&
@@ -317,5 +237,4 @@
             }
         }
     }
->>>>>>> 8cd2c99a
 }