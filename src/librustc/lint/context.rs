--- conflicted
+++ resolved
@@ -26,10 +26,6 @@
 use crate::lint::builtin::BuiltinLintDiagnostics;
 use crate::lint::levels::{LintLevelSets, LintLevelsBuilder};
 use crate::middle::privacy::AccessLevels;
-<<<<<<< HEAD
-use rustc_serialize::{Decoder, Decodable, Encoder, Encodable};
-=======
->>>>>>> 8cd2c99a
 use crate::session::{config, early_error, Session};
 use crate::ty::{self, print::Printer, subst::Kind, TyCtxt, Ty};
 use crate::ty::layout::{LayoutError, LayoutOf, TyLayout};
@@ -970,17 +966,10 @@
         self.context.tables = old_tables;
     }
 
-<<<<<<< HEAD
-    fn visit_arg(&mut self, arg: &'tcx hir::Arg) {
-        self.with_lint_attrs(arg.hir_id, &arg.attrs, |cx| {
-            lint_callback!(cx, check_arg, arg);
-            hir_visit::walk_arg(cx, arg);
-=======
     fn visit_param(&mut self, param: &'tcx hir::Param) {
         self.with_lint_attrs(param.hir_id, &param.attrs, |cx| {
             lint_callback!(cx, check_param, param);
             hir_visit::walk_param(cx, param);
->>>>>>> 8cd2c99a
         });
     }
 
@@ -1174,17 +1163,10 @@
 }
 
 impl<'a, T: EarlyLintPass> ast_visit::Visitor<'a> for EarlyContextAndPass<'a, T> {
-<<<<<<< HEAD
-    fn visit_arg(&mut self, arg: &'a ast::Arg) {
-        self.with_lint_attrs(arg.id, &arg.attrs, |cx| {
-            run_early_pass!(cx, check_arg, arg);
-            ast_visit::walk_arg(cx, arg);
-=======
     fn visit_param(&mut self, param: &'a ast::Param) {
         self.with_lint_attrs(param.id, &param.attrs, |cx| {
             run_early_pass!(cx, check_param, param);
             ast_visit::walk_param(cx, param);
->>>>>>> 8cd2c99a
         });
     }
 
@@ -1368,11 +1350,7 @@
     lints: &'a mut [LateLintPassObject],
 }
 
-<<<<<<< HEAD
-#[cfg_attr(not(bootstrap), allow(rustc::lint_pass_impl_without_macro))]
-=======
 #[allow(rustc::lint_pass_impl_without_macro)]
->>>>>>> 8cd2c99a
 impl LintPass for LateLintPassObjects<'_> {
     fn name(&self) -> &'static str {
         panic!()
@@ -1542,11 +1520,7 @@
     lints: &'a mut [EarlyLintPassObject],
 }
 
-<<<<<<< HEAD
-#[cfg_attr(not(bootstrap), allow(rustc::lint_pass_impl_without_macro))]
-=======
 #[allow(rustc::lint_pass_impl_without_macro)]
->>>>>>> 8cd2c99a
 impl LintPass for EarlyLintPassObjects<'_> {
     fn name(&self) -> &'static str {
         panic!()
