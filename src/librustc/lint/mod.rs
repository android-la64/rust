--- conflicted
+++ resolved
@@ -206,11 +206,7 @@
 macro_rules! late_lint_methods {
     ($macro:path, $args:tt, [$hir:tt]) => (
         $macro!($args, [$hir], [
-<<<<<<< HEAD
-            fn check_arg(a: &$hir hir::Arg);
-=======
             fn check_param(a: &$hir hir::Param);
->>>>>>> 8cd2c99a
             fn check_body(a: &$hir hir::Body);
             fn check_body_post(a: &$hir hir::Body);
             fn check_name(a: Span, b: ast::Name);
@@ -353,11 +349,7 @@
 macro_rules! early_lint_methods {
     ($macro:path, $args:tt) => (
         $macro!($args, [
-<<<<<<< HEAD
-            fn check_arg(a: &ast::Arg);
-=======
             fn check_param(a: &ast::Param);
->>>>>>> 8cd2c99a
             fn check_ident(a: ast::Ident);
             fn check_crate(a: &ast::Crate);
             fn check_crate_post(a: &ast::Crate);
@@ -804,15 +796,9 @@
         intravisit::NestedVisitorMap::All(&self.tcx.hir())
     }
 
-<<<<<<< HEAD
-    fn visit_arg(&mut self, arg: &'tcx hir::Arg) {
-        self.with_lint_attrs(arg.hir_id, &arg.attrs, |builder| {
-            intravisit::walk_arg(builder, arg);
-=======
     fn visit_param(&mut self, param: &'tcx hir::Param) {
         self.with_lint_attrs(param.hir_id, &param.attrs, |builder| {
             intravisit::walk_param(builder, param);
->>>>>>> 8cd2c99a
         });
     }
 
@@ -883,25 +869,6 @@
 /// This is used to test whether a lint should not even begin to figure out whether it should
 /// be reported on the current node.
 pub fn in_external_macro(sess: &Session, span: Span) -> bool {
-<<<<<<< HEAD
-    let info = match span.ctxt().outer_expn_info() {
-        Some(info) => info,
-        // no ExpnInfo means this span doesn't come from a macro
-        None => return false,
-    };
-
-    match info.kind {
-        ExpnKind::Root | ExpnKind::Desugaring(DesugaringKind::ForLoop) => false,
-        ExpnKind::Desugaring(_) => true, // well, it's "external"
-        ExpnKind::Macro(MacroKind::Bang, _) => {
-            if info.def_site.is_dummy() {
-                // dummy span for the def_site means it's an external macro
-                return true;
-            }
-            match sess.source_map().span_to_snippet(info.def_site) {
-                Ok(code) => !code.starts_with("macro_rules"),
-                // no snippet = external macro or compiler-builtin expansion
-=======
     let expn_data = span.ctxt().outer_expn_data();
     match expn_data.kind {
         ExpnKind::Root | ExpnKind::Desugaring(DesugaringKind::ForLoop) => false,
@@ -914,7 +881,6 @@
             match sess.source_map().span_to_snippet(expn_data.def_site) {
                 Ok(code) => !code.starts_with("macro_rules"),
                 // No snippet means external macro or compiler-builtin expansion.
->>>>>>> 8cd2c99a
                 Err(_) => true,
             }
         }
@@ -924,15 +890,8 @@
 
 /// Returns `true` if `span` originates in a derive-macro's expansion.
 pub fn in_derive_expansion(span: Span) -> bool {
-<<<<<<< HEAD
-    if let Some(info) = span.ctxt().outer_expn_info() {
-        if let ExpnKind::Macro(MacroKind::Derive, _) = info.kind {
-            return true;
-        }
-=======
     if let ExpnKind::Macro(MacroKind::Derive, _) = span.ctxt().outer_expn_data().kind {
         return true;
->>>>>>> 8cd2c99a
     }
     false
 }