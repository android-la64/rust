--- conflicted
+++ resolved
@@ -1,10 +1,6 @@
 //! This module contains `TyKind` and its major components.
 
-<<<<<<< HEAD
-#![cfg_attr(not(bootstrap), allow(rustc::usage_of_ty_tykind))]
-=======
 #![allow(rustc::usage_of_ty_tykind)]
->>>>>>> 8cd2c99a
 
 use crate::hir;
 use crate::hir::def_id::DefId;
@@ -90,10 +86,7 @@
 /// AST structure in `libsyntax/ast.rs` as well.
 #[derive(Clone, PartialEq, Eq, PartialOrd, Ord, Hash,
          RustcEncodable, RustcDecodable, HashStable, Debug)]
-<<<<<<< HEAD
-=======
 #[cfg_attr(not(bootstrap), rustc_diagnostic_item = "TyKind")]
->>>>>>> 8cd2c99a
 pub enum TyKind<'tcx> {
     /// The primitive boolean type. Written as `bool`.
     Bool,
@@ -1083,12 +1076,8 @@
         self.inputs_and_output[self.inputs_and_output.len() - 1]
     }
 
-<<<<<<< HEAD
-    // Create a minimal `FnSig` to be used when encountering a `TyKind::Error` in a fallible method
-=======
     // Creates a minimal `FnSig` to be used when encountering a `TyKind::Error` in a fallible
     // method.
->>>>>>> 8cd2c99a
     fn fake() -> FnSig<'tcx> {
         FnSig {
             inputs_and_output: List::empty(),
@@ -1152,16 +1141,6 @@
 
     pub fn to_ty(self, tcx: TyCtxt<'tcx>) -> Ty<'tcx> {
         tcx.mk_ty_param(self.index, self.name)
-<<<<<<< HEAD
-    }
-
-    pub fn is_self(&self) -> bool {
-        // FIXME(#50125): Ignoring `Self` with `index != 0` might lead to weird behavior elsewhere,
-        // but this should only be possible when using `-Z continue-parse-after-error` like
-        // `compile-fail/issue-36638.rs`.
-        self.name.as_symbol() == kw::SelfUpper && self.index == 0
-=======
->>>>>>> 8cd2c99a
     }
 }
 
@@ -1800,17 +1779,6 @@
     pub fn is_param(&self, index: u32) -> bool {
         match self.sty {
             ty::Param(ref data) => data.index == index,
-<<<<<<< HEAD
-            _ => false,
-        }
-    }
-
-    #[inline]
-    pub fn is_self(&self) -> bool {
-        match self.sty {
-            Param(ref p) => p.is_self(),
-=======
->>>>>>> 8cd2c99a
             _ => false,
         }
     }
@@ -2086,12 +2054,9 @@
             Error => {  // ignore errors (#54954)
                 ty::Binder::dummy(FnSig::fake())
             }
-<<<<<<< HEAD
-=======
             Closure(..) => bug!(
                 "to get the signature of a closure, use `closure_sig()` not `fn_sig()`",
             ),
->>>>>>> 8cd2c99a
             _ => bug!("Ty::fn_sig() called on non-fn type: {:?}", self)
         }
     }
@@ -2335,11 +2300,6 @@
         assert_eq!(self.ty, ty);
         // if `ty` does not depend on generic parameters, use an empty param_env
         let size = tcx.layout_of(param_env.with_reveal_all().and(ty)).ok()?.size;
-<<<<<<< HEAD
-        match self.val {
-            // FIXME(const_generics): this doesn't work right now,
-            // because it tries to relate an `Infer` to a `Param`.
-=======
         self.eval(tcx, param_env).val.try_to_bits(size)
     }
 
@@ -2352,34 +2312,21 @@
         // FIXME(const_generics): this doesn't work right now,
         // because it tries to relate an `Infer` to a `Param`.
         match self.val {
->>>>>>> 8cd2c99a
             ConstValue::Unevaluated(did, substs) => {
                 // if `substs` has no unresolved components, use and empty param_env
                 let (param_env, substs) = param_env.with_reveal_all().and(substs).into_parts();
                 // try to resolve e.g. associated constants to their definition on an impl
-<<<<<<< HEAD
-                let instance = ty::Instance::resolve(tcx, param_env, did, substs)?;
-=======
                 let instance = match ty::Instance::resolve(tcx, param_env, did, substs) {
                     Some(instance) => instance,
                     None => return self,
                 };
->>>>>>> 8cd2c99a
                 let gid = GlobalId {
                     instance,
                     promoted: None,
                 };
-<<<<<<< HEAD
-                let evaluated = tcx.const_eval(param_env.and(gid)).ok()?;
-                evaluated.val.try_to_bits(size)
-            },
-            // otherwise just extract a `ConstValue`'s bits if possible
-            _ => self.val.try_to_bits(size),
-=======
                 tcx.const_eval(param_env.and(gid)).unwrap_or(self)
             },
             _ => self,
->>>>>>> 8cd2c99a
         }
     }
 
