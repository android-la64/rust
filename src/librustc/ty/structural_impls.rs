--- conflicted
+++ resolved
@@ -748,10 +748,7 @@
             Sorts(ref x) => return tcx.lift(x).map(Sorts),
             ExistentialMismatch(ref x) => return tcx.lift(x).map(ExistentialMismatch),
             ConstMismatch(ref x) => return tcx.lift(x).map(ConstMismatch),
-<<<<<<< HEAD
-=======
             IntrinsicCast => IntrinsicCast,
->>>>>>> 8cd2c99a
         })
     }
 }
@@ -1342,10 +1339,7 @@
         (ty::error::TypeError::Sorts)(x),
         (ty::error::TypeError::ExistentialMismatch)(x),
         (ty::error::TypeError::ConstMismatch)(x),
-<<<<<<< HEAD
-=======
         (ty::error::TypeError::IntrinsicCast),
->>>>>>> 8cd2c99a
     }
 }
 
