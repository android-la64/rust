--- conflicted
+++ resolved
@@ -127,10 +127,7 @@
 
 pub trait PrimitiveExt {
     fn to_ty<'tcx>(&self, tcx: TyCtxt<'tcx>) -> Ty<'tcx>;
-<<<<<<< HEAD
-=======
     fn to_int_ty<'tcx>(&self, tcx: TyCtxt<'tcx>) -> Ty<'tcx>;
->>>>>>> 8cd2c99a
 }
 
 impl PrimitiveExt for Primitive {
@@ -252,7 +249,6 @@
     }
     inverse
 }
-<<<<<<< HEAD
 
 impl<'tcx> LayoutCx<'tcx, TyCtxt<'tcx>> {
     fn scalar_pair(&self, a: Scalar, b: Scalar) -> LayoutDetails {
@@ -279,33 +275,6 @@
             largest_niche,
             align,
             size
-=======
-
-impl<'tcx> LayoutCx<'tcx, TyCtxt<'tcx>> {
-    fn scalar_pair(&self, a: Scalar, b: Scalar) -> LayoutDetails {
-        let dl = self.data_layout();
-        let b_align = b.value.align(dl);
-        let align = a.value.align(dl).max(b_align).max(dl.aggregate_align);
-        let b_offset = a.value.size(dl).align_to(b_align.abi);
-        let size = (b_offset + b.value.size(dl)).align_to(align.abi);
-
-        // HACK(nox): We iter on `b` and then `a` because `max_by_key`
-        // returns the last maximum.
-        let largest_niche = Niche::from_scalar(dl, b_offset, b.clone())
-            .into_iter()
-            .chain(Niche::from_scalar(dl, Size::ZERO, a.clone()))
-            .max_by_key(|niche| niche.available(dl));
-
-        LayoutDetails {
-            variants: Variants::Single { index: VariantIdx::new(0) },
-            fields: FieldPlacement::Arbitrary {
-                offsets: vec![Size::ZERO, b_offset],
-                memory_index: vec![0, 1]
-            },
-            abi: Abi::ScalarPair(a, b),
-            largest_niche,
-            align,
-            size
         }
     }
 
@@ -318,40 +287,8 @@
         let pack = repr.pack;
         if pack.is_some() && repr.align.is_some() {
             bug!("struct cannot be packed and aligned");
->>>>>>> 8cd2c99a
-        }
-    }
-
-<<<<<<< HEAD
-    fn univariant_uninterned(&self,
-                             ty: Ty<'tcx>,
-                             fields: &[TyLayout<'_>],
-                             repr: &ReprOptions,
-                             kind: StructKind) -> Result<LayoutDetails, LayoutError<'tcx>> {
-        let dl = self.data_layout();
-        let packed = repr.packed();
-        if packed && repr.align > 0 {
-            bug!("struct cannot be packed and aligned");
-        }
-
-        let pack = Align::from_bytes(repr.pack as u64).unwrap();
-
-        let mut align = if packed {
-            dl.i8_align
-        } else {
-            dl.aggregate_align
-        };
-
-        let mut sized = true;
-        let mut offsets = vec![Size::ZERO; fields.len()];
-        let mut inverse_memory_index: Vec<u32> = (0..fields.len() as u32).collect();
-
-        let mut optimize = !repr.inhibit_struct_field_reordering_opt();
-        if let StructKind::Prefixed(_, align) = kind {
-            optimize &= align.bytes() == 1;
-        }
-
-=======
+        }
+
         let mut align = if pack.is_some() {
             dl.i8_align
         } else {
@@ -367,7 +304,6 @@
             optimize &= align.bytes() == 1;
         }
 
->>>>>>> 8cd2c99a
         if optimize {
             let end = if let StructKind::MaybeUnsized = kind {
                 fields.len() - 1
@@ -376,11 +312,7 @@
             };
             let optimizing = &mut inverse_memory_index[..end];
             let field_align = |f: &TyLayout<'_>| {
-<<<<<<< HEAD
-                if packed { f.align.abi.min(pack) } else { f.align.abi }
-=======
                 if let Some(pack) = pack { f.align.abi.min(pack) } else { f.align.abi }
->>>>>>> 8cd2c99a
             };
             match kind {
                 StructKind::AlwaysSized |
@@ -411,11 +343,7 @@
         let mut largest_niche_available = 0;
 
         if let StructKind::Prefixed(prefix_size, prefix_align) = kind {
-<<<<<<< HEAD
-            let prefix_align = if packed {
-=======
             let prefix_align = if let Some(pack) = pack {
->>>>>>> 8cd2c99a
                 prefix_align.min(pack)
             } else {
                 prefix_align
@@ -436,11 +364,7 @@
             }
 
             // Invariant: offset < dl.obj_size_bound() <= 1<<61
-<<<<<<< HEAD
-            let field_align = if packed {
-=======
             let field_align = if let Some(pack) = pack {
->>>>>>> 8cd2c99a
                 field.align.min(AbiAndPrefAlign::new(pack))
             } else {
                 field.align
@@ -463,12 +387,9 @@
             offset = offset.checked_add(field.size, dl)
                 .ok_or(LayoutError::SizeOverflow(ty))?;
         }
-<<<<<<< HEAD
-
-        if repr.align > 0 {
-            let repr_align = repr.align as u64;
-            align = align.max(AbiAndPrefAlign::new(Align::from_bytes(repr_align).unwrap()));
-            debug!("univariant repr_align: {:?}", repr_align);
+
+        if let Some(repr_align) = repr.align {
+            align = align.max(AbiAndPrefAlign::new(repr_align));
         }
 
         debug!("univariant min_size: {:?}", offset);
@@ -481,23 +402,6 @@
         // Field 5 would be the first element, so memory_index is i:
         // Note: if we didn't optimize, it's already right.
 
-=======
-
-        if let Some(repr_align) = repr.align {
-            align = align.max(AbiAndPrefAlign::new(repr_align));
-        }
-
-        debug!("univariant min_size: {:?}", offset);
-        let min_size = offset;
-
-        // As stated above, inverse_memory_index holds field indices by increasing offset.
-        // This makes it an already-sorted view of the offsets vec.
-        // To invert it, consider:
-        // If field 5 has offset 0, offsets[0] is 5, and memory_index[5] should be 0.
-        // Field 5 would be the first element, so memory_index is i:
-        // Note: if we didn't optimize, it's already right.
-
->>>>>>> 8cd2c99a
         let memory_index;
         if optimize {
             memory_index = invert_mapping(&inverse_memory_index);
