//! Type context book-keeping.

<<<<<<< HEAD
=======
// ignore-tidy-filelength

>>>>>>> 8cd2c99a
use crate::arena::Arena;
use crate::dep_graph::DepGraph;
use crate::dep_graph::{self, DepNode, DepConstructor};
use crate::session::Session;
use crate::session::config::{BorrowckMode, OutputFilenames};
use crate::session::config::CrateType;
use crate::middle;
<<<<<<< HEAD
use crate::hir::{TraitCandidate, HirId, ItemKind, ItemLocalId, Node};
=======
use crate::hir::{self, TraitCandidate, HirId, ItemKind, ItemLocalId, Node};
>>>>>>> 8cd2c99a
use crate::hir::def::{Res, DefKind, Export};
use crate::hir::def_id::{CrateNum, DefId, DefIndex, LOCAL_CRATE};
use crate::hir::map as hir_map;
use crate::hir::map::DefPathHash;
use crate::lint::{self, Lint};
use crate::ich::{StableHashingContext, NodeIdHashingMode};
use crate::infer::canonical::{Canonical, CanonicalVarInfo, CanonicalVarInfos};
use crate::infer::outlives::free_region_map::FreeRegionMap;
use crate::middle::cstore::CrateStoreDyn;
use crate::middle::cstore::EncodedMetadata;
use crate::middle::lang_items;
use crate::middle::resolve_lifetime::{self, ObjectLifetimeDefault};
use crate::middle::stability;
<<<<<<< HEAD
use crate::mir::{Body, interpret, ProjectionKind};
=======
use crate::mir::{Body, interpret, ProjectionKind, Promoted};
>>>>>>> 8cd2c99a
use crate::mir::interpret::{ConstValue, Allocation, Scalar};
use crate::ty::subst::{Kind, InternalSubsts, SubstsRef, Subst};
use crate::ty::ReprOptions;
use crate::traits;
use crate::traits::{Clause, Clauses, GoalKind, Goal, Goals};
use crate::ty::{self, DefIdTree, Ty, TypeAndMut};
use crate::ty::{TyS, TyKind, List};
use crate::ty::{AdtKind, AdtDef, ClosureSubsts, GeneratorSubsts, Region, Const};
use crate::ty::{PolyFnSig, InferTy, ParamTy, ProjectionTy, ExistentialPredicate, Predicate};
use crate::ty::RegionKind;
use crate::ty::{TyVar, TyVid, IntVar, IntVid, FloatVar, FloatVid, ConstVid};
use crate::ty::TyKind::*;
use crate::ty::{InferConst, ParamConst};
use crate::ty::GenericParamDefKind;
use crate::ty::layout::{LayoutDetails, TargetDataLayout, VariantIdx};
use crate::ty::query;
use crate::ty::steal::Steal;
use crate::ty::subst::{UserSubsts, UnpackedKind};
use crate::ty::{BoundVar, BindingMode};
use crate::ty::CanonicalPolyFnSig;
use crate::util::common::ErrorReported;
use crate::util::nodemap::{DefIdMap, DefIdSet, ItemLocalMap, ItemLocalSet};
use crate::util::nodemap::{FxHashMap, FxHashSet};

use errors::DiagnosticBuilder;
<<<<<<< HEAD
use smallvec::SmallVec;
use rustc_data_structures::stable_hasher::{HashStable, hash_stable_hashmap,
                                           StableHasher, StableHasherResult,
                                           StableVec};
use arena::SyncDroplessArena;
=======
use arena::SyncDroplessArena;
use smallvec::SmallVec;
use rustc_data_structures::stable_hasher::{
    HashStable, StableHasher, StableHasherResult, StableVec, hash_stable_hashmap,
};
>>>>>>> 8cd2c99a
use rustc_data_structures::indexed_vec::{Idx, IndexVec};
use rustc_data_structures::sharded::ShardedHashMap;
use rustc_data_structures::sync::{Lrc, Lock, WorkerLocal};
use rustc_data_structures::sharded::ShardedHashMap;
use std::any::Any;
use std::borrow::Borrow;
use std::cmp::Ordering;
use std::collections::hash_map::{self, Entry};
use std::hash::{Hash, Hasher};
use std::fmt;
use std::mem;
use std::ops::{Deref, Bound};
use std::iter;
use std::sync::mpsc;
use std::sync::Arc;
use rustc_target::spec::abi;
use rustc_macros::HashStable;
use syntax::ast;
use syntax::attr;
use syntax::source_map::MultiSpan;
use syntax::feature_gate;
use syntax::symbol::{Symbol, InternedString, kw, sym};
use syntax_pos::Span;

<<<<<<< HEAD
use crate::hir;

=======
>>>>>>> 8cd2c99a
pub struct AllArenas {
    pub interner: SyncDroplessArena,
}

impl AllArenas {
    pub fn new() -> Self {
        AllArenas {
            interner: SyncDroplessArena::default(),
        }
    }
}

type InternedSet<'tcx, T> = ShardedHashMap<Interned<'tcx, T>, ()>;

pub struct CtxtInterners<'tcx> {
    /// The arena that types, regions, etc. are allocated from.
    arena: &'tcx SyncDroplessArena,

    /// Specifically use a speedy hash algorithm for these hash sets, since
    /// they're accessed quite often.
    type_: InternedSet<'tcx, TyS<'tcx>>,
    type_list: InternedSet<'tcx, List<Ty<'tcx>>>,
    substs: InternedSet<'tcx, InternalSubsts<'tcx>>,
    canonical_var_infos: InternedSet<'tcx, List<CanonicalVarInfo>>,
    region: InternedSet<'tcx, RegionKind>,
    existential_predicates: InternedSet<'tcx, List<ExistentialPredicate<'tcx>>>,
    predicates: InternedSet<'tcx, List<Predicate<'tcx>>>,
    clauses: InternedSet<'tcx, List<Clause<'tcx>>>,
    goal: InternedSet<'tcx, GoalKind<'tcx>>,
    goal_list: InternedSet<'tcx, List<Goal<'tcx>>>,
    projs: InternedSet<'tcx, List<ProjectionKind>>,
    const_: InternedSet<'tcx, Const<'tcx>>,
}

impl<'tcx> CtxtInterners<'tcx> {
    fn new(arena: &'tcx SyncDroplessArena) -> CtxtInterners<'tcx> {
        CtxtInterners {
            arena,
            type_: Default::default(),
            type_list: Default::default(),
            substs: Default::default(),
            region: Default::default(),
            existential_predicates: Default::default(),
            canonical_var_infos: Default::default(),
            predicates: Default::default(),
            clauses: Default::default(),
            goal: Default::default(),
            goal_list: Default::default(),
            projs: Default::default(),
            const_: Default::default(),
        }
    }

<<<<<<< HEAD
    /// Intern a type
    #[cfg_attr(not(bootstrap), allow(rustc::usage_of_ty_tykind))]
=======
    /// Interns a type.
    #[allow(rustc::usage_of_ty_tykind)]
>>>>>>> 8cd2c99a
    #[inline(never)]
    fn intern_ty(&self,
        st: TyKind<'tcx>
    ) -> Ty<'tcx> {
        self.type_.intern(st, |st| {
            let flags = super::flags::FlagComputation::for_sty(&st);
<<<<<<< HEAD

            let ty_struct = TyS {
                sty: st,
                flags: flags.flags,
                outer_exclusive_binder: flags.outer_exclusive_binder,
            };

=======

            let ty_struct = TyS {
                sty: st,
                flags: flags.flags,
                outer_exclusive_binder: flags.outer_exclusive_binder,
            };
>>>>>>> 8cd2c99a

            Interned(self.arena.alloc(ty_struct))
        }).0
    }
}

pub struct Common<'tcx> {
    pub empty_predicates: ty::GenericPredicates<'tcx>,
}

pub struct CommonTypes<'tcx> {
    pub unit: Ty<'tcx>,
    pub bool: Ty<'tcx>,
    pub char: Ty<'tcx>,
    pub isize: Ty<'tcx>,
    pub i8: Ty<'tcx>,
    pub i16: Ty<'tcx>,
    pub i32: Ty<'tcx>,
    pub i64: Ty<'tcx>,
    pub i128: Ty<'tcx>,
    pub usize: Ty<'tcx>,
    pub u8: Ty<'tcx>,
    pub u16: Ty<'tcx>,
    pub u32: Ty<'tcx>,
    pub u64: Ty<'tcx>,
    pub u128: Ty<'tcx>,
    pub f32: Ty<'tcx>,
    pub f64: Ty<'tcx>,
    pub never: Ty<'tcx>,
    pub self_param: Ty<'tcx>,
    pub err: Ty<'tcx>,

    /// Dummy type used for the `Self` of a `TraitRef` created for converting
    /// a trait object, and which gets removed in `ExistentialTraitRef`.
    /// This type must not appear anywhere in other converted types.
    pub trait_object_dummy_self: Ty<'tcx>,
}

pub struct CommonLifetimes<'tcx> {
    pub re_empty: Region<'tcx>,
    pub re_static: Region<'tcx>,
    pub re_erased: Region<'tcx>,
}

pub struct CommonConsts<'tcx> {
    pub err: &'tcx Const<'tcx>,
}

pub struct LocalTableInContext<'a, V> {
    local_id_root: Option<DefId>,
    data: &'a ItemLocalMap<V>
}

/// Validate that the given HirId (respectively its `local_id` part) can be
/// safely used as a key in the tables of a TypeckTable. For that to be
/// the case, the HirId must have the same `owner` as all the other IDs in
/// this table (signified by `local_id_root`). Otherwise the HirId
/// would be in a different frame of reference and using its `local_id`
/// would result in lookup errors, or worse, in silently wrong data being
/// stored/returned.
fn validate_hir_id_for_typeck_tables(local_id_root: Option<DefId>,
                                     hir_id: hir::HirId,
                                     mut_access: bool) {
<<<<<<< HEAD
    if cfg!(debug_assertions) {
        if let Some(local_id_root) = local_id_root {
            if hir_id.owner != local_id_root.index {
                ty::tls::with(|tcx| {
                    bug!("node {} with HirId::owner {:?} cannot be placed in \
                          TypeckTables with local_id_root {:?}",
                         tcx.hir().node_to_string(hir_id),
                         DefId::local(hir_id.owner),
                         local_id_root)
                });
            }
        } else {
            // We use "Null Object" TypeckTables in some of the analysis passes.
            // These are just expected to be empty and their `local_id_root` is
            // `None`. Therefore we cannot verify whether a given `HirId` would
            // be a valid key for the given table. Instead we make sure that
            // nobody tries to write to such a Null Object table.
            if mut_access {
                bug!("access to invalid TypeckTables")
            }
=======
    if let Some(local_id_root) = local_id_root {
        if hir_id.owner != local_id_root.index {
            ty::tls::with(|tcx| {
                bug!("node {} with HirId::owner {:?} cannot be placed in \
                        TypeckTables with local_id_root {:?}",
                        tcx.hir().node_to_string(hir_id),
                        DefId::local(hir_id.owner),
                        local_id_root)
            });
        }
    } else {
        // We use "Null Object" TypeckTables in some of the analysis passes.
        // These are just expected to be empty and their `local_id_root` is
        // `None`. Therefore we cannot verify whether a given `HirId` would
        // be a valid key for the given table. Instead we make sure that
        // nobody tries to write to such a Null Object table.
        if mut_access {
            bug!("access to invalid TypeckTables")
>>>>>>> 8cd2c99a
        }
    }
}

impl<'a, V> LocalTableInContext<'a, V> {
    pub fn contains_key(&self, id: hir::HirId) -> bool {
        validate_hir_id_for_typeck_tables(self.local_id_root, id, false);
        self.data.contains_key(&id.local_id)
    }

    pub fn get(&self, id: hir::HirId) -> Option<&V> {
        validate_hir_id_for_typeck_tables(self.local_id_root, id, false);
        self.data.get(&id.local_id)
    }

    pub fn iter(&self) -> hash_map::Iter<'_, hir::ItemLocalId, V> {
        self.data.iter()
    }
}

impl<'a, V> ::std::ops::Index<hir::HirId> for LocalTableInContext<'a, V> {
    type Output = V;

    fn index(&self, key: hir::HirId) -> &V {
        self.get(key).expect("LocalTableInContext: key not found")
    }
}

pub struct LocalTableInContextMut<'a, V> {
    local_id_root: Option<DefId>,
    data: &'a mut ItemLocalMap<V>
}

impl<'a, V> LocalTableInContextMut<'a, V> {
    pub fn get_mut(&mut self, id: hir::HirId) -> Option<&mut V> {
        validate_hir_id_for_typeck_tables(self.local_id_root, id, true);
        self.data.get_mut(&id.local_id)
    }

    pub fn entry(&mut self, id: hir::HirId) -> Entry<'_, hir::ItemLocalId, V> {
        validate_hir_id_for_typeck_tables(self.local_id_root, id, true);
        self.data.entry(id.local_id)
    }

    pub fn insert(&mut self, id: hir::HirId, val: V) -> Option<V> {
        validate_hir_id_for_typeck_tables(self.local_id_root, id, true);
        self.data.insert(id.local_id, val)
    }

    pub fn remove(&mut self, id: hir::HirId) -> Option<V> {
        validate_hir_id_for_typeck_tables(self.local_id_root, id, true);
        self.data.remove(&id.local_id)
    }
}

/// All information necessary to validate and reveal an `impl Trait`.
#[derive(RustcEncodable, RustcDecodable, Debug, HashStable)]
pub struct ResolvedOpaqueTy<'tcx> {
    /// The revealed type as seen by this function.
    pub concrete_type: Ty<'tcx>,
    /// Generic parameters on the opaque type as passed by this function.
    /// For `type Foo<A, B> = impl Bar<A, B>; fn foo<T, U>() -> Foo<T, U> { .. }`
    /// this is `[T, U]`, not `[A, B]`.
    pub substs: SubstsRef<'tcx>,
}

/// Whenever a value may be live across a generator yield, the type of that value winds up in the
/// `GeneratorInteriorTypeCause` struct. This struct adds additional information about such
/// captured types that can be useful for diagnostics. In particular, it stores the span that
/// caused a given type to be recorded, along with the scope that enclosed the value (which can
/// be used to find the await that the value is live across).
///
/// For example:
///
/// ```ignore (pseudo-Rust)
/// async move {
///     let x: T = ...;
///     foo.await
///     ...
/// }
/// ```
///
/// Here, we would store the type `T`, the span of the value `x`, and the "scope-span" for
/// the scope that contains `x`.
#[derive(RustcEncodable, RustcDecodable, Clone, Debug, Eq, Hash, HashStable, PartialEq)]
pub struct GeneratorInteriorTypeCause<'tcx> {
    /// Type of the captured binding.
    pub ty: Ty<'tcx>,
    /// Span of the binding that was captured.
    pub span: Span,
    /// Span of the scope of the captured binding.
    pub scope_span: Option<Span>,
}

BraceStructTypeFoldableImpl! {
    impl<'tcx> TypeFoldable<'tcx> for GeneratorInteriorTypeCause<'tcx> {
        ty, span, scope_span
    }
}

#[derive(RustcEncodable, RustcDecodable, Debug)]
pub struct TypeckTables<'tcx> {
    /// The HirId::owner all ItemLocalIds in this table are relative to.
    pub local_id_root: Option<DefId>,

    /// Resolved definitions for `<T>::X` associated paths and
    /// method calls, including those of overloaded operators.
    type_dependent_defs: ItemLocalMap<Result<(DefKind, DefId), ErrorReported>>,

    /// Resolved field indices for field accesses in expressions (`S { field }`, `obj.field`)
    /// or patterns (`S { field }`). The index is often useful by itself, but to learn more
    /// about the field you also need definition of the variant to which the field
    /// belongs, but it may not exist if it's a tuple field (`tuple.0`).
    field_indices: ItemLocalMap<usize>,

    /// Stores the types for various nodes in the AST. Note that this table
    /// is not guaranteed to be populated until after typeck. See
    /// typeck::check::fn_ctxt for details.
    node_types: ItemLocalMap<Ty<'tcx>>,

    /// Stores the type parameters which were substituted to obtain the type
    /// of this node. This only applies to nodes that refer to entities
    /// parameterized by type parameters, such as generic fns, types, or
    /// other items.
    node_substs: ItemLocalMap<SubstsRef<'tcx>>,

    /// This will either store the canonicalized types provided by the user
    /// or the substitutions that the user explicitly gave (if any) attached
    /// to `id`. These will not include any inferred values. The canonical form
    /// is used to capture things like `_` or other unspecified values.
    ///
    /// For example, if the user wrote `foo.collect::<Vec<_>>()`, then the
    /// canonical substitutions would include only `for<X> { Vec<X> }`.
    ///
    /// See also `AscribeUserType` statement in MIR.
    user_provided_types: ItemLocalMap<CanonicalUserType<'tcx>>,

    /// Stores the canonicalized types provided by the user. See also
    /// `AscribeUserType` statement in MIR.
    pub user_provided_sigs: DefIdMap<CanonicalPolyFnSig<'tcx>>,

    adjustments: ItemLocalMap<Vec<ty::adjustment::Adjustment<'tcx>>>,

    /// Stores the actual binding mode for all instances of hir::BindingAnnotation.
    pat_binding_modes: ItemLocalMap<BindingMode>,

    /// Stores the types which were implicitly dereferenced in pattern binding modes
    /// for later usage in HAIR lowering. For example,
    ///
    /// ```
    /// match &&Some(5i32) {
    ///     Some(n) => {},
    ///     _ => {},
    /// }
    /// ```
    /// leads to a `vec![&&Option<i32>, &Option<i32>]`. Empty vectors are not stored.
    ///
    /// See:
    /// https://github.com/rust-lang/rfcs/blob/master/text/2005-match-ergonomics.md#definitions
    pat_adjustments: ItemLocalMap<Vec<Ty<'tcx>>>,

    /// Borrows
    pub upvar_capture_map: ty::UpvarCaptureMap<'tcx>,

    /// Records the reasons that we picked the kind of each closure;
    /// not all closures are present in the map.
    closure_kind_origins: ItemLocalMap<(Span, ast::Name)>,

    /// For each fn, records the "liberated" types of its arguments
    /// and return type. Liberated means that all bound regions
    /// (including late-bound regions) are replaced with free
    /// equivalents. This table is not used in codegen (since regions
    /// are erased there) and hence is not serialized to metadata.
    liberated_fn_sigs: ItemLocalMap<ty::FnSig<'tcx>>,

    /// For each FRU expression, record the normalized types of the fields
    /// of the struct - this is needed because it is non-trivial to
    /// normalize while preserving regions. This table is used only in
    /// MIR construction and hence is not serialized to metadata.
    fru_field_types: ItemLocalMap<Vec<Ty<'tcx>>>,

    /// For every coercion cast we add the HIR node ID of the cast
    /// expression to this set.
    coercion_casts: ItemLocalSet,

    /// Set of trait imports actually used in the method resolution.
    /// This is used for warning unused imports. During type
    /// checking, this `Lrc` should not be cloned: it must have a ref-count
    /// of 1 so that we can insert things into the set mutably.
    pub used_trait_imports: Lrc<DefIdSet>,

    /// If any errors occurred while type-checking this body,
    /// this field will be set to `true`.
    pub tainted_by_errors: bool,

    /// Stores the free-region relationships that were deduced from
    /// its where-clauses and parameter types. These are then
    /// read-again by borrowck.
    pub free_region_map: FreeRegionMap<'tcx>,

    /// All the opaque types that are restricted to concrete types
    /// by this function.
    pub concrete_opaque_types: FxHashMap<DefId, ResolvedOpaqueTy<'tcx>>,

    /// Given the closure ID this map provides the list of UpvarIDs used by it.
    /// The upvarID contains the HIR node ID and it also contains the full path
    /// leading to the member of the struct or tuple that is used instead of the
    /// entire variable.
    pub upvar_list: ty::UpvarListMap,

    /// Stores the type, span and optional scope span of all types
    /// that are live across the yield of this generator (if a generator).
    pub generator_interior_types: Vec<GeneratorInteriorTypeCause<'tcx>>,
}

impl<'tcx> TypeckTables<'tcx> {
    pub fn empty(local_id_root: Option<DefId>) -> TypeckTables<'tcx> {
        TypeckTables {
            local_id_root,
            type_dependent_defs: Default::default(),
            field_indices: Default::default(),
            user_provided_types: Default::default(),
            user_provided_sigs: Default::default(),
            node_types: Default::default(),
            node_substs: Default::default(),
            adjustments: Default::default(),
            pat_binding_modes: Default::default(),
            pat_adjustments: Default::default(),
            upvar_capture_map: Default::default(),
            closure_kind_origins: Default::default(),
            liberated_fn_sigs: Default::default(),
            fru_field_types: Default::default(),
            coercion_casts: Default::default(),
            used_trait_imports: Lrc::new(Default::default()),
            tainted_by_errors: false,
            free_region_map: Default::default(),
            concrete_opaque_types: Default::default(),
            upvar_list: Default::default(),
            generator_interior_types: Default::default(),
        }
    }

    /// Returns the final resolution of a `QPath` in an `Expr` or `Pat` node.
    pub fn qpath_res(&self, qpath: &hir::QPath, id: hir::HirId) -> Res {
        match *qpath {
            hir::QPath::Resolved(_, ref path) => path.res,
            hir::QPath::TypeRelative(..) => self.type_dependent_def(id)
                .map_or(Res::Err, |(kind, def_id)| Res::Def(kind, def_id)),
        }
    }

    pub fn type_dependent_defs(
        &self,
    ) -> LocalTableInContext<'_, Result<(DefKind, DefId), ErrorReported>> {
        LocalTableInContext {
            local_id_root: self.local_id_root,
            data: &self.type_dependent_defs
        }
    }

    pub fn type_dependent_def(&self, id: HirId) -> Option<(DefKind, DefId)> {
        validate_hir_id_for_typeck_tables(self.local_id_root, id, false);
        self.type_dependent_defs.get(&id.local_id).cloned().and_then(|r| r.ok())
    }

    pub fn type_dependent_def_id(&self, id: HirId) -> Option<DefId> {
        self.type_dependent_def(id).map(|(_, def_id)| def_id)
    }

    pub fn type_dependent_defs_mut(
        &mut self,
    ) -> LocalTableInContextMut<'_, Result<(DefKind, DefId), ErrorReported>> {
        LocalTableInContextMut {
            local_id_root: self.local_id_root,
            data: &mut self.type_dependent_defs
        }
    }

    pub fn field_indices(&self) -> LocalTableInContext<'_, usize> {
        LocalTableInContext {
            local_id_root: self.local_id_root,
            data: &self.field_indices
        }
    }

    pub fn field_indices_mut(&mut self) -> LocalTableInContextMut<'_, usize> {
        LocalTableInContextMut {
            local_id_root: self.local_id_root,
            data: &mut self.field_indices
        }
    }

    pub fn user_provided_types(
        &self
    ) -> LocalTableInContext<'_, CanonicalUserType<'tcx>> {
        LocalTableInContext {
            local_id_root: self.local_id_root,
            data: &self.user_provided_types
        }
    }

    pub fn user_provided_types_mut(
        &mut self
    ) -> LocalTableInContextMut<'_, CanonicalUserType<'tcx>> {
        LocalTableInContextMut {
            local_id_root: self.local_id_root,
            data: &mut self.user_provided_types
        }
    }

    pub fn node_types(&self) -> LocalTableInContext<'_, Ty<'tcx>> {
        LocalTableInContext {
            local_id_root: self.local_id_root,
            data: &self.node_types
        }
    }

    pub fn node_types_mut(&mut self) -> LocalTableInContextMut<'_, Ty<'tcx>> {
        LocalTableInContextMut {
            local_id_root: self.local_id_root,
            data: &mut self.node_types
        }
    }

    pub fn node_type(&self, id: hir::HirId) -> Ty<'tcx> {
        self.node_type_opt(id).unwrap_or_else(||
            bug!("node_type: no type for node `{}`",
                 tls::with(|tcx| tcx.hir().node_to_string(id)))
        )
    }

    pub fn node_type_opt(&self, id: hir::HirId) -> Option<Ty<'tcx>> {
        validate_hir_id_for_typeck_tables(self.local_id_root, id, false);
        self.node_types.get(&id.local_id).cloned()
    }

    pub fn node_substs_mut(&mut self) -> LocalTableInContextMut<'_, SubstsRef<'tcx>> {
        LocalTableInContextMut {
            local_id_root: self.local_id_root,
            data: &mut self.node_substs
        }
    }

    pub fn node_substs(&self, id: hir::HirId) -> SubstsRef<'tcx> {
        validate_hir_id_for_typeck_tables(self.local_id_root, id, false);
        self.node_substs.get(&id.local_id).cloned().unwrap_or_else(|| InternalSubsts::empty())
    }

    pub fn node_substs_opt(&self, id: hir::HirId) -> Option<SubstsRef<'tcx>> {
        validate_hir_id_for_typeck_tables(self.local_id_root, id, false);
        self.node_substs.get(&id.local_id).cloned()
    }

    // Returns the type of a pattern as a monotype. Like @expr_ty, this function
    // doesn't provide type parameter substitutions.
    pub fn pat_ty(&self, pat: &hir::Pat) -> Ty<'tcx> {
        self.node_type(pat.hir_id)
    }

    pub fn pat_ty_opt(&self, pat: &hir::Pat) -> Option<Ty<'tcx>> {
        self.node_type_opt(pat.hir_id)
    }

    // Returns the type of an expression as a monotype.
    //
    // NB (1): This is the PRE-ADJUSTMENT TYPE for the expression.  That is, in
    // some cases, we insert `Adjustment` annotations such as auto-deref or
    // auto-ref.  The type returned by this function does not consider such
    // adjustments.  See `expr_ty_adjusted()` instead.
    //
    // NB (2): This type doesn't provide type parameter substitutions; e.g., if you
    // ask for the type of "id" in "id(3)", it will return "fn(&isize) -> isize"
    // instead of "fn(ty) -> T with T = isize".
    pub fn expr_ty(&self, expr: &hir::Expr) -> Ty<'tcx> {
        self.node_type(expr.hir_id)
    }

    pub fn expr_ty_opt(&self, expr: &hir::Expr) -> Option<Ty<'tcx>> {
        self.node_type_opt(expr.hir_id)
    }

    pub fn adjustments(&self) -> LocalTableInContext<'_, Vec<ty::adjustment::Adjustment<'tcx>>> {
        LocalTableInContext {
            local_id_root: self.local_id_root,
            data: &self.adjustments
        }
    }

    pub fn adjustments_mut(&mut self)
                           -> LocalTableInContextMut<'_, Vec<ty::adjustment::Adjustment<'tcx>>> {
        LocalTableInContextMut {
            local_id_root: self.local_id_root,
            data: &mut self.adjustments
        }
    }

    pub fn expr_adjustments(&self, expr: &hir::Expr)
                            -> &[ty::adjustment::Adjustment<'tcx>] {
        validate_hir_id_for_typeck_tables(self.local_id_root, expr.hir_id, false);
        self.adjustments.get(&expr.hir_id.local_id).map_or(&[], |a| &a[..])
    }

    /// Returns the type of `expr`, considering any `Adjustment`
    /// entry recorded for that expression.
    pub fn expr_ty_adjusted(&self, expr: &hir::Expr) -> Ty<'tcx> {
        self.expr_adjustments(expr)
            .last()
            .map_or_else(|| self.expr_ty(expr), |adj| adj.target)
    }

    pub fn expr_ty_adjusted_opt(&self, expr: &hir::Expr) -> Option<Ty<'tcx>> {
        self.expr_adjustments(expr)
            .last()
            .map(|adj| adj.target)
            .or_else(|| self.expr_ty_opt(expr))
    }

    pub fn is_method_call(&self, expr: &hir::Expr) -> bool {
        // Only paths and method calls/overloaded operators have
        // entries in type_dependent_defs, ignore the former here.
        if let hir::ExprKind::Path(_) = expr.node {
            return false;
        }

        match self.type_dependent_defs().get(expr.hir_id) {
            Some(Ok((DefKind::Method, _))) => true,
            _ => false
        }
    }

    pub fn pat_binding_modes(&self) -> LocalTableInContext<'_, BindingMode> {
        LocalTableInContext {
            local_id_root: self.local_id_root,
            data: &self.pat_binding_modes
        }
    }

    pub fn pat_binding_modes_mut(&mut self)
                           -> LocalTableInContextMut<'_, BindingMode> {
        LocalTableInContextMut {
            local_id_root: self.local_id_root,
            data: &mut self.pat_binding_modes
        }
    }

    pub fn pat_adjustments(&self) -> LocalTableInContext<'_, Vec<Ty<'tcx>>> {
        LocalTableInContext {
            local_id_root: self.local_id_root,
            data: &self.pat_adjustments,
        }
    }

    pub fn pat_adjustments_mut(&mut self)
                               -> LocalTableInContextMut<'_, Vec<Ty<'tcx>>> {
        LocalTableInContextMut {
            local_id_root: self.local_id_root,
            data: &mut self.pat_adjustments,
        }
    }

    pub fn upvar_capture(&self, upvar_id: ty::UpvarId) -> ty::UpvarCapture<'tcx> {
        self.upvar_capture_map[&upvar_id]
    }

    pub fn closure_kind_origins(&self) -> LocalTableInContext<'_, (Span, ast::Name)> {
        LocalTableInContext {
            local_id_root: self.local_id_root,
            data: &self.closure_kind_origins
        }
    }

    pub fn closure_kind_origins_mut(&mut self) -> LocalTableInContextMut<'_, (Span, ast::Name)> {
        LocalTableInContextMut {
            local_id_root: self.local_id_root,
            data: &mut self.closure_kind_origins
        }
    }

    pub fn liberated_fn_sigs(&self) -> LocalTableInContext<'_, ty::FnSig<'tcx>> {
        LocalTableInContext {
            local_id_root: self.local_id_root,
            data: &self.liberated_fn_sigs
        }
    }

    pub fn liberated_fn_sigs_mut(&mut self) -> LocalTableInContextMut<'_, ty::FnSig<'tcx>> {
        LocalTableInContextMut {
            local_id_root: self.local_id_root,
            data: &mut self.liberated_fn_sigs
        }
    }

    pub fn fru_field_types(&self) -> LocalTableInContext<'_, Vec<Ty<'tcx>>> {
        LocalTableInContext {
            local_id_root: self.local_id_root,
            data: &self.fru_field_types
        }
    }

    pub fn fru_field_types_mut(&mut self) -> LocalTableInContextMut<'_, Vec<Ty<'tcx>>> {
        LocalTableInContextMut {
            local_id_root: self.local_id_root,
            data: &mut self.fru_field_types
        }
    }

    pub fn is_coercion_cast(&self, hir_id: hir::HirId) -> bool {
        validate_hir_id_for_typeck_tables(self.local_id_root, hir_id, true);
        self.coercion_casts.contains(&hir_id.local_id)
    }

    pub fn set_coercion_cast(&mut self, id: ItemLocalId) {
        self.coercion_casts.insert(id);
    }

    pub fn coercion_casts(&self) -> &ItemLocalSet {
        &self.coercion_casts
    }

}

impl<'a, 'tcx> HashStable<StableHashingContext<'a>> for TypeckTables<'tcx> {
    fn hash_stable<W: StableHasherResult>(&self,
                                          hcx: &mut StableHashingContext<'a>,
                                          hasher: &mut StableHasher<W>) {
        let ty::TypeckTables {
            local_id_root,
            ref type_dependent_defs,
            ref field_indices,
            ref user_provided_types,
            ref user_provided_sigs,
            ref node_types,
            ref node_substs,
            ref adjustments,
            ref pat_binding_modes,
            ref pat_adjustments,
            ref upvar_capture_map,
            ref closure_kind_origins,
            ref liberated_fn_sigs,
            ref fru_field_types,

            ref coercion_casts,

            ref used_trait_imports,
            tainted_by_errors,
            ref free_region_map,
            ref concrete_opaque_types,
            ref upvar_list,
            ref generator_interior_types,

        } = *self;

        hcx.with_node_id_hashing_mode(NodeIdHashingMode::HashDefPath, |hcx| {
            type_dependent_defs.hash_stable(hcx, hasher);
            field_indices.hash_stable(hcx, hasher);
            user_provided_types.hash_stable(hcx, hasher);
            user_provided_sigs.hash_stable(hcx, hasher);
            node_types.hash_stable(hcx, hasher);
            node_substs.hash_stable(hcx, hasher);
            adjustments.hash_stable(hcx, hasher);
            pat_binding_modes.hash_stable(hcx, hasher);
            pat_adjustments.hash_stable(hcx, hasher);
            hash_stable_hashmap(hcx, hasher, upvar_capture_map, |up_var_id, hcx| {
                let ty::UpvarId {
                    var_path,
                    closure_expr_id
                } = *up_var_id;

                let local_id_root =
                    local_id_root.expect("trying to hash invalid TypeckTables");

                let var_owner_def_id = DefId {
                    krate: local_id_root.krate,
                    index: var_path.hir_id.owner,
                };
                let closure_def_id = DefId {
                    krate: local_id_root.krate,
                    index: closure_expr_id.to_def_id().index,
                };
                (hcx.def_path_hash(var_owner_def_id),
                 var_path.hir_id.local_id,
                 hcx.def_path_hash(closure_def_id))
            });

            closure_kind_origins.hash_stable(hcx, hasher);
            liberated_fn_sigs.hash_stable(hcx, hasher);
            fru_field_types.hash_stable(hcx, hasher);
            coercion_casts.hash_stable(hcx, hasher);
            used_trait_imports.hash_stable(hcx, hasher);
            tainted_by_errors.hash_stable(hcx, hasher);
            free_region_map.hash_stable(hcx, hasher);
            concrete_opaque_types.hash_stable(hcx, hasher);
            upvar_list.hash_stable(hcx, hasher);
            generator_interior_types.hash_stable(hcx, hasher);
        })
    }
}

newtype_index! {
    pub struct UserTypeAnnotationIndex {
        derive [HashStable]
        DEBUG_FORMAT = "UserType({})",
        const START_INDEX = 0,
    }
}

/// Mapping of type annotation indices to canonical user type annotations.
pub type CanonicalUserTypeAnnotations<'tcx> =
    IndexVec<UserTypeAnnotationIndex, CanonicalUserTypeAnnotation<'tcx>>;

#[derive(Copy, Clone, Debug, PartialEq, Eq, Hash, RustcEncodable, RustcDecodable, HashStable)]
pub struct CanonicalUserTypeAnnotation<'tcx> {
    pub user_ty: CanonicalUserType<'tcx>,
    pub span: Span,
    pub inferred_ty: Ty<'tcx>,
}

BraceStructTypeFoldableImpl! {
    impl<'tcx> TypeFoldable<'tcx> for CanonicalUserTypeAnnotation<'tcx> {
        user_ty, span, inferred_ty
    }
}

BraceStructLiftImpl! {
    impl<'a, 'tcx> Lift<'tcx> for CanonicalUserTypeAnnotation<'a> {
        type Lifted = CanonicalUserTypeAnnotation<'tcx>;
        user_ty, span, inferred_ty
    }
}

/// Canonicalized user type annotation.
pub type CanonicalUserType<'tcx> = Canonical<'tcx, UserType<'tcx>>;

impl CanonicalUserType<'tcx> {
    /// Returns `true` if this represents a substitution of the form `[?0, ?1, ?2]`,
    /// i.e., each thing is mapped to a canonical variable with the same index.
    pub fn is_identity(&self) -> bool {
        match self.value {
            UserType::Ty(_) => false,
            UserType::TypeOf(_, user_substs) => {
                if user_substs.user_self_ty.is_some() {
                    return false;
                }

                user_substs.substs.iter().zip(BoundVar::new(0)..).all(|(kind, cvar)| {
                    match kind.unpack() {
                        UnpackedKind::Type(ty) => match ty.sty {
                            ty::Bound(debruijn, b) => {
                                // We only allow a `ty::INNERMOST` index in substitutions.
                                assert_eq!(debruijn, ty::INNERMOST);
                                cvar == b.var
                            }
                            _ => false,
                        },

                        UnpackedKind::Lifetime(r) => match r {
                            ty::ReLateBound(debruijn, br) => {
                                // We only allow a `ty::INNERMOST` index in substitutions.
                                assert_eq!(*debruijn, ty::INNERMOST);
                                cvar == br.assert_bound_var()
                            }
                            _ => false,
                        },

                        UnpackedKind::Const(ct) => match ct.val {
                            ConstValue::Infer(InferConst::Canonical(debruijn, b)) => {
                                // We only allow a `ty::INNERMOST` index in substitutions.
                                assert_eq!(debruijn, ty::INNERMOST);
                                cvar == b
                            }
                            _ => false,
                        },
                    }
                })
            },
        }
    }
}

/// A user-given type annotation attached to a constant. These arise
/// from constants that are named via paths, like `Foo::<A>::new` and
/// so forth.
#[derive(Copy, Clone, Debug, PartialEq, Eq, Hash, RustcEncodable, RustcDecodable, HashStable)]
pub enum UserType<'tcx> {
    Ty(Ty<'tcx>),

    /// The canonical type is the result of `type_of(def_id)` with the
    /// given substitutions applied.
    TypeOf(DefId, UserSubsts<'tcx>),
}

EnumTypeFoldableImpl! {
    impl<'tcx> TypeFoldable<'tcx> for UserType<'tcx> {
        (UserType::Ty)(ty),
        (UserType::TypeOf)(def, substs),
    }
}

EnumLiftImpl! {
    impl<'a, 'tcx> Lift<'tcx> for UserType<'a> {
        type Lifted = UserType<'tcx>;
        (UserType::Ty)(ty),
        (UserType::TypeOf)(def, substs),
    }
}

impl<'tcx> CommonTypes<'tcx> {
    fn new(interners: &CtxtInterners<'tcx>) -> CommonTypes<'tcx> {
        let mk = |sty| interners.intern_ty(sty);

        CommonTypes {
            unit: mk(Tuple(List::empty())),
            bool: mk(Bool),
            char: mk(Char),
            never: mk(Never),
            err: mk(Error),
            isize: mk(Int(ast::IntTy::Isize)),
            i8: mk(Int(ast::IntTy::I8)),
            i16: mk(Int(ast::IntTy::I16)),
            i32: mk(Int(ast::IntTy::I32)),
            i64: mk(Int(ast::IntTy::I64)),
            i128: mk(Int(ast::IntTy::I128)),
            usize: mk(Uint(ast::UintTy::Usize)),
            u8: mk(Uint(ast::UintTy::U8)),
            u16: mk(Uint(ast::UintTy::U16)),
            u32: mk(Uint(ast::UintTy::U32)),
            u64: mk(Uint(ast::UintTy::U64)),
            u128: mk(Uint(ast::UintTy::U128)),
            f32: mk(Float(ast::FloatTy::F32)),
            f64: mk(Float(ast::FloatTy::F64)),
            self_param: mk(ty::Param(ty::ParamTy {
                index: 0,
                name: kw::SelfUpper.as_interned_str(),
            })),

            trait_object_dummy_self: mk(Infer(ty::FreshTy(0))),
        }
    }
}
<<<<<<< HEAD

impl<'tcx> CommonLifetimes<'tcx> {
    fn new(interners: &CtxtInterners<'tcx>) -> CommonLifetimes<'tcx> {
        let mk = |r| {
            interners.region.intern(r, |r| {
                Interned(interners.arena.alloc(r))
            }).0
        };

=======

impl<'tcx> CommonLifetimes<'tcx> {
    fn new(interners: &CtxtInterners<'tcx>) -> CommonLifetimes<'tcx> {
        let mk = |r| {
            interners.region.intern(r, |r| {
                Interned(interners.arena.alloc(r))
            }).0
        };

>>>>>>> 8cd2c99a
        CommonLifetimes {
            re_empty: mk(RegionKind::ReEmpty),
            re_static: mk(RegionKind::ReStatic),
            re_erased: mk(RegionKind::ReErased),
        }
    }
}

impl<'tcx> CommonConsts<'tcx> {
    fn new(interners: &CtxtInterners<'tcx>, types: &CommonTypes<'tcx>) -> CommonConsts<'tcx> {
        let mk_const = |c| {
            interners.const_.intern(c, |c| {
                Interned(interners.arena.alloc(c))
            }).0
        };

        CommonConsts {
            err: mk_const(ty::Const {
                val: ConstValue::Scalar(Scalar::zst()),
                ty: types.err,
            }),
        }
    }
}

// This struct contains information regarding the `ReFree(FreeRegion)` corresponding to a lifetime
// conflict.
#[derive(Debug)]
pub struct FreeRegionInfo {
    // def id corresponding to FreeRegion
    pub def_id: DefId,
    // the bound region corresponding to FreeRegion
    pub boundregion: ty::BoundRegion,
    // checks if bound region is in Impl Item
    pub is_impl_item: bool,
}

/// The central data structure of the compiler. It stores references
/// to the various **arenas** and also houses the results of the
/// various **compiler queries** that have been performed. See the
/// [rustc guide] for more details.
///
/// [rustc guide]: https://rust-lang.github.io/rustc-guide/ty.html
#[derive(Copy, Clone)]
<<<<<<< HEAD
=======
#[cfg_attr(not(bootstrap), rustc_diagnostic_item = "TyCtxt")]
>>>>>>> 8cd2c99a
pub struct TyCtxt<'tcx> {
    gcx: &'tcx GlobalCtxt<'tcx>,
}

impl<'tcx> Deref for TyCtxt<'tcx> {
    type Target = &'tcx GlobalCtxt<'tcx>;
    #[inline(always)]
    fn deref(&self) -> &Self::Target {
        &self.gcx
    }
}

pub struct GlobalCtxt<'tcx> {
    pub arena: WorkerLocal<Arena<'tcx>>,

    interners: CtxtInterners<'tcx>,

    cstore: &'tcx CrateStoreDyn,

    pub sess: &'tcx Session,

    pub dep_graph: DepGraph,

    /// Common objects.
    pub common: Common<'tcx>,

    /// Common types, pre-interned for your convenience.
    pub types: CommonTypes<'tcx>,

    /// Common lifetimes, pre-interned for your convenience.
    pub lifetimes: CommonLifetimes<'tcx>,

    /// Common consts, pre-interned for your convenience.
    pub consts: CommonConsts<'tcx>,

    /// Map indicating what traits are in scope for places where this
    /// is relevant; generated by resolve.
    trait_map: FxHashMap<DefIndex,
                         FxHashMap<ItemLocalId,
                                   StableVec<TraitCandidate>>>,

    /// Export map produced by name resolution.
    export_map: FxHashMap<DefId, Vec<Export<hir::HirId>>>,

    hir_map: hir_map::Map<'tcx>,

    /// A map from `DefPathHash` -> `DefId`. Includes `DefId`s from the local crate
    /// as well as all upstream crates. Only populated in incremental mode.
    pub def_path_hash_to_def_id: Option<FxHashMap<DefPathHash, DefId>>,

    pub queries: query::Queries<'tcx>,

    maybe_unused_trait_imports: FxHashSet<DefId>,
    maybe_unused_extern_crates: Vec<(DefId, Span)>,
    /// A map of glob use to a set of names it actually imports. Currently only
    /// used in save-analysis.
    glob_map: FxHashMap<DefId, FxHashSet<ast::Name>>,
    /// Extern prelude entries. The value is `true` if the entry was introduced
    /// via `extern crate` item and not `--extern` option or compiler built-in.
    pub extern_prelude: FxHashMap<ast::Name, bool>,

    // Internal cache for metadata decoding. No need to track deps on this.
    pub rcache: Lock<FxHashMap<ty::CReaderCacheKey, Ty<'tcx>>>,

    /// Caches the results of trait selection. This cache is used
    /// for things that do not have to do with the parameters in scope.
    pub selection_cache: traits::SelectionCache<'tcx>,

    /// Caches the results of trait evaluation. This cache is used
    /// for things that do not have to do with the parameters in scope.
    /// Merge this with `selection_cache`?
    pub evaluation_cache: traits::EvaluationCache<'tcx>,

    /// The definite name of the current crate after taking into account
    /// attributes, commandline parameters, etc.
    pub crate_name: Symbol,

    /// Data layout specification for the current target.
    pub data_layout: TargetDataLayout,

    stability_interner: ShardedHashMap<&'tcx attr::Stability, ()>,

    /// Stores the value of constants (and deduplicates the actual memory)
    allocation_interner: ShardedHashMap<&'tcx Allocation, ()>,

    pub alloc_map: Lock<interpret::AllocMap<'tcx>>,

    layout_interner: ShardedHashMap<&'tcx LayoutDetails, ()>,

    /// A general purpose channel to throw data out the back towards LLVM worker
    /// threads.
    ///
    /// This is intended to only get used during the codegen phase of the compiler
    /// when satisfying the query for a particular codegen unit. Internally in
    /// the query it'll send data along this channel to get processed later.
    pub tx_to_llvm_workers: Lock<mpsc::Sender<Box<dyn Any + Send>>>,

    output_filenames: Arc<OutputFilenames>,
}

impl<'tcx> TyCtxt<'tcx> {
    /// Gets the global `TyCtxt`.
    #[inline]
    pub fn global_tcx(self) -> TyCtxt<'tcx> {
        TyCtxt {
            gcx: self.gcx,
        }
    }

    #[inline(always)]
    pub fn hir(self) -> &'tcx hir_map::Map<'tcx> {
        &self.hir_map
    }

    pub fn alloc_steal_mir(self, mir: Body<'tcx>) -> &'tcx Steal<Body<'tcx>> {
        self.arena.alloc(Steal::new(mir))
    }

<<<<<<< HEAD
=======
    pub fn alloc_steal_promoted(self, promoted: IndexVec<Promoted, Body<'tcx>>) ->
        &'tcx Steal<IndexVec<Promoted, Body<'tcx>>> {
        self.arena.alloc(Steal::new(promoted))
    }

    pub fn intern_promoted(self, promoted: IndexVec<Promoted, Body<'tcx>>) ->
        &'tcx IndexVec<Promoted, Body<'tcx>> {
        self.arena.alloc(promoted)
    }

>>>>>>> 8cd2c99a
    pub fn alloc_adt_def(
        self,
        did: DefId,
        kind: AdtKind,
        variants: IndexVec<VariantIdx, ty::VariantDef>,
        repr: ReprOptions,
    ) -> &'tcx ty::AdtDef {
        let def = ty::AdtDef::new(self, did, kind, variants, repr);
        self.arena.alloc(def)
    }

    pub fn intern_const_alloc(self, alloc: Allocation) -> &'tcx Allocation {
        self.allocation_interner.intern(alloc, |alloc| {
            self.arena.alloc(alloc)
        })
    }

    /// Allocates a read-only byte or string literal for `mir::interpret`.
    pub fn allocate_bytes(self, bytes: &[u8]) -> interpret::AllocId {
<<<<<<< HEAD
        // create an allocation that just contains these bytes
=======
        // Create an allocation that just contains these bytes.
>>>>>>> 8cd2c99a
        let alloc = interpret::Allocation::from_byte_aligned_bytes(bytes);
        let alloc = self.intern_const_alloc(alloc);
        self.alloc_map.lock().create_memory_alloc(alloc)
    }

    pub fn intern_stability(self, stab: attr::Stability) -> &'tcx attr::Stability {
        self.stability_interner.intern(stab, |stab| {
            self.arena.alloc(stab)
        })
    }

    pub fn intern_layout(self, layout: LayoutDetails) -> &'tcx LayoutDetails {
        self.layout_interner.intern(layout, |layout| {
            self.arena.alloc(layout)
        })
    }

    /// Returns a range of the start/end indices specified with the
    /// `rustc_layout_scalar_valid_range` attribute.
    pub fn layout_scalar_valid_range(self, def_id: DefId) -> (Bound<u128>, Bound<u128>) {
        let attrs = self.get_attrs(def_id);
        let get = |name| {
            let attr = match attrs.iter().find(|a| a.check_name(name)) {
                Some(attr) => attr,
                None => return Bound::Unbounded,
            };
            for meta in attr.meta_item_list().expect("rustc_layout_scalar_valid_range takes args") {
                match meta.literal().expect("attribute takes lit").node {
                    ast::LitKind::Int(a, _) => return Bound::Included(a),
                    _ => span_bug!(attr.span, "rustc_layout_scalar_valid_range expects int arg"),
                }
            }
            span_bug!(attr.span, "no arguments to `rustc_layout_scalar_valid_range` attribute");
        };
        (get(sym::rustc_layout_scalar_valid_range_start),
         get(sym::rustc_layout_scalar_valid_range_end))
    }

    pub fn lift<T: ?Sized + Lift<'tcx>>(self, value: &T) -> Option<T::Lifted> {
        value.lift_to_tcx(self)
    }

    /// Like lift, but only tries in the global tcx.
    pub fn lift_to_global<T: ?Sized + Lift<'tcx>>(self, value: &T) -> Option<T::Lifted> {
        value.lift_to_tcx(self.global_tcx())
    }

    /// Creates a type context and call the closure with a `TyCtxt` reference
    /// to the context. The closure enforces that the type context and any interned
    /// value (types, substs, etc.) can only be used while `ty::tls` has a valid
    /// reference to the context, to allow formatting values that need it.
    pub fn create_global_ctxt(
        s: &'tcx Session,
        cstore: &'tcx CrateStoreDyn,
        local_providers: ty::query::Providers<'tcx>,
        extern_providers: ty::query::Providers<'tcx>,
        arenas: &'tcx AllArenas,
        resolutions: ty::Resolutions,
        hir: hir_map::Map<'tcx>,
        on_disk_query_result_cache: query::OnDiskCache<'tcx>,
        crate_name: &str,
        tx: mpsc::Sender<Box<dyn Any + Send>>,
        output_filenames: &OutputFilenames,
    ) -> GlobalCtxt<'tcx> {
        let data_layout = TargetDataLayout::parse(&s.target.target).unwrap_or_else(|err| {
            s.fatal(&err);
        });
        let interners = CtxtInterners::new(&arenas.interner);
        let common = Common {
            empty_predicates: ty::GenericPredicates {
                parent: None,
                predicates: vec![],
            },
        };
        let common_types = CommonTypes::new(&interners);
        let common_lifetimes = CommonLifetimes::new(&interners);
        let common_consts = CommonConsts::new(&interners, &common_types);
        let dep_graph = hir.dep_graph.clone();
        let max_cnum = cstore.crates_untracked().iter().map(|c| c.as_usize()).max().unwrap_or(0);
        let mut providers = IndexVec::from_elem_n(extern_providers, max_cnum + 1);
        providers[LOCAL_CRATE] = local_providers;

        let def_path_hash_to_def_id = if s.opts.build_dep_graph() {
            let upstream_def_path_tables: Vec<(CrateNum, Lrc<_>)> = cstore
                .crates_untracked()
                .iter()
                .map(|&cnum| (cnum, cstore.def_path_table(cnum)))
                .collect();

            let def_path_tables = || {
                upstream_def_path_tables
                    .iter()
                    .map(|&(cnum, ref rc)| (cnum, &**rc))
                    .chain(iter::once((LOCAL_CRATE, hir.definitions().def_path_table())))
            };

            // Precompute the capacity of the hashmap so we don't have to
            // re-allocate when populating it.
            let capacity = def_path_tables().map(|(_, t)| t.size()).sum::<usize>();

            let mut map: FxHashMap<_, _> = FxHashMap::with_capacity_and_hasher(
                capacity,
                ::std::default::Default::default()
            );

            for (cnum, def_path_table) in def_path_tables() {
                def_path_table.add_def_path_hashes_to(cnum, &mut map);
            }

            Some(map)
        } else {
            None
        };

        let mut trait_map: FxHashMap<_, FxHashMap<_, _>> = FxHashMap::default();
        for (k, v) in resolutions.trait_map {
            let hir_id = hir.node_to_hir_id(k);
            let map = trait_map.entry(hir_id.owner).or_default();
            map.insert(hir_id.local_id, StableVec::new(v));
        }

        GlobalCtxt {
            sess: s,
            cstore,
            arena: WorkerLocal::new(|_| Arena::default()),
            interners,
            dep_graph,
            common,
            types: common_types,
            lifetimes: common_lifetimes,
            consts: common_consts,
            trait_map,
            export_map: resolutions.export_map.into_iter().map(|(k, v)| {
                let exports: Vec<_> = v.into_iter().map(|e| {
                    e.map_id(|id| hir.node_to_hir_id(id))
                }).collect();
                (k, exports)
            }).collect(),
            maybe_unused_trait_imports:
                resolutions.maybe_unused_trait_imports
                    .into_iter()
                    .map(|id| hir.local_def_id_from_node_id(id))
                    .collect(),
            maybe_unused_extern_crates:
                resolutions.maybe_unused_extern_crates
                    .into_iter()
                    .map(|(id, sp)| (hir.local_def_id_from_node_id(id), sp))
                    .collect(),
            glob_map: resolutions.glob_map.into_iter().map(|(id, names)| {
                (hir.local_def_id_from_node_id(id), names)
            }).collect(),
            extern_prelude: resolutions.extern_prelude,
            hir_map: hir,
            def_path_hash_to_def_id,
            queries: query::Queries::new(
                providers,
                extern_providers,
                on_disk_query_result_cache,
            ),
            rcache: Default::default(),
            selection_cache: Default::default(),
            evaluation_cache: Default::default(),
            crate_name: Symbol::intern(crate_name),
            data_layout,
            layout_interner: Default::default(),
            stability_interner: Default::default(),
            allocation_interner: Default::default(),
            alloc_map: Lock::new(interpret::AllocMap::new()),
            tx_to_llvm_workers: Lock::new(tx),
            output_filenames: Arc::new(output_filenames.clone()),
        }
    }

    pub fn consider_optimizing<T: Fn() -> String>(&self, msg: T) -> bool {
        let cname = self.crate_name(LOCAL_CRATE).as_str();
        self.sess.consider_optimizing(&cname, msg)
    }

    pub fn lib_features(self) -> &'tcx middle::lib_features::LibFeatures {
        self.get_lib_features(LOCAL_CRATE)
    }

<<<<<<< HEAD
=======
    /// Obtain all lang items of this crate and all dependencies (recursively)
>>>>>>> 8cd2c99a
    pub fn lang_items(self) -> &'tcx middle::lang_items::LanguageItems {
        self.get_lang_items(LOCAL_CRATE)
    }

<<<<<<< HEAD
=======
    /// Obtain the given diagnostic item's `DefId`. Use `is_diagnostic_item` if you just want to
    /// compare against another `DefId`, since `is_diagnostic_item` is cheaper.
    pub fn get_diagnostic_item(self, name: Symbol) -> Option<DefId> {
        self.all_diagnostic_items(LOCAL_CRATE).get(&name).copied()
    }

    /// Check whether the diagnostic item with the given `name` has the given `DefId`.
    pub fn is_diagnostic_item(self, name: Symbol, did: DefId) -> bool {
        self.diagnostic_items(did.krate).get(&name) == Some(&did)
    }

>>>>>>> 8cd2c99a
    pub fn stability(self) -> &'tcx stability::Index<'tcx> {
        self.stability_index(LOCAL_CRATE)
    }

    pub fn crates(self) -> &'tcx [CrateNum] {
        self.all_crate_nums(LOCAL_CRATE)
    }

    pub fn features(self) -> &'tcx feature_gate::Features {
        self.features_query(LOCAL_CRATE)
    }

    pub fn def_key(self, id: DefId) -> hir_map::DefKey {
        if id.is_local() {
            self.hir().def_key(id)
        } else {
            self.cstore.def_key(id)
        }
    }

    /// Converts a `DefId` into its fully expanded `DefPath` (every
    /// `DefId` is really just an interned `DefPath`).
    ///
    /// Note that if `id` is not local to this crate, the result will
    ///  be a non-local `DefPath`.
    pub fn def_path(self, id: DefId) -> hir_map::DefPath {
        if id.is_local() {
            self.hir().def_path(id)
        } else {
            self.cstore.def_path(id)
        }
    }

    /// Returns whether or not the crate with CrateNum 'cnum'
    /// is marked as a private dependency
    pub fn is_private_dep(self, cnum: CrateNum) -> bool {
        if cnum == LOCAL_CRATE {
            false
        } else {
            self.cstore.crate_is_private_dep_untracked(cnum)
        }
    }

    #[inline]
    pub fn def_path_hash(self, def_id: DefId) -> hir_map::DefPathHash {
        if def_id.is_local() {
            self.hir().definitions().def_path_hash(def_id.index)
        } else {
            self.cstore.def_path_hash(def_id)
        }
    }

    pub fn def_path_debug_str(self, def_id: DefId) -> String {
        // We are explicitly not going through queries here in order to get
        // crate name and disambiguator since this code is called from debug!()
        // statements within the query system and we'd run into endless
        // recursion otherwise.
        let (crate_name, crate_disambiguator) = if def_id.is_local() {
            (self.crate_name.clone(),
             self.sess.local_crate_disambiguator())
        } else {
            (self.cstore.crate_name_untracked(def_id.krate),
             self.cstore.crate_disambiguator_untracked(def_id.krate))
        };

        format!("{}[{}]{}",
                crate_name,
                // Don't print the whole crate disambiguator. That's just
                // annoying in debug output.
                &(crate_disambiguator.to_fingerprint().to_hex())[..4],
                self.def_path(def_id).to_string_no_crate())
    }

    pub fn metadata_encoding_version(self) -> Vec<u8> {
        self.cstore.metadata_encoding_version().to_vec()
    }

    pub fn encode_metadata(self)-> EncodedMetadata {
        self.cstore.encode_metadata(self)
    }

    // Note that this is *untracked* and should only be used within the query
    // system if the result is otherwise tracked through queries
    pub fn crate_data_as_rc_any(self, cnum: CrateNum) -> Lrc<dyn Any> {
        self.cstore.crate_data_as_rc_any(cnum)
    }

    #[inline(always)]
    pub fn create_stable_hashing_context(self) -> StableHashingContext<'tcx> {
        let krate = self.gcx.hir_map.forest.untracked_krate();

        StableHashingContext::new(self.sess,
                                  krate,
                                  self.hir().definitions(),
                                  self.cstore)
    }

    // This method makes sure that we have a DepNode and a Fingerprint for
    // every upstream crate. It needs to be called once right after the tcx is
    // created.
    // With full-fledged red/green, the method will probably become unnecessary
    // as this will be done on-demand.
    pub fn allocate_metadata_dep_nodes(self) {
        // We cannot use the query versions of crates() and crate_hash(), since
        // those would need the DepNodes that we are allocating here.
        for cnum in self.cstore.crates_untracked() {
            let dep_node = DepNode::new(self, DepConstructor::CrateMetadata(cnum));
            let crate_hash = self.cstore.crate_hash_untracked(cnum);
            self.dep_graph.with_task(dep_node,
                                     self,
                                     crate_hash,
                                     |_, x| x, // No transformation needed
                                     dep_graph::hash_result,
            );
        }
    }

    pub fn serialize_query_result_cache<E>(self,
                                           encoder: &mut E)
                                           -> Result<(), E::Error>
        where E: ty::codec::TyEncoder
    {
        self.queries.on_disk_cache.serialize(self.global_tcx(), encoder)
    }

<<<<<<< HEAD
    /// If true, we should use the AST-based borrowck (we may *also* use
=======
    /// If `true`, we should use the AST-based borrowck (we may *also* use
>>>>>>> 8cd2c99a
    /// the MIR-based borrowck).
    pub fn use_ast_borrowck(self) -> bool {
        self.borrowck_mode().use_ast()
    }

<<<<<<< HEAD
    /// If true, we should use the MIR-based borrow check, but also
    /// fall back on the AST borrow check if the MIR-based one errors.
=======
    /// If `true`, we should use the MIR-based borrowck, but also
    /// fall back on the AST borrowck if the MIR-based one errors.
>>>>>>> 8cd2c99a
    pub fn migrate_borrowck(self) -> bool {
        self.borrowck_mode().migrate()
    }

    /// If `true`, make MIR codegen for `match` emit a temp that holds a
    /// borrow of the input to the match expression.
    pub fn generate_borrow_of_any_match_input(&self) -> bool {
        self.emit_read_for_match()
    }

    /// If `true`, make MIR codegen for `match` emit FakeRead
    /// statements (which simulate the maximal effect of executing the
    /// patterns in a match arm).
    pub fn emit_read_for_match(&self) -> bool {
        !self.sess.opts.debugging_opts.nll_dont_emit_read_for_match
    }

    /// What mode(s) of borrowck should we run? AST? MIR? both?
    /// (Also considers the `#![feature(nll)]` setting.)
    pub fn borrowck_mode(&self) -> BorrowckMode {
        // Here are the main constraints we need to deal with:
        //
        // 1. An opts.borrowck_mode of `BorrowckMode::Migrate` is
        //    synonymous with no `-Z borrowck=...` flag at all.
        //
        // 2. We want to allow developers on the Nightly channel
        //    to opt back into the "hard error" mode for NLL,
        //    (which they can do via specifying `#![feature(nll)]`
        //    explicitly in their crate).
        //
        // So, this precedence list is how pnkfelix chose to work with
        // the above constraints:
        //
        // * `#![feature(nll)]` *always* means use NLL with hard
        //   errors. (To simplify the code here, it now even overrides
        //   a user's attempt to specify `-Z borrowck=compare`, which
        //   we arguably do not need anymore and should remove.)
        //
        // * Otherwise, if no `-Z borrowck=...` then use migrate mode
        //
        // * Otherwise, use the behavior requested via `-Z borrowck=...`

        if self.features().nll { return BorrowckMode::Mir; }

        self.sess.opts.borrowck_mode
    }

    #[inline]
    pub fn local_crate_exports_generics(self) -> bool {
        debug_assert!(self.sess.opts.share_generics());

        self.sess.crate_types.borrow().iter().any(|crate_type| {
            match crate_type {
                CrateType::Executable |
                CrateType::Staticlib  |
                CrateType::ProcMacro  |
                CrateType::Cdylib     => false,
                CrateType::Rlib       |
                CrateType::Dylib      => true,
            }
        })
    }

    // Returns the `DefId` and the `BoundRegion` corresponding to the given region.
    pub fn is_suitable_region(&self, region: Region<'tcx>) -> Option<FreeRegionInfo> {
        let (suitable_region_binding_scope, bound_region) = match *region {
            ty::ReFree(ref free_region) => (free_region.scope, free_region.bound_region),
            ty::ReEarlyBound(ref ebr) => (
                self.parent(ebr.def_id).unwrap(),
                ty::BoundRegion::BrNamed(ebr.def_id, ebr.name),
            ),
            _ => return None, // not a free region
        };

        let hir_id = self.hir()
            .as_local_hir_id(suitable_region_binding_scope)
            .unwrap();
        let is_impl_item = match self.hir().find(hir_id) {
            Some(Node::Item(..)) | Some(Node::TraitItem(..)) => false,
            Some(Node::ImplItem(..)) => {
                self.is_bound_region_in_impl_item(suitable_region_binding_scope)
            }
            _ => return None,
        };

        return Some(FreeRegionInfo {
            def_id: suitable_region_binding_scope,
            boundregion: bound_region,
            is_impl_item: is_impl_item,
        });
    }

    pub fn return_type_impl_trait(
        &self,
        scope_def_id: DefId,
    ) -> Option<Ty<'tcx>> {
        // HACK: `type_of_def_id()` will fail on these (#55796), so return `None`.
        let hir_id = self.hir().as_local_hir_id(scope_def_id).unwrap();
        match self.hir().get(hir_id) {
            Node::Item(item) => {
                match item.node {
                    ItemKind::Fn(..) => { /* `type_of_def_id()` will work */ }
                    _ => {
                        return None;
                    }
                }
            }
            _ => { /* `type_of_def_id()` will work or panic */ }
        }

        let ret_ty = self.type_of(scope_def_id);
        match ret_ty.sty {
            ty::FnDef(_, _) => {
                let sig = ret_ty.fn_sig(*self);
                let output = self.erase_late_bound_regions(&sig.output());
                if output.is_impl_trait() {
                    Some(output)
                } else {
                    None
                }
            }
            _ => None
        }
    }

    // Checks if the bound region is in Impl Item.
    pub fn is_bound_region_in_impl_item(
        &self,
        suitable_region_binding_scope: DefId,
    ) -> bool {
        let container_id = self.associated_item(suitable_region_binding_scope)
            .container
            .id();
        if self.impl_trait_ref(container_id).is_some() {
            // For now, we do not try to target impls of traits. This is
            // because this message is going to suggest that the user
            // change the fn signature, but they may not be free to do so,
            // since the signature must match the trait.
            //
            // FIXME(#42706) -- in some cases, we could do better here.
            return true;
        }
        false
    }

    /// Determines whether identifiers in the assembly have strict naming rules.
    /// Currently, only NVPTX* targets need it.
    pub fn has_strict_asm_symbol_naming(&self) -> bool {
        self.sess.target.target.arch.contains("nvptx")
    }
}

<<<<<<< HEAD
impl<'tcx> TyCtxt<'tcx> {
    pub fn encode_metadata(self)
        -> EncodedMetadata
    {
        self.cstore.encode_metadata(self)
    }
}

impl<'tcx> GlobalCtxt<'tcx> {
    /// Call the closure with a local `TyCtxt` using the given arena.
=======
impl<'tcx> GlobalCtxt<'tcx> {
    /// Calls the closure with a local `TyCtxt` using the given arena.
>>>>>>> 8cd2c99a
    /// `interners` is a slot passed so we can create a CtxtInterners
    /// with the same lifetime as `arena`.
    pub fn enter_local<F, R>(&'tcx self, f: F) -> R
    where
        F: FnOnce(TyCtxt<'tcx>) -> R,
    {
        let tcx = TyCtxt {
            gcx: self,
        };
        ty::tls::with_related_context(tcx.global_tcx(), |icx| {
            let new_icx = ty::tls::ImplicitCtxt {
                tcx,
                query: icx.query.clone(),
                diagnostics: icx.diagnostics,
                layout_depth: icx.layout_depth,
                task_deps: icx.task_deps,
            };
            ty::tls::enter_context(&new_icx, |_| {
                f(tcx)
            })
        })
    }
}

/// A trait implemented for all `X<'a>` types that can be safely and
/// efficiently converted to `X<'tcx>` as long as they are part of the
/// provided `TyCtxt<'tcx>`.
/// This can be done, for example, for `Ty<'tcx>` or `SubstsRef<'tcx>`
/// by looking them up in their respective interners.
///
/// However, this is still not the best implementation as it does
/// need to compare the components, even for interned values.
/// It would be more efficient if `TypedArena` provided a way to
/// determine whether the address is in the allocated range.
///
/// `None` is returned if the value or one of the components is not part
/// of the provided context.
/// For `Ty`, `None` can be returned if either the type interner doesn't
/// contain the `TyKind` key or if the address of the interned
/// pointer differs. The latter case is possible if a primitive type,
/// e.g., `()` or `u8`, was interned in a different context.
pub trait Lift<'tcx>: fmt::Debug {
    type Lifted: fmt::Debug + 'tcx;
    fn lift_to_tcx(&self, tcx: TyCtxt<'tcx>) -> Option<Self::Lifted>;
}

macro_rules! nop_lift {
    ($ty:ty => $lifted:ty) => {
        impl<'a, 'tcx> Lift<'tcx> for $ty {
                    type Lifted = $lifted;
                    fn lift_to_tcx(&self, tcx: TyCtxt<'tcx>) -> Option<Self::Lifted> {
                        if tcx.interners.arena.in_arena(*self as *const _) {
                            Some(unsafe { mem::transmute(*self) })
                        } else {
                            None
                        }
                    }
                }
    };
}

macro_rules! nop_list_lift {
    ($ty:ty => $lifted:ty) => {
        impl<'a, 'tcx> Lift<'tcx> for &'a List<$ty> {
                    type Lifted = &'tcx List<$lifted>;
                    fn lift_to_tcx(&self, tcx: TyCtxt<'tcx>) -> Option<Self::Lifted> {
                        if self.is_empty() {
                            return Some(List::empty());
                        }
                        if tcx.interners.arena.in_arena(*self as *const _) {
                            Some(unsafe { mem::transmute(*self) })
                        } else {
                            None
                        }
                    }
                }
    };
}

nop_lift!{Ty<'a> => Ty<'tcx>}
nop_lift!{Region<'a> => Region<'tcx>}
nop_lift!{Goal<'a> => Goal<'tcx>}
nop_lift!{&'a Const<'a> => &'tcx Const<'tcx>}

nop_list_lift!{Goal<'a> => Goal<'tcx>}
nop_list_lift!{Clause<'a> => Clause<'tcx>}
nop_list_lift!{Ty<'a> => Ty<'tcx>}
nop_list_lift!{ExistentialPredicate<'a> => ExistentialPredicate<'tcx>}
nop_list_lift!{Predicate<'a> => Predicate<'tcx>}
nop_list_lift!{CanonicalVarInfo => CanonicalVarInfo}
nop_list_lift!{ProjectionKind => ProjectionKind}

// This is the impl for `&'a InternalSubsts<'a>`.
nop_list_lift!{Kind<'a> => Kind<'tcx>}

pub mod tls {
    use super::{GlobalCtxt, TyCtxt, ptr_eq};

    use std::fmt;
    use std::mem;
    use syntax_pos;
    use crate::ty::query;
    use errors::{Diagnostic, TRACK_DIAGNOSTICS};
    use rustc_data_structures::OnDrop;
    use rustc_data_structures::sync::{self, Lrc, Lock};
    use rustc_data_structures::thin_vec::ThinVec;
    use crate::dep_graph::TaskDeps;

    #[cfg(not(parallel_compiler))]
    use std::cell::Cell;

    #[cfg(parallel_compiler)]
    use rustc_rayon_core as rayon_core;

    /// This is the implicit state of rustc. It contains the current
    /// `TyCtxt` and query. It is updated when creating a local interner or
    /// executing a new query. Whenever there's a `TyCtxt` value available
    /// you should also have access to an `ImplicitCtxt` through the functions
    /// in this module.
    #[derive(Clone)]
    pub struct ImplicitCtxt<'a, 'tcx> {
<<<<<<< HEAD
        /// The current TyCtxt. Initially created by `enter_global` and updated
        /// by `enter_local` with a new local interner
        pub tcx: TyCtxt<'tcx>,

        /// The current query job, if any. This is updated by JobOwner::start in
        /// ty::query::plumbing when executing a query
=======
        /// The current `TyCtxt`. Initially created by `enter_global` and updated
        /// by `enter_local` with a new local interner.
        pub tcx: TyCtxt<'tcx>,

        /// The current query job, if any. This is updated by `JobOwner::start` in
        /// `ty::query::plumbing` when executing a query.
>>>>>>> 8cd2c99a
        pub query: Option<Lrc<query::QueryJob<'tcx>>>,

        /// Where to store diagnostics for the current query job, if any.
        /// This is updated by `JobOwner::start` in `ty::query::plumbing` when executing a query.
        pub diagnostics: Option<&'a Lock<ThinVec<Diagnostic>>>,

        /// Used to prevent layout from recursing too deeply.
        pub layout_depth: usize,

        /// The current dep graph task. This is used to add dependencies to queries
        /// when executing them.
        pub task_deps: Option<&'a Lock<TaskDeps>>,
    }

    /// Sets Rayon's thread-local variable, which is preserved for Rayon jobs
    /// to `value` during the call to `f`. It is restored to its previous value after.
    /// This is used to set the pointer to the new `ImplicitCtxt`.
    #[cfg(parallel_compiler)]
    #[inline]
    fn set_tlv<F: FnOnce() -> R, R>(value: usize, f: F) -> R {
        rayon_core::tlv::with(value, f)
    }

    /// Gets Rayon's thread-local variable, which is preserved for Rayon jobs.
    /// This is used to get the pointer to the current `ImplicitCtxt`.
    #[cfg(parallel_compiler)]
    #[inline]
    fn get_tlv() -> usize {
        rayon_core::tlv::get()
    }

    #[cfg(not(parallel_compiler))]
    thread_local! {
        /// A thread local variable that stores a pointer to the current `ImplicitCtxt`.
        static TLV: Cell<usize> = Cell::new(0);
    }

    /// Sets TLV to `value` during the call to `f`.
    /// It is restored to its previous value after.
    /// This is used to set the pointer to the new `ImplicitCtxt`.
    #[cfg(not(parallel_compiler))]
    #[inline]
    fn set_tlv<F: FnOnce() -> R, R>(value: usize, f: F) -> R {
        let old = get_tlv();
        let _reset = OnDrop(move || TLV.with(|tlv| tlv.set(old)));
        TLV.with(|tlv| tlv.set(value));
        f()
    }

    /// Gets the pointer to the current `ImplicitCtxt`.
    #[cfg(not(parallel_compiler))]
    fn get_tlv() -> usize {
        TLV.with(|tlv| tlv.get())
    }

    /// This is a callback from libsyntax as it cannot access the implicit state
    /// in librustc otherwise.
    fn span_debug(span: syntax_pos::Span, f: &mut fmt::Formatter<'_>) -> fmt::Result {
        with_opt(|tcx| {
            if let Some(tcx) = tcx {
                write!(f, "{}", tcx.sess.source_map().span_to_string(span))
            } else {
                syntax_pos::default_span_debug(span, f)
            }
        })
    }

    /// This is a callback from libsyntax as it cannot access the implicit state
    /// in librustc otherwise. It is used to when diagnostic messages are
    /// emitted and stores them in the current query, if there is one.
    fn track_diagnostic(diagnostic: &Diagnostic) {
        with_context_opt(|icx| {
            if let Some(icx) = icx {
                if let Some(ref diagnostics) = icx.diagnostics {
                    let mut diagnostics = diagnostics.lock();
                    diagnostics.extend(Some(diagnostic.clone()));
                }
            }
        })
    }

    /// Sets up the callbacks from libsyntax on the current thread.
    pub fn with_thread_locals<F, R>(f: F) -> R
        where F: FnOnce() -> R
    {
        syntax_pos::SPAN_DEBUG.with(|span_dbg| {
            let original_span_debug = span_dbg.get();
            span_dbg.set(span_debug);

            let _on_drop = OnDrop(move || {
                span_dbg.set(original_span_debug);
            });

            TRACK_DIAGNOSTICS.with(|current| {
                let original = current.get();
                current.set(track_diagnostic);

                let _on_drop = OnDrop(move || {
                    current.set(original);
                });

                f()
            })
        })
    }

    /// Sets `context` as the new current `ImplicitCtxt` for the duration of the function `f`.
    #[inline]
    pub fn enter_context<'a, 'tcx, F, R>(context: &ImplicitCtxt<'a, 'tcx>, f: F) -> R
    where
        F: FnOnce(&ImplicitCtxt<'a, 'tcx>) -> R,
    {
        set_tlv(context as *const _ as usize, || {
            f(&context)
        })
    }

    /// Enters `GlobalCtxt` by setting up libsyntax callbacks and
    /// creating a initial `TyCtxt` and `ImplicitCtxt`.
    /// This happens once per rustc session and `TyCtxt`s only exists
    /// inside the `f` function.
    pub fn enter_global<'tcx, F, R>(gcx: &'tcx GlobalCtxt<'tcx>, f: F) -> R
    where
        F: FnOnce(TyCtxt<'tcx>) -> R,
    {
        // Update `GCX_PTR` to indicate there's a `GlobalCtxt` available.
        GCX_PTR.with(|lock| {
            *lock.lock() = gcx as *const _ as usize;
        });
        // Set `GCX_PTR` back to 0 when we exit.
        let _on_drop = OnDrop(move || {
            GCX_PTR.with(|lock| *lock.lock() = 0);
        });

        let tcx = TyCtxt {
            gcx,
        };
        let icx = ImplicitCtxt {
            tcx,
            query: None,
            diagnostics: None,
            layout_depth: 0,
            task_deps: None,
        };
        enter_context(&icx, |_| {
            f(tcx)
        })
    }

    scoped_thread_local! {
        /// Stores a pointer to the `GlobalCtxt` if one is available.
        /// This is used to access the `GlobalCtxt` in the deadlock handler given to Rayon.
        pub static GCX_PTR: Lock<usize>
    }

    /// Creates a `TyCtxt` and `ImplicitCtxt` based on the `GCX_PTR` thread local.
    /// This is used in the deadlock handler.
    pub unsafe fn with_global<F, R>(f: F) -> R
    where
        F: for<'tcx> FnOnce(TyCtxt<'tcx>) -> R,
    {
        let gcx = GCX_PTR.with(|lock| *lock.lock());
        assert!(gcx != 0);
        let gcx = &*(gcx as *const GlobalCtxt<'_>);
        let tcx = TyCtxt {
            gcx,
        };
        let icx = ImplicitCtxt {
            query: None,
            diagnostics: None,
            tcx,
            layout_depth: 0,
            task_deps: None,
        };
        enter_context(&icx, |_| f(tcx))
    }

    /// Allows access to the current `ImplicitCtxt` in a closure if one is available.
    #[inline]
    pub fn with_context_opt<F, R>(f: F) -> R
    where
        F: for<'a, 'tcx> FnOnce(Option<&ImplicitCtxt<'a, 'tcx>>) -> R,
    {
        let context = get_tlv();
        if context == 0 {
            f(None)
        } else {
<<<<<<< HEAD
            // We could get a ImplicitCtxt pointer from another thread.
            // Ensure that ImplicitCtxt is Sync
=======
            // We could get a `ImplicitCtxt` pointer from another thread.
            // Ensure that `ImplicitCtxt` is `Sync`.
>>>>>>> 8cd2c99a
            sync::assert_sync::<ImplicitCtxt<'_, '_>>();

            unsafe { f(Some(&*(context as *const ImplicitCtxt<'_, '_>))) }
        }
    }

    /// Allows access to the current `ImplicitCtxt`.
    /// Panics if there is no `ImplicitCtxt` available.
    #[inline]
    pub fn with_context<F, R>(f: F) -> R
    where
        F: for<'a, 'tcx> FnOnce(&ImplicitCtxt<'a, 'tcx>) -> R,
    {
        with_context_opt(|opt_context| f(opt_context.expect("no ImplicitCtxt stored in tls")))
    }

<<<<<<< HEAD
    /// Allows access to the current ImplicitCtxt whose tcx field has the same global
    /// interner as the tcx argument passed in. This means the closure is given an ImplicitCtxt
    /// with the same 'tcx lifetime as the TyCtxt passed in.
    /// This will panic if you pass it a TyCtxt which has a different global interner from
    /// the current ImplicitCtxt's tcx field.
=======
    /// Allows access to the current `ImplicitCtxt` whose tcx field has the same global
    /// interner as the tcx argument passed in. This means the closure is given an `ImplicitCtxt`
    /// with the same `'tcx` lifetime as the `TyCtxt` passed in.
    /// This will panic if you pass it a `TyCtxt` which has a different global interner from
    /// the current `ImplicitCtxt`'s `tcx` field.
>>>>>>> 8cd2c99a
    #[inline]
    pub fn with_related_context<'tcx, F, R>(tcx: TyCtxt<'tcx>, f: F) -> R
    where
        F: FnOnce(&ImplicitCtxt<'_, 'tcx>) -> R,
    {
        with_context(|context| {
            unsafe {
                assert!(ptr_eq(context.tcx.gcx, tcx.gcx));
                let context: &ImplicitCtxt<'_, '_> = mem::transmute(context);
                f(context)
            }
        })
    }

    /// Allows access to the `TyCtxt` in the current `ImplicitCtxt`.
    /// Panics if there is no `ImplicitCtxt` available.
    #[inline]
    pub fn with<F, R>(f: F) -> R
    where
        F: for<'tcx> FnOnce(TyCtxt<'tcx>) -> R,
    {
        with_context(|context| f(context.tcx))
    }

    /// Allows access to the `TyCtxt` in the current `ImplicitCtxt`.
    /// The closure is passed None if there is no `ImplicitCtxt` available.
    #[inline]
    pub fn with_opt<F, R>(f: F) -> R
    where
        F: for<'tcx> FnOnce(Option<TyCtxt<'tcx>>) -> R,
    {
        with_context_opt(|opt_context| f(opt_context.map(|context| context.tcx)))
    }
}

macro_rules! sty_debug_print {
    ($ctxt: expr, $($variant: ident),*) => {{
        // Curious inner module to allow variant names to be used as
        // variable names.
        #[allow(non_snake_case)]
        mod inner {
            use crate::ty::{self, TyCtxt};
            use crate::ty::context::Interned;

            #[derive(Copy, Clone)]
            struct DebugStat {
                total: usize,
                lt_infer: usize,
                ty_infer: usize,
                ct_infer: usize,
                all_infer: usize,
            }

            pub fn go(tcx: TyCtxt<'_>) {
                let mut total = DebugStat {
                    total: 0,
                    lt_infer: 0,
                    ty_infer: 0,
                    ct_infer: 0,
                    all_infer: 0,
                };
                $(let mut $variant = total;)*

                let shards = tcx.interners.type_.lock_shards();
                let types = shards.iter().flat_map(|shard| shard.keys());
                for &Interned(t) in types {
                    let variant = match t.sty {
                        ty::Bool | ty::Char | ty::Int(..) | ty::Uint(..) |
                            ty::Float(..) | ty::Str | ty::Never => continue,
                        ty::Error => /* unimportant */ continue,
                        $(ty::$variant(..) => &mut $variant,)*
                    };
                    let lt = t.flags.intersects(ty::TypeFlags::HAS_RE_INFER);
                    let ty = t.flags.intersects(ty::TypeFlags::HAS_TY_INFER);
                    let ct = t.flags.intersects(ty::TypeFlags::HAS_CT_INFER);

                    variant.total += 1;
                    total.total += 1;
                    if lt { total.lt_infer += 1; variant.lt_infer += 1 }
                    if ty { total.ty_infer += 1; variant.ty_infer += 1 }
                    if ct { total.ct_infer += 1; variant.ct_infer += 1 }
                    if lt && ty && ct { total.all_infer += 1; variant.all_infer += 1 }
                }
                println!("Ty interner             total           ty lt ct all");
                $(println!("    {:18}: {uses:6} {usespc:4.1}%, \
                            {ty:4.1}% {lt:5.1}% {ct:4.1}% {all:4.1}%",
                    stringify!($variant),
                    uses = $variant.total,
                    usespc = $variant.total as f64 * 100.0 / total.total as f64,
                    ty = $variant.ty_infer as f64 * 100.0  / total.total as f64,
                    lt = $variant.lt_infer as f64 * 100.0  / total.total as f64,
                    ct = $variant.ct_infer as f64 * 100.0  / total.total as f64,
                    all = $variant.all_infer as f64 * 100.0  / total.total as f64);
                )*
                println!("                  total {uses:6}        \
                          {ty:4.1}% {lt:5.1}% {ct:4.1}% {all:4.1}%",
                    uses = total.total,
                    ty = total.ty_infer as f64 * 100.0  / total.total as f64,
                    lt = total.lt_infer as f64 * 100.0  / total.total as f64,
                    ct = total.ct_infer as f64 * 100.0  / total.total as f64,
                    all = total.all_infer as f64 * 100.0  / total.total as f64)
            }
        }

        inner::go($ctxt)
    }}
}

impl<'tcx> TyCtxt<'tcx> {
    pub fn print_debug_stats(self) {
        sty_debug_print!(
            self,
            Adt, Array, Slice, RawPtr, Ref, FnDef, FnPtr, Placeholder,
            Generator, GeneratorWitness, Dynamic, Closure, Tuple, Bound,
            Param, Infer, UnnormalizedProjection, Projection, Opaque, Foreign);

        println!("InternalSubsts interner: #{}", self.interners.substs.len());
        println!("Region interner: #{}", self.interners.region.len());
        println!("Stability interner: #{}", self.stability_interner.len());
        println!("Allocation interner: #{}", self.allocation_interner.len());
        println!("Layout interner: #{}", self.layout_interner.len());
    }
}


/// An entry in an interner.
struct Interned<'tcx, T: ?Sized>(&'tcx T);

impl<'tcx, T: 'tcx+?Sized> Clone for Interned<'tcx, T> {
    fn clone(&self) -> Self {
        Interned(self.0)
    }
}
impl<'tcx, T: 'tcx+?Sized> Copy for Interned<'tcx, T> {}

// N.B., an `Interned<Ty>` compares and hashes as a sty.
impl<'tcx> PartialEq for Interned<'tcx, TyS<'tcx>> {
    fn eq(&self, other: &Interned<'tcx, TyS<'tcx>>) -> bool {
        self.0.sty == other.0.sty
    }
}

impl<'tcx> Eq for Interned<'tcx, TyS<'tcx>> {}

impl<'tcx> Hash for Interned<'tcx, TyS<'tcx>> {
    fn hash<H: Hasher>(&self, s: &mut H) {
        self.0.sty.hash(s)
    }
}

<<<<<<< HEAD
#[cfg_attr(not(bootstrap), allow(rustc::usage_of_ty_tykind))]
=======
#[allow(rustc::usage_of_ty_tykind)]
>>>>>>> 8cd2c99a
impl<'tcx> Borrow<TyKind<'tcx>> for Interned<'tcx, TyS<'tcx>> {
    fn borrow<'a>(&'a self) -> &'a TyKind<'tcx> {
        &self.0.sty
    }
}

// N.B., an `Interned<List<T>>` compares and hashes as its elements.
impl<'tcx, T: PartialEq> PartialEq for Interned<'tcx, List<T>> {
    fn eq(&self, other: &Interned<'tcx, List<T>>) -> bool {
        self.0[..] == other.0[..]
    }
}

impl<'tcx, T: Eq> Eq for Interned<'tcx, List<T>> {}

impl<'tcx, T: Hash> Hash for Interned<'tcx, List<T>> {
    fn hash<H: Hasher>(&self, s: &mut H) {
        self.0[..].hash(s)
    }
}

impl<'tcx> Borrow<[Ty<'tcx>]> for Interned<'tcx, List<Ty<'tcx>>> {
    fn borrow<'a>(&'a self) -> &'a [Ty<'tcx>] {
        &self.0[..]
    }
}

impl<'tcx> Borrow<[CanonicalVarInfo]> for Interned<'tcx, List<CanonicalVarInfo>> {
    fn borrow(&self) -> &[CanonicalVarInfo] {
        &self.0[..]
    }
}

impl<'tcx> Borrow<[Kind<'tcx>]> for Interned<'tcx, InternalSubsts<'tcx>> {
    fn borrow<'a>(&'a self) -> &'a [Kind<'tcx>] {
        &self.0[..]
    }
}

impl<'tcx> Borrow<[ProjectionKind]>
    for Interned<'tcx, List<ProjectionKind>> {
    fn borrow(&self) -> &[ProjectionKind] {
        &self.0[..]
    }
}

impl<'tcx> Borrow<RegionKind> for Interned<'tcx, RegionKind> {
    fn borrow(&self) -> &RegionKind {
        &self.0
    }
}

impl<'tcx> Borrow<GoalKind<'tcx>> for Interned<'tcx, GoalKind<'tcx>> {
    fn borrow<'a>(&'a self) -> &'a GoalKind<'tcx> {
        &self.0
    }
}

impl<'tcx> Borrow<[ExistentialPredicate<'tcx>]>
    for Interned<'tcx, List<ExistentialPredicate<'tcx>>>
{
    fn borrow<'a>(&'a self) -> &'a [ExistentialPredicate<'tcx>] {
        &self.0[..]
    }
}

impl<'tcx> Borrow<[Predicate<'tcx>]> for Interned<'tcx, List<Predicate<'tcx>>> {
    fn borrow<'a>(&'a self) -> &'a [Predicate<'tcx>] {
        &self.0[..]
    }
}

impl<'tcx> Borrow<Const<'tcx>> for Interned<'tcx, Const<'tcx>> {
    fn borrow<'a>(&'a self) -> &'a Const<'tcx> {
        &self.0
    }
}

impl<'tcx> Borrow<[Clause<'tcx>]> for Interned<'tcx, List<Clause<'tcx>>> {
    fn borrow<'a>(&'a self) -> &'a [Clause<'tcx>] {
        &self.0[..]
    }
}

impl<'tcx> Borrow<[Goal<'tcx>]> for Interned<'tcx, List<Goal<'tcx>>> {
    fn borrow<'a>(&'a self) -> &'a [Goal<'tcx>] {
        &self.0[..]
    }
}

macro_rules! intern_method {
    ($lt_tcx:tt, $name:ident: $method:ident($alloc:ty,
                                            $alloc_method:expr,
                                            $alloc_to_key:expr) -> $ty:ty) => {
        impl<$lt_tcx> TyCtxt<$lt_tcx> {
            pub fn $method(self, v: $alloc) -> &$lt_tcx $ty {
                let key = ($alloc_to_key)(&v);

                self.interners.$name.intern_ref(key, || {
                    Interned($alloc_method(&self.interners.arena, v))

                }).0
            }
        }
    }
}

macro_rules! direct_interners {
    ($lt_tcx:tt, $($name:ident: $method:ident($ty:ty)),+) => {
        $(impl<$lt_tcx> PartialEq for Interned<$lt_tcx, $ty> {
            fn eq(&self, other: &Self) -> bool {
                self.0 == other.0
            }
        }

        impl<$lt_tcx> Eq for Interned<$lt_tcx, $ty> {}

        impl<$lt_tcx> Hash for Interned<$lt_tcx, $ty> {
            fn hash<H: Hasher>(&self, s: &mut H) {
                self.0.hash(s)
            }
        }

        intern_method!(
            $lt_tcx,
            $name: $method($ty,
                           |a: &$lt_tcx SyncDroplessArena, v| -> &$lt_tcx $ty { a.alloc(v) },
                           |x| x) -> $ty);)+
    }
}

pub fn keep_local<'tcx, T: ty::TypeFoldable<'tcx>>(x: &T) -> bool {
    x.has_type_flags(ty::TypeFlags::KEEP_IN_LOCAL_TCX)
}

direct_interners!('tcx,
    region: mk_region(RegionKind),
    goal: mk_goal(GoalKind<'tcx>),
    const_: mk_const(Const<'tcx>)
);

macro_rules! slice_interners {
    ($($field:ident: $method:ident($ty:ty)),+) => (
        $(intern_method!( 'tcx, $field: $method(
            &[$ty],
            |a, v| List::from_arena(a, v),
            Deref::deref) -> List<$ty>);)+
    );
}

slice_interners!(
    existential_predicates: _intern_existential_predicates(ExistentialPredicate<'tcx>),
    predicates: _intern_predicates(Predicate<'tcx>),
    type_list: _intern_type_list(Ty<'tcx>),
    substs: _intern_substs(Kind<'tcx>),
    clauses: _intern_clauses(Clause<'tcx>),
    goal_list: _intern_goals(Goal<'tcx>),
    projs: _intern_projs(ProjectionKind)
);

// This isn't a perfect fit: `CanonicalVarInfo` slices are always
// allocated in the global arena, so this `intern_method!` macro is
// overly general. However, we just return `false` for the code that checks
// whether they belong in the thread-local arena, so no harm done, and
// seems better than open-coding the rest.
intern_method! {
    'tcx,
    canonical_var_infos: _intern_canonical_var_infos(
        &[CanonicalVarInfo],
        |a, v| List::from_arena(a, v),
        Deref::deref
    ) -> List<CanonicalVarInfo>
}

impl<'tcx> TyCtxt<'tcx> {
    /// Given a `fn` type, returns an equivalent `unsafe fn` type;
    /// that is, a `fn` type that is equivalent in every way for being
    /// unsafe.
    pub fn safe_to_unsafe_fn_ty(self, sig: PolyFnSig<'tcx>) -> Ty<'tcx> {
        assert_eq!(sig.unsafety(), hir::Unsafety::Normal);
        self.mk_fn_ptr(sig.map_bound(|sig| ty::FnSig {
            unsafety: hir::Unsafety::Unsafe,
            ..sig
        }))
    }

    /// Given a closure signature `sig`, returns an equivalent `fn`
    /// type with the same signature. Detuples and so forth -- so
    /// e.g., if we have a sig with `Fn<(u32, i32)>` then you would get
    /// a `fn(u32, i32)`.
    /// `unsafety` determines the unsafety of the `fn` type. If you pass
    /// `hir::Unsafety::Unsafe` in the previous example, then you would get
    /// an `unsafe fn (u32, i32)`.
    /// It cannot convert a closure that requires unsafe.
    pub fn coerce_closure_fn_ty(self, sig: PolyFnSig<'tcx>, unsafety: hir::Unsafety) -> Ty<'tcx> {
        let converted_sig = sig.map_bound(|s| {
            let params_iter = match s.inputs()[0].sty {
                ty::Tuple(params) => {
                    params.into_iter().map(|k| k.expect_ty())
                }
                _ => bug!(),
            };
            self.mk_fn_sig(
                params_iter,
                s.output(),
                s.c_variadic,
                unsafety,
                abi::Abi::Rust,
            )
        });

        self.mk_fn_ptr(converted_sig)
    }

<<<<<<< HEAD
    #[cfg_attr(not(bootstrap), allow(rustc::usage_of_ty_tykind))]
=======
    #[allow(rustc::usage_of_ty_tykind)]
>>>>>>> 8cd2c99a
    #[inline]
    pub fn mk_ty(&self, st: TyKind<'tcx>) -> Ty<'tcx> {
        self.interners.intern_ty(st)
    }

    pub fn mk_mach_int(self, tm: ast::IntTy) -> Ty<'tcx> {
        match tm {
            ast::IntTy::Isize   => self.types.isize,
            ast::IntTy::I8   => self.types.i8,
            ast::IntTy::I16  => self.types.i16,
            ast::IntTy::I32  => self.types.i32,
            ast::IntTy::I64  => self.types.i64,
            ast::IntTy::I128  => self.types.i128,
        }
    }

    pub fn mk_mach_uint(self, tm: ast::UintTy) -> Ty<'tcx> {
        match tm {
            ast::UintTy::Usize   => self.types.usize,
            ast::UintTy::U8   => self.types.u8,
            ast::UintTy::U16  => self.types.u16,
            ast::UintTy::U32  => self.types.u32,
            ast::UintTy::U64  => self.types.u64,
            ast::UintTy::U128  => self.types.u128,
        }
    }

    pub fn mk_mach_float(self, tm: ast::FloatTy) -> Ty<'tcx> {
        match tm {
            ast::FloatTy::F32  => self.types.f32,
            ast::FloatTy::F64  => self.types.f64,
        }
    }

    #[inline]
    pub fn mk_str(self) -> Ty<'tcx> {
        self.mk_ty(Str)
    }

    #[inline]
    pub fn mk_static_str(self) -> Ty<'tcx> {
        self.mk_imm_ref(self.lifetimes.re_static, self.mk_str())
    }

    #[inline]
    pub fn mk_adt(self, def: &'tcx AdtDef, substs: SubstsRef<'tcx>) -> Ty<'tcx> {
        // Take a copy of substs so that we own the vectors inside.
        self.mk_ty(Adt(def, substs))
    }

    #[inline]
    pub fn mk_foreign(self, def_id: DefId) -> Ty<'tcx> {
        self.mk_ty(Foreign(def_id))
    }

    fn mk_generic_adt(self, wrapper_def_id: DefId, ty_param: Ty<'tcx>) -> Ty<'tcx> {
        let adt_def = self.adt_def(wrapper_def_id);
        let substs = InternalSubsts::for_item(self, wrapper_def_id, |param, substs| {
            match param.kind {
                GenericParamDefKind::Lifetime |
                GenericParamDefKind::Const => {
                    bug!()
                }
                GenericParamDefKind::Type { has_default, .. } => {
                    if param.index == 0 {
                        ty_param.into()
                    } else {
                        assert!(has_default);
                        self.type_of(param.def_id).subst(self, substs).into()
                    }
                }
            }
        });
        self.mk_ty(Adt(adt_def, substs))
    }

    #[inline]
    pub fn mk_box(self, ty: Ty<'tcx>) -> Ty<'tcx> {
<<<<<<< HEAD
        let def_id = self.require_lang_item(lang_items::OwnedBoxLangItem);
=======
        let def_id = self.require_lang_item(lang_items::OwnedBoxLangItem, None);
>>>>>>> 8cd2c99a
        self.mk_generic_adt(def_id, ty)
    }

    #[inline]
<<<<<<< HEAD
    pub fn mk_maybe_uninit(self, ty: Ty<'tcx>) -> Ty<'tcx> {
        let def_id = self.require_lang_item(lang_items::MaybeUninitLangItem);
=======
    pub fn mk_lang_item(self, ty: Ty<'tcx>, item: lang_items::LangItem)  -> Option<Ty<'tcx>> {
        let def_id = self.lang_items().require(item).ok()?;
        Some(self.mk_generic_adt(def_id, ty))
    }

    #[inline]
    pub fn mk_maybe_uninit(self, ty: Ty<'tcx>) -> Ty<'tcx> {
        let def_id = self.require_lang_item(lang_items::MaybeUninitLangItem, None);
>>>>>>> 8cd2c99a
        self.mk_generic_adt(def_id, ty)
    }

    #[inline]
    pub fn mk_ptr(self, tm: TypeAndMut<'tcx>) -> Ty<'tcx> {
        self.mk_ty(RawPtr(tm))
    }

    #[inline]
    pub fn mk_ref(self, r: Region<'tcx>, tm: TypeAndMut<'tcx>) -> Ty<'tcx> {
        self.mk_ty(Ref(r, tm.ty, tm.mutbl))
    }

    #[inline]
    pub fn mk_mut_ref(self, r: Region<'tcx>, ty: Ty<'tcx>) -> Ty<'tcx> {
        self.mk_ref(r, TypeAndMut {ty: ty, mutbl: hir::MutMutable})
    }

    #[inline]
    pub fn mk_imm_ref(self, r: Region<'tcx>, ty: Ty<'tcx>) -> Ty<'tcx> {
        self.mk_ref(r, TypeAndMut {ty: ty, mutbl: hir::MutImmutable})
    }

    #[inline]
    pub fn mk_mut_ptr(self, ty: Ty<'tcx>) -> Ty<'tcx> {
        self.mk_ptr(TypeAndMut {ty: ty, mutbl: hir::MutMutable})
    }

    #[inline]
    pub fn mk_imm_ptr(self, ty: Ty<'tcx>) -> Ty<'tcx> {
        self.mk_ptr(TypeAndMut {ty: ty, mutbl: hir::MutImmutable})
    }

    #[inline]
    pub fn mk_nil_ptr(self) -> Ty<'tcx> {
        self.mk_imm_ptr(self.mk_unit())
    }

    #[inline]
    pub fn mk_array(self, ty: Ty<'tcx>, n: u64) -> Ty<'tcx> {
        self.mk_ty(Array(ty, ty::Const::from_usize(self.global_tcx(), n)))
    }

    #[inline]
    pub fn mk_slice(self, ty: Ty<'tcx>) -> Ty<'tcx> {
        self.mk_ty(Slice(ty))
    }

    #[inline]
    pub fn intern_tup(self, ts: &[Ty<'tcx>]) -> Ty<'tcx> {
        let kinds: Vec<_> = ts.into_iter().map(|&t| Kind::from(t)).collect();
        self.mk_ty(Tuple(self.intern_substs(&kinds)))
    }

    pub fn mk_tup<I: InternAs<[Ty<'tcx>], Ty<'tcx>>>(self, iter: I) -> I::Output {
        iter.intern_with(|ts| {
            let kinds: Vec<_> = ts.into_iter().map(|&t| Kind::from(t)).collect();
            self.mk_ty(Tuple(self.intern_substs(&kinds)))
        })
    }

    #[inline]
    pub fn mk_unit(self) -> Ty<'tcx> {
        self.types.unit
    }

    #[inline]
    pub fn mk_diverging_default(self) -> Ty<'tcx> {
        if self.features().never_type {
            self.types.never
        } else {
            self.intern_tup(&[])
        }
    }

    #[inline]
    pub fn mk_bool(self) -> Ty<'tcx> {
        self.mk_ty(Bool)
    }

    #[inline]
    pub fn mk_fn_def(self, def_id: DefId,
                     substs: SubstsRef<'tcx>) -> Ty<'tcx> {
        self.mk_ty(FnDef(def_id, substs))
    }

    #[inline]
    pub fn mk_fn_ptr(self, fty: PolyFnSig<'tcx>) -> Ty<'tcx> {
        self.mk_ty(FnPtr(fty))
    }

    #[inline]
    pub fn mk_dynamic(
        self,
        obj: ty::Binder<&'tcx List<ExistentialPredicate<'tcx>>>,
        reg: ty::Region<'tcx>
    ) -> Ty<'tcx> {
        self.mk_ty(Dynamic(obj, reg))
    }

    #[inline]
    pub fn mk_projection(self,
                         item_def_id: DefId,
                         substs: SubstsRef<'tcx>)
        -> Ty<'tcx> {
            self.mk_ty(Projection(ProjectionTy {
                item_def_id,
                substs,
            }))
        }

    #[inline]
    pub fn mk_closure(self, closure_id: DefId, closure_substs: ClosureSubsts<'tcx>)
                      -> Ty<'tcx> {
        self.mk_ty(Closure(closure_id, closure_substs))
    }

    #[inline]
    pub fn mk_generator(self,
                        id: DefId,
                        generator_substs: GeneratorSubsts<'tcx>,
                        movability: hir::GeneratorMovability)
                        -> Ty<'tcx> {
        self.mk_ty(Generator(id, generator_substs, movability))
    }

    #[inline]
    pub fn mk_generator_witness(self, types: ty::Binder<&'tcx List<Ty<'tcx>>>) -> Ty<'tcx> {
        self.mk_ty(GeneratorWitness(types))
    }

    #[inline]
    pub fn mk_ty_var(self, v: TyVid) -> Ty<'tcx> {
        self.mk_ty_infer(TyVar(v))
    }

    #[inline]
    pub fn mk_const_var(self, v: ConstVid<'tcx>, ty: Ty<'tcx>) -> &'tcx Const<'tcx> {
        self.mk_const(ty::Const {
            val: ConstValue::Infer(InferConst::Var(v)),
            ty,
        })
    }

    #[inline]
    pub fn mk_int_var(self, v: IntVid) -> Ty<'tcx> {
        self.mk_ty_infer(IntVar(v))
    }

    #[inline]
    pub fn mk_float_var(self, v: FloatVid) -> Ty<'tcx> {
        self.mk_ty_infer(FloatVar(v))
    }

    #[inline]
    pub fn mk_ty_infer(self, it: InferTy) -> Ty<'tcx> {
        self.mk_ty(Infer(it))
    }

    #[inline]
    pub fn mk_const_infer(
        self,
        ic: InferConst<'tcx>,
        ty: Ty<'tcx>,
    ) -> &'tcx ty::Const<'tcx> {
        self.mk_const(ty::Const {
            val: ConstValue::Infer(ic),
            ty,
        })
    }

    #[inline]
    pub fn mk_ty_param(self, index: u32, name: InternedString) -> Ty<'tcx> {
        self.mk_ty(Param(ParamTy { index, name: name }))
    }

    #[inline]
    pub fn mk_const_param(
        self,
        index: u32,
        name: InternedString,
        ty: Ty<'tcx>
    ) -> &'tcx Const<'tcx> {
        self.mk_const(ty::Const {
            val: ConstValue::Param(ParamConst { index, name }),
            ty,
        })
    }

<<<<<<< HEAD
    #[inline]
    pub fn mk_self_type(self) -> Ty<'tcx> {
        self.mk_ty_param(0, kw::SelfUpper.as_interned_str())
    }
=======
>>>>>>> 8cd2c99a

    pub fn mk_param_from_def(self, param: &ty::GenericParamDef) -> Kind<'tcx> {
        match param.kind {
            GenericParamDefKind::Lifetime => {
                self.mk_region(ty::ReEarlyBound(param.to_early_bound_region_data())).into()
            }
            GenericParamDefKind::Type { .. } => self.mk_ty_param(param.index, param.name).into(),
            GenericParamDefKind::Const => {
                self.mk_const_param(param.index, param.name, self.type_of(param.def_id)).into()
            }
        }
    }

    #[inline]
    pub fn mk_opaque(self, def_id: DefId, substs: SubstsRef<'tcx>) -> Ty<'tcx> {
        self.mk_ty(Opaque(def_id, substs))
    }

    pub fn intern_existential_predicates(self, eps: &[ExistentialPredicate<'tcx>])
        -> &'tcx List<ExistentialPredicate<'tcx>> {
        assert!(!eps.is_empty());
        assert!(eps.windows(2).all(|w| w[0].stable_cmp(self, &w[1]) != Ordering::Greater));
        self._intern_existential_predicates(eps)
    }

    pub fn intern_predicates(self, preds: &[Predicate<'tcx>])
        -> &'tcx List<Predicate<'tcx>> {
        // FIXME consider asking the input slice to be sorted to avoid
        // re-interning permutations, in which case that would be asserted
        // here.
        if preds.len() == 0 {
            // The macro-generated method below asserts we don't intern an empty slice.
            List::empty()
        } else {
            self._intern_predicates(preds)
        }
    }

    pub fn intern_type_list(self, ts: &[Ty<'tcx>]) -> &'tcx List<Ty<'tcx>> {
        if ts.len() == 0 {
            List::empty()
        } else {
            self._intern_type_list(ts)
        }
    }

    pub fn intern_substs(self, ts: &[Kind<'tcx>]) -> &'tcx List<Kind<'tcx>> {
        if ts.len() == 0 {
            List::empty()
        } else {
            self._intern_substs(ts)
        }
    }

    pub fn intern_projs(self, ps: &[ProjectionKind]) -> &'tcx List<ProjectionKind> {
        if ps.len() == 0 {
            List::empty()
        } else {
            self._intern_projs(ps)
        }
    }

    pub fn intern_canonical_var_infos(self, ts: &[CanonicalVarInfo]) -> CanonicalVarInfos<'tcx> {
        if ts.len() == 0 {
            List::empty()
        } else {
            self.global_tcx()._intern_canonical_var_infos(ts)
        }
    }

    pub fn intern_clauses(self, ts: &[Clause<'tcx>]) -> Clauses<'tcx> {
        if ts.len() == 0 {
            List::empty()
        } else {
            self._intern_clauses(ts)
        }
    }

    pub fn intern_goals(self, ts: &[Goal<'tcx>]) -> Goals<'tcx> {
        if ts.len() == 0 {
            List::empty()
        } else {
            self._intern_goals(ts)
        }
    }

    pub fn mk_fn_sig<I>(self,
                        inputs: I,
                        output: I::Item,
                        c_variadic: bool,
                        unsafety: hir::Unsafety,
                        abi: abi::Abi)
        -> <I::Item as InternIteratorElement<Ty<'tcx>, ty::FnSig<'tcx>>>::Output
    where
        I: Iterator<Item: InternIteratorElement<Ty<'tcx>, ty::FnSig<'tcx>>>,
    {
        inputs.chain(iter::once(output)).intern_with(|xs| ty::FnSig {
            inputs_and_output: self.intern_type_list(xs),
            c_variadic, unsafety, abi
        })
    }

    pub fn mk_existential_predicates<I: InternAs<[ExistentialPredicate<'tcx>],
                                     &'tcx List<ExistentialPredicate<'tcx>>>>(self, iter: I)
                                     -> I::Output {
        iter.intern_with(|xs| self.intern_existential_predicates(xs))
    }

    pub fn mk_predicates<I: InternAs<[Predicate<'tcx>],
                                     &'tcx List<Predicate<'tcx>>>>(self, iter: I)
                                     -> I::Output {
        iter.intern_with(|xs| self.intern_predicates(xs))
    }

    pub fn mk_type_list<I: InternAs<[Ty<'tcx>],
                        &'tcx List<Ty<'tcx>>>>(self, iter: I) -> I::Output {
        iter.intern_with(|xs| self.intern_type_list(xs))
    }

    pub fn mk_substs<I: InternAs<[Kind<'tcx>],
                     &'tcx List<Kind<'tcx>>>>(self, iter: I) -> I::Output {
        iter.intern_with(|xs| self.intern_substs(xs))
    }

    pub fn mk_substs_trait(self,
                     self_ty: Ty<'tcx>,
                     rest: &[Kind<'tcx>])
                    -> SubstsRef<'tcx>
    {
        self.mk_substs(iter::once(self_ty.into()).chain(rest.iter().cloned()))
    }

    pub fn mk_clauses<I: InternAs<[Clause<'tcx>], Clauses<'tcx>>>(self, iter: I) -> I::Output {
        iter.intern_with(|xs| self.intern_clauses(xs))
    }

    pub fn mk_goals<I: InternAs<[Goal<'tcx>], Goals<'tcx>>>(self, iter: I) -> I::Output {
        iter.intern_with(|xs| self.intern_goals(xs))
    }

    pub fn lint_hir<S: Into<MultiSpan>>(self,
                                        lint: &'static Lint,
                                        hir_id: HirId,
                                        span: S,
                                        msg: &str) {
        self.struct_span_lint_hir(lint, hir_id, span.into(), msg).emit()
    }

    pub fn lint_hir_note<S: Into<MultiSpan>>(self,
                                             lint: &'static Lint,
                                             hir_id: HirId,
                                             span: S,
                                             msg: &str,
                                             note: &str) {
        let mut err = self.struct_span_lint_hir(lint, hir_id, span.into(), msg);
        err.note(note);
        err.emit()
    }

    pub fn lint_node_note<S: Into<MultiSpan>>(self,
                                              lint: &'static Lint,
                                              id: hir::HirId,
                                              span: S,
                                              msg: &str,
                                              note: &str) {
        let mut err = self.struct_span_lint_hir(lint, id, span.into(), msg);
        err.note(note);
        err.emit()
    }

    /// Walks upwards from `id` to find a node which might change lint levels with attributes.
    /// It stops at `bound` and just returns it if reached.
    pub fn maybe_lint_level_root_bounded(
        self,
        mut id: hir::HirId,
        bound: hir::HirId,
    ) -> hir::HirId {
        loop {
            if id == bound {
                return bound;
            }
            if lint::maybe_lint_level_root(self, id) {
                return id;
            }
            let next = self.hir().get_parent_node(id);
            if next == id {
                bug!("lint traversal reached the root of the crate");
            }
            id = next;
        }
    }

    pub fn lint_level_at_node(
        self,
        lint: &'static Lint,
        mut id: hir::HirId
    ) -> (lint::Level, lint::LintSource) {
        let sets = self.lint_levels(LOCAL_CRATE);
        loop {
            if let Some(pair) = sets.level_and_source(lint, id, self.sess) {
                return pair
            }
            let next = self.hir().get_parent_node(id);
            if next == id {
                bug!("lint traversal reached the root of the crate");
            }
            id = next;
        }
    }

    pub fn struct_span_lint_hir<S: Into<MultiSpan>>(self,
                                                    lint: &'static Lint,
                                                    hir_id: HirId,
                                                    span: S,
                                                    msg: &str)
        -> DiagnosticBuilder<'tcx>
    {
        let (level, src) = self.lint_level_at_node(lint, hir_id);
        lint::struct_lint_level(self.sess, lint, level, src, Some(span.into()), msg)
    }

    pub fn struct_lint_node(self, lint: &'static Lint, id: HirId, msg: &str)
        -> DiagnosticBuilder<'tcx>
    {
        let (level, src) = self.lint_level_at_node(lint, id);
        lint::struct_lint_level(self.sess, lint, level, src, None, msg)
    }

    pub fn in_scope_traits(self, id: HirId) -> Option<&'tcx StableVec<TraitCandidate>> {
        self.in_scope_traits_map(id.owner)
            .and_then(|map| map.get(&id.local_id))
    }

    pub fn named_region(self, id: HirId) -> Option<resolve_lifetime::Region> {
        self.named_region_map(id.owner)
            .and_then(|map| map.get(&id.local_id).cloned())
    }

    pub fn is_late_bound(self, id: HirId) -> bool {
        self.is_late_bound_map(id.owner)
            .map(|set| set.contains(&id.local_id))
            .unwrap_or(false)
    }

    pub fn object_lifetime_defaults(self, id: HirId) -> Option<&'tcx [ObjectLifetimeDefault]> {
        self.object_lifetime_defaults_map(id.owner)
            .and_then(|map| map.get(&id.local_id).map(|v| &**v))
    }
}

pub trait InternAs<T: ?Sized, R> {
    type Output;
    fn intern_with<F>(self, f: F) -> Self::Output
        where F: FnOnce(&T) -> R;
}

impl<I, T, R, E> InternAs<[T], R> for I
    where E: InternIteratorElement<T, R>,
          I: Iterator<Item=E> {
    type Output = E::Output;
    fn intern_with<F>(self, f: F) -> Self::Output
        where F: FnOnce(&[T]) -> R {
        E::intern_with(self, f)
    }
}

pub trait InternIteratorElement<T, R>: Sized {
    type Output;
    fn intern_with<I: Iterator<Item=Self>, F: FnOnce(&[T]) -> R>(iter: I, f: F) -> Self::Output;
}

impl<T, R> InternIteratorElement<T, R> for T {
    type Output = R;
    fn intern_with<I: Iterator<Item=Self>, F: FnOnce(&[T]) -> R>(iter: I, f: F) -> Self::Output {
        f(&iter.collect::<SmallVec<[_; 8]>>())
    }
}

impl<'a, T, R> InternIteratorElement<T, R> for &'a T
    where T: Clone + 'a
{
    type Output = R;
    fn intern_with<I: Iterator<Item=Self>, F: FnOnce(&[T]) -> R>(iter: I, f: F) -> Self::Output {
        f(&iter.cloned().collect::<SmallVec<[_; 8]>>())
    }
}

impl<T, R, E> InternIteratorElement<T, R> for Result<T, E> {
    type Output = Result<R, E>;
    fn intern_with<I: Iterator<Item=Self>, F: FnOnce(&[T]) -> R>(iter: I, f: F) -> Self::Output {
        Ok(f(&iter.collect::<Result<SmallVec<[_; 8]>, _>>()?))
    }
}

// We are comparing types with different invariant lifetimes, so `ptr::eq`
// won't work for us.
fn ptr_eq<T, U>(t: *const T, u: *const U) -> bool {
    t as *const () == u as *const ()
}

pub fn provide(providers: &mut ty::query::Providers<'_>) {
    providers.in_scope_traits_map = |tcx, id| tcx.gcx.trait_map.get(&id);
    providers.module_exports = |tcx, id| tcx.gcx.export_map.get(&id).map(|v| &v[..]);
    providers.crate_name = |tcx, id| {
        assert_eq!(id, LOCAL_CRATE);
        tcx.crate_name
    };
    providers.get_lib_features = |tcx, id| {
        assert_eq!(id, LOCAL_CRATE);
        tcx.arena.alloc(middle::lib_features::collect(tcx))
    };
    providers.get_lang_items = |tcx, id| {
        assert_eq!(id, LOCAL_CRATE);
        tcx.arena.alloc(middle::lang_items::collect(tcx))
<<<<<<< HEAD
=======
    };
    providers.diagnostic_items = |tcx, id| {
        assert_eq!(id, LOCAL_CRATE);
        middle::diagnostic_items::collect(tcx)
    };
    providers.all_diagnostic_items = |tcx, id| {
        assert_eq!(id, LOCAL_CRATE);
        middle::diagnostic_items::collect_all(tcx)
>>>>>>> 8cd2c99a
    };
    providers.maybe_unused_trait_import = |tcx, id| {
        tcx.maybe_unused_trait_imports.contains(&id)
    };
    providers.maybe_unused_extern_crates = |tcx, cnum| {
        assert_eq!(cnum, LOCAL_CRATE);
        &tcx.maybe_unused_extern_crates[..]
    };
    providers.names_imported_by_glob_use = |tcx, id| {
        assert_eq!(id.krate, LOCAL_CRATE);
        Lrc::new(tcx.glob_map.get(&id).cloned().unwrap_or_default())
    };

    providers.stability_index = |tcx, cnum| {
        assert_eq!(cnum, LOCAL_CRATE);
        tcx.arena.alloc(stability::Index::new(tcx))
    };
    providers.lookup_stability = |tcx, id| {
        assert_eq!(id.krate, LOCAL_CRATE);
        let id = tcx.hir().definitions().def_index_to_hir_id(id.index);
        tcx.stability().local_stability(id)
    };
    providers.lookup_deprecation_entry = |tcx, id| {
        assert_eq!(id.krate, LOCAL_CRATE);
        let id = tcx.hir().definitions().def_index_to_hir_id(id.index);
        tcx.stability().local_deprecation_entry(id)
    };
    providers.extern_mod_stmt_cnum = |tcx, id| {
        let id = tcx.hir().as_local_node_id(id).unwrap();
        tcx.cstore.extern_mod_stmt_cnum_untracked(id)
    };
    providers.all_crate_nums = |tcx, cnum| {
        assert_eq!(cnum, LOCAL_CRATE);
        tcx.arena.alloc_slice(&tcx.cstore.crates_untracked())
    };
    providers.postorder_cnums = |tcx, cnum| {
        assert_eq!(cnum, LOCAL_CRATE);
        tcx.arena.alloc_slice(&tcx.cstore.postorder_cnums_untracked())
    };
    providers.output_filenames = |tcx, cnum| {
        assert_eq!(cnum, LOCAL_CRATE);
        tcx.output_filenames.clone()
    };
    providers.features_query = |tcx, cnum| {
        assert_eq!(cnum, LOCAL_CRATE);
        tcx.arena.alloc(tcx.sess.features_untracked().clone())
    };
    providers.is_panic_runtime = |tcx, cnum| {
        assert_eq!(cnum, LOCAL_CRATE);
        attr::contains_name(tcx.hir().krate_attrs(), sym::panic_runtime)
    };
    providers.is_compiler_builtins = |tcx, cnum| {
        assert_eq!(cnum, LOCAL_CRATE);
        attr::contains_name(tcx.hir().krate_attrs(), sym::compiler_builtins)
    };
}<|MERGE_RESOLUTION|>--- conflicted
+++ resolved
@@ -1,10 +1,7 @@
 //! Type context book-keeping.
 
-<<<<<<< HEAD
-=======
 // ignore-tidy-filelength
 
->>>>>>> 8cd2c99a
 use crate::arena::Arena;
 use crate::dep_graph::DepGraph;
 use crate::dep_graph::{self, DepNode, DepConstructor};
@@ -12,11 +9,7 @@
 use crate::session::config::{BorrowckMode, OutputFilenames};
 use crate::session::config::CrateType;
 use crate::middle;
-<<<<<<< HEAD
-use crate::hir::{TraitCandidate, HirId, ItemKind, ItemLocalId, Node};
-=======
 use crate::hir::{self, TraitCandidate, HirId, ItemKind, ItemLocalId, Node};
->>>>>>> 8cd2c99a
 use crate::hir::def::{Res, DefKind, Export};
 use crate::hir::def_id::{CrateNum, DefId, DefIndex, LOCAL_CRATE};
 use crate::hir::map as hir_map;
@@ -30,11 +23,7 @@
 use crate::middle::lang_items;
 use crate::middle::resolve_lifetime::{self, ObjectLifetimeDefault};
 use crate::middle::stability;
-<<<<<<< HEAD
-use crate::mir::{Body, interpret, ProjectionKind};
-=======
 use crate::mir::{Body, interpret, ProjectionKind, Promoted};
->>>>>>> 8cd2c99a
 use crate::mir::interpret::{ConstValue, Allocation, Scalar};
 use crate::ty::subst::{Kind, InternalSubsts, SubstsRef, Subst};
 use crate::ty::ReprOptions;
@@ -60,23 +49,14 @@
 use crate::util::nodemap::{FxHashMap, FxHashSet};
 
 use errors::DiagnosticBuilder;
-<<<<<<< HEAD
-use smallvec::SmallVec;
-use rustc_data_structures::stable_hasher::{HashStable, hash_stable_hashmap,
-                                           StableHasher, StableHasherResult,
-                                           StableVec};
-use arena::SyncDroplessArena;
-=======
 use arena::SyncDroplessArena;
 use smallvec::SmallVec;
 use rustc_data_structures::stable_hasher::{
     HashStable, StableHasher, StableHasherResult, StableVec, hash_stable_hashmap,
 };
->>>>>>> 8cd2c99a
 use rustc_data_structures::indexed_vec::{Idx, IndexVec};
 use rustc_data_structures::sharded::ShardedHashMap;
 use rustc_data_structures::sync::{Lrc, Lock, WorkerLocal};
-use rustc_data_structures::sharded::ShardedHashMap;
 use std::any::Any;
 use std::borrow::Borrow;
 use std::cmp::Ordering;
@@ -97,11 +77,6 @@
 use syntax::symbol::{Symbol, InternedString, kw, sym};
 use syntax_pos::Span;
 
-<<<<<<< HEAD
-use crate::hir;
-
-=======
->>>>>>> 8cd2c99a
 pub struct AllArenas {
     pub interner: SyncDroplessArena,
 }
@@ -155,35 +130,20 @@
         }
     }
 
-<<<<<<< HEAD
-    /// Intern a type
-    #[cfg_attr(not(bootstrap), allow(rustc::usage_of_ty_tykind))]
-=======
     /// Interns a type.
     #[allow(rustc::usage_of_ty_tykind)]
->>>>>>> 8cd2c99a
     #[inline(never)]
     fn intern_ty(&self,
         st: TyKind<'tcx>
     ) -> Ty<'tcx> {
         self.type_.intern(st, |st| {
             let flags = super::flags::FlagComputation::for_sty(&st);
-<<<<<<< HEAD
 
             let ty_struct = TyS {
                 sty: st,
                 flags: flags.flags,
                 outer_exclusive_binder: flags.outer_exclusive_binder,
             };
-
-=======
-
-            let ty_struct = TyS {
-                sty: st,
-                flags: flags.flags,
-                outer_exclusive_binder: flags.outer_exclusive_binder,
-            };
->>>>>>> 8cd2c99a
 
             Interned(self.arena.alloc(ty_struct))
         }).0
@@ -247,28 +207,6 @@
 fn validate_hir_id_for_typeck_tables(local_id_root: Option<DefId>,
                                      hir_id: hir::HirId,
                                      mut_access: bool) {
-<<<<<<< HEAD
-    if cfg!(debug_assertions) {
-        if let Some(local_id_root) = local_id_root {
-            if hir_id.owner != local_id_root.index {
-                ty::tls::with(|tcx| {
-                    bug!("node {} with HirId::owner {:?} cannot be placed in \
-                          TypeckTables with local_id_root {:?}",
-                         tcx.hir().node_to_string(hir_id),
-                         DefId::local(hir_id.owner),
-                         local_id_root)
-                });
-            }
-        } else {
-            // We use "Null Object" TypeckTables in some of the analysis passes.
-            // These are just expected to be empty and their `local_id_root` is
-            // `None`. Therefore we cannot verify whether a given `HirId` would
-            // be a valid key for the given table. Instead we make sure that
-            // nobody tries to write to such a Null Object table.
-            if mut_access {
-                bug!("access to invalid TypeckTables")
-            }
-=======
     if let Some(local_id_root) = local_id_root {
         if hir_id.owner != local_id_root.index {
             ty::tls::with(|tcx| {
@@ -287,7 +225,6 @@
         // nobody tries to write to such a Null Object table.
         if mut_access {
             bug!("access to invalid TypeckTables")
->>>>>>> 8cd2c99a
         }
     }
 }
@@ -1027,7 +964,6 @@
         }
     }
 }
-<<<<<<< HEAD
 
 impl<'tcx> CommonLifetimes<'tcx> {
     fn new(interners: &CtxtInterners<'tcx>) -> CommonLifetimes<'tcx> {
@@ -1037,17 +973,6 @@
             }).0
         };
 
-=======
-
-impl<'tcx> CommonLifetimes<'tcx> {
-    fn new(interners: &CtxtInterners<'tcx>) -> CommonLifetimes<'tcx> {
-        let mk = |r| {
-            interners.region.intern(r, |r| {
-                Interned(interners.arena.alloc(r))
-            }).0
-        };
-
->>>>>>> 8cd2c99a
         CommonLifetimes {
             re_empty: mk(RegionKind::ReEmpty),
             re_static: mk(RegionKind::ReStatic),
@@ -1092,10 +1017,7 @@
 ///
 /// [rustc guide]: https://rust-lang.github.io/rustc-guide/ty.html
 #[derive(Copy, Clone)]
-<<<<<<< HEAD
-=======
 #[cfg_attr(not(bootstrap), rustc_diagnostic_item = "TyCtxt")]
->>>>>>> 8cd2c99a
 pub struct TyCtxt<'tcx> {
     gcx: &'tcx GlobalCtxt<'tcx>,
 }
@@ -1214,8 +1136,6 @@
         self.arena.alloc(Steal::new(mir))
     }
 
-<<<<<<< HEAD
-=======
     pub fn alloc_steal_promoted(self, promoted: IndexVec<Promoted, Body<'tcx>>) ->
         &'tcx Steal<IndexVec<Promoted, Body<'tcx>>> {
         self.arena.alloc(Steal::new(promoted))
@@ -1226,7 +1146,6 @@
         self.arena.alloc(promoted)
     }
 
->>>>>>> 8cd2c99a
     pub fn alloc_adt_def(
         self,
         did: DefId,
@@ -1246,11 +1165,7 @@
 
     /// Allocates a read-only byte or string literal for `mir::interpret`.
     pub fn allocate_bytes(self, bytes: &[u8]) -> interpret::AllocId {
-<<<<<<< HEAD
-        // create an allocation that just contains these bytes
-=======
         // Create an allocation that just contains these bytes.
->>>>>>> 8cd2c99a
         let alloc = interpret::Allocation::from_byte_aligned_bytes(bytes);
         let alloc = self.intern_const_alloc(alloc);
         self.alloc_map.lock().create_memory_alloc(alloc)
@@ -1433,16 +1348,11 @@
         self.get_lib_features(LOCAL_CRATE)
     }
 
-<<<<<<< HEAD
-=======
     /// Obtain all lang items of this crate and all dependencies (recursively)
->>>>>>> 8cd2c99a
     pub fn lang_items(self) -> &'tcx middle::lang_items::LanguageItems {
         self.get_lang_items(LOCAL_CRATE)
     }
 
-<<<<<<< HEAD
-=======
     /// Obtain the given diagnostic item's `DefId`. Use `is_diagnostic_item` if you just want to
     /// compare against another `DefId`, since `is_diagnostic_item` is cheaper.
     pub fn get_diagnostic_item(self, name: Symbol) -> Option<DefId> {
@@ -1454,7 +1364,6 @@
         self.diagnostic_items(did.krate).get(&name) == Some(&did)
     }
 
->>>>>>> 8cd2c99a
     pub fn stability(self) -> &'tcx stability::Index<'tcx> {
         self.stability_index(LOCAL_CRATE)
     }
@@ -1580,23 +1489,14 @@
         self.queries.on_disk_cache.serialize(self.global_tcx(), encoder)
     }
 
-<<<<<<< HEAD
-    /// If true, we should use the AST-based borrowck (we may *also* use
-=======
     /// If `true`, we should use the AST-based borrowck (we may *also* use
->>>>>>> 8cd2c99a
     /// the MIR-based borrowck).
     pub fn use_ast_borrowck(self) -> bool {
         self.borrowck_mode().use_ast()
     }
 
-<<<<<<< HEAD
-    /// If true, we should use the MIR-based borrow check, but also
-    /// fall back on the AST borrow check if the MIR-based one errors.
-=======
     /// If `true`, we should use the MIR-based borrowck, but also
     /// fall back on the AST borrowck if the MIR-based one errors.
->>>>>>> 8cd2c99a
     pub fn migrate_borrowck(self) -> bool {
         self.borrowck_mode().migrate()
     }
@@ -1749,21 +1649,8 @@
     }
 }
 
-<<<<<<< HEAD
-impl<'tcx> TyCtxt<'tcx> {
-    pub fn encode_metadata(self)
-        -> EncodedMetadata
-    {
-        self.cstore.encode_metadata(self)
-    }
-}
-
-impl<'tcx> GlobalCtxt<'tcx> {
-    /// Call the closure with a local `TyCtxt` using the given arena.
-=======
 impl<'tcx> GlobalCtxt<'tcx> {
     /// Calls the closure with a local `TyCtxt` using the given arena.
->>>>>>> 8cd2c99a
     /// `interners` is a slot passed so we can create a CtxtInterners
     /// with the same lifetime as `arena`.
     pub fn enter_local<F, R>(&'tcx self, f: F) -> R
@@ -1885,21 +1772,12 @@
     /// in this module.
     #[derive(Clone)]
     pub struct ImplicitCtxt<'a, 'tcx> {
-<<<<<<< HEAD
-        /// The current TyCtxt. Initially created by `enter_global` and updated
-        /// by `enter_local` with a new local interner
-        pub tcx: TyCtxt<'tcx>,
-
-        /// The current query job, if any. This is updated by JobOwner::start in
-        /// ty::query::plumbing when executing a query
-=======
         /// The current `TyCtxt`. Initially created by `enter_global` and updated
         /// by `enter_local` with a new local interner.
         pub tcx: TyCtxt<'tcx>,
 
         /// The current query job, if any. This is updated by `JobOwner::start` in
         /// `ty::query::plumbing` when executing a query.
->>>>>>> 8cd2c99a
         pub query: Option<Lrc<query::QueryJob<'tcx>>>,
 
         /// Where to store diagnostics for the current query job, if any.
@@ -2087,13 +1965,8 @@
         if context == 0 {
             f(None)
         } else {
-<<<<<<< HEAD
-            // We could get a ImplicitCtxt pointer from another thread.
-            // Ensure that ImplicitCtxt is Sync
-=======
             // We could get a `ImplicitCtxt` pointer from another thread.
             // Ensure that `ImplicitCtxt` is `Sync`.
->>>>>>> 8cd2c99a
             sync::assert_sync::<ImplicitCtxt<'_, '_>>();
 
             unsafe { f(Some(&*(context as *const ImplicitCtxt<'_, '_>))) }
@@ -2110,19 +1983,11 @@
         with_context_opt(|opt_context| f(opt_context.expect("no ImplicitCtxt stored in tls")))
     }
 
-<<<<<<< HEAD
-    /// Allows access to the current ImplicitCtxt whose tcx field has the same global
-    /// interner as the tcx argument passed in. This means the closure is given an ImplicitCtxt
-    /// with the same 'tcx lifetime as the TyCtxt passed in.
-    /// This will panic if you pass it a TyCtxt which has a different global interner from
-    /// the current ImplicitCtxt's tcx field.
-=======
     /// Allows access to the current `ImplicitCtxt` whose tcx field has the same global
     /// interner as the tcx argument passed in. This means the closure is given an `ImplicitCtxt`
     /// with the same `'tcx` lifetime as the `TyCtxt` passed in.
     /// This will panic if you pass it a `TyCtxt` which has a different global interner from
     /// the current `ImplicitCtxt`'s `tcx` field.
->>>>>>> 8cd2c99a
     #[inline]
     pub fn with_related_context<'tcx, F, R>(tcx: TyCtxt<'tcx>, f: F) -> R
     where
@@ -2273,11 +2138,7 @@
     }
 }
 
-<<<<<<< HEAD
-#[cfg_attr(not(bootstrap), allow(rustc::usage_of_ty_tykind))]
-=======
 #[allow(rustc::usage_of_ty_tykind)]
->>>>>>> 8cd2c99a
 impl<'tcx> Borrow<TyKind<'tcx>> for Interned<'tcx, TyS<'tcx>> {
     fn borrow<'a>(&'a self) -> &'a TyKind<'tcx> {
         &self.0.sty
@@ -2492,11 +2353,7 @@
         self.mk_fn_ptr(converted_sig)
     }
 
-<<<<<<< HEAD
-    #[cfg_attr(not(bootstrap), allow(rustc::usage_of_ty_tykind))]
-=======
     #[allow(rustc::usage_of_ty_tykind)]
->>>>>>> 8cd2c99a
     #[inline]
     pub fn mk_ty(&self, st: TyKind<'tcx>) -> Ty<'tcx> {
         self.interners.intern_ty(st)
@@ -2575,19 +2432,11 @@
 
     #[inline]
     pub fn mk_box(self, ty: Ty<'tcx>) -> Ty<'tcx> {
-<<<<<<< HEAD
-        let def_id = self.require_lang_item(lang_items::OwnedBoxLangItem);
-=======
         let def_id = self.require_lang_item(lang_items::OwnedBoxLangItem, None);
->>>>>>> 8cd2c99a
         self.mk_generic_adt(def_id, ty)
     }
 
     #[inline]
-<<<<<<< HEAD
-    pub fn mk_maybe_uninit(self, ty: Ty<'tcx>) -> Ty<'tcx> {
-        let def_id = self.require_lang_item(lang_items::MaybeUninitLangItem);
-=======
     pub fn mk_lang_item(self, ty: Ty<'tcx>, item: lang_items::LangItem)  -> Option<Ty<'tcx>> {
         let def_id = self.lang_items().require(item).ok()?;
         Some(self.mk_generic_adt(def_id, ty))
@@ -2596,7 +2445,6 @@
     #[inline]
     pub fn mk_maybe_uninit(self, ty: Ty<'tcx>) -> Ty<'tcx> {
         let def_id = self.require_lang_item(lang_items::MaybeUninitLangItem, None);
->>>>>>> 8cd2c99a
         self.mk_generic_adt(def_id, ty)
     }
 
@@ -2786,13 +2634,6 @@
         })
     }
 
-<<<<<<< HEAD
-    #[inline]
-    pub fn mk_self_type(self) -> Ty<'tcx> {
-        self.mk_ty_param(0, kw::SelfUpper.as_interned_str())
-    }
-=======
->>>>>>> 8cd2c99a
 
     pub fn mk_param_from_def(self, param: &ty::GenericParamDef) -> Kind<'tcx> {
         match param.kind {
@@ -3107,8 +2948,6 @@
     providers.get_lang_items = |tcx, id| {
         assert_eq!(id, LOCAL_CRATE);
         tcx.arena.alloc(middle::lang_items::collect(tcx))
-<<<<<<< HEAD
-=======
     };
     providers.diagnostic_items = |tcx, id| {
         assert_eq!(id, LOCAL_CRATE);
@@ -3117,7 +2956,6 @@
     providers.all_diagnostic_items = |tcx, id| {
         assert_eq!(id, LOCAL_CRATE);
         middle::diagnostic_items::collect_all(tcx)
->>>>>>> 8cd2c99a
     };
     providers.maybe_unused_trait_import = |tcx, id| {
         tcx.maybe_unused_trait_imports.contains(&id)
