// This module contains some shared code for encoding and decoding various
// things from the `ty` module, and in particular implements support for
// "shorthands" which allow to have pointers back into the already encoded
// stream instead of re-encoding the same thing twice.
//
// The functionality in here is shared between persisting to crate metadata and
// persisting to incr. comp. caches.

use crate::arena::ArenaAllocatable;
use crate::hir::def_id::{DefId, CrateNum};
use crate::infer::canonical::{CanonicalVarInfo, CanonicalVarInfos};
use rustc_data_structures::fx::FxHashMap;
use rustc_serialize::{Decodable, Decoder, Encoder, Encodable, opaque};
use std::hash::Hash;
use std::intrinsics;
use crate::ty::{self, Ty, TyCtxt};
use crate::ty::subst::SubstsRef;
use crate::mir::interpret::Allocation;

/// The shorthand encoding uses an enum's variant index `usize`
/// and is offset by this value so it never matches a real variant.
/// This offset is also chosen so that the first byte is never < 0x80.
pub const SHORTHAND_OFFSET: usize = 0x80;

pub trait EncodableWithShorthand: Clone + Eq + Hash {
    type Variant: Encodable;
    fn variant(&self) -> &Self::Variant;
}

<<<<<<< HEAD
#[cfg_attr(not(bootstrap), allow(rustc::usage_of_ty_tykind))]
=======
#[allow(rustc::usage_of_ty_tykind)]
>>>>>>> 8cd2c99a
impl<'tcx> EncodableWithShorthand for Ty<'tcx> {
    type Variant = ty::TyKind<'tcx>;
    fn variant(&self) -> &Self::Variant {
        &self.sty
    }
}

impl<'tcx> EncodableWithShorthand for ty::Predicate<'tcx> {
    type Variant = ty::Predicate<'tcx>;
    fn variant(&self) -> &Self::Variant {
        self
    }
}

pub trait TyEncoder: Encoder {
    fn position(&self) -> usize;
}

impl TyEncoder for opaque::Encoder {
    #[inline]
    fn position(&self) -> usize {
        self.position()
    }
}

/// Encode the given value or a previously cached shorthand.
pub fn encode_with_shorthand<E, T, M>(encoder: &mut E,
                                      value: &T,
                                      cache: M)
                                      -> Result<(), E::Error>
    where E: TyEncoder,
          M: for<'b> Fn(&'b mut E) -> &'b mut FxHashMap<T, usize>,
          T: EncodableWithShorthand,
{
    let existing_shorthand = cache(encoder).get(value).cloned();
    if let Some(shorthand) = existing_shorthand {
        return encoder.emit_usize(shorthand);
    }

    let variant = value.variant();

    let start = encoder.position();
    variant.encode(encoder)?;
    let len = encoder.position() - start;

    // The shorthand encoding uses the same usize as the
    // discriminant, with an offset so they can't conflict.
    let discriminant = unsafe { intrinsics::discriminant_value(variant) };
    assert!(discriminant < SHORTHAND_OFFSET as u64);
    let shorthand = start + SHORTHAND_OFFSET;

    // Get the number of bits that leb128 could fit
    // in the same space as the fully encoded type.
    let leb128_bits = len * 7;

    // Check that the shorthand is a not longer than the
    // full encoding itself, i.e., it's an obvious win.
    if leb128_bits >= 64 || (shorthand as u64) < (1 << leb128_bits) {
        cache(encoder).insert(value.clone(), shorthand);
    }

    Ok(())
}

pub fn encode_predicates<'tcx, E, C>(encoder: &mut E,
                                     predicates: &ty::GenericPredicates<'tcx>,
                                     cache: C)
                                     -> Result<(), E::Error>
    where E: TyEncoder,
          C: for<'b> Fn(&'b mut E) -> &'b mut FxHashMap<ty::Predicate<'tcx>, usize>,
{
    predicates.parent.encode(encoder)?;
    predicates.predicates.len().encode(encoder)?;
    for (predicate, span) in &predicates.predicates {
        encode_with_shorthand(encoder, predicate, &cache)?;
        span.encode(encoder)?;
    }
    Ok(())
}

pub trait TyDecoder<'tcx>: Decoder {
    fn tcx(&self) -> TyCtxt<'tcx>;

    fn peek_byte(&self) -> u8;

    fn position(&self) -> usize;

    fn cached_ty_for_shorthand<F>(&mut self,
                                  shorthand: usize,
                                  or_insert_with: F)
                                  -> Result<Ty<'tcx>, Self::Error>
        where F: FnOnce(&mut Self) -> Result<Ty<'tcx>, Self::Error>;

    fn with_position<F, R>(&mut self, pos: usize, f: F) -> R
        where F: FnOnce(&mut Self) -> R;

    fn map_encoded_cnum_to_current(&self, cnum: CrateNum) -> CrateNum;

    fn positioned_at_shorthand(&self) -> bool {
        (self.peek_byte() & (SHORTHAND_OFFSET as u8)) != 0
    }
}

#[inline]
pub fn decode_arena_allocable<D, T: ArenaAllocatable + Decodable>(
    decoder: &mut D,
) -> Result<&'tcx T, D::Error>
where
    D: TyDecoder<'tcx>,
{
    Ok(decoder.tcx().arena.alloc(Decodable::decode(decoder)?))
}

#[inline]
pub fn decode_arena_allocable_slice<D, T: ArenaAllocatable + Decodable>(
    decoder: &mut D,
) -> Result<&'tcx [T], D::Error>
where
    D: TyDecoder<'tcx>,
{
    Ok(decoder.tcx().arena.alloc_from_iter(<Vec<T> as Decodable>::decode(decoder)?))
}

#[inline]
pub fn decode_cnum<D>(decoder: &mut D) -> Result<CrateNum, D::Error>
where
    D: TyDecoder<'tcx>,
{
    let cnum = CrateNum::from_u32(u32::decode(decoder)?);
    Ok(decoder.map_encoded_cnum_to_current(cnum))
}

<<<<<<< HEAD
#[cfg_attr(not(bootstrap), allow(rustc::usage_of_ty_tykind))]
=======
#[allow(rustc::usage_of_ty_tykind)]
>>>>>>> 8cd2c99a
#[inline]
pub fn decode_ty<D>(decoder: &mut D) -> Result<Ty<'tcx>, D::Error>
where
    D: TyDecoder<'tcx>,
{
    // Handle shorthands first, if we have an usize > 0x80.
    if decoder.positioned_at_shorthand() {
        let pos = decoder.read_usize()?;
        assert!(pos >= SHORTHAND_OFFSET);
        let shorthand = pos - SHORTHAND_OFFSET;

        decoder.cached_ty_for_shorthand(shorthand, |decoder| {
            decoder.with_position(shorthand, Ty::decode)
        })
    } else {
        let tcx = decoder.tcx();
        Ok(tcx.mk_ty(ty::TyKind::decode(decoder)?))
    }
}

#[inline]
pub fn decode_predicates<D>(decoder: &mut D) -> Result<ty::GenericPredicates<'tcx>, D::Error>
where
    D: TyDecoder<'tcx>,
{
    Ok(ty::GenericPredicates {
        parent: Decodable::decode(decoder)?,
        predicates: (0..decoder.read_usize()?).map(|_| {
            // Handle shorthands first, if we have an usize > 0x80.
            let predicate = if decoder.positioned_at_shorthand() {
                let pos = decoder.read_usize()?;
                assert!(pos >= SHORTHAND_OFFSET);
                let shorthand = pos - SHORTHAND_OFFSET;

                decoder.with_position(shorthand, ty::Predicate::decode)
            } else {
                ty::Predicate::decode(decoder)
            }?;
            Ok((predicate, Decodable::decode(decoder)?))
        })
        .collect::<Result<Vec<_>, _>>()?,
    })
}

#[inline]
pub fn decode_substs<D>(decoder: &mut D) -> Result<SubstsRef<'tcx>, D::Error>
where
    D: TyDecoder<'tcx>,
{
    let len = decoder.read_usize()?;
    let tcx = decoder.tcx();
    Ok(tcx.mk_substs((0..len).map(|_| Decodable::decode(decoder)))?)
}

#[inline]
pub fn decode_region<D>(decoder: &mut D) -> Result<ty::Region<'tcx>, D::Error>
where
    D: TyDecoder<'tcx>,
{
    Ok(decoder.tcx().mk_region(Decodable::decode(decoder)?))
}

#[inline]
pub fn decode_ty_slice<D>(decoder: &mut D) -> Result<&'tcx ty::List<Ty<'tcx>>, D::Error>
where
    D: TyDecoder<'tcx>,
{
    let len = decoder.read_usize()?;
    Ok(decoder.tcx().mk_type_list((0..len).map(|_| Decodable::decode(decoder)))?)
}

#[inline]
pub fn decode_adt_def<D>(decoder: &mut D) -> Result<&'tcx ty::AdtDef, D::Error>
where
    D: TyDecoder<'tcx>,
{
    let def_id = DefId::decode(decoder)?;
    Ok(decoder.tcx().adt_def(def_id))
}

#[inline]
pub fn decode_existential_predicate_slice<D>(
    decoder: &mut D,
) -> Result<&'tcx ty::List<ty::ExistentialPredicate<'tcx>>, D::Error>
where
    D: TyDecoder<'tcx>,
{
    let len = decoder.read_usize()?;
    Ok(decoder.tcx()
              .mk_existential_predicates((0..len).map(|_| Decodable::decode(decoder)))?)
}

#[inline]
pub fn decode_canonical_var_infos<D>(decoder: &mut D) -> Result<CanonicalVarInfos<'tcx>, D::Error>
where
    D: TyDecoder<'tcx>,
{
    let len = decoder.read_usize()?;
    let interned: Result<Vec<CanonicalVarInfo>, _> = (0..len).map(|_| Decodable::decode(decoder))
                                                             .collect();
    Ok(decoder.tcx()
              .intern_canonical_var_infos(interned?.as_slice()))
}

#[inline]
pub fn decode_const<D>(decoder: &mut D) -> Result<&'tcx ty::Const<'tcx>, D::Error>
where
    D: TyDecoder<'tcx>,
{
    Ok(decoder.tcx().mk_const(Decodable::decode(decoder)?))
}

#[inline]
pub fn decode_allocation<D>(decoder: &mut D) -> Result<&'tcx Allocation, D::Error>
where
    D: TyDecoder<'tcx>,
{
    Ok(decoder.tcx().intern_const_alloc(Decodable::decode(decoder)?))
}

#[macro_export]
macro_rules! __impl_decoder_methods {
    ($($name:ident -> $ty:ty;)*) => {
        $(
            fn $name(&mut self) -> Result<$ty, Self::Error> {
                self.opaque.$name()
            }
        )*
    }
}

#[macro_export]
macro_rules! impl_arena_allocatable_decoder {
    ([]$args:tt) => {};
    ([decode $(, $attrs:ident)*]
     [[$DecoderName:ident [$($typaram:tt),*]], [$name:ident: $ty:ty], $tcx:lifetime]) => {
        impl<$($typaram),*> SpecializedDecoder<&$tcx $ty> for $DecoderName<$($typaram),*> {
            #[inline]
            fn specialized_decode(&mut self) -> Result<&$tcx $ty, Self::Error> {
                decode_arena_allocable(self)
            }
        }

        impl<$($typaram),*> SpecializedDecoder<&$tcx [$ty]> for $DecoderName<$($typaram),*> {
            #[inline]
            fn specialized_decode(&mut self) -> Result<&$tcx [$ty], Self::Error> {
                decode_arena_allocable_slice(self)
            }
        }
    };
    ([$ignore:ident $(, $attrs:ident)*]$args:tt) => {
        impl_arena_allocatable_decoder!([$($attrs),*]$args);
    };
}

#[macro_export]
macro_rules! impl_arena_allocatable_decoders {
    ($args:tt, [$($a:tt $name:ident: $ty:ty,)*], $tcx:lifetime) => {
        $(
            impl_arena_allocatable_decoder!($a [$args, [$name: $ty], $tcx]);
        )*
    }
}

#[macro_export]
macro_rules! impl_arena_allocatable_decoder {
    ([]$args:tt) => {};
    ([decode $(, $attrs:ident)*]
     [[$DecoderName:ident [$($typaram:tt),*]], [$name:ident: $ty:ty], $tcx:lifetime]) => {
        impl<$($typaram),*> SpecializedDecoder<&$tcx $ty> for $DecoderName<$($typaram),*> {
            #[inline]
            fn specialized_decode(&mut self) -> Result<&$tcx $ty, Self::Error> {
                decode_arena_allocable(self)
            }
        }

        impl<$($typaram),*> SpecializedDecoder<&$tcx [$ty]> for $DecoderName<$($typaram),*> {
            #[inline]
            fn specialized_decode(&mut self) -> Result<&$tcx [$ty], Self::Error> {
                decode_arena_allocable_slice(self)
            }
        }
    };
    ([$ignore:ident $(, $attrs:ident)*]$args:tt) => {
        impl_arena_allocatable_decoder!([$($attrs),*]$args);
    };
}

#[macro_export]
macro_rules! impl_arena_allocatable_decoders {
    ($args:tt, [$($a:tt $name:ident: $ty:ty,)*], $tcx:lifetime) => {
        $(
            impl_arena_allocatable_decoder!($a [$args, [$name: $ty], $tcx]);
        )*
    }
}

#[macro_export]
macro_rules! implement_ty_decoder {
    ($DecoderName:ident <$($typaram:tt),*>) => {
        mod __ty_decoder_impl {
            use std::borrow::Cow;

            use rustc_serialize::{Decoder, SpecializedDecoder};

            use $crate::infer::canonical::CanonicalVarInfos;
            use $crate::ty;
            use $crate::ty::codec::*;
            use $crate::ty::subst::SubstsRef;
            use $crate::hir::def_id::{CrateNum};
<<<<<<< HEAD
            use rustc_serialize::{Decoder, SpecializedDecoder};
            use std::borrow::Cow;
=======

            use super::$DecoderName;
>>>>>>> 8cd2c99a

            impl<$($typaram ),*> Decoder for $DecoderName<$($typaram),*> {
                type Error = String;

                __impl_decoder_methods! {
                    read_nil -> ();

                    read_u128 -> u128;
                    read_u64 -> u64;
                    read_u32 -> u32;
                    read_u16 -> u16;
                    read_u8 -> u8;
                    read_usize -> usize;

                    read_i128 -> i128;
                    read_i64 -> i64;
                    read_i32 -> i32;
                    read_i16 -> i16;
                    read_i8 -> i8;
                    read_isize -> isize;

                    read_bool -> bool;
                    read_f64 -> f64;
                    read_f32 -> f32;
                    read_char -> char;
                    read_str -> Cow<'_, str>;
                }

                fn error(&mut self, err: &str) -> Self::Error {
                    self.opaque.error(err)
                }
            }

            // FIXME(#36588): These impls are horribly unsound as they allow
            // the caller to pick any lifetime for `'tcx`, including `'static`,
            // by using the unspecialized proxies to them.

            arena_types!(impl_arena_allocatable_decoders, [$DecoderName [$($typaram),*]], 'tcx);

            impl<$($typaram),*> SpecializedDecoder<CrateNum>
            for $DecoderName<$($typaram),*> {
                fn specialized_decode(&mut self) -> Result<CrateNum, Self::Error> {
                    decode_cnum(self)
                }
            }

            impl<$($typaram),*> SpecializedDecoder<ty::Ty<'tcx>>
            for $DecoderName<$($typaram),*> {
                fn specialized_decode(&mut self) -> Result<ty::Ty<'tcx>, Self::Error> {
                    decode_ty(self)
                }
            }

            impl<$($typaram),*> SpecializedDecoder<ty::GenericPredicates<'tcx>>
            for $DecoderName<$($typaram),*> {
                fn specialized_decode(&mut self)
                                      -> Result<ty::GenericPredicates<'tcx>, Self::Error> {
                    decode_predicates(self)
                }
            }

            impl<$($typaram),*> SpecializedDecoder<SubstsRef<'tcx>>
            for $DecoderName<$($typaram),*> {
                fn specialized_decode(&mut self) -> Result<SubstsRef<'tcx>, Self::Error> {
                    decode_substs(self)
                }
            }

            impl<$($typaram),*> SpecializedDecoder<ty::Region<'tcx>>
            for $DecoderName<$($typaram),*> {
                fn specialized_decode(&mut self) -> Result<ty::Region<'tcx>, Self::Error> {
                    decode_region(self)
                }
            }

            impl<$($typaram),*> SpecializedDecoder<&'tcx ty::List<ty::Ty<'tcx>>>
            for $DecoderName<$($typaram),*> {
                fn specialized_decode(&mut self)
                                      -> Result<&'tcx ty::List<ty::Ty<'tcx>>, Self::Error> {
                    decode_ty_slice(self)
                }
            }

            impl<$($typaram),*> SpecializedDecoder<&'tcx ty::AdtDef>
            for $DecoderName<$($typaram),*> {
                fn specialized_decode(&mut self) -> Result<&'tcx ty::AdtDef, Self::Error> {
                    decode_adt_def(self)
                }
            }

            impl<$($typaram),*> SpecializedDecoder<&'tcx ty::List<ty::ExistentialPredicate<'tcx>>>
                for $DecoderName<$($typaram),*> {
                fn specialized_decode(&mut self)
                    -> Result<&'tcx ty::List<ty::ExistentialPredicate<'tcx>>, Self::Error> {
                    decode_existential_predicate_slice(self)
                }
            }

            impl<$($typaram),*> SpecializedDecoder<CanonicalVarInfos<'tcx>>
                for $DecoderName<$($typaram),*> {
                fn specialized_decode(&mut self)
                    -> Result<CanonicalVarInfos<'tcx>, Self::Error> {
                    decode_canonical_var_infos(self)
                }
            }

            impl<$($typaram),*> SpecializedDecoder<&'tcx $crate::ty::Const<'tcx>>
            for $DecoderName<$($typaram),*> {
                fn specialized_decode(&mut self) -> Result<&'tcx ty::Const<'tcx>, Self::Error> {
                    decode_const(self)
                }
            }

            impl<$($typaram),*> SpecializedDecoder<&'tcx $crate::mir::interpret::Allocation>
            for $DecoderName<$($typaram),*> {
                fn specialized_decode(
                    &mut self
                ) -> Result<&'tcx $crate::mir::interpret::Allocation, Self::Error> {
                    decode_allocation(self)
                }
            }
        }
    }
}<|MERGE_RESOLUTION|>--- conflicted
+++ resolved
@@ -27,11 +27,7 @@
     fn variant(&self) -> &Self::Variant;
 }
 
-<<<<<<< HEAD
-#[cfg_attr(not(bootstrap), allow(rustc::usage_of_ty_tykind))]
-=======
 #[allow(rustc::usage_of_ty_tykind)]
->>>>>>> 8cd2c99a
 impl<'tcx> EncodableWithShorthand for Ty<'tcx> {
     type Variant = ty::TyKind<'tcx>;
     fn variant(&self) -> &Self::Variant {
@@ -164,11 +160,7 @@
     Ok(decoder.map_encoded_cnum_to_current(cnum))
 }
 
-<<<<<<< HEAD
-#[cfg_attr(not(bootstrap), allow(rustc::usage_of_ty_tykind))]
-=======
 #[allow(rustc::usage_of_ty_tykind)]
->>>>>>> 8cd2c99a
 #[inline]
 pub fn decode_ty<D>(decoder: &mut D) -> Result<Ty<'tcx>, D::Error>
 where
@@ -334,39 +326,6 @@
 }
 
 #[macro_export]
-macro_rules! impl_arena_allocatable_decoder {
-    ([]$args:tt) => {};
-    ([decode $(, $attrs:ident)*]
-     [[$DecoderName:ident [$($typaram:tt),*]], [$name:ident: $ty:ty], $tcx:lifetime]) => {
-        impl<$($typaram),*> SpecializedDecoder<&$tcx $ty> for $DecoderName<$($typaram),*> {
-            #[inline]
-            fn specialized_decode(&mut self) -> Result<&$tcx $ty, Self::Error> {
-                decode_arena_allocable(self)
-            }
-        }
-
-        impl<$($typaram),*> SpecializedDecoder<&$tcx [$ty]> for $DecoderName<$($typaram),*> {
-            #[inline]
-            fn specialized_decode(&mut self) -> Result<&$tcx [$ty], Self::Error> {
-                decode_arena_allocable_slice(self)
-            }
-        }
-    };
-    ([$ignore:ident $(, $attrs:ident)*]$args:tt) => {
-        impl_arena_allocatable_decoder!([$($attrs),*]$args);
-    };
-}
-
-#[macro_export]
-macro_rules! impl_arena_allocatable_decoders {
-    ($args:tt, [$($a:tt $name:ident: $ty:ty,)*], $tcx:lifetime) => {
-        $(
-            impl_arena_allocatable_decoder!($a [$args, [$name: $ty], $tcx]);
-        )*
-    }
-}
-
-#[macro_export]
 macro_rules! implement_ty_decoder {
     ($DecoderName:ident <$($typaram:tt),*>) => {
         mod __ty_decoder_impl {
@@ -379,13 +338,8 @@
             use $crate::ty::codec::*;
             use $crate::ty::subst::SubstsRef;
             use $crate::hir::def_id::{CrateNum};
-<<<<<<< HEAD
-            use rustc_serialize::{Decoder, SpecializedDecoder};
-            use std::borrow::Cow;
-=======
 
             use super::$DecoderName;
->>>>>>> 8cd2c99a
 
             impl<$($typaram ),*> Decoder for $DecoderName<$($typaram),*> {
                 type Error = String;
