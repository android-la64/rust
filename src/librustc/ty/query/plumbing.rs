--- conflicted
+++ resolved
@@ -98,11 +98,7 @@
 
 impl<'a, 'tcx, Q: QueryDescription<'tcx>> JobOwner<'a, 'tcx, Q> {
     /// Either gets a `JobOwner` corresponding the query, allowing us to
-<<<<<<< HEAD
-    /// start executing the query, or it returns with the result of the query.
-=======
     /// start executing the query, or returns with the result of the query.
->>>>>>> 8cd2c99a
     /// If the query is executing elsewhere, this will wait for it.
     /// If the query panicked, this will silently panic.
     ///
@@ -219,11 +215,7 @@
     #[inline(never)]
     #[cold]
     fn drop(&mut self) {
-<<<<<<< HEAD
-        // Poison the query so jobs waiting on it panic
-=======
         // Poison the query so jobs waiting on it panic.
->>>>>>> 8cd2c99a
         let shard = self.cache.get_shard_by_value(&self.key);
         shard.lock().active.insert(self.key.clone(), QueryResult::Poisoned);
         // Also signal the completion of the job, so waiters
@@ -239,11 +231,7 @@
     pub(super) cycle: Vec<QueryInfo<'tcx>>,
 }
 
-<<<<<<< HEAD
-/// The result of `try_get_lock`
-=======
 /// The result of `try_get_lock`.
->>>>>>> 8cd2c99a
 pub(super) enum TryGetJob<'a, 'tcx, D: QueryDescription<'tcx>> {
     /// The query is not yet started. Contains a guard to the cache eventually used to start it.
     NotYetStarted(JobOwner<'a, 'tcx, D>),
@@ -258,11 +246,7 @@
 }
 
 impl<'tcx> TyCtxt<'tcx> {
-<<<<<<< HEAD
-    /// Executes a job by changing the ImplicitCtxt to point to the
-=======
     /// Executes a job by changing the `ImplicitCtxt` to point to the
->>>>>>> 8cd2c99a
     /// new query job while it executes. It returns the diagnostics
     /// captured during execution and the actual result.
     #[inline(always)]
@@ -275,15 +259,9 @@
     where
         F: FnOnce(TyCtxt<'tcx>) -> R,
     {
-<<<<<<< HEAD
-        // The TyCtxt stored in TLS has the same global interner lifetime
-        // as `self`, so we use `with_related_context` to relate the 'tcx lifetimes
-        // when accessing the ImplicitCtxt
-=======
         // The `TyCtxt` stored in TLS has the same global interner lifetime
         // as `self`, so we use `with_related_context` to relate the 'tcx lifetimes
         // when accessing the `ImplicitCtxt`.
->>>>>>> 8cd2c99a
         tls::with_related_context(self, move |current_icx| {
             // Update the `ImplicitCtxt` to point to our new query job.
             let new_icx = tls::ImplicitCtxt {
@@ -466,11 +444,7 @@
 
         debug_assert!(self.dep_graph.is_green(dep_node));
 
-<<<<<<< HEAD
-        // First we try to load the result from the on-disk cache
-=======
         // First we try to load the result from the on-disk cache.
->>>>>>> 8cd2c99a
         let result = if Q::cache_on_disk(self.global_tcx(), key.clone(), None) &&
                         self.sess.opts.debugging_opts.incremental_queries {
             self.sess.profiler(|p| p.incremental_load_result_start(Q::NAME));
@@ -928,11 +902,7 @@
                 }
             }
 
-<<<<<<< HEAD
-            // FIXME(eddyb) Get more valid Span's on queries.
-=======
             // FIXME(eddyb) Get more valid `Span`s on queries.
->>>>>>> 8cd2c99a
             pub fn default_span(&self, tcx: TyCtxt<$tcx>, span: Span) -> Span {
                 if !span.is_dummy() {
                     return span;
@@ -1149,11 +1119,7 @@
         impl<$tcx> Default for Providers<$tcx> {
             fn default() -> Self {
                 $(fn $name<$tcx>(_: TyCtxt<$tcx>, key: $K) -> $R {
-<<<<<<< HEAD
-                    bug!("tcx.{}({:?}) unsupported by its crate",
-=======
                     bug!("`tcx.{}({:?})` unsupported by its crate",
->>>>>>> 8cd2c99a
                          stringify!($name), key);
                 })*
                 Providers { $($name),* }
