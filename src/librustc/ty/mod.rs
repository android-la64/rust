// ignore-tidy-filelength

pub use self::Variance::*;
pub use self::AssocItemContainer::*;
pub use self::BorrowKind::*;
pub use self::IntVarValue::*;
pub use self::fold::TypeFoldable;

use crate::hir::{map as hir_map, GlobMap, TraitMap};
use crate::hir::Node;
use crate::hir::def::{Res, DefKind, CtorOf, CtorKind, ExportMap};
use crate::hir::def_id::{CrateNum, DefId, LocalDefId, CRATE_DEF_INDEX, LOCAL_CRATE};
use rustc_data_structures::svh::Svh;
use rustc_macros::HashStable;
use crate::ich::Fingerprint;
use crate::ich::StableHashingContext;
use crate::infer::canonical::Canonical;
use crate::middle::lang_items::{FnTraitLangItem, FnMutTraitLangItem, FnOnceTraitLangItem};
use crate::middle::resolve_lifetime::ObjectLifetimeDefault;
use crate::mir::Body;
use crate::mir::interpret::{GlobalId, ErrorHandled};
use crate::mir::GeneratorLayout;
use crate::session::CrateDisambiguator;
use crate::traits::{self, Reveal};
use crate::ty;
use crate::ty::layout::VariantIdx;
use crate::ty::subst::{Subst, InternalSubsts, SubstsRef};
use crate::ty::util::{IntTypeExt, Discr};
use crate::ty::walk::TypeWalker;
use crate::util::captures::Captures;
use crate::util::nodemap::{NodeSet, DefIdMap, FxHashMap};
use arena::SyncDroplessArena;
use crate::session::DataTypeKind;

use rustc_serialize::{self, Encodable, Encoder};
<<<<<<< HEAD
=======
use rustc_target::abi::Align;
>>>>>>> 8cd2c99a
use std::cell::RefCell;
use std::cmp::{self, Ordering};
use std::fmt;
use std::hash::{Hash, Hasher};
use std::ops::Deref;
use rustc_data_structures::sync::{self, Lrc, ParallelIterator, par_iter};
use std::slice;
use std::{mem, ptr};
use std::ops::Range;
use syntax::ast::{self, Name, Ident, NodeId};
use syntax::attr;
use syntax::ext::hygiene::ExpnId;
<<<<<<< HEAD
use syntax::symbol::{kw, sym, Symbol, LocalInternedString, InternedString};
=======
use syntax::symbol::{kw, sym, Symbol, InternedString};
>>>>>>> 8cd2c99a
use syntax_pos::Span;

use smallvec;
use rustc_data_structures::fx::FxIndexMap;
use rustc_data_structures::indexed_vec::{Idx, IndexVec};
use rustc_data_structures::stable_hasher::{StableHasher, StableHasherResult,
                                           HashStable};

use crate::hir;

pub use self::sty::{Binder, BoundTy, BoundTyKind, BoundVar, DebruijnIndex, INNERMOST};
pub use self::sty::{FnSig, GenSig, CanonicalPolyFnSig, PolyFnSig, PolyGenSig};
pub use self::sty::{InferTy, ParamTy, ParamConst, InferConst, ProjectionTy, ExistentialPredicate};
pub use self::sty::{ClosureSubsts, GeneratorSubsts, UpvarSubsts, TypeAndMut};
pub use self::sty::{TraitRef, TyKind, PolyTraitRef};
pub use self::sty::{ExistentialTraitRef, PolyExistentialTraitRef};
pub use self::sty::{ExistentialProjection, PolyExistentialProjection, Const};
pub use self::sty::{BoundRegion, EarlyBoundRegion, FreeRegion, Region};
pub use self::sty::RegionKind;
pub use self::sty::{TyVid, IntVid, FloatVid, ConstVid, RegionVid};
pub use self::sty::BoundRegion::*;
pub use self::sty::InferTy::*;
pub use self::sty::RegionKind::*;
pub use self::sty::TyKind::*;

pub use self::binding::BindingMode;
pub use self::binding::BindingMode::*;

pub use self::context::{TyCtxt, FreeRegionInfo, AllArenas, tls, keep_local};
<<<<<<< HEAD
pub use self::context::{Lift, TypeckTables, CtxtInterners, GlobalCtxt};
=======
pub use self::context::{Lift, GeneratorInteriorTypeCause, TypeckTables, CtxtInterners, GlobalCtxt};
>>>>>>> 8cd2c99a
pub use self::context::{
    UserTypeAnnotationIndex, UserType, CanonicalUserType,
    CanonicalUserTypeAnnotation, CanonicalUserTypeAnnotations, ResolvedOpaqueTy,
};

pub use self::instance::{Instance, InstanceDef};

pub use self::trait_def::TraitDef;

pub use self::query::queries;

pub mod adjustment;
pub mod binding;
pub mod cast;
#[macro_use]
pub mod codec;
mod constness;
pub mod error;
mod erase_regions;
pub mod fast_reject;
pub mod flags;
pub mod fold;
pub mod inhabitedness;
pub mod layout;
pub mod _match;
pub mod outlives;
pub mod print;
pub mod query;
pub mod relate;
pub mod steal;
pub mod subst;
pub mod trait_def;
pub mod walk;
pub mod wf;
pub mod util;

mod context;
mod instance;
mod structural_impls;
mod sty;

// Data types

#[derive(Clone)]
pub struct Resolutions {
    pub trait_map: TraitMap,
    pub maybe_unused_trait_imports: NodeSet,
    pub maybe_unused_extern_crates: Vec<(NodeId, Span)>,
    pub export_map: ExportMap<NodeId>,
    pub glob_map: GlobMap,
    /// Extern prelude entries. The value is `true` if the entry was introduced
    /// via `extern crate` item and not `--extern` option or compiler built-in.
    pub extern_prelude: FxHashMap<Name, bool>,
}

#[derive(Clone, Copy, PartialEq, Eq, Debug, HashStable)]
pub enum AssocItemContainer {
    TraitContainer(DefId),
    ImplContainer(DefId),
}

impl AssocItemContainer {
    /// Asserts that this is the `DefId` of an associated item declared
    /// in a trait, and returns the trait `DefId`.
    pub fn assert_trait(&self) -> DefId {
        match *self {
            TraitContainer(id) => id,
            _ => bug!("associated item has wrong container type: {:?}", self)
        }
    }

    pub fn id(&self) -> DefId {
        match *self {
            TraitContainer(id) => id,
            ImplContainer(id) => id,
        }
    }
}

/// The "header" of an impl is everything outside the body: a Self type, a trait
/// ref (in the case of a trait impl), and a set of predicates (from the
/// bounds / where-clauses).
#[derive(Clone, PartialEq, Eq, Hash, Debug)]
pub struct ImplHeader<'tcx> {
    pub impl_def_id: DefId,
    pub self_ty: Ty<'tcx>,
    pub trait_ref: Option<TraitRef<'tcx>>,
    pub predicates: Vec<Predicate<'tcx>>,
}

#[derive(Copy, Clone, Debug, PartialEq, HashStable)]
pub struct AssocItem {
    pub def_id: DefId,
    #[stable_hasher(project(name))]
    pub ident: Ident,
    pub kind: AssocKind,
    pub vis: Visibility,
    pub defaultness: hir::Defaultness,
    pub container: AssocItemContainer,

    /// Whether this is a method with an explicit self
    /// as its first argument, allowing method calls.
    pub method_has_self_argument: bool,
}

#[derive(Copy, Clone, PartialEq, Eq, Debug, Hash, RustcEncodable, RustcDecodable, HashStable)]
pub enum AssocKind {
    Const,
    Method,
    OpaqueTy,
    Type
}

impl AssocItem {
    pub fn def_kind(&self) -> DefKind {
        match self.kind {
            AssocKind::Const => DefKind::AssocConst,
            AssocKind::Method => DefKind::Method,
            AssocKind::Type => DefKind::AssocTy,
            AssocKind::OpaqueTy => DefKind::AssocOpaqueTy,
        }
    }

    /// Tests whether the associated item admits a non-trivial implementation
    /// for !
    pub fn relevant_for_never(&self) -> bool {
        match self.kind {
            AssocKind::OpaqueTy |
            AssocKind::Const |
            AssocKind::Type => true,
            // FIXME(canndrew): Be more thorough here, check if any argument is uninhabited.
            AssocKind::Method => !self.method_has_self_argument,
        }
    }

    pub fn signature(&self, tcx: TyCtxt<'_>) -> String {
        match self.kind {
            ty::AssocKind::Method => {
                // We skip the binder here because the binder would deanonymize all
                // late-bound regions, and we don't want method signatures to show up
                // `as for<'r> fn(&'r MyType)`.  Pretty-printing handles late-bound
                // regions just fine, showing `fn(&MyType)`.
                tcx.fn_sig(self.def_id).skip_binder().to_string()
            }
            ty::AssocKind::Type => format!("type {};", self.ident),
            // FIXME(type_alias_impl_trait): we should print bounds here too.
            ty::AssocKind::OpaqueTy => format!("type {};", self.ident),
            ty::AssocKind::Const => {
                format!("const {}: {:?};", self.ident, tcx.type_of(self.def_id))
            }
        }
    }
}

#[derive(Clone, Debug, PartialEq, Eq, Copy, RustcEncodable, RustcDecodable, HashStable)]
pub enum Visibility {
    /// Visible everywhere (including in other crates).
    Public,
    /// Visible only in the given crate-local module.
    Restricted(DefId),
    /// Not visible anywhere in the local crate. This is the visibility of private external items.
    Invisible,
}

pub trait DefIdTree: Copy {
    fn parent(self, id: DefId) -> Option<DefId>;

    fn is_descendant_of(self, mut descendant: DefId, ancestor: DefId) -> bool {
        if descendant.krate != ancestor.krate {
            return false;
        }

        while descendant != ancestor {
            match self.parent(descendant) {
                Some(parent) => descendant = parent,
                None => return false,
            }
        }
        true
    }
}

impl<'tcx> DefIdTree for TyCtxt<'tcx> {
    fn parent(self, id: DefId) -> Option<DefId> {
        self.def_key(id).parent.map(|index| DefId { index: index, ..id })
    }
}

impl Visibility {
    pub fn from_hir(visibility: &hir::Visibility, id: hir::HirId, tcx: TyCtxt<'_>) -> Self {
        match visibility.node {
            hir::VisibilityKind::Public => Visibility::Public,
            hir::VisibilityKind::Crate(_) => Visibility::Restricted(DefId::local(CRATE_DEF_INDEX)),
            hir::VisibilityKind::Restricted { ref path, .. } => match path.res {
                // If there is no resolution, `resolve` will have already reported an error, so
                // assume that the visibility is public to avoid reporting more privacy errors.
                Res::Err => Visibility::Public,
                def => Visibility::Restricted(def.def_id()),
            },
            hir::VisibilityKind::Inherited => {
                Visibility::Restricted(tcx.hir().get_module_parent(id))
            }
        }
    }

    /// Returns `true` if an item with this visibility is accessible from the given block.
    pub fn is_accessible_from<T: DefIdTree>(self, module: DefId, tree: T) -> bool {
        let restriction = match self {
            // Public items are visible everywhere.
            Visibility::Public => return true,
            // Private items from other crates are visible nowhere.
            Visibility::Invisible => return false,
            // Restricted items are visible in an arbitrary local module.
            Visibility::Restricted(other) if other.krate != module.krate => return false,
            Visibility::Restricted(module) => module,
        };

        tree.is_descendant_of(module, restriction)
    }

    /// Returns `true` if this visibility is at least as accessible as the given visibility
    pub fn is_at_least<T: DefIdTree>(self, vis: Visibility, tree: T) -> bool {
        let vis_restriction = match vis {
            Visibility::Public => return self == Visibility::Public,
            Visibility::Invisible => return true,
            Visibility::Restricted(module) => module,
        };

        self.is_accessible_from(vis_restriction, tree)
    }

    // Returns `true` if this item is visible anywhere in the local crate.
    pub fn is_visible_locally(self) -> bool {
        match self {
            Visibility::Public => true,
            Visibility::Restricted(def_id) => def_id.is_local(),
            Visibility::Invisible => false,
        }
    }
}

#[derive(Copy, Clone, PartialEq, Eq, RustcDecodable, RustcEncodable, Hash, HashStable)]
pub enum Variance {
    Covariant,      // T<A> <: T<B> iff A <: B -- e.g., function return type
    Invariant,      // T<A> <: T<B> iff B == A -- e.g., type of mutable cell
    Contravariant,  // T<A> <: T<B> iff B <: A -- e.g., function param type
    Bivariant,      // T<A> <: T<B>            -- e.g., unused type parameter
}

/// The crate variances map is computed during typeck and contains the
/// variance of every item in the local crate. You should not use it
/// directly, because to do so will make your pass dependent on the
/// HIR of every item in the local crate. Instead, use
/// `tcx.variances_of()` to get the variance for a *particular*
/// item.
#[derive(HashStable)]
pub struct CrateVariancesMap<'tcx> {
    /// For each item with generics, maps to a vector of the variance
    /// of its generics. If an item has no generics, it will have no
    /// entry.
    pub variances: FxHashMap<DefId, &'tcx [ty::Variance]>,
}

impl Variance {
    /// `a.xform(b)` combines the variance of a context with the
    /// variance of a type with the following meaning. If we are in a
    /// context with variance `a`, and we encounter a type argument in
    /// a position with variance `b`, then `a.xform(b)` is the new
    /// variance with which the argument appears.
    ///
    /// Example 1:
    ///
    ///     *mut Vec<i32>
    ///
    /// Here, the "ambient" variance starts as covariant. `*mut T` is
    /// invariant with respect to `T`, so the variance in which the
    /// `Vec<i32>` appears is `Covariant.xform(Invariant)`, which
    /// yields `Invariant`. Now, the type `Vec<T>` is covariant with
    /// respect to its type argument `T`, and hence the variance of
    /// the `i32` here is `Invariant.xform(Covariant)`, which results
    /// (again) in `Invariant`.
    ///
    /// Example 2:
    ///
    ///     fn(*const Vec<i32>, *mut Vec<i32)
    ///
    /// The ambient variance is covariant. A `fn` type is
    /// contravariant with respect to its parameters, so the variance
    /// within which both pointer types appear is
    /// `Covariant.xform(Contravariant)`, or `Contravariant`. `*const
    /// T` is covariant with respect to `T`, so the variance within
    /// which the first `Vec<i32>` appears is
    /// `Contravariant.xform(Covariant)` or `Contravariant`. The same
    /// is true for its `i32` argument. In the `*mut T` case, the
    /// variance of `Vec<i32>` is `Contravariant.xform(Invariant)`,
    /// and hence the outermost type is `Invariant` with respect to
    /// `Vec<i32>` (and its `i32` argument).
    ///
    /// Source: Figure 1 of "Taming the Wildcards:
    /// Combining Definition- and Use-Site Variance" published in PLDI'11.
    pub fn xform(self, v: ty::Variance) -> ty::Variance {
        match (self, v) {
            // Figure 1, column 1.
            (ty::Covariant, ty::Covariant) => ty::Covariant,
            (ty::Covariant, ty::Contravariant) => ty::Contravariant,
            (ty::Covariant, ty::Invariant) => ty::Invariant,
            (ty::Covariant, ty::Bivariant) => ty::Bivariant,

            // Figure 1, column 2.
            (ty::Contravariant, ty::Covariant) => ty::Contravariant,
            (ty::Contravariant, ty::Contravariant) => ty::Covariant,
            (ty::Contravariant, ty::Invariant) => ty::Invariant,
            (ty::Contravariant, ty::Bivariant) => ty::Bivariant,

            // Figure 1, column 3.
            (ty::Invariant, _) => ty::Invariant,

            // Figure 1, column 4.
            (ty::Bivariant, _) => ty::Bivariant,
        }
    }
}

// Contains information needed to resolve types and (in the future) look up
// the types of AST nodes.
#[derive(Copy, Clone, PartialEq, Eq, Hash)]
pub struct CReaderCacheKey {
    pub cnum: CrateNum,
    pub pos: usize,
}

// Flags that we track on types. These flags are propagated upwards
// through the type during type construction, so that we can quickly
// check whether the type has various kinds of types in it without
// recursing over the type itself.
bitflags! {
    pub struct TypeFlags: u32 {
        const HAS_PARAMS         = 1 << 0;
        const HAS_TY_INFER       = 1 << 1;
        const HAS_RE_INFER       = 1 << 2;
        const HAS_RE_PLACEHOLDER = 1 << 3;

        /// Does this have any `ReEarlyBound` regions? Used to
        /// determine whether substitition is required, since those
        /// represent regions that are bound in a `ty::Generics` and
        /// hence may be substituted.
        const HAS_RE_EARLY_BOUND = 1 << 4;

        /// Does this have any region that "appears free" in the type?
        /// Basically anything but `ReLateBound` and `ReErased`.
        const HAS_FREE_REGIONS   = 1 << 5;

        /// Is an error type reachable?
        const HAS_TY_ERR         = 1 << 6;
        const HAS_PROJECTION     = 1 << 7;

        // FIXME: Rename this to the actual property since it's used for generators too
<<<<<<< HEAD
        const HAS_TY_CLOSURE     = 1 << 9;

        /// `true` if there are "names" of types and regions and so forth
        /// that are local to a particular fn
        const HAS_FREE_LOCAL_NAMES    = 1 << 10;

        /// Present if the type belongs in a local type context.
        /// Only set for Infer other than Fresh.
        const KEEP_IN_LOCAL_TCX  = 1 << 11;
=======
        const HAS_TY_CLOSURE     = 1 << 8;

        /// `true` if there are "names" of types and regions and so forth
        /// that are local to a particular fn
        const HAS_FREE_LOCAL_NAMES    = 1 << 9;
>>>>>>> 8cd2c99a

        /// Present if the type belongs in a local type context.
        /// Only set for Infer other than Fresh.
        const KEEP_IN_LOCAL_TCX  = 1 << 10;

        /// Does this have any `ReLateBound` regions? Used to check
        /// if a global bound is safe to evaluate.
        const HAS_RE_LATE_BOUND = 1 << 11;

        const HAS_TY_PLACEHOLDER = 1 << 12;

<<<<<<< HEAD
        const HAS_CT_INFER = 1 << 15;
        const HAS_CT_PLACEHOLDER = 1 << 16;
=======
        const HAS_CT_INFER = 1 << 13;
        const HAS_CT_PLACEHOLDER = 1 << 14;
>>>>>>> 8cd2c99a

        const NEEDS_SUBST        = TypeFlags::HAS_PARAMS.bits |
                                   TypeFlags::HAS_RE_EARLY_BOUND.bits;

        /// Flags representing the nominal content of a type,
        /// computed by FlagsComputation. If you add a new nominal
        /// flag, it should be added here too.
        const NOMINAL_FLAGS     = TypeFlags::HAS_PARAMS.bits |
                                  TypeFlags::HAS_TY_INFER.bits |
                                  TypeFlags::HAS_RE_INFER.bits |
                                  TypeFlags::HAS_RE_PLACEHOLDER.bits |
                                  TypeFlags::HAS_RE_EARLY_BOUND.bits |
                                  TypeFlags::HAS_FREE_REGIONS.bits |
                                  TypeFlags::HAS_TY_ERR.bits |
                                  TypeFlags::HAS_PROJECTION.bits |
                                  TypeFlags::HAS_TY_CLOSURE.bits |
                                  TypeFlags::HAS_FREE_LOCAL_NAMES.bits |
                                  TypeFlags::KEEP_IN_LOCAL_TCX.bits |
                                  TypeFlags::HAS_RE_LATE_BOUND.bits |
                                  TypeFlags::HAS_TY_PLACEHOLDER.bits |
<<<<<<< HEAD
=======
                                  TypeFlags::HAS_CT_INFER.bits |
>>>>>>> 8cd2c99a
                                  TypeFlags::HAS_CT_PLACEHOLDER.bits;
    }
}

<<<<<<< HEAD
#[cfg_attr(not(bootstrap), allow(rustc::usage_of_ty_tykind))]
=======
#[allow(rustc::usage_of_ty_tykind)]
>>>>>>> 8cd2c99a
pub struct TyS<'tcx> {
    pub sty: TyKind<'tcx>,
    pub flags: TypeFlags,

    /// This is a kind of confusing thing: it stores the smallest
    /// binder such that
    ///
    /// (a) the binder itself captures nothing but
    /// (b) all the late-bound things within the type are captured
    ///     by some sub-binder.
    ///
    /// So, for a type without any late-bound things, like `u32`, this
    /// will be *innermost*, because that is the innermost binder that
    /// captures nothing. But for a type `&'D u32`, where `'D` is a
    /// late-bound region with De Bruijn index `D`, this would be `D + 1`
    /// -- the binder itself does not capture `D`, but `D` is captured
    /// by an inner binder.
    ///
    /// We call this concept an "exclusive" binder `D` because all
    /// De Bruijn indices within the type are contained within `0..D`
    /// (exclusive).
    outer_exclusive_binder: ty::DebruijnIndex,
}

// `TyS` is used a lot. Make sure it doesn't unintentionally get bigger.
#[cfg(target_arch = "x86_64")]
static_assert_size!(TyS<'_>, 32);

impl<'tcx> Ord for TyS<'tcx> {
    fn cmp(&self, other: &TyS<'tcx>) -> Ordering {
        self.sty.cmp(&other.sty)
    }
}

impl<'tcx> PartialOrd for TyS<'tcx> {
    fn partial_cmp(&self, other: &TyS<'tcx>) -> Option<Ordering> {
        Some(self.sty.cmp(&other.sty))
    }
}

impl<'tcx> PartialEq for TyS<'tcx> {
    #[inline]
    fn eq(&self, other: &TyS<'tcx>) -> bool {
        ptr::eq(self, other)
    }
}
impl<'tcx> Eq for TyS<'tcx> {}

impl<'tcx> Hash for TyS<'tcx> {
    fn hash<H: Hasher>(&self, s: &mut H) {
        (self as *const TyS<'_>).hash(s)
    }
}

impl<'tcx> TyS<'tcx> {
    pub fn is_primitive_ty(&self) -> bool {
        match self.sty {
            Bool |
            Char |
            Int(_) |
            Uint(_) |
            Float(_) |
            Infer(InferTy::IntVar(_)) |
            Infer(InferTy::FloatVar(_)) |
            Infer(InferTy::FreshIntTy(_)) |
            Infer(InferTy::FreshFloatTy(_)) => true,
            Ref(_, x, _) => x.is_primitive_ty(),
            _ => false,
        }
    }

    pub fn is_suggestable(&self) -> bool {
        match self.sty {
            Opaque(..) |
            FnDef(..) |
            FnPtr(..) |
            Dynamic(..) |
            Closure(..) |
            Infer(..) |
            Projection(..) => false,
            _ => true,
        }
    }
}

impl<'a, 'tcx> HashStable<StableHashingContext<'a>> for ty::TyS<'tcx> {
    fn hash_stable<W: StableHasherResult>(&self,
                                          hcx: &mut StableHashingContext<'a>,
                                          hasher: &mut StableHasher<W>) {
        let ty::TyS {
            ref sty,

            // The other fields just provide fast access to information that is
            // also contained in `sty`, so no need to hash them.
            flags: _,

            outer_exclusive_binder: _,
        } = *self;

        sty.hash_stable(hcx, hasher);
    }
}

#[cfg_attr(not(bootstrap), rustc_diagnostic_item = "Ty")]
pub type Ty<'tcx> = &'tcx TyS<'tcx>;

impl<'tcx> rustc_serialize::UseSpecializedEncodable for Ty<'tcx> {}
impl<'tcx> rustc_serialize::UseSpecializedDecodable for Ty<'tcx> {}

pub type CanonicalTy<'tcx> = Canonical<'tcx, Ty<'tcx>>;

extern {
    /// A dummy type used to force `List` to by unsized without requiring fat pointers.
    type OpaqueListContents;
}

/// A wrapper for slices with the additional invariant
/// that the slice is interned and no other slice with
/// the same contents can exist in the same context.
/// This means we can use pointer for both
/// equality comparisons and hashing.
/// Note: `Slice` was already taken by the `Ty`.
#[repr(C)]
pub struct List<T> {
    len: usize,
    data: [T; 0],
    opaque: OpaqueListContents,
}

unsafe impl<T: Sync> Sync for List<T> {}

impl<T: Copy> List<T> {
    #[inline]
    fn from_arena<'tcx>(arena: &'tcx SyncDroplessArena, slice: &[T]) -> &'tcx List<T> {
        assert!(!mem::needs_drop::<T>());
        assert!(mem::size_of::<T>() != 0);
        assert!(slice.len() != 0);

        // Align up the size of the len (usize) field
        let align = mem::align_of::<T>();
        let align_mask = align - 1;
        let offset = mem::size_of::<usize>();
        let offset = (offset + align_mask) & !align_mask;

        let size = offset + slice.len() * mem::size_of::<T>();

        let mem = arena.alloc_raw(
            size,
            cmp::max(mem::align_of::<T>(), mem::align_of::<usize>()));
        unsafe {
            let result = &mut *(mem.as_mut_ptr() as *mut List<T>);
            // Write the length
            result.len = slice.len();

            // Write the elements
            let arena_slice = slice::from_raw_parts_mut(result.data.as_mut_ptr(), result.len);
            arena_slice.copy_from_slice(slice);

            result
        }
    }
}

impl<T: fmt::Debug> fmt::Debug for List<T> {
    fn fmt(&self, f: &mut fmt::Formatter<'_>) -> fmt::Result {
        (**self).fmt(f)
    }
}

impl<T: Encodable> Encodable for List<T> {
    #[inline]
    fn encode<S: Encoder>(&self, s: &mut S) -> Result<(), S::Error> {
        (**self).encode(s)
    }
}

impl<T> Ord for List<T> where T: Ord {
    fn cmp(&self, other: &List<T>) -> Ordering {
        if self == other { Ordering::Equal } else {
            <[T] as Ord>::cmp(&**self, &**other)
        }
    }
}

impl<T> PartialOrd for List<T> where T: PartialOrd {
    fn partial_cmp(&self, other: &List<T>) -> Option<Ordering> {
        if self == other { Some(Ordering::Equal) } else {
            <[T] as PartialOrd>::partial_cmp(&**self, &**other)
        }
    }
}

impl<T: PartialEq> PartialEq for List<T> {
    #[inline]
    fn eq(&self, other: &List<T>) -> bool {
        ptr::eq(self, other)
    }
}
impl<T: Eq> Eq for List<T> {}

impl<T> Hash for List<T> {
    #[inline]
    fn hash<H: Hasher>(&self, s: &mut H) {
        (self as *const List<T>).hash(s)
    }
}

impl<T> Deref for List<T> {
    type Target = [T];
    #[inline(always)]
    fn deref(&self) -> &[T] {
        unsafe {
            slice::from_raw_parts(self.data.as_ptr(), self.len)
        }
    }
}

impl<'a, T> IntoIterator for &'a List<T> {
    type Item = &'a T;
    type IntoIter = <&'a [T] as IntoIterator>::IntoIter;
    #[inline(always)]
    fn into_iter(self) -> Self::IntoIter {
        self[..].iter()
    }
}

impl<'tcx> rustc_serialize::UseSpecializedDecodable for &'tcx List<Ty<'tcx>> {}

impl<T> List<T> {
    #[inline(always)]
    pub fn empty<'a>() -> &'a List<T> {
        #[repr(align(64), C)]
        struct EmptySlice([u8; 64]);
        static EMPTY_SLICE: EmptySlice = EmptySlice([0; 64]);
        assert!(mem::align_of::<T>() <= 64);
        unsafe {
            &*(&EMPTY_SLICE as *const _ as *const List<T>)
        }
    }
}

#[derive(Clone, Copy, PartialEq, Eq, Hash, RustcEncodable, RustcDecodable, HashStable)]
pub struct UpvarPath {
    pub hir_id: hir::HirId,
}

/// Upvars do not get their own `NodeId`. Instead, we use the pair of
/// the original var ID (that is, the root variable that is referenced
/// by the upvar) and the ID of the closure expression.
#[derive(Clone, Copy, PartialEq, Eq, Hash, RustcEncodable, RustcDecodable, HashStable)]
pub struct UpvarId {
    pub var_path: UpvarPath,
    pub closure_expr_id: LocalDefId,
}

#[derive(Clone, PartialEq, Eq, Hash, Debug, RustcEncodable, RustcDecodable, Copy, HashStable)]
pub enum BorrowKind {
    /// Data must be immutable and is aliasable.
    ImmBorrow,

    /// Data must be immutable but not aliasable. This kind of borrow
    /// cannot currently be expressed by the user and is used only in
    /// implicit closure bindings. It is needed when the closure
    /// is borrowing or mutating a mutable referent, e.g.:
    ///
    ///    let x: &mut isize = ...;
    ///    let y = || *x += 5;
    ///
    /// If we were to try to translate this closure into a more explicit
    /// form, we'd encounter an error with the code as written:
    ///
    ///    struct Env { x: & &mut isize }
    ///    let x: &mut isize = ...;
    ///    let y = (&mut Env { &x }, fn_ptr);  // Closure is pair of env and fn
    ///    fn fn_ptr(env: &mut Env) { **env.x += 5; }
    ///
    /// This is then illegal because you cannot mutate a `&mut` found
    /// in an aliasable location. To solve, you'd have to translate with
    /// an `&mut` borrow:
    ///
    ///    struct Env { x: & &mut isize }
    ///    let x: &mut isize = ...;
    ///    let y = (&mut Env { &mut x }, fn_ptr); // changed from &x to &mut x
    ///    fn fn_ptr(env: &mut Env) { **env.x += 5; }
    ///
    /// Now the assignment to `**env.x` is legal, but creating a
    /// mutable pointer to `x` is not because `x` is not mutable. We
    /// could fix this by declaring `x` as `let mut x`. This is ok in
    /// user code, if awkward, but extra weird for closures, since the
    /// borrow is hidden.
    ///
    /// So we introduce a "unique imm" borrow -- the referent is
    /// immutable, but not aliasable. This solves the problem. For
    /// simplicity, we don't give users the way to express this
    /// borrow, it's just used when translating closures.
    UniqueImmBorrow,

    /// Data is mutable and not aliasable.
    MutBorrow
}

/// Information describing the capture of an upvar. This is computed
/// during `typeck`, specifically by `regionck`.
#[derive(PartialEq, Clone, Debug, Copy, RustcEncodable, RustcDecodable, HashStable)]
pub enum UpvarCapture<'tcx> {
    /// Upvar is captured by value. This is always true when the
    /// closure is labeled `move`, but can also be true in other cases
    /// depending on inference.
    ByValue,

    /// Upvar is captured by reference.
    ByRef(UpvarBorrow<'tcx>),
}

#[derive(PartialEq, Clone, Copy, RustcEncodable, RustcDecodable, HashStable)]
pub struct UpvarBorrow<'tcx> {
    /// The kind of borrow: by-ref upvars have access to shared
    /// immutable borrows, which are not part of the normal language
    /// syntax.
    pub kind: BorrowKind,

    /// Region of the resulting reference.
    pub region: ty::Region<'tcx>,
}

pub type UpvarListMap = FxHashMap<DefId, FxIndexMap<hir::HirId, UpvarId>>;
pub type UpvarCaptureMap<'tcx> = FxHashMap<UpvarId, UpvarCapture<'tcx>>;

#[derive(Copy, Clone)]
pub struct ClosureUpvar<'tcx> {
    pub res: Res,
    pub span: Span,
    pub ty: Ty<'tcx>,
}

#[derive(Clone, Copy, PartialEq, Eq)]
pub enum IntVarValue {
    IntType(ast::IntTy),
    UintType(ast::UintTy),
}

#[derive(Clone, Copy, PartialEq, Eq)]
pub struct FloatVarValue(pub ast::FloatTy);

impl ty::EarlyBoundRegion {
    pub fn to_bound_region(&self) -> ty::BoundRegion {
        ty::BoundRegion::BrNamed(self.def_id, self.name)
    }

    /// Does this early bound region have a name? Early bound regions normally
    /// always have names except when using anonymous lifetimes (`'_`).
    pub fn has_name(&self) -> bool {
        self.name != kw::UnderscoreLifetime.as_interned_str()
    }
}

#[derive(Clone, Debug, RustcEncodable, RustcDecodable, HashStable)]
pub enum GenericParamDefKind {
    Lifetime,
    Type {
        has_default: bool,
        object_lifetime_default: ObjectLifetimeDefault,
        synthetic: Option<hir::SyntheticTyParamKind>,
    },
    Const,
}

#[derive(Clone, RustcEncodable, RustcDecodable, HashStable)]
pub struct GenericParamDef {
    pub name: InternedString,
    pub def_id: DefId,
    pub index: u32,

    /// `pure_wrt_drop`, set by the (unsafe) `#[may_dangle]` attribute
    /// on generic parameter `'a`/`T`, asserts data behind the parameter
    /// `'a`/`T` won't be accessed during the parent type's `Drop` impl.
    pub pure_wrt_drop: bool,

    pub kind: GenericParamDefKind,
}

impl GenericParamDef {
    pub fn to_early_bound_region_data(&self) -> ty::EarlyBoundRegion {
        if let GenericParamDefKind::Lifetime = self.kind {
            ty::EarlyBoundRegion {
                def_id: self.def_id,
                index: self.index,
                name: self.name,
            }
        } else {
            bug!("cannot convert a non-lifetime parameter def to an early bound region")
        }
    }

    pub fn to_bound_region(&self) -> ty::BoundRegion {
        if let GenericParamDefKind::Lifetime = self.kind {
            self.to_early_bound_region_data().to_bound_region()
        } else {
            bug!("cannot convert a non-lifetime parameter def to an early bound region")
        }
    }
}

#[derive(Default)]
pub struct GenericParamCount {
    pub lifetimes: usize,
    pub types: usize,
    pub consts: usize,
}

/// Information about the formal type/lifetime parameters associated
/// with an item or method. Analogous to `hir::Generics`.
///
/// The ordering of parameters is the same as in `Subst` (excluding child generics):
/// `Self` (optionally), `Lifetime` params..., `Type` params...
#[derive(Clone, Debug, RustcEncodable, RustcDecodable, HashStable)]
pub struct Generics {
    pub parent: Option<DefId>,
    pub parent_count: usize,
    pub params: Vec<GenericParamDef>,

    /// Reverse map to the `index` field of each `GenericParamDef`.
    #[stable_hasher(ignore)]
    pub param_def_id_to_index: FxHashMap<DefId, u32>,

    pub has_self: bool,
    pub has_late_bound_regions: Option<Span>,
}

impl<'tcx> Generics {
    pub fn count(&self) -> usize {
        self.parent_count + self.params.len()
    }

    pub fn own_counts(&self) -> GenericParamCount {
        // We could cache this as a property of `GenericParamCount`, but
        // the aim is to refactor this away entirely eventually and the
        // presence of this method will be a constant reminder.
        let mut own_counts: GenericParamCount = Default::default();

        for param in &self.params {
            match param.kind {
                GenericParamDefKind::Lifetime => own_counts.lifetimes += 1,
                GenericParamDefKind::Type { .. } => own_counts.types += 1,
                GenericParamDefKind::Const => own_counts.consts += 1,
            };
        }

        own_counts
    }

    pub fn requires_monomorphization(&self, tcx: TyCtxt<'tcx>) -> bool {
        if self.own_requires_monomorphization() {
            return true;
        }

        if let Some(parent_def_id) = self.parent {
            let parent = tcx.generics_of(parent_def_id);
            parent.requires_monomorphization(tcx)
        } else {
            false
        }
    }

    pub fn own_requires_monomorphization(&self) -> bool {
        for param in &self.params {
            match param.kind {
                GenericParamDefKind::Type { .. } | GenericParamDefKind::Const => return true,
                GenericParamDefKind::Lifetime => {}
            }
        }
        false
    }

    pub fn region_param(
        &'tcx self,
        param: &EarlyBoundRegion,
        tcx: TyCtxt<'tcx>,
    ) -> &'tcx GenericParamDef {
        if let Some(index) = param.index.checked_sub(self.parent_count as u32) {
            let param = &self.params[index as usize];
            match param.kind {
                GenericParamDefKind::Lifetime => param,
                _ => bug!("expected lifetime parameter, but found another generic parameter")
            }
        } else {
            tcx.generics_of(self.parent.expect("parent_count > 0 but no parent?"))
               .region_param(param, tcx)
        }
    }

    /// Returns the `GenericParamDef` associated with this `ParamTy`.
    pub fn type_param(&'tcx self, param: &ParamTy, tcx: TyCtxt<'tcx>) -> &'tcx GenericParamDef {
        if let Some(index) = param.index.checked_sub(self.parent_count as u32) {
            let param = &self.params[index as usize];
            match param.kind {
                GenericParamDefKind::Type { .. } => param,
                _ => bug!("expected type parameter, but found another generic parameter")
            }
        } else {
            tcx.generics_of(self.parent.expect("parent_count > 0 but no parent?"))
               .type_param(param, tcx)
        }
    }

    /// Returns the `ConstParameterDef` associated with this `ParamConst`.
    pub fn const_param(&'tcx self, param: &ParamConst, tcx: TyCtxt<'tcx>) -> &GenericParamDef {
        if let Some(index) = param.index.checked_sub(self.parent_count as u32) {
            let param = &self.params[index as usize];
            match param.kind {
                GenericParamDefKind::Const => param,
                _ => bug!("expected const parameter, but found another generic parameter")
            }
        } else {
            tcx.generics_of(self.parent.expect("parent_count>0 but no parent?"))
                .const_param(param, tcx)
        }
    }
}

/// Bounds on generics.
#[derive(Clone, Default, Debug, HashStable)]
pub struct GenericPredicates<'tcx> {
    pub parent: Option<DefId>,
    pub predicates: Vec<(Predicate<'tcx>, Span)>,
}

impl<'tcx> rustc_serialize::UseSpecializedEncodable for GenericPredicates<'tcx> {}
impl<'tcx> rustc_serialize::UseSpecializedDecodable for GenericPredicates<'tcx> {}

impl<'tcx> GenericPredicates<'tcx> {
    pub fn instantiate(
        &self,
        tcx: TyCtxt<'tcx>,
        substs: SubstsRef<'tcx>,
    ) -> InstantiatedPredicates<'tcx> {
        let mut instantiated = InstantiatedPredicates::empty();
        self.instantiate_into(tcx, &mut instantiated, substs);
        instantiated
    }

    pub fn instantiate_own(
        &self,
        tcx: TyCtxt<'tcx>,
        substs: SubstsRef<'tcx>,
    ) -> InstantiatedPredicates<'tcx> {
        InstantiatedPredicates {
            predicates: self.predicates.iter().map(|(p, _)| p.subst(tcx, substs)).collect(),
        }
    }

    fn instantiate_into(
        &self,
        tcx: TyCtxt<'tcx>,
        instantiated: &mut InstantiatedPredicates<'tcx>,
        substs: SubstsRef<'tcx>,
    ) {
        if let Some(def_id) = self.parent {
            tcx.predicates_of(def_id).instantiate_into(tcx, instantiated, substs);
        }
        instantiated.predicates.extend(
            self.predicates.iter().map(|(p, _)| p.subst(tcx, substs)),
        );
    }

    pub fn instantiate_identity(&self, tcx: TyCtxt<'tcx>) -> InstantiatedPredicates<'tcx> {
        let mut instantiated = InstantiatedPredicates::empty();
        self.instantiate_identity_into(tcx, &mut instantiated);
        instantiated
    }

    fn instantiate_identity_into(
        &self,
        tcx: TyCtxt<'tcx>,
        instantiated: &mut InstantiatedPredicates<'tcx>,
    ) {
        if let Some(def_id) = self.parent {
            tcx.predicates_of(def_id).instantiate_identity_into(tcx, instantiated);
        }
        instantiated.predicates.extend(self.predicates.iter().map(|&(p, _)| p))
    }

    pub fn instantiate_supertrait(
        &self,
        tcx: TyCtxt<'tcx>,
        poly_trait_ref: &ty::PolyTraitRef<'tcx>,
    ) -> InstantiatedPredicates<'tcx> {
        assert_eq!(self.parent, None);
        InstantiatedPredicates {
            predicates: self.predicates.iter().map(|(pred, _)| {
                pred.subst_supertrait(tcx, poly_trait_ref)
            }).collect()
        }
    }
}

#[derive(Clone, Copy, PartialEq, Eq, Hash, RustcEncodable, RustcDecodable, HashStable)]
pub enum Predicate<'tcx> {
    /// Corresponds to `where Foo: Bar<A, B, C>`. `Foo` here would be
    /// the `Self` type of the trait reference and `A`, `B`, and `C`
    /// would be the type parameters.
    Trait(PolyTraitPredicate<'tcx>),

    /// `where 'a: 'b`
    RegionOutlives(PolyRegionOutlivesPredicate<'tcx>),

    /// `where T: 'a`
    TypeOutlives(PolyTypeOutlivesPredicate<'tcx>),

    /// `where <T as TraitRef>::Name == X`, approximately.
    /// See the `ProjectionPredicate` struct for details.
    Projection(PolyProjectionPredicate<'tcx>),

    /// No syntax: `T` well-formed.
    WellFormed(Ty<'tcx>),

    /// Trait must be object-safe.
    ObjectSafe(DefId),

    /// No direct syntax. May be thought of as `where T: FnFoo<...>`
    /// for some substitutions `...` and `T` being a closure type.
    /// Satisfied (or refuted) once we know the closure's kind.
    ClosureKind(DefId, ClosureSubsts<'tcx>, ClosureKind),

    /// `T1 <: T2`
    Subtype(PolySubtypePredicate<'tcx>),

    /// Constant initializer must evaluate successfully.
    ConstEvaluatable(DefId, SubstsRef<'tcx>),
}

/// The crate outlives map is computed during typeck and contains the
/// outlives of every item in the local crate. You should not use it
/// directly, because to do so will make your pass dependent on the
/// HIR of every item in the local crate. Instead, use
/// `tcx.inferred_outlives_of()` to get the outlives for a *particular*
/// item.
#[derive(HashStable)]
pub struct CratePredicatesMap<'tcx> {
    /// For each struct with outlive bounds, maps to a vector of the
    /// predicate of its outlive bounds. If an item has no outlives
    /// bounds, it will have no entry.
    pub predicates: FxHashMap<DefId, &'tcx [ty::Predicate<'tcx>]>,
}

impl<'tcx> AsRef<Predicate<'tcx>> for Predicate<'tcx> {
    fn as_ref(&self) -> &Predicate<'tcx> {
        self
    }
}

impl<'tcx> Predicate<'tcx> {
    /// Performs a substitution suitable for going from a
    /// poly-trait-ref to supertraits that must hold if that
    /// poly-trait-ref holds. This is slightly different from a normal
    /// substitution in terms of what happens with bound regions. See
    /// lengthy comment below for details.
    pub fn subst_supertrait(
        &self,
        tcx: TyCtxt<'tcx>,
        trait_ref: &ty::PolyTraitRef<'tcx>,
    ) -> ty::Predicate<'tcx> {
        // The interaction between HRTB and supertraits is not entirely
        // obvious. Let me walk you (and myself) through an example.
        //
        // Let's start with an easy case. Consider two traits:
        //
        //     trait Foo<'a>: Bar<'a,'a> { }
        //     trait Bar<'b,'c> { }
        //
        // Now, if we have a trait reference `for<'x> T: Foo<'x>`, then
        // we can deduce that `for<'x> T: Bar<'x,'x>`. Basically, if we
        // knew that `Foo<'x>` (for any 'x) then we also know that
        // `Bar<'x,'x>` (for any 'x). This more-or-less falls out from
        // normal substitution.
        //
        // In terms of why this is sound, the idea is that whenever there
        // is an impl of `T:Foo<'a>`, it must show that `T:Bar<'a,'a>`
        // holds.  So if there is an impl of `T:Foo<'a>` that applies to
        // all `'a`, then we must know that `T:Bar<'a,'a>` holds for all
        // `'a`.
        //
        // Another example to be careful of is this:
        //
        //     trait Foo1<'a>: for<'b> Bar1<'a,'b> { }
        //     trait Bar1<'b,'c> { }
        //
        // Here, if we have `for<'x> T: Foo1<'x>`, then what do we know?
        // The answer is that we know `for<'x,'b> T: Bar1<'x,'b>`. The
        // reason is similar to the previous example: any impl of
        // `T:Foo1<'x>` must show that `for<'b> T: Bar1<'x, 'b>`.  So
        // basically we would want to collapse the bound lifetimes from
        // the input (`trait_ref`) and the supertraits.
        //
        // To achieve this in practice is fairly straightforward. Let's
        // consider the more complicated scenario:
        //
        // - We start out with `for<'x> T: Foo1<'x>`. In this case, `'x`
        //   has a De Bruijn index of 1. We want to produce `for<'x,'b> T: Bar1<'x,'b>`,
        //   where both `'x` and `'b` would have a DB index of 1.
        //   The substitution from the input trait-ref is therefore going to be
        //   `'a => 'x` (where `'x` has a DB index of 1).
        // - The super-trait-ref is `for<'b> Bar1<'a,'b>`, where `'a` is an
        //   early-bound parameter and `'b' is a late-bound parameter with a
        //   DB index of 1.
        // - If we replace `'a` with `'x` from the input, it too will have
        //   a DB index of 1, and thus we'll have `for<'x,'b> Bar1<'x,'b>`
        //   just as we wanted.
        //
        // There is only one catch. If we just apply the substitution `'a
        // => 'x` to `for<'b> Bar1<'a,'b>`, the substitution code will
        // adjust the DB index because we substituting into a binder (it
        // tries to be so smart...) resulting in `for<'x> for<'b>
        // Bar1<'x,'b>` (we have no syntax for this, so use your
        // imagination). Basically the 'x will have DB index of 2 and 'b
        // will have DB index of 1. Not quite what we want. So we apply
        // the substitution to the *contents* of the trait reference,
        // rather than the trait reference itself (put another way, the
        // substitution code expects equal binding levels in the values
        // from the substitution and the value being substituted into, and
        // this trick achieves that).

        let substs = &trait_ref.skip_binder().substs;
        match *self {
            Predicate::Trait(ref binder) =>
                Predicate::Trait(binder.map_bound(|data| data.subst(tcx, substs))),
            Predicate::Subtype(ref binder) =>
                Predicate::Subtype(binder.map_bound(|data| data.subst(tcx, substs))),
            Predicate::RegionOutlives(ref binder) =>
                Predicate::RegionOutlives(binder.map_bound(|data| data.subst(tcx, substs))),
            Predicate::TypeOutlives(ref binder) =>
                Predicate::TypeOutlives(binder.map_bound(|data| data.subst(tcx, substs))),
            Predicate::Projection(ref binder) =>
                Predicate::Projection(binder.map_bound(|data| data.subst(tcx, substs))),
            Predicate::WellFormed(data) =>
                Predicate::WellFormed(data.subst(tcx, substs)),
            Predicate::ObjectSafe(trait_def_id) =>
                Predicate::ObjectSafe(trait_def_id),
            Predicate::ClosureKind(closure_def_id, closure_substs, kind) =>
                Predicate::ClosureKind(closure_def_id, closure_substs.subst(tcx, substs), kind),
            Predicate::ConstEvaluatable(def_id, const_substs) =>
                Predicate::ConstEvaluatable(def_id, const_substs.subst(tcx, substs)),
        }
    }
}

#[derive(Clone, Copy, PartialEq, Eq, Hash, RustcEncodable, RustcDecodable, HashStable)]
pub struct TraitPredicate<'tcx> {
    pub trait_ref: TraitRef<'tcx>
}

pub type PolyTraitPredicate<'tcx> = ty::Binder<TraitPredicate<'tcx>>;

impl<'tcx> TraitPredicate<'tcx> {
    pub fn def_id(&self) -> DefId {
        self.trait_ref.def_id
    }

    pub fn input_types<'a>(&'a self) -> impl DoubleEndedIterator<Item = Ty<'tcx>> + 'a {
        self.trait_ref.input_types()
    }

    pub fn self_ty(&self) -> Ty<'tcx> {
        self.trait_ref.self_ty()
    }
}

impl<'tcx> PolyTraitPredicate<'tcx> {
    pub fn def_id(&self) -> DefId {
        // Ok to skip binder since trait `DefId` does not care about regions.
        self.skip_binder().def_id()
    }
}

#[derive(Clone, Copy, PartialEq, Eq, PartialOrd, Ord,
         Hash, Debug, RustcEncodable, RustcDecodable, HashStable)]
pub struct OutlivesPredicate<A, B>(pub A, pub B); // `A: B`
pub type PolyOutlivesPredicate<A, B> = ty::Binder<OutlivesPredicate<A, B>>;
pub type RegionOutlivesPredicate<'tcx> = OutlivesPredicate<ty::Region<'tcx>, ty::Region<'tcx>>;
pub type TypeOutlivesPredicate<'tcx> = OutlivesPredicate<Ty<'tcx>, ty::Region<'tcx>>;
pub type PolyRegionOutlivesPredicate<'tcx> = ty::Binder<RegionOutlivesPredicate<'tcx>>;
pub type PolyTypeOutlivesPredicate<'tcx> = ty::Binder<TypeOutlivesPredicate<'tcx>>;

#[derive(Clone, Copy, PartialEq, Eq, Hash, Debug, RustcEncodable, RustcDecodable, HashStable)]
pub struct SubtypePredicate<'tcx> {
    pub a_is_expected: bool,
    pub a: Ty<'tcx>,
    pub b: Ty<'tcx>
}
pub type PolySubtypePredicate<'tcx> = ty::Binder<SubtypePredicate<'tcx>>;

/// This kind of predicate has no *direct* correspondent in the
/// syntax, but it roughly corresponds to the syntactic forms:
///
/// 1. `T: TraitRef<..., Item = Type>`
/// 2. `<T as TraitRef<...>>::Item == Type` (NYI)
///
/// In particular, form #1 is "desugared" to the combination of a
/// normal trait predicate (`T: TraitRef<...>`) and one of these
/// predicates. Form #2 is a broader form in that it also permits
/// equality between arbitrary types. Processing an instance of
/// Form #2 eventually yields one of these `ProjectionPredicate`
/// instances to normalize the LHS.
#[derive(Copy, Clone, PartialEq, Eq, Hash, RustcEncodable, RustcDecodable, HashStable)]
pub struct ProjectionPredicate<'tcx> {
    pub projection_ty: ProjectionTy<'tcx>,
    pub ty: Ty<'tcx>,
}

pub type PolyProjectionPredicate<'tcx> = Binder<ProjectionPredicate<'tcx>>;

impl<'tcx> PolyProjectionPredicate<'tcx> {
    /// Returns the `DefId` of the associated item being projected.
    pub fn item_def_id(&self) -> DefId {
        self.skip_binder().projection_ty.item_def_id
    }

    #[inline]
    pub fn to_poly_trait_ref(&self, tcx: TyCtxt<'_>) -> PolyTraitRef<'tcx> {
        // Note: unlike with `TraitRef::to_poly_trait_ref()`,
        // `self.0.trait_ref` is permitted to have escaping regions.
        // This is because here `self` has a `Binder` and so does our
        // return value, so we are preserving the number of binding
        // levels.
        self.map_bound(|predicate| predicate.projection_ty.trait_ref(tcx))
    }

    pub fn ty(&self) -> Binder<Ty<'tcx>> {
        self.map_bound(|predicate| predicate.ty)
    }

    /// The `DefId` of the `TraitItem` for the associated type.
    ///
    /// Note that this is not the `DefId` of the `TraitRef` containing this
    /// associated type, which is in `tcx.associated_item(projection_def_id()).container`.
    pub fn projection_def_id(&self) -> DefId {
        // Ok to skip binder since trait `DefId` does not care about regions.
        self.skip_binder().projection_ty.item_def_id
    }
}

pub trait ToPolyTraitRef<'tcx> {
    fn to_poly_trait_ref(&self) -> PolyTraitRef<'tcx>;
}

impl<'tcx> ToPolyTraitRef<'tcx> for TraitRef<'tcx> {
    fn to_poly_trait_ref(&self) -> PolyTraitRef<'tcx> {
        ty::Binder::dummy(self.clone())
    }
}

impl<'tcx> ToPolyTraitRef<'tcx> for PolyTraitPredicate<'tcx> {
    fn to_poly_trait_ref(&self) -> PolyTraitRef<'tcx> {
        self.map_bound_ref(|trait_pred| trait_pred.trait_ref)
    }
}

pub trait ToPredicate<'tcx> {
    fn to_predicate(&self) -> Predicate<'tcx>;
}

impl<'tcx> ToPredicate<'tcx> for TraitRef<'tcx> {
    fn to_predicate(&self) -> Predicate<'tcx> {
        ty::Predicate::Trait(ty::Binder::dummy(ty::TraitPredicate {
            trait_ref: self.clone()
        }))
    }
}

impl<'tcx> ToPredicate<'tcx> for PolyTraitRef<'tcx> {
    fn to_predicate(&self) -> Predicate<'tcx> {
        ty::Predicate::Trait(self.to_poly_trait_predicate())
    }
}

impl<'tcx> ToPredicate<'tcx> for PolyRegionOutlivesPredicate<'tcx> {
    fn to_predicate(&self) -> Predicate<'tcx> {
        Predicate::RegionOutlives(self.clone())
    }
}

impl<'tcx> ToPredicate<'tcx> for PolyTypeOutlivesPredicate<'tcx> {
    fn to_predicate(&self) -> Predicate<'tcx> {
        Predicate::TypeOutlives(self.clone())
    }
}

impl<'tcx> ToPredicate<'tcx> for PolyProjectionPredicate<'tcx> {
    fn to_predicate(&self) -> Predicate<'tcx> {
        Predicate::Projection(self.clone())
    }
}

// A custom iterator used by `Predicate::walk_tys`.
enum WalkTysIter<'tcx, I, J, K>
    where I: Iterator<Item = Ty<'tcx>>,
          J: Iterator<Item = Ty<'tcx>>,
          K: Iterator<Item = Ty<'tcx>>
{
    None,
    One(Ty<'tcx>),
    Two(Ty<'tcx>, Ty<'tcx>),
    Types(I),
    InputTypes(J),
    ProjectionTypes(K)
}

impl<'tcx, I, J, K> Iterator for WalkTysIter<'tcx, I, J, K>
    where I: Iterator<Item = Ty<'tcx>>,
          J: Iterator<Item = Ty<'tcx>>,
          K: Iterator<Item = Ty<'tcx>>
{
    type Item = Ty<'tcx>;

    fn next(&mut self) -> Option<Ty<'tcx>> {
        match *self {
            WalkTysIter::None => None,
            WalkTysIter::One(item) => {
                *self = WalkTysIter::None;
                Some(item)
            },
            WalkTysIter::Two(item1, item2) => {
                *self = WalkTysIter::One(item2);
                Some(item1)
            },
            WalkTysIter::Types(ref mut iter) => {
                iter.next()
            },
            WalkTysIter::InputTypes(ref mut iter) => {
                iter.next()
            },
            WalkTysIter::ProjectionTypes(ref mut iter) => {
                iter.next()
            }
        }
    }
}

impl<'tcx> Predicate<'tcx> {
    /// Iterates over the types in this predicate. Note that in all
    /// cases this is skipping over a binder, so late-bound regions
    /// with depth 0 are bound by the predicate.
    pub fn walk_tys(&'a self) -> impl Iterator<Item = Ty<'tcx>> + 'a {
        match *self {
            ty::Predicate::Trait(ref data) => {
                WalkTysIter::InputTypes(data.skip_binder().input_types())
            }
            ty::Predicate::Subtype(binder) => {
                let SubtypePredicate { a, b, a_is_expected: _ } = binder.skip_binder();
                WalkTysIter::Two(a, b)
            }
            ty::Predicate::TypeOutlives(binder) => {
                WalkTysIter::One(binder.skip_binder().0)
            }
            ty::Predicate::RegionOutlives(..) => {
                WalkTysIter::None
            }
            ty::Predicate::Projection(ref data) => {
                let inner = data.skip_binder();
                WalkTysIter::ProjectionTypes(
                    inner.projection_ty.substs.types().chain(Some(inner.ty)))
            }
            ty::Predicate::WellFormed(data) => {
                WalkTysIter::One(data)
            }
            ty::Predicate::ObjectSafe(_trait_def_id) => {
                WalkTysIter::None
            }
            ty::Predicate::ClosureKind(_closure_def_id, closure_substs, _kind) => {
                WalkTysIter::Types(closure_substs.substs.types())
            }
            ty::Predicate::ConstEvaluatable(_, substs) => {
                WalkTysIter::Types(substs.types())
            }
        }
    }

    pub fn to_opt_poly_trait_ref(&self) -> Option<PolyTraitRef<'tcx>> {
        match *self {
            Predicate::Trait(ref t) => {
                Some(t.to_poly_trait_ref())
            }
            Predicate::Projection(..) |
            Predicate::Subtype(..) |
            Predicate::RegionOutlives(..) |
            Predicate::WellFormed(..) |
            Predicate::ObjectSafe(..) |
            Predicate::ClosureKind(..) |
            Predicate::TypeOutlives(..) |
            Predicate::ConstEvaluatable(..) => {
                None
            }
        }
    }

    pub fn to_opt_type_outlives(&self) -> Option<PolyTypeOutlivesPredicate<'tcx>> {
        match *self {
            Predicate::TypeOutlives(data) => {
                Some(data)
            }
            Predicate::Trait(..) |
            Predicate::Projection(..) |
            Predicate::Subtype(..) |
            Predicate::RegionOutlives(..) |
            Predicate::WellFormed(..) |
            Predicate::ObjectSafe(..) |
            Predicate::ClosureKind(..) |
            Predicate::ConstEvaluatable(..) => {
                None
            }
        }
    }
}

/// Represents the bounds declared on a particular set of type
/// parameters. Should eventually be generalized into a flag list of
/// where-clauses. You can obtain a `InstantiatedPredicates` list from a
/// `GenericPredicates` by using the `instantiate` method. Note that this method
/// reflects an important semantic invariant of `InstantiatedPredicates`: while
/// the `GenericPredicates` are expressed in terms of the bound type
/// parameters of the impl/trait/whatever, an `InstantiatedPredicates` instance
/// represented a set of bounds for some particular instantiation,
/// meaning that the generic parameters have been substituted with
/// their values.
///
/// Example:
///
///     struct Foo<T, U: Bar<T>> { ... }
///
/// Here, the `GenericPredicates` for `Foo` would contain a list of bounds like
/// `[[], [U:Bar<T>]]`. Now if there were some particular reference
/// like `Foo<isize,usize>`, then the `InstantiatedPredicates` would be `[[],
/// [usize:Bar<isize>]]`.
#[derive(Clone, Debug)]
pub struct InstantiatedPredicates<'tcx> {
    pub predicates: Vec<Predicate<'tcx>>,
}

impl<'tcx> InstantiatedPredicates<'tcx> {
    pub fn empty() -> InstantiatedPredicates<'tcx> {
        InstantiatedPredicates { predicates: vec![] }
    }

    pub fn is_empty(&self) -> bool {
        self.predicates.is_empty()
    }
}

newtype_index! {
    /// "Universes" are used during type- and trait-checking in the
    /// presence of `for<..>` binders to control what sets of names are
    /// visible. Universes are arranged into a tree: the root universe
    /// contains names that are always visible. Each child then adds a new
    /// set of names that are visible, in addition to those of its parent.
    /// We say that the child universe "extends" the parent universe with
    /// new names.
    ///
    /// To make this more concrete, consider this program:
    ///
    /// ```
    /// struct Foo { }
    /// fn bar<T>(x: T) {
    ///   let y: for<'a> fn(&'a u8, Foo) = ...;
    /// }
    /// ```
    ///
    /// The struct name `Foo` is in the root universe U0. But the type
    /// parameter `T`, introduced on `bar`, is in an extended universe U1
    /// -- i.e., within `bar`, we can name both `T` and `Foo`, but outside
    /// of `bar`, we cannot name `T`. Then, within the type of `y`, the
    /// region `'a` is in a universe U2 that extends U1, because we can
    /// name it inside the fn type but not outside.
    ///
    /// Universes are used to do type- and trait-checking around these
    /// "forall" binders (also called **universal quantification**). The
    /// idea is that when, in the body of `bar`, we refer to `T` as a
    /// type, we aren't referring to any type in particular, but rather a
    /// kind of "fresh" type that is distinct from all other types we have
    /// actually declared. This is called a **placeholder** type, and we
    /// use universes to talk about this. In other words, a type name in
    /// universe 0 always corresponds to some "ground" type that the user
    /// declared, but a type name in a non-zero universe is a placeholder
    /// type -- an idealized representative of "types in general" that we
    /// use for checking generic functions.
    pub struct UniverseIndex {
        DEBUG_FORMAT = "U{}",
    }
}

impl_stable_hash_for!(struct UniverseIndex { private });

impl UniverseIndex {
    pub const ROOT: UniverseIndex = UniverseIndex::from_u32_const(0);

    /// Returns the "next" universe index in order -- this new index
    /// is considered to extend all previous universes. This
    /// corresponds to entering a `forall` quantifier. So, for
    /// example, suppose we have this type in universe `U`:
    ///
    /// ```
    /// for<'a> fn(&'a u32)
    /// ```
    ///
    /// Once we "enter" into this `for<'a>` quantifier, we are in a
    /// new universe that extends `U` -- in this new universe, we can
    /// name the region `'a`, but that region was not nameable from
    /// `U` because it was not in scope there.
    pub fn next_universe(self) -> UniverseIndex {
        UniverseIndex::from_u32(self.private.checked_add(1).unwrap())
    }

    /// Returns `true` if `self` can name a name from `other` -- in other words,
    /// if the set of names in `self` is a superset of those in
    /// `other` (`self >= other`).
    pub fn can_name(self, other: UniverseIndex) -> bool {
        self.private >= other.private
    }

    /// Returns `true` if `self` cannot name some names from `other` -- in other
    /// words, if the set of names in `self` is a strict subset of
    /// those in `other` (`self < other`).
    pub fn cannot_name(self, other: UniverseIndex) -> bool {
        self.private < other.private
    }
}

/// The "placeholder index" fully defines a placeholder region.
/// Placeholder regions are identified by both a **universe** as well
/// as a "bound-region" within that universe. The `bound_region` is
/// basically a name -- distinct bound regions within the same
/// universe are just two regions with an unknown relationship to one
/// another.
#[derive(Copy, Clone, Debug, PartialEq, Eq, Hash, RustcEncodable, RustcDecodable, PartialOrd, Ord)]
pub struct Placeholder<T> {
    pub universe: UniverseIndex,
    pub name: T,
}

impl<'a, T> HashStable<StableHashingContext<'a>> for Placeholder<T>
where
    T: HashStable<StableHashingContext<'a>>,
{
    fn hash_stable<W: StableHasherResult>(
        &self,
        hcx: &mut StableHashingContext<'a>,
        hasher: &mut StableHasher<W>
    ) {
        self.universe.hash_stable(hcx, hasher);
        self.name.hash_stable(hcx, hasher);
    }
}

pub type PlaceholderRegion = Placeholder<BoundRegion>;

pub type PlaceholderType = Placeholder<BoundVar>;

pub type PlaceholderConst = Placeholder<BoundVar>;

/// When type checking, we use the `ParamEnv` to track
/// details about the set of where-clauses that are in scope at this
/// particular point.
#[derive(Copy, Clone, Debug, PartialEq, Eq, Hash, HashStable)]
pub struct ParamEnv<'tcx> {
    /// `Obligation`s that the caller must satisfy. This is basically
    /// the set of bounds on the in-scope type parameters, translated
    /// into `Obligation`s, and elaborated and normalized.
    pub caller_bounds: &'tcx List<ty::Predicate<'tcx>>,

    /// Typically, this is `Reveal::UserFacing`, but during codegen we
    /// want `Reveal::All` -- note that this is always paired with an
    /// empty environment. To get that, use `ParamEnv::reveal()`.
    pub reveal: traits::Reveal,

    /// If this `ParamEnv` comes from a call to `tcx.param_env(def_id)`,
    /// register that `def_id` (useful for transitioning to the chalk trait
    /// solver).
    pub def_id: Option<DefId>,
}

impl<'tcx> ParamEnv<'tcx> {
    /// Construct a trait environment suitable for contexts where
    /// there are no where-clauses in scope. Hidden types (like `impl
    /// Trait`) are left hidden, so this is suitable for ordinary
    /// type-checking.
    #[inline]
    pub fn empty() -> Self {
        Self::new(List::empty(), Reveal::UserFacing, None)
    }

    /// Construct a trait environment with no where-clauses in scope
    /// where the values of all `impl Trait` and other hidden types
    /// are revealed. This is suitable for monomorphized, post-typeck
    /// environments like codegen or doing optimizations.
    ///
    /// N.B., if you want to have predicates in scope, use `ParamEnv::new`,
    /// or invoke `param_env.with_reveal_all()`.
    #[inline]
    pub fn reveal_all() -> Self {
        Self::new(List::empty(), Reveal::All, None)
    }

    /// Construct a trait environment with the given set of predicates.
    #[inline]
    pub fn new(
        caller_bounds: &'tcx List<ty::Predicate<'tcx>>,
        reveal: Reveal,
        def_id: Option<DefId>
    ) -> Self {
        ty::ParamEnv { caller_bounds, reveal, def_id }
    }

    /// Returns a new parameter environment with the same clauses, but
    /// which "reveals" the true results of projections in all cases
    /// (even for associated types that are specializable). This is
    /// the desired behavior during codegen and certain other special
    /// contexts; normally though we want to use `Reveal::UserFacing`,
    /// which is the default.
    pub fn with_reveal_all(self) -> Self {
        ty::ParamEnv { reveal: Reveal::All, ..self }
    }

    /// Returns this same environment but with no caller bounds.
    pub fn without_caller_bounds(self) -> Self {
        ty::ParamEnv { caller_bounds: List::empty(), ..self }
    }

    /// Creates a suitable environment in which to perform trait
    /// queries on the given value. When type-checking, this is simply
    /// the pair of the environment plus value. But when reveal is set to
    /// All, then if `value` does not reference any type parameters, we will
    /// pair it with the empty environment. This improves caching and is generally
    /// invisible.
    ///
    /// N.B., we preserve the environment when type-checking because it
    /// is possible for the user to have wacky where-clauses like
    /// `where Box<u32>: Copy`, which are clearly never
    /// satisfiable. We generally want to behave as if they were true,
    /// although the surrounding function is never reachable.
    pub fn and<T: TypeFoldable<'tcx>>(self, value: T) -> ParamEnvAnd<'tcx, T> {
        match self.reveal {
            Reveal::UserFacing => {
                ParamEnvAnd {
                    param_env: self,
                    value,
                }
            }

            Reveal::All => {
                if value.has_placeholders()
                    || value.needs_infer()
                    || value.has_param_types()
                {
                    ParamEnvAnd {
                        param_env: self,
                        value,
                    }
                } else {
                    ParamEnvAnd {
                        param_env: self.without_caller_bounds(),
                        value,
                    }
                }
            }
        }
    }
}

#[derive(Copy, Clone, Debug, PartialEq, Eq, Hash)]
pub struct ParamEnvAnd<'tcx, T> {
    pub param_env: ParamEnv<'tcx>,
    pub value: T,
}

impl<'tcx, T> ParamEnvAnd<'tcx, T> {
    pub fn into_parts(self) -> (ParamEnv<'tcx>, T) {
        (self.param_env, self.value)
    }
}

impl<'a, 'tcx, T> HashStable<StableHashingContext<'a>> for ParamEnvAnd<'tcx, T>
where
    T: HashStable<StableHashingContext<'a>>,
{
    fn hash_stable<W: StableHasherResult>(&self,
                                          hcx: &mut StableHashingContext<'a>,
                                          hasher: &mut StableHasher<W>) {
        let ParamEnvAnd {
            ref param_env,
            ref value
        } = *self;

        param_env.hash_stable(hcx, hasher);
        value.hash_stable(hcx, hasher);
    }
}

#[derive(Copy, Clone, Debug, HashStable)]
pub struct Destructor {
    /// The `DefId` of the destructor method
    pub did: DefId,
}

bitflags! {
    #[derive(HashStable)]
    pub struct AdtFlags: u32 {
        const NO_ADT_FLAGS        = 0;
        /// Indicates whether the ADT is an enum.
        const IS_ENUM             = 1 << 0;
        /// Indicates whether the ADT is a union.
        const IS_UNION            = 1 << 1;
        /// Indicates whether the ADT is a struct.
        const IS_STRUCT           = 1 << 2;
        /// Indicates whether the ADT is a struct and has a constructor.
        const HAS_CTOR            = 1 << 3;
        /// Indicates whether the type is a `PhantomData`.
        const IS_PHANTOM_DATA     = 1 << 4;
        /// Indicates whether the type has a `#[fundamental]` attribute.
        const IS_FUNDAMENTAL      = 1 << 5;
        /// Indicates whether the type is a `Box`.
        const IS_BOX              = 1 << 6;
        /// Indicates whether the type is an `Arc`.
        const IS_ARC              = 1 << 7;
        /// Indicates whether the type is an `Rc`.
        const IS_RC               = 1 << 8;
        /// Indicates whether the variant list of this ADT is `#[non_exhaustive]`.
        /// (i.e., this flag is never set unless this ADT is an enum).
        const IS_VARIANT_LIST_NON_EXHAUSTIVE = 1 << 9;
    }
}

bitflags! {
    #[derive(HashStable)]
    pub struct VariantFlags: u32 {
        const NO_VARIANT_FLAGS        = 0;
        /// Indicates whether the field list of this variant is `#[non_exhaustive]`.
        const IS_FIELD_LIST_NON_EXHAUSTIVE = 1 << 0;
    }
}

/// Definition of a variant -- a struct's fields or a enum variant.
#[derive(Debug)]
pub struct VariantDef {
    /// `DefId` that identifies the variant itself.
    /// If this variant belongs to a struct or union, then this is a copy of its `DefId`.
    pub def_id: DefId,
    /// `DefId` that identifies the variant's constructor.
    /// If this variant is a struct variant, then this is `None`.
    pub ctor_def_id: Option<DefId>,
    /// Variant or struct name.
    pub ident: Ident,
    /// Discriminant of this variant.
    pub discr: VariantDiscr,
    /// Fields of this variant.
    pub fields: Vec<FieldDef>,
    /// Type of constructor of variant.
    pub ctor_kind: CtorKind,
    /// Flags of the variant (e.g. is field list non-exhaustive)?
    flags: VariantFlags,
    /// Variant is obtained as part of recovering from a syntactic error.
    /// May be incomplete or bogus.
    pub recovered: bool,
}

impl<'tcx> VariantDef {
    /// Creates a new `VariantDef`.
    ///
    /// `variant_did` is the `DefId` that identifies the enum variant (if this `VariantDef`
    /// represents an enum variant).
    ///
    /// `ctor_did` is the `DefId` that identifies the constructor of unit or
    /// tuple-variants/structs. If this is a `struct`-variant then this should be `None`.
    ///
    /// `parent_did` is the `DefId` of the `AdtDef` representing the enum or struct that
    /// owns this variant. It is used for checking if a struct has `#[non_exhaustive]` w/out having
    /// to go through the redirect of checking the ctor's attributes - but compiling a small crate
    /// requires loading the `AdtDef`s for all the structs in the universe (e.g., coherence for any
    /// built-in trait), and we do not want to load attributes twice.
    ///
    /// If someone speeds up attribute loading to not be a performance concern, they can
    /// remove this hack and use the constructor `DefId` everywhere.
    pub fn new(
        tcx: TyCtxt<'tcx>,
        ident: Ident,
        variant_did: Option<DefId>,
        ctor_def_id: Option<DefId>,
        discr: VariantDiscr,
        fields: Vec<FieldDef>,
        ctor_kind: CtorKind,
        adt_kind: AdtKind,
        parent_did: DefId,
        recovered: bool,
    ) -> Self {
        debug!(
            "VariantDef::new(ident = {:?}, variant_did = {:?}, ctor_def_id = {:?}, discr = {:?},
             fields = {:?}, ctor_kind = {:?}, adt_kind = {:?}, parent_did = {:?})",
             ident, variant_did, ctor_def_id, discr, fields, ctor_kind, adt_kind, parent_did,
        );

        let mut flags = VariantFlags::NO_VARIANT_FLAGS;
        if adt_kind == AdtKind::Struct && tcx.has_attr(parent_did, sym::non_exhaustive) {
            debug!("found non-exhaustive field list for {:?}", parent_did);
            flags = flags | VariantFlags::IS_FIELD_LIST_NON_EXHAUSTIVE;
        } else if let Some(variant_did) = variant_did {
            if tcx.has_attr(variant_did, sym::non_exhaustive) {
                debug!("found non-exhaustive field list for {:?}", variant_did);
                flags = flags | VariantFlags::IS_FIELD_LIST_NON_EXHAUSTIVE;
            }
        }

        VariantDef {
            def_id: variant_did.unwrap_or(parent_did),
            ctor_def_id,
            ident,
            discr,
            fields,
            ctor_kind,
            flags,
            recovered,
        }
    }

    /// Is this field list non-exhaustive?
    #[inline]
    pub fn is_field_list_non_exhaustive(&self) -> bool {
        self.flags.intersects(VariantFlags::IS_FIELD_LIST_NON_EXHAUSTIVE)
    }
}

impl_stable_hash_for!(struct VariantDef {
    def_id,
    ctor_def_id,
    ident -> (ident.name),
    discr,
    fields,
    ctor_kind,
    flags,
    recovered
});

#[derive(Copy, Clone, Debug, PartialEq, Eq, RustcEncodable, RustcDecodable, HashStable)]
pub enum VariantDiscr {
    /// Explicit value for this variant, i.e., `X = 123`.
    /// The `DefId` corresponds to the embedded constant.
    Explicit(DefId),

    /// The previous variant's discriminant plus one.
    /// For efficiency reasons, the distance from the
    /// last `Explicit` discriminant is being stored,
    /// or `0` for the first variant, if it has none.
    Relative(u32),
}

#[derive(Debug, HashStable)]
pub struct FieldDef {
    pub did: DefId,
    #[stable_hasher(project(name))]
    pub ident: Ident,
    pub vis: Visibility,
}

/// The definition of a user-defined type, e.g., a `struct`, `enum`, or `union`.
///
/// These are all interned (by `intern_adt_def`) into the `adt_defs` table.
///
/// The initialism *"Adt"* stands for an [*algebraic data type (ADT)*][adt].
/// This is slightly wrong because `union`s are not ADTs.
/// Moreover, Rust only allows recursive data types through indirection.
///
/// [adt]: https://en.wikipedia.org/wiki/Algebraic_data_type
pub struct AdtDef {
    /// `DefId` of the struct, enum or union item.
    pub did: DefId,
    /// Variants of the ADT. If this is a struct or union, then there will be a single variant.
    pub variants: IndexVec<self::layout::VariantIdx, VariantDef>,
    /// Flags of the ADT (e.g. is this a struct? is this non-exhaustive?)
    flags: AdtFlags,
    /// Repr options provided by the user.
    pub repr: ReprOptions,
}

impl PartialOrd for AdtDef {
    fn partial_cmp(&self, other: &AdtDef) -> Option<Ordering> {
        Some(self.cmp(&other))
    }
}

/// There should be only one AdtDef for each `did`, therefore
/// it is fine to implement `Ord` only based on `did`.
impl Ord for AdtDef {
    fn cmp(&self, other: &AdtDef) -> Ordering {
        self.did.cmp(&other.did)
    }
}

impl PartialEq for AdtDef {
    // AdtDef are always interned and this is part of TyS equality
    #[inline]
    fn eq(&self, other: &Self) -> bool { ptr::eq(self, other) }
}

impl Eq for AdtDef {}

impl Hash for AdtDef {
    #[inline]
    fn hash<H: Hasher>(&self, s: &mut H) {
        (self as *const AdtDef).hash(s)
    }
}

impl<'tcx> rustc_serialize::UseSpecializedEncodable for &'tcx AdtDef {
    fn default_encode<S: Encoder>(&self, s: &mut S) -> Result<(), S::Error> {
        self.did.encode(s)
    }
}

impl<'tcx> rustc_serialize::UseSpecializedDecodable for &'tcx AdtDef {}


impl<'a> HashStable<StableHashingContext<'a>> for AdtDef {
    fn hash_stable<W: StableHasherResult>(&self,
                                          hcx: &mut StableHashingContext<'a>,
                                          hasher: &mut StableHasher<W>) {
        thread_local! {
            static CACHE: RefCell<FxHashMap<usize, Fingerprint>> = Default::default();
        }

        let hash: Fingerprint = CACHE.with(|cache| {
            let addr = self as *const AdtDef as usize;
            *cache.borrow_mut().entry(addr).or_insert_with(|| {
                let ty::AdtDef {
                    did,
                    ref variants,
                    ref flags,
                    ref repr,
                } = *self;

                let mut hasher = StableHasher::new();
                did.hash_stable(hcx, &mut hasher);
                variants.hash_stable(hcx, &mut hasher);
                flags.hash_stable(hcx, &mut hasher);
                repr.hash_stable(hcx, &mut hasher);

                hasher.finish()
           })
        });

        hash.hash_stable(hcx, hasher);
    }
}

#[derive(Copy, Clone, Debug, Eq, PartialEq, Hash)]
pub enum AdtKind { Struct, Union, Enum }

impl Into<DataTypeKind> for AdtKind {
    fn into(self) -> DataTypeKind {
        match self {
            AdtKind::Struct => DataTypeKind::Struct,
            AdtKind::Union => DataTypeKind::Union,
            AdtKind::Enum => DataTypeKind::Enum,
        }
    }
}

bitflags! {
    #[derive(RustcEncodable, RustcDecodable, Default)]
    pub struct ReprFlags: u8 {
        const IS_C               = 1 << 0;
        const IS_SIMD            = 1 << 1;
        const IS_TRANSPARENT     = 1 << 2;
        // Internal only for now. If true, don't reorder fields.
        const IS_LINEAR          = 1 << 3;

        // Any of these flags being set prevent field reordering optimisation.
        const IS_UNOPTIMISABLE   = ReprFlags::IS_C.bits |
                                   ReprFlags::IS_SIMD.bits |
                                   ReprFlags::IS_LINEAR.bits;
    }
}

impl_stable_hash_for!(struct ReprFlags {
    bits
});

/// Represents the repr options provided by the user,
#[derive(Copy, Clone, Debug, Eq, PartialEq, RustcEncodable, RustcDecodable, Default)]
pub struct ReprOptions {
    pub int: Option<attr::IntType>,
    pub align: Option<Align>,
    pub pack: Option<Align>,
    pub flags: ReprFlags,
}

impl_stable_hash_for!(struct ReprOptions {
    align,
    pack,
    int,
    flags
});

impl ReprOptions {
    pub fn new(tcx: TyCtxt<'_>, did: DefId) -> ReprOptions {
        let mut flags = ReprFlags::empty();
        let mut size = None;
        let mut max_align: Option<Align> = None;
        let mut min_pack: Option<Align> = None;
        for attr in tcx.get_attrs(did).iter() {
            for r in attr::find_repr_attrs(&tcx.sess.parse_sess, attr) {
                flags.insert(match r {
                    attr::ReprC => ReprFlags::IS_C,
                    attr::ReprPacked(pack) => {
                        let pack = Align::from_bytes(pack as u64).unwrap();
                        min_pack = Some(if let Some(min_pack) = min_pack {
                            min_pack.min(pack)
                        } else {
                            pack
                        });
                        ReprFlags::empty()
                    },
                    attr::ReprTransparent => ReprFlags::IS_TRANSPARENT,
                    attr::ReprSimd => ReprFlags::IS_SIMD,
                    attr::ReprInt(i) => {
                        size = Some(i);
                        ReprFlags::empty()
                    },
                    attr::ReprAlign(align) => {
                        max_align = max_align.max(Some(Align::from_bytes(align as u64).unwrap()));
                        ReprFlags::empty()
                    },
                });
            }
        }

        // This is here instead of layout because the choice must make it into metadata.
        if !tcx.consider_optimizing(|| format!("Reorder fields of {:?}", tcx.def_path_str(did))) {
            flags.insert(ReprFlags::IS_LINEAR);
        }
        ReprOptions { int: size, align: max_align, pack: min_pack, flags: flags }
    }

    #[inline]
    pub fn simd(&self) -> bool { self.flags.contains(ReprFlags::IS_SIMD) }
    #[inline]
    pub fn c(&self) -> bool { self.flags.contains(ReprFlags::IS_C) }
    #[inline]
    pub fn packed(&self) -> bool { self.pack.is_some() }
    #[inline]
    pub fn transparent(&self) -> bool { self.flags.contains(ReprFlags::IS_TRANSPARENT) }
    #[inline]
    pub fn linear(&self) -> bool { self.flags.contains(ReprFlags::IS_LINEAR) }

    pub fn discr_type(&self) -> attr::IntType {
        self.int.unwrap_or(attr::SignedInt(ast::IntTy::Isize))
    }

    /// Returns `true` if this `#[repr()]` should inhabit "smart enum
    /// layout" optimizations, such as representing `Foo<&T>` as a
    /// single pointer.
    pub fn inhibit_enum_layout_opt(&self) -> bool {
        self.c() || self.int.is_some()
    }

    /// Returns `true` if this `#[repr()]` should inhibit struct field reordering
    /// optimizations, such as with `repr(C)`, `repr(packed(1))`, or `repr(<int>)`.
    pub fn inhibit_struct_field_reordering_opt(&self) -> bool {
        if let Some(pack) = self.pack {
            if pack.bytes() == 1 {
                return true;
            }
        }
        self.flags.intersects(ReprFlags::IS_UNOPTIMISABLE) || self.int.is_some()
    }

    /// Returns `true` if this `#[repr()]` should inhibit union ABI optimisations.
    pub fn inhibit_union_abi_opt(&self) -> bool {
        self.c()
    }
}

impl<'tcx> AdtDef {
    /// Creates a new `AdtDef`.
    fn new(
        tcx: TyCtxt<'_>,
        did: DefId,
        kind: AdtKind,
        variants: IndexVec<VariantIdx, VariantDef>,
        repr: ReprOptions,
    ) -> Self {
        debug!("AdtDef::new({:?}, {:?}, {:?}, {:?})", did, kind, variants, repr);
        let mut flags = AdtFlags::NO_ADT_FLAGS;

        if kind == AdtKind::Enum && tcx.has_attr(did, sym::non_exhaustive) {
            debug!("found non-exhaustive variant list for {:?}", did);
            flags = flags | AdtFlags::IS_VARIANT_LIST_NON_EXHAUSTIVE;
        }

        flags |= match kind {
            AdtKind::Enum => AdtFlags::IS_ENUM,
            AdtKind::Union => AdtFlags::IS_UNION,
            AdtKind::Struct => AdtFlags::IS_STRUCT,
        };

        if kind == AdtKind::Struct && variants[VariantIdx::new(0)].ctor_def_id.is_some() {
            flags |= AdtFlags::HAS_CTOR;
        }

        let attrs = tcx.get_attrs(did);
        if attr::contains_name(&attrs, sym::fundamental) {
            flags |= AdtFlags::IS_FUNDAMENTAL;
        }
        if Some(did) == tcx.lang_items().phantom_data() {
            flags |= AdtFlags::IS_PHANTOM_DATA;
        }
        if Some(did) == tcx.lang_items().owned_box() {
            flags |= AdtFlags::IS_BOX;
        }
        if Some(did) == tcx.lang_items().arc() {
            flags |= AdtFlags::IS_ARC;
        }
        if Some(did) == tcx.lang_items().rc() {
            flags |= AdtFlags::IS_RC;
        }

        AdtDef {
            did,
            variants,
            flags,
            repr,
        }
    }

    /// Returns `true` if this is a struct.
    #[inline]
    pub fn is_struct(&self) -> bool {
        self.flags.contains(AdtFlags::IS_STRUCT)
    }

    /// Returns `true` if this is a union.
    #[inline]
    pub fn is_union(&self) -> bool {
        self.flags.contains(AdtFlags::IS_UNION)
    }

    /// Returns `true` if this is a enum.
    #[inline]
    pub fn is_enum(&self) -> bool {
        self.flags.contains(AdtFlags::IS_ENUM)
    }

    /// Returns `true` if the variant list of this ADT is `#[non_exhaustive]`.
    #[inline]
    pub fn is_variant_list_non_exhaustive(&self) -> bool {
        self.flags.contains(AdtFlags::IS_VARIANT_LIST_NON_EXHAUSTIVE)
    }

    /// Returns the kind of the ADT.
    #[inline]
    pub fn adt_kind(&self) -> AdtKind {
        if self.is_enum() {
            AdtKind::Enum
        } else if self.is_union() {
            AdtKind::Union
        } else {
            AdtKind::Struct
        }
    }

    /// Returns a description of this abstract data type.
    pub fn descr(&self) -> &'static str {
        match self.adt_kind() {
            AdtKind::Struct => "struct",
            AdtKind::Union => "union",
            AdtKind::Enum => "enum",
        }
    }

    /// Returns a description of a variant of this abstract data type.
    #[inline]
    pub fn variant_descr(&self) -> &'static str {
        match self.adt_kind() {
            AdtKind::Struct => "struct",
            AdtKind::Union => "union",
            AdtKind::Enum => "variant",
        }
    }

    /// If this function returns `true`, it implies that `is_struct` must return `true`.
    #[inline]
    pub fn has_ctor(&self) -> bool {
        self.flags.contains(AdtFlags::HAS_CTOR)
    }

    /// Returns `true` if this type is `#[fundamental]` for the purposes
    /// of coherence checking.
    #[inline]
    pub fn is_fundamental(&self) -> bool {
        self.flags.contains(AdtFlags::IS_FUNDAMENTAL)
    }

    /// Returns `true` if this is `PhantomData<T>`.
    #[inline]
    pub fn is_phantom_data(&self) -> bool {
        self.flags.contains(AdtFlags::IS_PHANTOM_DATA)
    }

    /// Returns `true` if this is `Arc<T>`.
    pub fn is_arc(&self) -> bool {
        self.flags.contains(AdtFlags::IS_ARC)
    }

    /// Returns `true` if this is `Rc<T>`.
    pub fn is_rc(&self) -> bool {
        self.flags.contains(AdtFlags::IS_RC)
    }

    /// Returns `true` if this is Box<T>.
    #[inline]
    pub fn is_box(&self) -> bool {
        self.flags.contains(AdtFlags::IS_BOX)
    }

    /// Returns `true` if this type has a destructor.
    pub fn has_dtor(&self, tcx: TyCtxt<'tcx>) -> bool {
        self.destructor(tcx).is_some()
    }

    /// Asserts this is a struct or union and returns its unique variant.
    pub fn non_enum_variant(&self) -> &VariantDef {
        assert!(self.is_struct() || self.is_union());
        &self.variants[VariantIdx::new(0)]
    }

    #[inline]
    pub fn predicates(&self, tcx: TyCtxt<'tcx>) -> &'tcx GenericPredicates<'tcx> {
        tcx.predicates_of(self.did)
    }

    /// Returns an iterator over all fields contained
    /// by this ADT.
    #[inline]
    pub fn all_fields(&self) -> impl Iterator<Item=&FieldDef> + Clone {
        self.variants.iter().flat_map(|v| v.fields.iter())
    }

    pub fn is_payloadfree(&self) -> bool {
        !self.variants.is_empty() &&
            self.variants.iter().all(|v| v.fields.is_empty())
    }

    /// Return a `VariantDef` given a variant id.
    pub fn variant_with_id(&self, vid: DefId) -> &VariantDef {
        self.variants.iter().find(|v| v.def_id == vid)
            .expect("variant_with_id: unknown variant")
    }

    /// Return a `VariantDef` given a constructor id.
    pub fn variant_with_ctor_id(&self, cid: DefId) -> &VariantDef {
        self.variants.iter().find(|v| v.ctor_def_id == Some(cid))
            .expect("variant_with_ctor_id: unknown variant")
    }

    /// Return the index of `VariantDef` given a variant id.
    pub fn variant_index_with_id(&self, vid: DefId) -> VariantIdx {
        self.variants.iter_enumerated().find(|(_, v)| v.def_id == vid)
            .expect("variant_index_with_id: unknown variant").0
    }

    /// Return the index of `VariantDef` given a constructor id.
    pub fn variant_index_with_ctor_id(&self, cid: DefId) -> VariantIdx {
        self.variants.iter_enumerated().find(|(_, v)| v.ctor_def_id == Some(cid))
            .expect("variant_index_with_ctor_id: unknown variant").0
    }

    pub fn variant_of_res(&self, res: Res) -> &VariantDef {
        match res {
            Res::Def(DefKind::Variant, vid) => self.variant_with_id(vid),
            Res::Def(DefKind::Ctor(..), cid) => self.variant_with_ctor_id(cid),
            Res::Def(DefKind::Struct, _) | Res::Def(DefKind::Union, _) |
            Res::Def(DefKind::TyAlias, _) | Res::Def(DefKind::AssocTy, _) | Res::SelfTy(..) |
            Res::SelfCtor(..) => self.non_enum_variant(),
            _ => bug!("unexpected res {:?} in variant_of_res", res)
        }
    }

    #[inline]
    pub fn eval_explicit_discr(&self, tcx: TyCtxt<'tcx>, expr_did: DefId) -> Option<Discr<'tcx>> {
        let param_env = tcx.param_env(expr_did);
        let repr_type = self.repr.discr_type();
        let substs = InternalSubsts::identity_for_item(tcx.global_tcx(), expr_did);
        let instance = ty::Instance::new(expr_did, substs);
        let cid = GlobalId {
            instance,
            promoted: None
        };
        match tcx.const_eval(param_env.and(cid)) {
            Ok(val) => {
                // FIXME: Find the right type and use it instead of `val.ty` here
                if let Some(b) = val.try_eval_bits(tcx.global_tcx(), param_env, val.ty) {
                    trace!("discriminants: {} ({:?})", b, repr_type);
                    Some(Discr {
                        val: b,
                        ty: val.ty,
                    })
                } else {
                    info!("invalid enum discriminant: {:#?}", val);
                    crate::mir::interpret::struct_error(
                        tcx.at(tcx.def_span(expr_did)),
                        "constant evaluation of enum discriminant resulted in non-integer",
                    ).emit();
                    None
                }
            }
            Err(ErrorHandled::Reported) => {
                if !expr_did.is_local() {
                    span_bug!(tcx.def_span(expr_did),
                        "variant discriminant evaluation succeeded \
                         in its crate but failed locally");
                }
                None
            }
            Err(ErrorHandled::TooGeneric) => span_bug!(
                tcx.def_span(expr_did),
                "enum discriminant depends on generic arguments",
            ),
        }
    }

    #[inline]
    pub fn discriminants(
        &'tcx self,
        tcx: TyCtxt<'tcx>,
    ) -> impl Iterator<Item = (VariantIdx, Discr<'tcx>)> + Captures<'tcx> {
        let repr_type = self.repr.discr_type();
        let initial = repr_type.initial_discriminant(tcx.global_tcx());
        let mut prev_discr = None::<Discr<'tcx>>;
        self.variants.iter_enumerated().map(move |(i, v)| {
            let mut discr = prev_discr.map_or(initial, |d| d.wrap_incr(tcx));
            if let VariantDiscr::Explicit(expr_did) = v.discr {
                if let Some(new_discr) = self.eval_explicit_discr(tcx, expr_did) {
                    discr = new_discr;
                }
            }
            prev_discr = Some(discr);

            (i, discr)
        })
    }

    #[inline]
    pub fn variant_range(&self) -> Range<VariantIdx> {
        (VariantIdx::new(0)..VariantIdx::new(self.variants.len()))
    }

    /// Computes the discriminant value used by a specific variant.
    /// Unlike `discriminants`, this is (amortized) constant-time,
    /// only doing at most one query for evaluating an explicit
    /// discriminant (the last one before the requested variant),
    /// assuming there are no constant-evaluation errors there.
    #[inline]
    pub fn discriminant_for_variant(
        &self,
        tcx: TyCtxt<'tcx>,
        variant_index: VariantIdx,
    ) -> Discr<'tcx> {
        let (val, offset) = self.discriminant_def_for_variant(variant_index);
        let explicit_value = val
            .and_then(|expr_did| self.eval_explicit_discr(tcx, expr_did))
            .unwrap_or_else(|| self.repr.discr_type().initial_discriminant(tcx.global_tcx()));
        explicit_value.checked_add(tcx, offset as u128).0
    }

    /// Yields a `DefId` for the discriminant and an offset to add to it
    /// Alternatively, if there is no explicit discriminant, returns the
    /// inferred discriminant directly.
    pub fn discriminant_def_for_variant(
        &self,
        variant_index: VariantIdx,
    ) -> (Option<DefId>, u32) {
        let mut explicit_index = variant_index.as_u32();
        let expr_did;
        loop {
            match self.variants[VariantIdx::from_u32(explicit_index)].discr {
                ty::VariantDiscr::Relative(0) => {
                    expr_did = None;
                    break;
                },
                ty::VariantDiscr::Relative(distance) => {
                    explicit_index -= distance;
                }
                ty::VariantDiscr::Explicit(did) => {
                    expr_did = Some(did);
                    break;
                }
            }
        }
        (expr_did, variant_index.as_u32() - explicit_index)
    }

    pub fn destructor(&self, tcx: TyCtxt<'tcx>) -> Option<Destructor> {
        tcx.adt_destructor(self.did)
    }

    /// Returns a list of types such that `Self: Sized` if and only
    /// if that type is `Sized`, or `TyErr` if this type is recursive.
    ///
    /// Oddly enough, checking that the sized-constraint is `Sized` is
    /// actually more expressive than checking all members:
    /// the `Sized` trait is inductive, so an associated type that references
    /// `Self` would prevent its containing ADT from being `Sized`.
    ///
    /// Due to normalization being eager, this applies even if
    /// the associated type is behind a pointer (e.g., issue #31299).
    pub fn sized_constraint(&self, tcx: TyCtxt<'tcx>) -> &'tcx [Ty<'tcx>] {
        tcx.adt_sized_constraint(self.did).0
    }

    fn sized_constraint_for_ty(&self, tcx: TyCtxt<'tcx>, ty: Ty<'tcx>) -> Vec<Ty<'tcx>> {
        let result = match ty.sty {
            Bool | Char | Int(..) | Uint(..) | Float(..) |
            RawPtr(..) | Ref(..) | FnDef(..) | FnPtr(_) |
            Array(..) | Closure(..) | Generator(..) | Never => {
                vec![]
            }

            Str |
            Dynamic(..) |
            Slice(_) |
            Foreign(..) |
            Error |
            GeneratorWitness(..) => {
                // these are never sized - return the target type
                vec![ty]
            }

            Tuple(ref tys) => {
                match tys.last() {
                    None => vec![],
                    Some(ty) => self.sized_constraint_for_ty(tcx, ty.expect_ty()),
                }
            }

            Adt(adt, substs) => {
                // recursive case
                let adt_tys = adt.sized_constraint(tcx);
                debug!("sized_constraint_for_ty({:?}) intermediate = {:?}",
                       ty, adt_tys);
                adt_tys.iter()
                       .map(|ty| ty.subst(tcx, substs))
                       .flat_map(|ty| self.sized_constraint_for_ty(tcx, ty))
                       .collect()
            }

            Projection(..) | Opaque(..) => {
                // must calculate explicitly.
                // FIXME: consider special-casing always-Sized projections
                vec![ty]
            }

            UnnormalizedProjection(..) => bug!("only used with chalk-engine"),

            Param(..) => {
                // perf hack: if there is a `T: Sized` bound, then
                // we know that `T` is Sized and do not need to check
                // it on the impl.

                let sized_trait = match tcx.lang_items().sized_trait() {
                    Some(x) => x,
                    _ => return vec![ty]
                };
                let sized_predicate = Binder::dummy(TraitRef {
                    def_id: sized_trait,
                    substs: tcx.mk_substs_trait(ty, &[])
                }).to_predicate();
                let predicates = &tcx.predicates_of(self.did).predicates;
                if predicates.iter().any(|(p, _)| *p == sized_predicate) {
                    vec![]
                } else {
                    vec![ty]
                }
            }

            Placeholder(..) |
            Bound(..) |
            Infer(..) => {
                bug!("unexpected type `{:?}` in sized_constraint_for_ty",
                     ty)
            }
        };
        debug!("sized_constraint_for_ty({:?}) = {:?}", ty, result);
        result
    }
}

impl<'tcx> FieldDef {
    /// Returns the type of this field. The `subst` is typically obtained
    /// via the second field of `TyKind::AdtDef`.
    pub fn ty(&self, tcx: TyCtxt<'tcx>, subst: SubstsRef<'tcx>) -> Ty<'tcx> {
        tcx.type_of(self.did).subst(tcx, subst)
    }
}

/// Represents the various closure traits in the language. This
/// will determine the type of the environment (`self`, in the
/// desugaring) argument that the closure expects.
///
/// You can get the environment type of a closure using
/// `tcx.closure_env_ty()`.
#[derive(Clone, Copy, PartialOrd, Ord, PartialEq, Eq, Hash, Debug,
         RustcEncodable, RustcDecodable, HashStable)]
pub enum ClosureKind {
    // Warning: Ordering is significant here! The ordering is chosen
    // because the trait Fn is a subtrait of FnMut and so in turn, and
    // hence we order it so that Fn < FnMut < FnOnce.
    Fn,
    FnMut,
    FnOnce,
}

impl<'tcx> ClosureKind {
    // This is the initial value used when doing upvar inference.
    pub const LATTICE_BOTTOM: ClosureKind = ClosureKind::Fn;

    pub fn trait_did(&self, tcx: TyCtxt<'tcx>) -> DefId {
        match *self {
            ClosureKind::Fn => tcx.require_lang_item(FnTraitLangItem, None),
            ClosureKind::FnMut => {
                tcx.require_lang_item(FnMutTraitLangItem, None)
            }
            ClosureKind::FnOnce => {
                tcx.require_lang_item(FnOnceTraitLangItem, None)
            }
        }
    }

    /// Returns `true` if this a type that impls this closure kind
    /// must also implement `other`.
    pub fn extends(self, other: ty::ClosureKind) -> bool {
        match (self, other) {
            (ClosureKind::Fn, ClosureKind::Fn) => true,
            (ClosureKind::Fn, ClosureKind::FnMut) => true,
            (ClosureKind::Fn, ClosureKind::FnOnce) => true,
            (ClosureKind::FnMut, ClosureKind::FnMut) => true,
            (ClosureKind::FnMut, ClosureKind::FnOnce) => true,
            (ClosureKind::FnOnce, ClosureKind::FnOnce) => true,
            _ => false,
        }
    }

    /// Returns the representative scalar type for this closure kind.
    /// See `TyS::to_opt_closure_kind` for more details.
    pub fn to_ty(self, tcx: TyCtxt<'tcx>) -> Ty<'tcx> {
        match self {
            ty::ClosureKind::Fn => tcx.types.i8,
            ty::ClosureKind::FnMut => tcx.types.i16,
            ty::ClosureKind::FnOnce => tcx.types.i32,
        }
    }
}

impl<'tcx> TyS<'tcx> {
    /// Iterator that walks `self` and any types reachable from
    /// `self`, in depth-first order. Note that just walks the types
    /// that appear in `self`, it does not descend into the fields of
    /// structs or variants. For example:
    ///
    /// ```notrust
    /// isize => { isize }
    /// Foo<Bar<isize>> => { Foo<Bar<isize>>, Bar<isize>, isize }
    /// [isize] => { [isize], isize }
    /// ```
    pub fn walk(&'tcx self) -> TypeWalker<'tcx> {
        TypeWalker::new(self)
    }

    /// Iterator that walks the immediate children of `self`. Hence
    /// `Foo<Bar<i32>, u32>` yields the sequence `[Bar<i32>, u32]`
    /// (but not `i32`, like `walk`).
    pub fn walk_shallow(&'tcx self) -> smallvec::IntoIter<walk::TypeWalkerArray<'tcx>> {
        walk::walk_shallow(self)
    }

    /// Walks `ty` and any types appearing within `ty`, invoking the
    /// callback `f` on each type. If the callback returns `false`, then the
    /// children of the current type are ignored.
    ///
    /// Note: prefer `ty.walk()` where possible.
    pub fn maybe_walk<F>(&'tcx self, mut f: F)
        where F: FnMut(Ty<'tcx>) -> bool
    {
        let mut walker = self.walk();
        while let Some(ty) = walker.next() {
            if !f(ty) {
                walker.skip_current_subtree();
            }
        }
    }
}

impl BorrowKind {
    pub fn from_mutbl(m: hir::Mutability) -> BorrowKind {
        match m {
            hir::MutMutable => MutBorrow,
            hir::MutImmutable => ImmBorrow,
        }
    }

    /// Returns a mutability `m` such that an `&m T` pointer could be used to obtain this borrow
    /// kind. Because borrow kinds are richer than mutabilities, we sometimes have to pick a
    /// mutability that is stronger than necessary so that it at least *would permit* the borrow in
    /// question.
    pub fn to_mutbl_lossy(self) -> hir::Mutability {
        match self {
            MutBorrow => hir::MutMutable,
            ImmBorrow => hir::MutImmutable,

            // We have no type corresponding to a unique imm borrow, so
            // use `&mut`. It gives all the capabilities of an `&uniq`
            // and hence is a safe "over approximation".
            UniqueImmBorrow => hir::MutMutable,
        }
    }

    pub fn to_user_str(&self) -> &'static str {
        match *self {
            MutBorrow => "mutable",
            ImmBorrow => "immutable",
            UniqueImmBorrow => "uniquely immutable",
        }
    }
}

#[derive(Debug, Clone)]
pub enum Attributes<'tcx> {
    Owned(Lrc<[ast::Attribute]>),
    Borrowed(&'tcx [ast::Attribute]),
}

impl<'tcx> ::std::ops::Deref for Attributes<'tcx> {
    type Target = [ast::Attribute];

    fn deref(&self) -> &[ast::Attribute] {
        match self {
            &Attributes::Owned(ref data) => &data,
            &Attributes::Borrowed(data) => data
        }
    }
}

#[derive(Debug, PartialEq, Eq)]
pub enum ImplOverlapKind {
    /// These impls are always allowed to overlap.
    Permitted,
    /// These impls are allowed to overlap, but that raises
    /// an issue #33140 future-compatibility warning.
    ///
    /// Some background: in Rust 1.0, the trait-object types `Send + Sync` (today's
    /// `dyn Send + Sync`) and `Sync + Send` (now `dyn Sync + Send`) were different.
    ///
    /// The widely-used version 0.1.0 of the crate `traitobject` had accidentally relied
    /// that difference, making what reduces to the following set of impls:
    ///
    /// ```
    /// trait Trait {}
    /// impl Trait for dyn Send + Sync {}
    /// impl Trait for dyn Sync + Send {}
    /// ```
    ///
    /// Obviously, once we made these types be identical, that code causes a coherence
    /// error and a fairly big headache for us. However, luckily for us, the trait
    /// `Trait` used in this case is basically a marker trait, and therefore having
    /// overlapping impls for it is sound.
    ///
    /// To handle this, we basically regard the trait as a marker trait, with an additional
    /// future-compatibility warning. To avoid accidentally "stabilizing" this feature,
    /// it has the following restrictions:
    ///
    /// 1. The trait must indeed be a marker-like trait (i.e., no items), and must be
    /// positive impls.
    /// 2. The trait-ref of both impls must be equal.
    /// 3. The trait-ref of both impls must be a trait object type consisting only of
    /// marker traits.
    /// 4. Neither of the impls can have any where-clauses.
    ///
    /// Once `traitobject` 0.1.0 is no longer an active concern, this hack can be removed.
    Issue33140
}

impl<'tcx> TyCtxt<'tcx> {
    pub fn body_tables(self, body: hir::BodyId) -> &'tcx TypeckTables<'tcx> {
        self.typeck_tables_of(self.hir().body_owner_def_id(body))
    }

    /// Returns an iterator of the `DefId`s for all body-owners in this
    /// crate. If you would prefer to iterate over the bodies
    /// themselves, you can do `self.hir().krate().body_ids.iter()`.
    pub fn body_owners(self) -> impl Iterator<Item = DefId> + Captures<'tcx> + 'tcx {
        self.hir().krate()
                  .body_ids
                  .iter()
                  .map(move |&body_id| self.hir().body_owner_def_id(body_id))
    }

    pub fn par_body_owners<F: Fn(DefId) + sync::Sync + sync::Send>(self, f: F) {
        par_iter(&self.hir().krate().body_ids).for_each(|&body_id| {
            f(self.hir().body_owner_def_id(body_id))
        });
    }

    pub fn provided_trait_methods(self, id: DefId) -> Vec<AssocItem> {
        self.associated_items(id)
            .filter(|item| item.kind == AssocKind::Method && item.defaultness.has_value())
            .collect()
    }

    pub fn trait_relevant_for_never(self, did: DefId) -> bool {
        self.associated_items(did).any(|item| {
            item.relevant_for_never()
        })
    }

<<<<<<< HEAD
=======
    pub fn opt_item_name(self, def_id: DefId) -> Option<Ident> {
        self.hir().as_local_hir_id(def_id).and_then(|hir_id| self.hir().get(hir_id).ident())
    }

>>>>>>> 8cd2c99a
    pub fn opt_associated_item(self, def_id: DefId) -> Option<AssocItem> {
        let is_associated_item = if let Some(hir_id) = self.hir().as_local_hir_id(def_id) {
            match self.hir().get(hir_id) {
                Node::TraitItem(_) | Node::ImplItem(_) => true,
                _ => false,
            }
        } else {
            match self.def_kind(def_id).expect("no def for `DefId`") {
                DefKind::AssocConst
                | DefKind::Method
                | DefKind::AssocTy => true,
                _ => false,
            }
        };

        if is_associated_item {
            Some(self.associated_item(def_id))
        } else {
            None
        }
    }

    fn associated_item_from_trait_item_ref(self,
                                           parent_def_id: DefId,
                                           parent_vis: &hir::Visibility,
                                           trait_item_ref: &hir::TraitItemRef)
                                           -> AssocItem {
        let def_id = self.hir().local_def_id(trait_item_ref.id.hir_id);
        let (kind, has_self) = match trait_item_ref.kind {
            hir::AssocItemKind::Const => (ty::AssocKind::Const, false),
            hir::AssocItemKind::Method { has_self } => {
                (ty::AssocKind::Method, has_self)
            }
            hir::AssocItemKind::Type => (ty::AssocKind::Type, false),
            hir::AssocItemKind::OpaqueTy => bug!("only impls can have opaque types"),
        };

        AssocItem {
            ident: trait_item_ref.ident,
            kind,
            // Visibility of trait items is inherited from their traits.
            vis: Visibility::from_hir(parent_vis, trait_item_ref.id.hir_id, self),
            defaultness: trait_item_ref.defaultness,
            def_id,
            container: TraitContainer(parent_def_id),
            method_has_self_argument: has_self
        }
    }

    fn associated_item_from_impl_item_ref(self,
                                          parent_def_id: DefId,
                                          impl_item_ref: &hir::ImplItemRef)
                                          -> AssocItem {
        let def_id = self.hir().local_def_id(impl_item_ref.id.hir_id);
        let (kind, has_self) = match impl_item_ref.kind {
            hir::AssocItemKind::Const => (ty::AssocKind::Const, false),
            hir::AssocItemKind::Method { has_self } => {
                (ty::AssocKind::Method, has_self)
            }
            hir::AssocItemKind::Type => (ty::AssocKind::Type, false),
            hir::AssocItemKind::OpaqueTy => (ty::AssocKind::OpaqueTy, false),
        };

        AssocItem {
            ident: impl_item_ref.ident,
            kind,
            // Visibility of trait impl items doesn't matter.
            vis: ty::Visibility::from_hir(&impl_item_ref.vis, impl_item_ref.id.hir_id, self),
            defaultness: impl_item_ref.defaultness,
            def_id,
            container: ImplContainer(parent_def_id),
            method_has_self_argument: has_self
        }
    }

    pub fn field_index(self, hir_id: hir::HirId, tables: &TypeckTables<'_>) -> usize {
        tables.field_indices().get(hir_id).cloned().expect("no index for a field")
    }

    pub fn find_field_index(self, ident: Ident, variant: &VariantDef) -> Option<usize> {
        variant.fields.iter().position(|field| {
            self.hygienic_eq(ident, field.ident, variant.def_id)
        })
    }

    pub fn associated_items(self, def_id: DefId) -> AssocItemsIterator<'tcx> {
        // Ideally, we would use `-> impl Iterator` here, but it falls
        // afoul of the conservative "capture [restrictions]" we put
        // in place, so we use a hand-written iterator.
        //
        // [restrictions]: https://github.com/rust-lang/rust/issues/34511#issuecomment-373423999
        AssocItemsIterator {
            tcx: self,
            def_ids: self.associated_item_def_ids(def_id),
            next_index: 0,
        }
    }

    /// Returns `true` if the impls are the same polarity and the trait either
    /// has no items or is annotated #[marker] and prevents item overrides.
    pub fn impls_are_allowed_to_overlap(self, def_id1: DefId, def_id2: DefId)
                                        -> Option<ImplOverlapKind>
    {
        // If either trait impl references an error, they're allowed to overlap,
        // as one of them essentially doesn't exist.
        if self.impl_trait_ref(def_id1).map_or(false, |tr| tr.references_error()) ||
            self.impl_trait_ref(def_id2).map_or(false, |tr| tr.references_error()) {
            return Some(ImplOverlapKind::Permitted);
        }

        let is_legit = if self.features().overlapping_marker_traits {
            let trait1_is_empty = self.impl_trait_ref(def_id1)
                .map_or(false, |trait_ref| {
                    self.associated_item_def_ids(trait_ref.def_id).is_empty()
                });
            let trait2_is_empty = self.impl_trait_ref(def_id2)
                .map_or(false, |trait_ref| {
                    self.associated_item_def_ids(trait_ref.def_id).is_empty()
                });
            self.impl_polarity(def_id1) == self.impl_polarity(def_id2)
                && trait1_is_empty
                && trait2_is_empty
        } else {
            let is_marker_impl = |def_id: DefId| -> bool {
                let trait_ref = self.impl_trait_ref(def_id);
                trait_ref.map_or(false, |tr| self.trait_def(tr.def_id).is_marker)
            };
            self.impl_polarity(def_id1) == self.impl_polarity(def_id2)
                && is_marker_impl(def_id1)
                && is_marker_impl(def_id2)
        };

        if is_legit {
            debug!("impls_are_allowed_to_overlap({:?}, {:?}) = Some(Permitted)",
                  def_id1, def_id2);
            Some(ImplOverlapKind::Permitted)
        } else {
            if let Some(self_ty1) = self.issue33140_self_ty(def_id1) {
                if let Some(self_ty2) = self.issue33140_self_ty(def_id2) {
                    if self_ty1 == self_ty2 {
                        debug!("impls_are_allowed_to_overlap({:?}, {:?}) - issue #33140 HACK",
                               def_id1, def_id2);
                        return Some(ImplOverlapKind::Issue33140);
                    } else {
                        debug!("impls_are_allowed_to_overlap({:?}, {:?}) - found {:?} != {:?}",
                              def_id1, def_id2, self_ty1, self_ty2);
                    }
                }
            }

            debug!("impls_are_allowed_to_overlap({:?}, {:?}) = None",
                  def_id1, def_id2);
            None
        }
    }

    /// Returns `ty::VariantDef` if `res` refers to a struct,
    /// or variant or their constructors, panics otherwise.
    pub fn expect_variant_res(self, res: Res) -> &'tcx VariantDef {
        match res {
            Res::Def(DefKind::Variant, did) => {
                let enum_did = self.parent(did).unwrap();
                self.adt_def(enum_did).variant_with_id(did)
            }
            Res::Def(DefKind::Struct, did) | Res::Def(DefKind::Union, did) => {
                self.adt_def(did).non_enum_variant()
            }
            Res::Def(DefKind::Ctor(CtorOf::Variant, ..), variant_ctor_did) => {
                let variant_did = self.parent(variant_ctor_did).unwrap();
                let enum_did = self.parent(variant_did).unwrap();
                self.adt_def(enum_did).variant_with_ctor_id(variant_ctor_did)
            }
            Res::Def(DefKind::Ctor(CtorOf::Struct, ..), ctor_did) => {
                let struct_did = self.parent(ctor_did).expect("struct ctor has no parent");
                self.adt_def(struct_did).non_enum_variant()
            }
            _ => bug!("expect_variant_res used with unexpected res {:?}", res)
        }
    }

    pub fn item_name(self, id: DefId) -> Symbol {
        if id.index == CRATE_DEF_INDEX {
            self.original_crate_name(id.krate)
        } else {
            let def_key = self.def_key(id);
            match def_key.disambiguated_data.data {
                // The name of a constructor is that of its parent.
                hir_map::DefPathData::Ctor =>
                    self.item_name(DefId {
                        krate: id.krate,
                        index: def_key.parent.unwrap()
                    }),
                _ => def_key.disambiguated_data.data.get_opt_name().unwrap_or_else(|| {
                    bug!("item_name: no name for {:?}", self.def_path(id));
                }).as_symbol(),
            }
        }
    }

    /// Returns the possibly-auto-generated MIR of a `(DefId, Subst)` pair.
    pub fn instance_mir(self, instance: ty::InstanceDef<'tcx>) -> &'tcx Body<'tcx> {
        match instance {
            ty::InstanceDef::Item(did) => {
                self.optimized_mir(did)
            }
            ty::InstanceDef::VtableShim(..) |
            ty::InstanceDef::Intrinsic(..) |
            ty::InstanceDef::FnPtrShim(..) |
            ty::InstanceDef::Virtual(..) |
            ty::InstanceDef::ClosureOnceShim { .. } |
            ty::InstanceDef::DropGlue(..) |
            ty::InstanceDef::CloneShim(..) => {
                self.mir_shims(instance)
            }
        }
    }

    /// Gets the attributes of a definition.
    pub fn get_attrs(self, did: DefId) -> Attributes<'tcx> {
        if let Some(id) = self.hir().as_local_hir_id(did) {
            Attributes::Borrowed(self.hir().attrs(id))
        } else {
            Attributes::Owned(self.item_attrs(did))
        }
    }

    /// Determines whether an item is annotated with an attribute.
    pub fn has_attr(self, did: DefId, attr: Symbol) -> bool {
        attr::contains_name(&self.get_attrs(did), attr)
    }

    /// Returns `true` if this is an `auto trait`.
    pub fn trait_is_auto(self, trait_def_id: DefId) -> bool {
        self.trait_def(trait_def_id).has_auto_impl
    }

    pub fn generator_layout(self, def_id: DefId) -> &'tcx GeneratorLayout<'tcx> {
        self.optimized_mir(def_id).generator_layout.as_ref().unwrap()
    }

    /// Given the `DefId` of an impl, returns the `DefId` of the trait it implements.
    /// If it implements no trait, returns `None`.
    pub fn trait_id_of_impl(self, def_id: DefId) -> Option<DefId> {
        self.impl_trait_ref(def_id).map(|tr| tr.def_id)
    }

    /// If the given defid describes a method belonging to an impl, returns the
    /// `DefId` of the impl that the method belongs to; otherwise, returns `None`.
    pub fn impl_of_method(self, def_id: DefId) -> Option<DefId> {
        let item = if def_id.krate != LOCAL_CRATE {
            if let Some(DefKind::Method) = self.def_kind(def_id) {
                Some(self.associated_item(def_id))
            } else {
                None
            }
        } else {
            self.opt_associated_item(def_id)
        };

        item.and_then(|trait_item|
            match trait_item.container {
                TraitContainer(_) => None,
                ImplContainer(def_id) => Some(def_id),
            }
        )
    }

    /// Looks up the span of `impl_did` if the impl is local; otherwise returns `Err`
    /// with the name of the crate containing the impl.
    pub fn span_of_impl(self, impl_did: DefId) -> Result<Span, Symbol> {
        if impl_did.is_local() {
            let hir_id = self.hir().as_local_hir_id(impl_did).unwrap();
            Ok(self.hir().span(hir_id))
        } else {
            Err(self.crate_name(impl_did.krate))
        }
    }

    /// Hygienically compares a use-site name (`use_name`) for a field or an associated item with
    /// its supposed definition name (`def_name`). The method also needs `DefId` of the supposed
    /// definition's parent/scope to perform comparison.
    pub fn hygienic_eq(self, use_name: Ident, def_name: Ident, def_parent_def_id: DefId) -> bool {
        // We could use `Ident::eq` here, but we deliberately don't. The name
        // comparison fails frequently, and we want to avoid the expensive
        // `modern()` calls required for the span comparison whenever possible.
        use_name.name == def_name.name &&
        use_name.span.ctxt().hygienic_eq(def_name.span.ctxt(),
                                         self.expansion_that_defined(def_parent_def_id))
    }

    fn expansion_that_defined(self, scope: DefId) -> ExpnId {
        match scope.krate {
            LOCAL_CRATE => self.hir().definitions().expansion_that_defined(scope.index),
            _ => ExpnId::root(),
        }
    }

    pub fn adjust_ident(self, mut ident: Ident, scope: DefId) -> Ident {
        ident.span.modernize_and_adjust(self.expansion_that_defined(scope));
        ident
    }

    pub fn adjust_ident_and_get_scope(self, mut ident: Ident, scope: DefId, block: hir::HirId)
                                      -> (Ident, DefId) {
        let scope = match ident.span.modernize_and_adjust(self.expansion_that_defined(scope)) {
            Some(actual_expansion) =>
                self.hir().definitions().parent_module_of_macro_def(actual_expansion),
            None => self.hir().get_module_parent(block),
        };
        (ident, scope)
    }
}

pub struct AssocItemsIterator<'tcx> {
    tcx: TyCtxt<'tcx>,
    def_ids: &'tcx [DefId],
    next_index: usize,
}

impl Iterator for AssocItemsIterator<'_> {
    type Item = AssocItem;

    fn next(&mut self) -> Option<AssocItem> {
        let def_id = self.def_ids.get(self.next_index)?;
        self.next_index += 1;
        Some(self.tcx.associated_item(*def_id))
    }
}

fn associated_item(tcx: TyCtxt<'_>, def_id: DefId) -> AssocItem {
    let id = tcx.hir().as_local_hir_id(def_id).unwrap();
    let parent_id = tcx.hir().get_parent_item(id);
    let parent_def_id = tcx.hir().local_def_id(parent_id);
    let parent_item = tcx.hir().expect_item(parent_id);
    match parent_item.node {
        hir::ItemKind::Impl(.., ref impl_item_refs) => {
            if let Some(impl_item_ref) = impl_item_refs.iter().find(|i| i.id.hir_id == id) {
                let assoc_item = tcx.associated_item_from_impl_item_ref(parent_def_id,
                                                                        impl_item_ref);
                debug_assert_eq!(assoc_item.def_id, def_id);
                return assoc_item;
            }
        }

        hir::ItemKind::Trait(.., ref trait_item_refs) => {
            if let Some(trait_item_ref) = trait_item_refs.iter().find(|i| i.id.hir_id == id) {
                let assoc_item = tcx.associated_item_from_trait_item_ref(parent_def_id,
                                                                         &parent_item.vis,
                                                                         trait_item_ref);
                debug_assert_eq!(assoc_item.def_id, def_id);
                return assoc_item;
            }
        }

        _ => { }
    }

    span_bug!(parent_item.span,
              "unexpected parent of trait or impl item or item not found: {:?}",
              parent_item.node)
}

#[derive(Clone, HashStable)]
pub struct AdtSizedConstraint<'tcx>(pub &'tcx [Ty<'tcx>]);

/// Calculates the `Sized` constraint.
///
/// In fact, there are only a few options for the types in the constraint:
///     - an obviously-unsized type
///     - a type parameter or projection whose Sizedness can't be known
///     - a tuple of type parameters or projections, if there are multiple
///       such.
///     - a Error, if a type contained itself. The representability
///       check should catch this case.
fn adt_sized_constraint(tcx: TyCtxt<'_>, def_id: DefId) -> AdtSizedConstraint<'_> {
    let def = tcx.adt_def(def_id);

    let result = tcx.mk_type_list(def.variants.iter().flat_map(|v| {
        v.fields.last()
    }).flat_map(|f| {
        def.sized_constraint_for_ty(tcx, tcx.type_of(f.did))
    }));

    debug!("adt_sized_constraint: {:?} => {:?}", def, result);

    AdtSizedConstraint(result)
}

fn associated_item_def_ids(tcx: TyCtxt<'_>, def_id: DefId) -> &[DefId] {
    let id = tcx.hir().as_local_hir_id(def_id).unwrap();
    let item = tcx.hir().expect_item(id);
    match item.node {
        hir::ItemKind::Trait(.., ref trait_item_refs) => {
            tcx.arena.alloc_from_iter(
                trait_item_refs.iter()
                               .map(|trait_item_ref| trait_item_ref.id)
                               .map(|id| tcx.hir().local_def_id(id.hir_id))
            )
        }
        hir::ItemKind::Impl(.., ref impl_item_refs) => {
            tcx.arena.alloc_from_iter(
                impl_item_refs.iter()
                              .map(|impl_item_ref| impl_item_ref.id)
                              .map(|id| tcx.hir().local_def_id(id.hir_id))
            )
        }
        hir::ItemKind::TraitAlias(..) => &[],
        _ => span_bug!(item.span, "associated_item_def_ids: not impl or trait")
    }
}

fn def_span(tcx: TyCtxt<'_>, def_id: DefId) -> Span {
    tcx.hir().span_if_local(def_id).unwrap()
}

/// If the given `DefId` describes an item belonging to a trait,
/// returns the `DefId` of the trait that the trait item belongs to;
/// otherwise, returns `None`.
fn trait_of_item(tcx: TyCtxt<'_>, def_id: DefId) -> Option<DefId> {
    tcx.opt_associated_item(def_id)
        .and_then(|associated_item| {
            match associated_item.container {
                TraitContainer(def_id) => Some(def_id),
                ImplContainer(_) => None
            }
        })
}

/// Yields the parent function's `DefId` if `def_id` is an `impl Trait` definition.
pub fn is_impl_trait_defn(tcx: TyCtxt<'_>, def_id: DefId) -> Option<DefId> {
    if let Some(hir_id) = tcx.hir().as_local_hir_id(def_id) {
        if let Node::Item(item) = tcx.hir().get(hir_id) {
            if let hir::ItemKind::OpaqueTy(ref opaque_ty) = item.node {
                return opaque_ty.impl_trait_fn;
            }
        }
    }
    None
}

/// See `ParamEnv` struct definition for details.
fn param_env(tcx: TyCtxt<'_>, def_id: DefId) -> ParamEnv<'_> {
    // The param_env of an impl Trait type is its defining function's param_env
    if let Some(parent) = is_impl_trait_defn(tcx, def_id) {
        return param_env(tcx, parent);
    }
    // Compute the bounds on Self and the type parameters.

    let InstantiatedPredicates { predicates } =
        tcx.predicates_of(def_id).instantiate_identity(tcx);

    // Finally, we have to normalize the bounds in the environment, in
    // case they contain any associated type projections. This process
    // can yield errors if the put in illegal associated types, like
    // `<i32 as Foo>::Bar` where `i32` does not implement `Foo`. We
    // report these errors right here; this doesn't actually feel
    // right to me, because constructing the environment feels like a
    // kind of a "idempotent" action, but I'm not sure where would be
    // a better place. In practice, we construct environments for
    // every fn once during type checking, and we'll abort if there
    // are any errors at that point, so after type checking you can be
    // sure that this will succeed without errors anyway.

    let unnormalized_env = ty::ParamEnv::new(
        tcx.intern_predicates(&predicates),
        traits::Reveal::UserFacing,
        if tcx.sess.opts.debugging_opts.chalk { Some(def_id) } else { None }
    );

    let body_id = tcx.hir().as_local_hir_id(def_id).map_or(hir::DUMMY_HIR_ID, |id| {
        tcx.hir().maybe_body_owned_by(id).map_or(id, |body| body.hir_id)
    });
    let cause = traits::ObligationCause::misc(tcx.def_span(def_id), body_id);
    traits::normalize_param_env_or_error(tcx, def_id, unnormalized_env, cause)
}

fn crate_disambiguator(tcx: TyCtxt<'_>, crate_num: CrateNum) -> CrateDisambiguator {
    assert_eq!(crate_num, LOCAL_CRATE);
    tcx.sess.local_crate_disambiguator()
}

fn original_crate_name(tcx: TyCtxt<'_>, crate_num: CrateNum) -> Symbol {
    assert_eq!(crate_num, LOCAL_CRATE);
    tcx.crate_name.clone()
}

fn crate_hash(tcx: TyCtxt<'_>, crate_num: CrateNum) -> Svh {
    assert_eq!(crate_num, LOCAL_CRATE);
    tcx.hir().crate_hash
}

fn instance_def_size_estimate<'tcx>(tcx: TyCtxt<'tcx>, instance_def: InstanceDef<'tcx>) -> usize {
    match instance_def {
        InstanceDef::Item(..) |
        InstanceDef::DropGlue(..) => {
            let mir = tcx.instance_mir(instance_def);
            mir.basic_blocks().iter().map(|bb| bb.statements.len()).sum()
        },
        // Estimate the size of other compiler-generated shims to be 1.
        _ => 1
    }
}

/// If `def_id` is an issue 33140 hack impl, returns its self type; otherwise, returns `None`.
///
/// See [`ImplOverlapKind::Issue33140`] for more details.
fn issue33140_self_ty(tcx: TyCtxt<'_>, def_id: DefId) -> Option<Ty<'_>> {
    debug!("issue33140_self_ty({:?})", def_id);

    let trait_ref = tcx.impl_trait_ref(def_id).unwrap_or_else(|| {
        bug!("issue33140_self_ty called on inherent impl {:?}", def_id)
    });

    debug!("issue33140_self_ty({:?}), trait-ref={:?}", def_id, trait_ref);

    let is_marker_like =
        tcx.impl_polarity(def_id) == hir::ImplPolarity::Positive &&
        tcx.associated_item_def_ids(trait_ref.def_id).is_empty();

    // Check whether these impls would be ok for a marker trait.
    if !is_marker_like {
        debug!("issue33140_self_ty - not marker-like!");
        return None;
    }

    // impl must be `impl Trait for dyn Marker1 + Marker2 + ...`
    if trait_ref.substs.len() != 1 {
        debug!("issue33140_self_ty - impl has substs!");
        return None;
    }

    let predicates = tcx.predicates_of(def_id);
    if predicates.parent.is_some() || !predicates.predicates.is_empty() {
        debug!("issue33140_self_ty - impl has predicates {:?}!", predicates);
        return None;
    }

    let self_ty = trait_ref.self_ty();
    let self_ty_matches = match self_ty.sty {
        ty::Dynamic(ref data, ty::ReStatic) => data.principal().is_none(),
        _ => false
    };

    if self_ty_matches {
        debug!("issue33140_self_ty - MATCHES!");
        Some(self_ty)
    } else {
        debug!("issue33140_self_ty - non-matching self type");
        None
    }
}

/// Check if a function is async.
fn asyncness(tcx: TyCtxt<'_>, def_id: DefId) -> hir::IsAsync {
    let hir_id = tcx.hir().as_local_hir_id(def_id).unwrap_or_else(|| {
        bug!("asyncness: expected local `DefId`, got `{:?}`", def_id)
    });

    let node = tcx.hir().get(hir_id);

    let fn_like = hir::map::blocks::FnLikeNode::from_node(node).unwrap_or_else(|| {
        bug!("asyncness: expected fn-like node but got `{:?}`", def_id);
    });

    fn_like.asyncness()
}


pub fn provide(providers: &mut ty::query::Providers<'_>) {
    context::provide(providers);
    erase_regions::provide(providers);
    layout::provide(providers);
    util::provide(providers);
    constness::provide(providers);
    *providers = ty::query::Providers {
        asyncness,
        associated_item,
        associated_item_def_ids,
        adt_sized_constraint,
        def_span,
        param_env,
        trait_of_item,
        crate_disambiguator,
        original_crate_name,
        crate_hash,
        trait_impls_of: trait_def::trait_impls_of_provider,
        instance_def_size_estimate,
        issue33140_self_ty,
        ..*providers
    };
}

/// A map for the local crate mapping each type to a vector of its
/// inherent impls. This is not meant to be used outside of coherence;
/// rather, you should request the vector for a specific type via
/// `tcx.inherent_impls(def_id)` so as to minimize your dependencies
/// (constructing this map requires touching the entire crate).
#[derive(Clone, Debug, Default, HashStable)]
pub struct CrateInherentImpls {
    pub inherent_impls: DefIdMap<Vec<DefId>>,
}

#[derive(Clone, Copy, PartialEq, Eq, PartialOrd, Ord, RustcEncodable, RustcDecodable)]
pub struct SymbolName {
    // FIXME: we don't rely on interning or equality here - better have
    // this be a `&'tcx str`.
    pub name: InternedString
}

impl_stable_hash_for!(struct self::SymbolName {
    name
});

impl SymbolName {
    pub fn new(name: &str) -> SymbolName {
        SymbolName {
            name: InternedString::intern(name)
        }
    }
}

impl fmt::Display for SymbolName {
    fn fmt(&self, fmt: &mut fmt::Formatter<'_>) -> fmt::Result {
        fmt::Display::fmt(&self.name, fmt)
    }
}

impl fmt::Debug for SymbolName {
    fn fmt(&self, fmt: &mut fmt::Formatter<'_>) -> fmt::Result {
        fmt::Display::fmt(&self.name, fmt)
    }
}<|MERGE_RESOLUTION|>--- conflicted
+++ resolved
@@ -33,10 +33,7 @@
 use crate::session::DataTypeKind;
 
 use rustc_serialize::{self, Encodable, Encoder};
-<<<<<<< HEAD
-=======
 use rustc_target::abi::Align;
->>>>>>> 8cd2c99a
 use std::cell::RefCell;
 use std::cmp::{self, Ordering};
 use std::fmt;
@@ -49,11 +46,7 @@
 use syntax::ast::{self, Name, Ident, NodeId};
 use syntax::attr;
 use syntax::ext::hygiene::ExpnId;
-<<<<<<< HEAD
-use syntax::symbol::{kw, sym, Symbol, LocalInternedString, InternedString};
-=======
 use syntax::symbol::{kw, sym, Symbol, InternedString};
->>>>>>> 8cd2c99a
 use syntax_pos::Span;
 
 use smallvec;
@@ -83,11 +76,7 @@
 pub use self::binding::BindingMode::*;
 
 pub use self::context::{TyCtxt, FreeRegionInfo, AllArenas, tls, keep_local};
-<<<<<<< HEAD
-pub use self::context::{Lift, TypeckTables, CtxtInterners, GlobalCtxt};
-=======
 pub use self::context::{Lift, GeneratorInteriorTypeCause, TypeckTables, CtxtInterners, GlobalCtxt};
->>>>>>> 8cd2c99a
 pub use self::context::{
     UserTypeAnnotationIndex, UserType, CanonicalUserType,
     CanonicalUserTypeAnnotation, CanonicalUserTypeAnnotations, ResolvedOpaqueTy,
@@ -445,23 +434,11 @@
         const HAS_PROJECTION     = 1 << 7;
 
         // FIXME: Rename this to the actual property since it's used for generators too
-<<<<<<< HEAD
-        const HAS_TY_CLOSURE     = 1 << 9;
-
-        /// `true` if there are "names" of types and regions and so forth
-        /// that are local to a particular fn
-        const HAS_FREE_LOCAL_NAMES    = 1 << 10;
-
-        /// Present if the type belongs in a local type context.
-        /// Only set for Infer other than Fresh.
-        const KEEP_IN_LOCAL_TCX  = 1 << 11;
-=======
         const HAS_TY_CLOSURE     = 1 << 8;
 
         /// `true` if there are "names" of types and regions and so forth
         /// that are local to a particular fn
         const HAS_FREE_LOCAL_NAMES    = 1 << 9;
->>>>>>> 8cd2c99a
 
         /// Present if the type belongs in a local type context.
         /// Only set for Infer other than Fresh.
@@ -473,13 +450,8 @@
 
         const HAS_TY_PLACEHOLDER = 1 << 12;
 
-<<<<<<< HEAD
-        const HAS_CT_INFER = 1 << 15;
-        const HAS_CT_PLACEHOLDER = 1 << 16;
-=======
         const HAS_CT_INFER = 1 << 13;
         const HAS_CT_PLACEHOLDER = 1 << 14;
->>>>>>> 8cd2c99a
 
         const NEEDS_SUBST        = TypeFlags::HAS_PARAMS.bits |
                                    TypeFlags::HAS_RE_EARLY_BOUND.bits;
@@ -500,19 +472,12 @@
                                   TypeFlags::KEEP_IN_LOCAL_TCX.bits |
                                   TypeFlags::HAS_RE_LATE_BOUND.bits |
                                   TypeFlags::HAS_TY_PLACEHOLDER.bits |
-<<<<<<< HEAD
-=======
                                   TypeFlags::HAS_CT_INFER.bits |
->>>>>>> 8cd2c99a
                                   TypeFlags::HAS_CT_PLACEHOLDER.bits;
     }
 }
 
-<<<<<<< HEAD
-#[cfg_attr(not(bootstrap), allow(rustc::usage_of_ty_tykind))]
-=======
 #[allow(rustc::usage_of_ty_tykind)]
->>>>>>> 8cd2c99a
 pub struct TyS<'tcx> {
     pub sty: TyKind<'tcx>,
     pub flags: TypeFlags,
@@ -2832,13 +2797,10 @@
         })
     }
 
-<<<<<<< HEAD
-=======
     pub fn opt_item_name(self, def_id: DefId) -> Option<Ident> {
         self.hir().as_local_hir_id(def_id).and_then(|hir_id| self.hir().get(hir_id).ident())
     }
 
->>>>>>> 8cd2c99a
     pub fn opt_associated_item(self, def_id: DefId) -> Option<AssocItem> {
         let is_associated_item = if let Some(hir_id) = self.hir().as_local_hir_id(def_id) {
             match self.hir().get(hir_id) {
