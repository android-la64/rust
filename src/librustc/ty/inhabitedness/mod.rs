--- conflicted
+++ resolved
@@ -6,11 +6,6 @@
 use crate::ty::{AdtKind, Visibility};
 use crate::ty::TyKind::*;
 use crate::ty;
-<<<<<<< HEAD
-
-pub use self::def_id_forest::DefIdForest;
-=======
->>>>>>> 8cd2c99a
 
 mod def_id_forest;
 
@@ -114,11 +109,7 @@
 }
 
 impl<'tcx> AdtDef {
-<<<<<<< HEAD
-    /// Calculate the forest of DefIds from which this adt is visibly uninhabited.
-=======
     /// Calculates the forest of `DefId`s from which this ADT is visibly uninhabited.
->>>>>>> 8cd2c99a
     fn uninhabited_from(&self, tcx: TyCtxt<'tcx>, substs: SubstsRef<'tcx>) -> DefIdForest {
         // Non-exhaustive ADTs from other crates are always considered inhabited.
         if self.is_variant_list_non_exhaustive() && !self.did.is_local() {
@@ -132,11 +123,7 @@
 }
 
 impl<'tcx> VariantDef {
-<<<<<<< HEAD
-    /// Calculate the forest of DefIds from which this variant is visibly uninhabited.
-=======
     /// Calculates the forest of `DefId`s from which this variant is visibly uninhabited.
->>>>>>> 8cd2c99a
     pub fn uninhabited_from(
         &self,
         tcx: TyCtxt<'tcx>,
@@ -162,11 +149,7 @@
 }
 
 impl<'tcx> FieldDef {
-<<<<<<< HEAD
-    /// Calculate the forest of DefIds from which this field is visibly uninhabited.
-=======
     /// Calculates the forest of `DefId`s from which this field is visibly uninhabited.
->>>>>>> 8cd2c99a
     fn uninhabited_from(
         &self,
         tcx: TyCtxt<'tcx>,
@@ -196,11 +179,7 @@
 }
 
 impl<'tcx> TyS<'tcx> {
-<<<<<<< HEAD
-    /// Calculate the forest of DefIds from which this type is visibly uninhabited.
-=======
     /// Calculates the forest of `DefId`s from which this type is visibly uninhabited.
->>>>>>> 8cd2c99a
     fn uninhabited_from(&self, tcx: TyCtxt<'tcx>) -> DefIdForest {
         match self.sty {
             Adt(def, substs) => def.uninhabited_from(tcx, substs),
