use crate::hir;
use crate::hir::def::{Namespace, DefKind};
use crate::hir::map::{DefPathData, DisambiguatedDefPathData};
use crate::hir::def_id::{CrateNum, DefId, CRATE_DEF_INDEX, LOCAL_CRATE};
use crate::middle::cstore::{ExternCrate, ExternCrateSource};
use crate::middle::region;
use crate::ty::{self, DefIdTree, ParamConst, Ty, TyCtxt, TypeFoldable};
use crate::ty::subst::{Kind, Subst, UnpackedKind};
use crate::ty::layout::{Integer, IntegerExt, Size};
use crate::mir::interpret::{ConstValue, sign_extend, Scalar, truncate};
<<<<<<< HEAD
use syntax::ast;
use rustc_apfloat::ieee::{Double, Single};
use rustc_apfloat::Float;
use rustc_target::spec::abi::Abi;
=======

use rustc_apfloat::ieee::{Double, Single};
use rustc_apfloat::Float;
use rustc_target::spec::abi::Abi;
use syntax::ast;
>>>>>>> 8cd2c99a
use syntax::attr::{SignedInt, UnsignedInt};
use syntax::symbol::{kw, InternedString};

use std::cell::Cell;
use std::fmt::{self, Write as _};
use std::ops::{Deref, DerefMut};

// `pretty` is a separate module only for organization.
use super::*;

macro_rules! p {
    (@write($($data:expr),+)) => {
        write!(scoped_cx!(), $($data),+)?
    };
    (@print($x:expr)) => {
        scoped_cx!() = $x.print(scoped_cx!())?
    };
    (@$method:ident($($arg:expr),*)) => {
        scoped_cx!() = scoped_cx!().$method($($arg),*)?
    };
    ($($kind:ident $data:tt),+) => {{
        $(p!(@$kind $data);)+
    }};
}
macro_rules! define_scoped_cx {
    ($cx:ident) => {
        #[allow(unused_macros)]
        macro_rules! scoped_cx {
            () => ($cx)
        }
    };
}

thread_local! {
    static FORCE_IMPL_FILENAME_LINE: Cell<bool> = Cell::new(false);
    static SHOULD_PREFIX_WITH_CRATE: Cell<bool> = Cell::new(false);
}

/// Force us to name impls with just the filename/line number. We
/// normally try to use types. But at some points, notably while printing
/// cycle errors, this can result in extra or suboptimal error output,
/// so this variable disables that check.
pub fn with_forced_impl_filename_line<F: FnOnce() -> R, R>(f: F) -> R {
    FORCE_IMPL_FILENAME_LINE.with(|force| {
        let old = force.get();
        force.set(true);
        let result = f();
        force.set(old);
        result
    })
}

/// Adds the `crate::` prefix to paths where appropriate.
pub fn with_crate_prefix<F: FnOnce() -> R, R>(f: F) -> R {
    SHOULD_PREFIX_WITH_CRATE.with(|flag| {
        let old = flag.get();
        flag.set(true);
        let result = f();
        flag.set(old);
        result
    })
}

/// The "region highlights" are used to control region printing during
/// specific error messages. When a "region highlight" is enabled, it
/// gives an alternate way to print specific regions. For now, we
/// always print those regions using a number, so something like "`'0`".
///
/// Regions not selected by the region highlight mode are presently
/// unaffected.
#[derive(Copy, Clone, Default)]
pub struct RegionHighlightMode {
    /// If enabled, when we see the selected region, use "`'N`"
    /// instead of the ordinary behavior.
    highlight_regions: [Option<(ty::RegionKind, usize)>; 3],

    /// If enabled, when printing a "free region" that originated from
    /// the given `ty::BoundRegion`, print it as "`'1`". Free regions that would ordinarily
    /// have names print as normal.
    ///
    /// This is used when you have a signature like `fn foo(x: &u32,
    /// y: &'a u32)` and we want to give a name to the region of the
    /// reference `x`.
    highlight_bound_region: Option<(ty::BoundRegion, usize)>,
}

impl RegionHighlightMode {
    /// If `region` and `number` are both `Some`, invokes
    /// `highlighting_region`.
    pub fn maybe_highlighting_region(
        &mut self,
        region: Option<ty::Region<'_>>,
        number: Option<usize>,
    ) {
        if let Some(k) = region {
            if let Some(n) = number {
                self.highlighting_region(k, n);
            }
        }
    }

    /// Highlights the region inference variable `vid` as `'N`.
    pub fn highlighting_region(
        &mut self,
        region: ty::Region<'_>,
        number: usize,
    ) {
        let num_slots = self.highlight_regions.len();
        let first_avail_slot = self.highlight_regions.iter_mut()
            .filter(|s| s.is_none())
            .next()
            .unwrap_or_else(|| {
                bug!(
                    "can only highlight {} placeholders at a time",
                    num_slots,
                )
            });
        *first_avail_slot = Some((*region, number));
    }

    /// Convenience wrapper for `highlighting_region`.
    pub fn highlighting_region_vid(
        &mut self,
        vid: ty::RegionVid,
        number: usize,
    ) {
        self.highlighting_region(&ty::ReVar(vid), number)
    }

    /// Returns `Some(n)` with the number to use for the given region, if any.
    fn region_highlighted(&self, region: ty::Region<'_>) -> Option<usize> {
        self
            .highlight_regions
            .iter()
            .filter_map(|h| match h {
                Some((r, n)) if r == region => Some(*n),
                _ => None,
            })
            .next()
    }

    /// Highlight the given bound region.
    /// We can only highlight one bound region at a time. See
    /// the field `highlight_bound_region` for more detailed notes.
    pub fn highlighting_bound_region(
        &mut self,
        br: ty::BoundRegion,
        number: usize,
    ) {
        assert!(self.highlight_bound_region.is_none());
        self.highlight_bound_region = Some((br, number));
    }
}

/// Trait for printers that pretty-print using `fmt::Write` to the printer.
pub trait PrettyPrinter<'tcx>:
    Printer<
        'tcx,
        Error = fmt::Error,
        Path = Self,
        Region = Self,
        Type = Self,
        DynExistential = Self,
        Const = Self,
    > + fmt::Write
{
    /// Like `print_def_path` but for value paths.
    fn print_value_path(
        self,
        def_id: DefId,
        substs: &'tcx [Kind<'tcx>],
    ) -> Result<Self::Path, Self::Error> {
        self.print_def_path(def_id, substs)
    }

    fn in_binder<T>(self, value: &ty::Binder<T>) -> Result<Self, Self::Error>
    where
        T: Print<'tcx, Self, Output = Self, Error = Self::Error> + TypeFoldable<'tcx>,
    {
        value.skip_binder().print(self)
    }

<<<<<<< HEAD
    /// Print comma-separated elements.
=======
    /// Prints comma-separated elements.
>>>>>>> 8cd2c99a
    fn comma_sep<T>(mut self, mut elems: impl Iterator<Item = T>) -> Result<Self, Self::Error>
    where
        T: Print<'tcx, Self, Output = Self, Error = Self::Error>,
    {
        if let Some(first) = elems.next() {
            self = first.print(self)?;
            for elem in elems {
                self.write_str(", ")?;
                self = elem.print(self)?;
            }
        }
        Ok(self)
    }

    /// Prints `<...>` around what `f` prints.
    fn generic_delimiters(
        self,
        f: impl FnOnce(Self) -> Result<Self, Self::Error>,
    ) -> Result<Self, Self::Error>;

    /// Returns `true` if the region should be printed in
    /// optional positions, e.g., `&'a T` or `dyn Tr + 'b`.
    /// This is typically the case for all non-`'_` regions.
    fn region_should_not_be_omitted(
        &self,
        region: ty::Region<'_>,
    ) -> bool;

    // Defaults (should not be overriden):

    /// If possible, this returns a global path resolving to `def_id` that is visible
    /// from at least one local module, and returns `true`. If the crate defining `def_id` is
    /// declared with an `extern crate`, the path is guaranteed to use the `extern crate`.
    fn try_print_visible_def_path(
        self,
        def_id: DefId,
    ) -> Result<(Self, bool), Self::Error> {
        let mut callers = Vec::new();
        self.try_print_visible_def_path_recur(def_id, &mut callers)
    }

    /// Does the work of `try_print_visible_def_path`, building the
    /// full definition path recursively before attempting to
    /// post-process it into the valid and visible version that
    /// accounts for re-exports.
    ///
    /// This method should only be callled by itself or
    /// `try_print_visible_def_path`.
    ///
    /// `callers` is a chain of visible_parent's leading to `def_id`,
    /// to support cycle detection during recursion.
    fn try_print_visible_def_path_recur(
        mut self,
        def_id: DefId,
        callers: &mut Vec<DefId>,
    ) -> Result<(Self, bool), Self::Error> {
        define_scoped_cx!(self);

        debug!("try_print_visible_def_path: def_id={:?}", def_id);

        // If `def_id` is a direct or injected extern crate, return the
        // path to the crate followed by the path to the item within the crate.
        if def_id.index == CRATE_DEF_INDEX {
            let cnum = def_id.krate;

            if cnum == LOCAL_CRATE {
                return Ok((self.path_crate(cnum)?, true));
            }

            // In local mode, when we encounter a crate other than
            // LOCAL_CRATE, execution proceeds in one of two ways:
            //
            // 1. For a direct dependency, where user added an
            //    `extern crate` manually, we put the `extern
            //    crate` as the parent. So you wind up with
            //    something relative to the current crate.
            // 2. For an extern inferred from a path or an indirect crate,
            //    where there is no explicit `extern crate`, we just prepend
            //    the crate name.
            match self.tcx().extern_crate(def_id) {
                Some(&ExternCrate {
                    src: ExternCrateSource::Extern(def_id),
                    direct: true,
                    span,
                    ..
                }) => {
                    debug!("try_print_visible_def_path: def_id={:?}", def_id);
                    return Ok((if !span.is_dummy() {
                        self.print_def_path(def_id, &[])?
                    } else {
                        self.path_crate(cnum)?
                    }, true));
                }
                None => {
                    return Ok((self.path_crate(cnum)?, true));
                }
                _ => {},
            }
        }

        if def_id.is_local() {
            return Ok((self, false));
        }

        let visible_parent_map = self.tcx().visible_parent_map(LOCAL_CRATE);

        let mut cur_def_key = self.tcx().def_key(def_id);
        debug!("try_print_visible_def_path: cur_def_key={:?}", cur_def_key);

        // For a constructor, we want the name of its parent rather than <unnamed>.
        match cur_def_key.disambiguated_data.data {
            DefPathData::Ctor => {
                let parent = DefId {
                    krate: def_id.krate,
                    index: cur_def_key.parent
                        .expect("`DefPathData::Ctor` / `VariantData` missing a parent"),
                };

                cur_def_key = self.tcx().def_key(parent);
            },
            _ => {},
        }

        let visible_parent = match visible_parent_map.get(&def_id).cloned() {
            Some(parent) => parent,
            None => return Ok((self, false)),
        };
        if callers.contains(&visible_parent) {
            return Ok((self, false));
        }
        callers.push(visible_parent);
        // HACK(eddyb) this bypasses `path_append`'s prefix printing to avoid
        // knowing ahead of time whether the entire path will succeed or not.
        // To support printers that do not implement `PrettyPrinter`, a `Vec` or
        // linked list on the stack would need to be built, before any printing.
        match self.try_print_visible_def_path_recur(visible_parent, callers)? {
            (cx, false) => return Ok((cx, false)),
            (cx, true) => self = cx,
        }
        callers.pop();
        let actual_parent = self.tcx().parent(def_id);
        debug!(
            "try_print_visible_def_path: visible_parent={:?} actual_parent={:?}",
            visible_parent, actual_parent,
        );

        let mut data = cur_def_key.disambiguated_data.data;
        debug!(
            "try_print_visible_def_path: data={:?} visible_parent={:?} actual_parent={:?}",
            data, visible_parent, actual_parent,
        );

        match data {
            // In order to output a path that could actually be imported (valid and visible),
            // we need to handle re-exports correctly.
            //
            // For example, take `std::os::unix::process::CommandExt`, this trait is actually
            // defined at `std::sys::unix::ext::process::CommandExt` (at time of writing).
            //
            // `std::os::unix` rexports the contents of `std::sys::unix::ext`. `std::sys` is
            // private so the "true" path to `CommandExt` isn't accessible.
            //
            // In this case, the `visible_parent_map` will look something like this:
            //
            // (child) -> (parent)
            // `std::sys::unix::ext::process::CommandExt` -> `std::sys::unix::ext::process`
            // `std::sys::unix::ext::process` -> `std::sys::unix::ext`
            // `std::sys::unix::ext` -> `std::os`
            //
            // This is correct, as the visible parent of `std::sys::unix::ext` is in fact
            // `std::os`.
            //
            // When printing the path to `CommandExt` and looking at the `cur_def_key` that
            // corresponds to `std::sys::unix::ext`, we would normally print `ext` and then go
            // to the parent - resulting in a mangled path like
            // `std::os::ext::process::CommandExt`.
            //
            // Instead, we must detect that there was a re-export and instead print `unix`
            // (which is the name `std::sys::unix::ext` was re-exported as in `std::os`). To
            // do this, we compare the parent of `std::sys::unix::ext` (`std::sys::unix`) with
            // the visible parent (`std::os`). If these do not match, then we iterate over
            // the children of the visible parent (as was done when computing
            // `visible_parent_map`), looking for the specific child we currently have and then
            // have access to the re-exported name.
            DefPathData::TypeNs(ref mut name) if Some(visible_parent) != actual_parent => {
                let reexport = self.tcx().item_children(visible_parent)
                    .iter()
                    .find(|child| child.res.def_id() == def_id)
                    .map(|child| child.ident.as_interned_str());
                if let Some(reexport) = reexport {
                    *name = reexport;
                }
            }
            // Re-exported `extern crate` (#43189).
            DefPathData::CrateRoot => {
                data = DefPathData::TypeNs(
                    self.tcx().original_crate_name(def_id.krate).as_interned_str(),
                );
            }
            _ => {}
        }
        debug!("try_print_visible_def_path: data={:?}", data);

        Ok((self.path_append(Ok, &DisambiguatedDefPathData {
            data,
            disambiguator: 0,
        })?, true))
    }

    fn pretty_path_qualified(
        self,
        self_ty: Ty<'tcx>,
        trait_ref: Option<ty::TraitRef<'tcx>>,
    ) -> Result<Self::Path, Self::Error> {
        if trait_ref.is_none() {
            // Inherent impls. Try to print `Foo::bar` for an inherent
            // impl on `Foo`, but fallback to `<Foo>::bar` if self-type is
            // anything other than a simple path.
            match self_ty.sty {
                ty::Adt(..) | ty::Foreign(_) |
                ty::Bool | ty::Char | ty::Str |
                ty::Int(_) | ty::Uint(_) | ty::Float(_) => {
                    return self_ty.print(self);
                }

                _ => {}
            }
        }

        self.generic_delimiters(|mut cx| {
            define_scoped_cx!(cx);

            p!(print(self_ty));
            if let Some(trait_ref) = trait_ref {
                p!(write(" as "), print(trait_ref));
            }
            Ok(cx)
        })
    }

    fn pretty_path_append_impl(
        mut self,
        print_prefix: impl FnOnce(Self) -> Result<Self::Path, Self::Error>,
        self_ty: Ty<'tcx>,
        trait_ref: Option<ty::TraitRef<'tcx>>,
    ) -> Result<Self::Path, Self::Error> {
        self = print_prefix(self)?;

        self.generic_delimiters(|mut cx| {
            define_scoped_cx!(cx);

            p!(write("impl "));
            if let Some(trait_ref) = trait_ref {
                p!(print(trait_ref), write(" for "));
            }
            p!(print(self_ty));

            Ok(cx)
        })
    }

    fn pretty_print_type(
        mut self,
        ty: Ty<'tcx>,
    ) -> Result<Self::Type, Self::Error> {
        define_scoped_cx!(self);

        match ty.sty {
            ty::Bool => p!(write("bool")),
            ty::Char => p!(write("char")),
            ty::Int(t) => p!(write("{}", t.ty_to_string())),
            ty::Uint(t) => p!(write("{}", t.ty_to_string())),
            ty::Float(t) => p!(write("{}", t.ty_to_string())),
            ty::RawPtr(ref tm) => {
                p!(write("*{} ", match tm.mutbl {
                    hir::MutMutable => "mut",
                    hir::MutImmutable => "const",
                }));
                p!(print(tm.ty))
            }
            ty::Ref(r, ty, mutbl) => {
                p!(write("&"));
                if self.region_should_not_be_omitted(r) {
                    p!(print(r), write(" "));
                }
                p!(print(ty::TypeAndMut { ty, mutbl }))
            }
            ty::Never => p!(write("!")),
            ty::Tuple(ref tys) => {
                p!(write("("));
                let mut tys = tys.iter();
                if let Some(&ty) = tys.next() {
                    p!(print(ty), write(","));
                    if let Some(&ty) = tys.next() {
                        p!(write(" "), print(ty));
                        for &ty in tys {
                            p!(write(", "), print(ty));
                        }
                    }
                }
                p!(write(")"))
            }
            ty::FnDef(def_id, substs) => {
                let sig = self.tcx().fn_sig(def_id).subst(self.tcx(), substs);
                p!(print(sig), write(" {{"), print_value_path(def_id, substs), write("}}"));
            }
            ty::FnPtr(ref bare_fn) => {
                p!(print(bare_fn))
            }
            ty::Infer(infer_ty) => {
                if let ty::TyVar(ty_vid) = infer_ty {
                    if let Some(name) = self.infer_ty_name(ty_vid) {
                        p!(write("{}", name))
                    } else {
                        p!(write("{}", infer_ty))
                    }
                } else {
                    p!(write("{}", infer_ty))
                }
            },
            ty::Error => p!(write("[type error]")),
            ty::Param(ref param_ty) => p!(write("{}", param_ty)),
            ty::Bound(debruijn, bound_ty) => {
                match bound_ty.kind {
                    ty::BoundTyKind::Anon => {
                        if debruijn == ty::INNERMOST {
                            p!(write("^{}", bound_ty.var.index()))
                        } else {
                            p!(write("^{}_{}", debruijn.index(), bound_ty.var.index()))
                        }
                    }

                    ty::BoundTyKind::Param(p) => p!(write("{}", p)),
                }
            }
            ty::Adt(def, substs) => {
                p!(print_def_path(def.did, substs));
            }
            ty::Dynamic(data, r) => {
                let print_r = self.region_should_not_be_omitted(r);
                if print_r {
                    p!(write("("));
                }
                p!(write("dyn "), print(data));
                if print_r {
                    p!(write(" + "), print(r), write(")"));
                }
            }
            ty::Foreign(def_id) => {
                p!(print_def_path(def_id, &[]));
            }
            ty::Projection(ref data) => p!(print(data)),
            ty::UnnormalizedProjection(ref data) => {
                p!(write("Unnormalized("), print(data), write(")"))
            }
            ty::Placeholder(placeholder) => {
                p!(write("Placeholder({:?})", placeholder))
            }
            ty::Opaque(def_id, substs) => {
                // FIXME(eddyb) print this with `print_def_path`.
                if self.tcx().sess.verbose() {
                    p!(write("Opaque({:?}, {:?})", def_id, substs));
                    return Ok(self);
                }

                let def_key = self.tcx().def_key(def_id);
                if let Some(name) = def_key.disambiguated_data.data.get_opt_name() {
                    p!(write("{}", name));
                    let mut substs = substs.iter();
                    // FIXME(eddyb) print this with `print_def_path`.
                    if let Some(first) = substs.next() {
                        p!(write("::<"));
                        p!(print(first));
                        for subst in substs {
                            p!(write(", "), print(subst));
                        }
                        p!(write(">"));
                    }
                    return Ok(self);
                }
                // Grab the "TraitA + TraitB" from `impl TraitA + TraitB`,
                // by looking up the projections associated with the def_id.
                let bounds = self.tcx().predicates_of(def_id).instantiate(self.tcx(), substs);

                let mut first = true;
                let mut is_sized = false;
                p!(write("impl"));
                for predicate in bounds.predicates {
                    if let Some(trait_ref) = predicate.to_opt_poly_trait_ref() {
                        // Don't print +Sized, but rather +?Sized if absent.
                        if Some(trait_ref.def_id()) == self.tcx().lang_items().sized_trait() {
                            is_sized = true;
                            continue;
                        }

                        p!(
                                write("{}", if first { " " } else { "+" }),
                                print(trait_ref));
                        first = false;
                    }
                }
                if !is_sized {
                    p!(write("{}?Sized", if first { " " } else { "+" }));
                } else if first {
                    p!(write(" Sized"));
                }
            }
            ty::Str => p!(write("str")),
            ty::Generator(did, substs, movability) => {
                let upvar_tys = substs.upvar_tys(did, self.tcx());
                let witness = substs.witness(did, self.tcx());
                if movability == hir::GeneratorMovability::Movable {
                    p!(write("[generator"));
                } else {
                    p!(write("[static generator"));
                }

                // FIXME(eddyb) should use `def_span`.
                if let Some(hir_id) = self.tcx().hir().as_local_hir_id(did) {
                    p!(write("@{:?}", self.tcx().hir().span(hir_id)));
                    let mut sep = " ";
                    for (&var_id, upvar_ty) in self.tcx().upvars(did)
                        .as_ref()
                        .iter()
                        .flat_map(|v| v.keys())
                        .zip(upvar_tys)
                    {
                        p!(
                            write("{}{}:",
                                    sep,
                                    self.tcx().hir().name(var_id)),
                            print(upvar_ty));
                        sep = ", ";
                    }
                } else {
                    // Cross-crate closure types should only be
                    // visible in codegen bug reports, I imagine.
                    p!(write("@{:?}", did));
                    let mut sep = " ";
                    for (index, upvar_ty) in upvar_tys.enumerate() {
                        p!(
                                write("{}{}:", sep, index),
                                print(upvar_ty));
                        sep = ", ";
                    }
                }

                p!(write(" "), print(witness), write("]"))
            },
            ty::GeneratorWitness(types) => {
                p!(in_binder(&types));
            }
            ty::Closure(did, substs) => {
                let upvar_tys = substs.upvar_tys(did, self.tcx());
                p!(write("[closure"));

                // FIXME(eddyb) should use `def_span`.
                if let Some(hir_id) = self.tcx().hir().as_local_hir_id(did) {
                    if self.tcx().sess.opts.debugging_opts.span_free_formats {
                        p!(write("@{:?}", hir_id));
                    } else {
                        p!(write("@{:?}", self.tcx().hir().span(hir_id)));
                    }
                    let mut sep = " ";
                    for (&var_id, upvar_ty) in self.tcx().upvars(did)
                        .as_ref()
                        .iter()
                        .flat_map(|v| v.keys())
                        .zip(upvar_tys)
                    {
                        p!(
                            write("{}{}:",
                                    sep,
                                    self.tcx().hir().name(var_id)),
                            print(upvar_ty));
                        sep = ", ";
                    }
                } else {
                    // Cross-crate closure types should only be
                    // visible in codegen bug reports, I imagine.
                    p!(write("@{:?}", did));
                    let mut sep = " ";
                    for (index, upvar_ty) in upvar_tys.enumerate() {
                        p!(
                                write("{}{}:", sep, index),
                                print(upvar_ty));
                        sep = ", ";
                    }
                }

                if self.tcx().sess.verbose() {
                    p!(write(
                        " closure_kind_ty={:?} closure_sig_ty={:?}",
                        substs.closure_kind_ty(did, self.tcx()),
                        substs.closure_sig_ty(did, self.tcx())
                    ));
                }

                p!(write("]"))
            },
            ty::Array(ty, sz) => {
                p!(write("["), print(ty), write("; "));
                if let ConstValue::Unevaluated(..) = sz.val {
                    // do not try to evalute unevaluated constants. If we are const evaluating an
                    // array length anon const, rustc will (with debug assertions) print the
                    // constant's path. Which will end up here again.
                    p!(write("_"));
                } else if let Some(n) = sz.try_eval_usize(self.tcx(), ty::ParamEnv::empty()) {
                    p!(write("{}", n));
                } else {
                    p!(write("_"));
                }
                p!(write("]"))
            }
            ty::Slice(ty) => {
                p!(write("["), print(ty), write("]"))
            }
        }

        Ok(self)
    }

    fn infer_ty_name(&self, _: ty::TyVid) -> Option<String> {
        None
    }

    fn pretty_print_dyn_existential(
        mut self,
        predicates: &'tcx ty::List<ty::ExistentialPredicate<'tcx>>,
    ) -> Result<Self::DynExistential, Self::Error> {
        define_scoped_cx!(self);

        // Generate the main trait ref, including associated types.
        let mut first = true;

        if let Some(principal) = predicates.principal() {
            p!(print_def_path(principal.def_id, &[]));

            let mut resugared = false;

            // Special-case `Fn(...) -> ...` and resugar it.
            let fn_trait_kind = self.tcx().lang_items().fn_trait_kind(principal.def_id);
            if !self.tcx().sess.verbose() && fn_trait_kind.is_some() {
                if let ty::Tuple(ref args) = principal.substs.type_at(0).sty {
                    let mut projections = predicates.projection_bounds();
                    if let (Some(proj), None) = (projections.next(), projections.next()) {
                        let tys: Vec<_> = args.iter().map(|k| k.expect_ty()).collect();
                        p!(pretty_fn_sig(&tys, false, proj.ty));
                        resugared = true;
                    }
                }
            }

            // HACK(eddyb) this duplicates `FmtPrinter`'s `path_generic_args`,
            // in order to place the projections inside the `<...>`.
            if !resugared {
                // Use a type that can't appear in defaults of type parameters.
                let dummy_self = self.tcx().mk_ty_infer(ty::FreshTy(0));
                let principal = principal.with_self_ty(self.tcx(), dummy_self);

                let args = self.generic_args_to_print(
                    self.tcx().generics_of(principal.def_id),
                    principal.substs,
                );

                // Don't print `'_` if there's no unerased regions.
                let print_regions = args.iter().any(|arg| {
                    match arg.unpack() {
                        UnpackedKind::Lifetime(r) => *r != ty::ReErased,
                        _ => false,
                    }
                });
                let mut args = args.iter().cloned().filter(|arg| {
                    match arg.unpack() {
                        UnpackedKind::Lifetime(_) => print_regions,
                        _ => true,
                    }
                });
                let mut projections = predicates.projection_bounds();

                let arg0 = args.next();
                let projection0 = projections.next();
                if arg0.is_some() || projection0.is_some() {
                    let args = arg0.into_iter().chain(args);
                    let projections = projection0.into_iter().chain(projections);

                    p!(generic_delimiters(|mut cx| {
                        cx = cx.comma_sep(args)?;
                        if arg0.is_some() && projection0.is_some() {
                            write!(cx, ", ")?;
                        }
                        cx.comma_sep(projections)
                    }));
                }
            }
            first = false;
        }

        // Builtin bounds.
        // FIXME(eddyb) avoid printing twice (needed to ensure
        // that the auto traits are sorted *and* printed via cx).
        let mut auto_traits: Vec<_> = predicates.auto_traits().map(|did| {
            (self.tcx().def_path_str(did), did)
        }).collect();

        // The auto traits come ordered by `DefPathHash`. While
        // `DefPathHash` is *stable* in the sense that it depends on
        // neither the host nor the phase of the moon, it depends
        // "pseudorandomly" on the compiler version and the target.
        //
        // To avoid that causing instabilities in compiletest
        // output, sort the auto-traits alphabetically.
        auto_traits.sort();

        for (_, def_id) in auto_traits {
            if !first {
                p!(write(" + "));
            }
            first = false;

            p!(print_def_path(def_id, &[]));
        }

        Ok(self)
    }

    fn pretty_fn_sig(
        mut self,
        inputs: &[Ty<'tcx>],
        c_variadic: bool,
        output: Ty<'tcx>,
    ) -> Result<Self, Self::Error> {
        define_scoped_cx!(self);

        p!(write("("));
        let mut inputs = inputs.iter();
        if let Some(&ty) = inputs.next() {
            p!(print(ty));
            for &ty in inputs {
                p!(write(", "), print(ty));
            }
            if c_variadic {
                p!(write(", ..."));
            }
        }
        p!(write(")"));
        if !output.is_unit() {
            p!(write(" -> "), print(output));
        }

        Ok(self)
    }

    fn pretty_print_const(
        mut self,
        ct: &'tcx ty::Const<'tcx>,
    ) -> Result<Self::Const, Self::Error> {
        define_scoped_cx!(self);

        let u8 = self.tcx().types.u8;
        if let ty::FnDef(did, substs) = ct.ty.sty {
            p!(print_value_path(did, substs));
            return Ok(self);
        }
        if let ConstValue::Unevaluated(did, substs) = ct.val {
            match self.tcx().def_kind(did) {
                | Some(DefKind::Static)
                | Some(DefKind::Const)
                | Some(DefKind::AssocConst) => p!(print_value_path(did, substs)),
                _ => if did.is_local() {
                    let span = self.tcx().def_span(did);
                    if let Ok(snip) = self.tcx().sess.source_map().span_to_snippet(span) {
                        p!(write("{}", snip))
                    } else {
                        p!(write("_: "), print(ct.ty))
                    }
                } else {
                    p!(write("_: "), print(ct.ty))
                },
            }
            return Ok(self);
        }
        if let ConstValue::Infer(..) = ct.val {
            p!(write("_: "), print(ct.ty));
            return Ok(self);
        }
        if let ConstValue::Param(ParamConst { name, .. }) = ct.val {
            p!(write("{}", name));
            return Ok(self);
        }
        if let ConstValue::Scalar(Scalar::Raw { data, .. }) = ct.val {
            match ct.ty.sty {
                ty::Bool => {
                    p!(write("{}", if data == 0 { "false" } else { "true" }));
                    return Ok(self);
                },
                ty::Float(ast::FloatTy::F32) => {
                    p!(write("{}f32", Single::from_bits(data)));
                    return Ok(self);
                },
                ty::Float(ast::FloatTy::F64) => {
                    p!(write("{}f64", Double::from_bits(data)));
                    return Ok(self);
                },
                ty::Uint(ui) => {
                    let bit_size = Integer::from_attr(&self.tcx(), UnsignedInt(ui)).size();
                    let max = truncate(u128::max_value(), bit_size);

                    if data == max {
                        p!(write("std::{}::MAX", ui))
                    } else {
                        p!(write("{}{}", data, ui))
                    };
                    return Ok(self);
                },
                ty::Int(i) =>{
                    let bit_size = Integer::from_attr(&self.tcx(), SignedInt(i))
                        .size().bits() as u128;
                    let min = 1u128 << (bit_size - 1);
                    let max = min - 1;

                    let ty = self.tcx().lift_to_global(&ct.ty).unwrap();
                    let size = self.tcx().layout_of(ty::ParamEnv::empty().and(ty))
                        .unwrap()
                        .size;
                    match data {
                        d if d == min => p!(write("std::{}::MIN", i)),
                        d if d == max => p!(write("std::{}::MAX", i)),
                        _ => p!(write("{}{}", sign_extend(data, size) as i128, i))
                    }
                    return Ok(self);
                },
                ty::Char => {
                    p!(write("{:?}", ::std::char::from_u32(data as u32).unwrap()));
                    return Ok(self);
                }
                _ => {},
            }
        }
        if let ty::Ref(_, ref_ty, _) = ct.ty.sty {
            let byte_str = match (ct.val, &ref_ty.sty) {
                (ConstValue::Scalar(Scalar::Ptr(ptr)), ty::Array(t, n)) if *t == u8 => {
                    let n = n.eval_usize(self.tcx(), ty::ParamEnv::empty());
                    Some(self.tcx()
                        .alloc_map.lock()
                        .unwrap_memory(ptr.alloc_id)
                        .get_bytes(&self.tcx(), ptr, Size::from_bytes(n)).unwrap())
                },
                (ConstValue::Slice { data, start, end }, ty::Slice(t)) if *t == u8 => {
<<<<<<< HEAD
                    Some(&data.bytes[start..end])
                },
                (ConstValue::Slice { data, start, end }, ty::Str) => {
                    let slice = &data.bytes[start..end];
=======
                    // The `inspect` here is okay since we checked the bounds, and there are no
                    // relocations (we have an active slice reference here). We don't use this
                    // result to affect interpreter execution.
                    Some(data.inspect_with_undef_and_ptr_outside_interpreter(start..end))
                },
                (ConstValue::Slice { data, start, end }, ty::Str) => {
                    // The `inspect` here is okay since we checked the bounds, and there are no
                    // relocations (we have an active `str` reference here). We don't use this
                    // result to affect interpreter execution.
                    let slice = data.inspect_with_undef_and_ptr_outside_interpreter(start..end);
>>>>>>> 8cd2c99a
                    let s = ::std::str::from_utf8(slice)
                        .expect("non utf8 str from miri");
                    p!(write("{:?}", s));
                    return Ok(self);
                },
                _ => None,
            };
            if let Some(byte_str) = byte_str {
                p!(write("b\""));
                for &c in byte_str {
                    for e in std::ascii::escape_default(c) {
                        self.write_char(e as char)?;
                    }
                }
                p!(write("\""));
                return Ok(self);
            }
        }
        p!(write("{:?} : ", ct.val), print(ct.ty));

        Ok(self)
    }
}

// HACK(eddyb) boxed to avoid moving around a large struct by-value.
pub struct FmtPrinter<'a, 'tcx, F>(Box<FmtPrinterData<'a, 'tcx, F>>);

pub struct FmtPrinterData<'a, 'tcx, F> {
    tcx: TyCtxt<'tcx>,
    fmt: F,

    empty_path: bool,
    in_value: bool,

    used_region_names: FxHashSet<InternedString>,
    region_index: usize,
    binder_depth: usize,

    pub region_highlight_mode: RegionHighlightMode,

    pub name_resolver: Option<Box<&'a dyn Fn(ty::sty::TyVid) -> Option<String>>>,
}

impl<F> Deref for FmtPrinter<'a, 'tcx, F> {
    type Target = FmtPrinterData<'a, 'tcx, F>;
    fn deref(&self) -> &Self::Target {
        &self.0
    }
}

impl<F> DerefMut for FmtPrinter<'_, '_, F> {
    fn deref_mut(&mut self) -> &mut Self::Target {
        &mut self.0
    }
}

impl<F> FmtPrinter<'a, 'tcx, F> {
    pub fn new(tcx: TyCtxt<'tcx>, fmt: F, ns: Namespace) -> Self {
        FmtPrinter(Box::new(FmtPrinterData {
            tcx,
            fmt,
            empty_path: false,
            in_value: ns == Namespace::ValueNS,
            used_region_names: Default::default(),
            region_index: 0,
            binder_depth: 0,
            region_highlight_mode: RegionHighlightMode::default(),
            name_resolver: None,
        }))
    }
}

impl TyCtxt<'_> {
    // HACK(eddyb) get rid of `def_path_str` and/or pass `Namespace` explicitly always
    // (but also some things just print a `DefId` generally so maybe we need this?)
    fn guess_def_namespace(self, def_id: DefId) -> Namespace {
        match self.def_key(def_id).disambiguated_data.data {
            DefPathData::TypeNs(..)
            | DefPathData::CrateRoot
            | DefPathData::ImplTrait => Namespace::TypeNS,

            DefPathData::ValueNs(..)
            | DefPathData::AnonConst
            | DefPathData::ClosureExpr
            | DefPathData::Ctor => Namespace::ValueNS,

            DefPathData::MacroNs(..) => Namespace::MacroNS,

            _ => Namespace::TypeNS,
        }
    }

    /// Returns a string identifying this `DefId`. This string is
    /// suitable for user output.
    pub fn def_path_str(self, def_id: DefId) -> String {
        let ns = self.guess_def_namespace(def_id);
        debug!("def_path_str: def_id={:?}, ns={:?}", def_id, ns);
        let mut s = String::new();
        let _ = FmtPrinter::new(self, &mut s, ns)
            .print_def_path(def_id, &[]);
        s
    }
}

impl<F: fmt::Write> fmt::Write for FmtPrinter<'_, '_, F> {
    fn write_str(&mut self, s: &str) -> fmt::Result {
        self.fmt.write_str(s)
    }
}

impl<F: fmt::Write> Printer<'tcx> for FmtPrinter<'_, 'tcx, F> {
    type Error = fmt::Error;

    type Path = Self;
    type Region = Self;
    type Type = Self;
    type DynExistential = Self;
    type Const = Self;

    fn tcx(&'a self) -> TyCtxt<'tcx> {
        self.tcx
    }

    fn print_def_path(
        mut self,
        def_id: DefId,
        substs: &'tcx [Kind<'tcx>],
    ) -> Result<Self::Path, Self::Error> {
        define_scoped_cx!(self);

        if substs.is_empty() {
            match self.try_print_visible_def_path(def_id)? {
                (cx, true) => return Ok(cx),
                (cx, false) => self = cx,
            }
        }

        let key = self.tcx.def_key(def_id);
        if let DefPathData::Impl = key.disambiguated_data.data {
            // Always use types for non-local impls, where types are always
            // available, and filename/line-number is mostly uninteresting.
            let use_types =
                !def_id.is_local() || {
                    // Otherwise, use filename/line-number if forced.
                    let force_no_types = FORCE_IMPL_FILENAME_LINE.with(|f| f.get());
                    !force_no_types
                };

            if !use_types {
                // If no type info is available, fall back to
                // pretty printing some span information. This should
                // only occur very early in the compiler pipeline.
                let parent_def_id = DefId { index: key.parent.unwrap(), ..def_id };
                let span = self.tcx.def_span(def_id);

                self = self.print_def_path(parent_def_id, &[])?;

                // HACK(eddyb) copy of `path_append` to avoid
                // constructing a `DisambiguatedDefPathData`.
                if !self.empty_path {
                    write!(self, "::")?;
                }
                write!(self, "<impl at {:?}>", span)?;
                self.empty_path = false;

                return Ok(self);
            }
        }

        self.default_print_def_path(def_id, substs)
    }

    fn print_region(
        self,
        region: ty::Region<'_>,
    ) -> Result<Self::Region, Self::Error> {
        self.pretty_print_region(region)
    }

    fn print_type(
        self,
        ty: Ty<'tcx>,
    ) -> Result<Self::Type, Self::Error> {
        self.pretty_print_type(ty)
    }

    fn print_dyn_existential(
        self,
        predicates: &'tcx ty::List<ty::ExistentialPredicate<'tcx>>,
    ) -> Result<Self::DynExistential, Self::Error> {
        self.pretty_print_dyn_existential(predicates)
    }

    fn print_const(
        self,
        ct: &'tcx ty::Const<'tcx>,
    ) -> Result<Self::Const, Self::Error> {
        self.pretty_print_const(ct)
    }

    fn path_crate(
        mut self,
        cnum: CrateNum,
    ) -> Result<Self::Path, Self::Error> {
        self.empty_path = true;
        if cnum == LOCAL_CRATE {
            if self.tcx.sess.rust_2018() {
                // We add the `crate::` keyword on Rust 2018, only when desired.
                if SHOULD_PREFIX_WITH_CRATE.with(|flag| flag.get()) {
                    write!(self, "{}", kw::Crate)?;
                    self.empty_path = false;
                }
            }
        } else {
            write!(self, "{}", self.tcx.crate_name(cnum))?;
            self.empty_path = false;
        }
        Ok(self)
    }

    fn path_qualified(
        mut self,
        self_ty: Ty<'tcx>,
        trait_ref: Option<ty::TraitRef<'tcx>>,
    ) -> Result<Self::Path, Self::Error> {
        self = self.pretty_path_qualified(self_ty, trait_ref)?;
        self.empty_path = false;
        Ok(self)
    }

    fn path_append_impl(
        mut self,
        print_prefix: impl FnOnce(Self) -> Result<Self::Path, Self::Error>,
        _disambiguated_data: &DisambiguatedDefPathData,
        self_ty: Ty<'tcx>,
        trait_ref: Option<ty::TraitRef<'tcx>>,
    ) -> Result<Self::Path, Self::Error> {
        self = self.pretty_path_append_impl(|mut cx| {
            cx = print_prefix(cx)?;
            if !cx.empty_path {
                write!(cx, "::")?;
            }

            Ok(cx)
        }, self_ty, trait_ref)?;
        self.empty_path = false;
        Ok(self)
    }

    fn path_append(
        mut self,
        print_prefix: impl FnOnce(Self) -> Result<Self::Path, Self::Error>,
        disambiguated_data: &DisambiguatedDefPathData,
    ) -> Result<Self::Path, Self::Error> {
        self = print_prefix(self)?;

        // Skip `::{{constructor}}` on tuple/unit structs.
        match disambiguated_data.data {
            DefPathData::Ctor => return Ok(self),
            _ => {}
        }

        // FIXME(eddyb) `name` should never be empty, but it
        // currently is for `extern { ... }` "foreign modules".
        let name = disambiguated_data.data.as_interned_str().as_str();
        if !name.is_empty() {
            if !self.empty_path {
                write!(self, "::")?;
            }
            write!(self, "{}", name)?;

            // FIXME(eddyb) this will print e.g. `{{closure}}#3`, but it
            // might be nicer to use something else, e.g. `{closure#3}`.
            let dis = disambiguated_data.disambiguator;
            let print_dis =
                disambiguated_data.data.get_opt_name().is_none() ||
                dis != 0 && self.tcx.sess.verbose();
            if print_dis {
                write!(self, "#{}", dis)?;
            }

            self.empty_path = false;
        }

        Ok(self)
    }

    fn path_generic_args(
        mut self,
        print_prefix: impl FnOnce(Self) -> Result<Self::Path, Self::Error>,
        args: &[Kind<'tcx>],
    ) -> Result<Self::Path, Self::Error> {
        self = print_prefix(self)?;

        // Don't print `'_` if there's no unerased regions.
        let print_regions = args.iter().any(|arg| {
            match arg.unpack() {
                UnpackedKind::Lifetime(r) => *r != ty::ReErased,
                _ => false,
            }
        });
        let args = args.iter().cloned().filter(|arg| {
            match arg.unpack() {
                UnpackedKind::Lifetime(_) => print_regions,
                _ => true,
            }
        });

        if args.clone().next().is_some() {
            if self.in_value {
                write!(self, "::")?;
            }
            self.generic_delimiters(|cx| cx.comma_sep(args))
        } else {
            Ok(self)
        }
    }
}

impl<F: fmt::Write> PrettyPrinter<'tcx> for FmtPrinter<'_, 'tcx, F> {
    fn infer_ty_name(&self, id: ty::TyVid) -> Option<String> {
        self.0.name_resolver.as_ref().and_then(|func| func(id))
    }

    fn print_value_path(
        mut self,
        def_id: DefId,
        substs: &'tcx [Kind<'tcx>],
    ) -> Result<Self::Path, Self::Error> {
        let was_in_value = std::mem::replace(&mut self.in_value, true);
        self = self.print_def_path(def_id, substs)?;
        self.in_value = was_in_value;

        Ok(self)
    }

    fn in_binder<T>(self, value: &ty::Binder<T>) -> Result<Self, Self::Error>
    where
        T: Print<'tcx, Self, Output = Self, Error = Self::Error> + TypeFoldable<'tcx>,
    {
        self.pretty_in_binder(value)
    }

    fn generic_delimiters(
        mut self,
        f: impl FnOnce(Self) -> Result<Self, Self::Error>,
    ) -> Result<Self, Self::Error> {
        write!(self, "<")?;

        let was_in_value = std::mem::replace(&mut self.in_value, false);
        let mut inner = f(self)?;
        inner.in_value = was_in_value;

        write!(inner, ">")?;
        Ok(inner)
    }

    fn region_should_not_be_omitted(
        &self,
        region: ty::Region<'_>,
    ) -> bool {
        let highlight = self.region_highlight_mode;
        if highlight.region_highlighted(region).is_some() {
            return true;
        }

        if self.tcx.sess.verbose() {
            return true;
        }

        let identify_regions = self.tcx.sess.opts.debugging_opts.identify_regions;

        match *region {
            ty::ReEarlyBound(ref data) => {
                data.name.as_symbol() != kw::Invalid &&
                data.name.as_symbol() != kw::UnderscoreLifetime
            }

            ty::ReLateBound(_, br) |
            ty::ReFree(ty::FreeRegion { bound_region: br, .. }) |
            ty::RePlaceholder(ty::Placeholder { name: br, .. }) => {
                if let ty::BrNamed(_, name) = br {
                    if name.as_symbol() != kw::Invalid &&
                       name.as_symbol() != kw::UnderscoreLifetime {
                        return true;
                    }
                }

                if let Some((region, _)) = highlight.highlight_bound_region {
                    if br == region {
                        return true;
                    }
                }

                false
            }

            ty::ReScope(_) |
            ty::ReVar(_) if identify_regions => true,

            ty::ReVar(_) |
            ty::ReScope(_) |
            ty::ReErased => false,

            ty::ReStatic |
            ty::ReEmpty |
            ty::ReClosureBound(_) => true,
        }
    }
}

// HACK(eddyb) limited to `FmtPrinter` because of `region_highlight_mode`.
impl<F: fmt::Write> FmtPrinter<'_, '_, F> {
    pub fn pretty_print_region(
        mut self,
        region: ty::Region<'_>,
    ) -> Result<Self, fmt::Error> {
        define_scoped_cx!(self);

        // Watch out for region highlights.
        let highlight = self.region_highlight_mode;
        if let Some(n) = highlight.region_highlighted(region) {
            p!(write("'{}", n));
            return Ok(self);
        }

        if self.tcx.sess.verbose() {
            p!(write("{:?}", region));
            return Ok(self);
        }

        let identify_regions = self.tcx.sess.opts.debugging_opts.identify_regions;

        // These printouts are concise.  They do not contain all the information
        // the user might want to diagnose an error, but there is basically no way
        // to fit that into a short string.  Hence the recommendation to use
        // `explain_region()` or `note_and_explain_region()`.
        match *region {
            ty::ReEarlyBound(ref data) => {
                if data.name.as_symbol() != kw::Invalid {
                    p!(write("{}", data.name));
                    return Ok(self);
                }
            }
            ty::ReLateBound(_, br) |
            ty::ReFree(ty::FreeRegion { bound_region: br, .. }) |
            ty::RePlaceholder(ty::Placeholder { name: br, .. }) => {
                if let ty::BrNamed(_, name) = br {
                    if name.as_symbol() != kw::Invalid &&
                       name.as_symbol() != kw::UnderscoreLifetime {
                        p!(write("{}", name));
                        return Ok(self);
                    }
                }

                if let Some((region, counter)) = highlight.highlight_bound_region {
                    if br == region {
                        p!(write("'{}", counter));
                        return Ok(self);
                    }
                }
            }
            ty::ReScope(scope) if identify_regions => {
                match scope.data {
                    region::ScopeData::Node =>
                        p!(write("'{}s", scope.item_local_id().as_usize())),
                    region::ScopeData::CallSite =>
                        p!(write("'{}cs", scope.item_local_id().as_usize())),
                    region::ScopeData::Arguments =>
                        p!(write("'{}as", scope.item_local_id().as_usize())),
                    region::ScopeData::Destruction =>
                        p!(write("'{}ds", scope.item_local_id().as_usize())),
                    region::ScopeData::Remainder(first_statement_index) => p!(write(
                        "'{}_{}rs",
                        scope.item_local_id().as_usize(),
                        first_statement_index.index()
                    )),
                }
                return Ok(self);
            }
            ty::ReVar(region_vid) if identify_regions => {
                p!(write("{:?}", region_vid));
                return Ok(self);
            }
            ty::ReVar(_) => {}
            ty::ReScope(_) |
            ty::ReErased => {}
            ty::ReStatic => {
                p!(write("'static"));
                return Ok(self);
            }
            ty::ReEmpty => {
                p!(write("'<empty>"));
                return Ok(self);
            }

            // The user should never encounter these in unsubstituted form.
            ty::ReClosureBound(vid) => {
                p!(write("{:?}", vid));
                return Ok(self);
            }
        }

        p!(write("'_"));

        Ok(self)
    }
}

// HACK(eddyb) limited to `FmtPrinter` because of `binder_depth`,
// `region_index` and `used_region_names`.
impl<F: fmt::Write> FmtPrinter<'_, 'tcx, F> {
    pub fn pretty_in_binder<T>(mut self, value: &ty::Binder<T>) -> Result<Self, fmt::Error>
    where
        T: Print<'tcx, Self, Output = Self, Error = fmt::Error> + TypeFoldable<'tcx>,
    {
        fn name_by_region_index(index: usize) -> InternedString {
            match index {
                0 => InternedString::intern("'r"),
                1 => InternedString::intern("'s"),
                i => InternedString::intern(&format!("'t{}", i-2)),
            }
        }

        // Replace any anonymous late-bound regions with named
        // variants, using gensym'd identifiers, so that we can
        // clearly differentiate between named and unnamed regions in
        // the output. We'll probably want to tweak this over time to
        // decide just how much information to give.
        if self.binder_depth == 0 {
            self.prepare_late_bound_region_info(value);
        }

        let mut empty = true;
        let mut start_or_continue = |cx: &mut Self, start: &str, cont: &str| {
            write!(cx, "{}", if empty {
                empty = false;
                start
            } else {
                cont
            })
        };

        define_scoped_cx!(self);

        let old_region_index = self.region_index;
        let mut region_index = old_region_index;
        let new_value = self.tcx.replace_late_bound_regions(value, |br| {
            let _ = start_or_continue(&mut self, "for<", ", ");
            let br = match br {
                ty::BrNamed(_, name) => {
                    let _ = write!(self, "{}", name);
                    br
                }
                ty::BrAnon(_) |
                ty::BrEnv => {
                    let name = loop {
                        let name = name_by_region_index(region_index);
                        region_index += 1;
                        if !self.used_region_names.contains(&name) {
                            break name;
                        }
                    };
                    let _ = write!(self, "{}", name);
                    ty::BrNamed(DefId::local(CRATE_DEF_INDEX), name)
                }
            };
            self.tcx.mk_region(ty::ReLateBound(ty::INNERMOST, br))
        }).0;
        start_or_continue(&mut self, "", "> ")?;

        self.binder_depth += 1;
        self.region_index = region_index;
        let mut inner = new_value.print(self)?;
        inner.region_index = old_region_index;
        inner.binder_depth -= 1;
        Ok(inner)
    }

    fn prepare_late_bound_region_info<T>(&mut self, value: &ty::Binder<T>)
        where T: TypeFoldable<'tcx>
    {

        struct LateBoundRegionNameCollector<'a>(&'a mut FxHashSet<InternedString>);
        impl<'tcx> ty::fold::TypeVisitor<'tcx> for LateBoundRegionNameCollector<'_> {
            fn visit_region(&mut self, r: ty::Region<'tcx>) -> bool {
                match *r {
                    ty::ReLateBound(_, ty::BrNamed(_, name)) => {
                        self.0.insert(name);
                    },
                    _ => {},
                }
                r.super_visit_with(self)
            }
        }

        self.used_region_names.clear();
        let mut collector = LateBoundRegionNameCollector(&mut self.used_region_names);
        value.visit_with(&mut collector);
        self.region_index = 0;
    }
}

impl<'tcx, T, P: PrettyPrinter<'tcx>> Print<'tcx, P> for ty::Binder<T>
where
    T: Print<'tcx, P, Output = P, Error = P::Error> + TypeFoldable<'tcx>,
{
    type Output = P;
    type Error = P::Error;
    fn print(&self, cx: P) -> Result<Self::Output, Self::Error> {
        cx.in_binder(self)
    }
}

impl<'tcx, T, U, P: PrettyPrinter<'tcx>> Print<'tcx, P> for ty::OutlivesPredicate<T, U>
where
    T: Print<'tcx, P, Output = P, Error = P::Error>,
    U: Print<'tcx, P, Output = P, Error = P::Error>,
{
    type Output = P;
    type Error = P::Error;
    fn print(&self, mut cx: P) -> Result<Self::Output, Self::Error> {
        define_scoped_cx!(cx);
        p!(print(self.0), write(" : "), print(self.1));
        Ok(cx)
    }
}

macro_rules! forward_display_to_print {
    ($($ty:ty),+) => {
        $(impl fmt::Display for $ty {
            fn fmt(&self, f: &mut fmt::Formatter<'_>) -> fmt::Result {
                ty::tls::with(|tcx| {
                    tcx.lift(self)
                        .expect("could not lift for printing")
                        .print(FmtPrinter::new(tcx, f, Namespace::TypeNS))?;
                    Ok(())
                })
            }
        })+
    };
}

macro_rules! define_print_and_forward_display {
    (($self:ident, $cx:ident): $($ty:ty $print:block)+) => {
        $(impl<'tcx, P: PrettyPrinter<'tcx>> Print<'tcx, P> for $ty {
            type Output = P;
            type Error = fmt::Error;
            fn print(&$self, $cx: P) -> Result<Self::Output, Self::Error> {
                #[allow(unused_mut)]
                let mut $cx = $cx;
                define_scoped_cx!($cx);
                let _: () = $print;
                #[allow(unreachable_code)]
                Ok($cx)
            }
        })+

        forward_display_to_print!($($ty),+);
    };
}

// HACK(eddyb) this is separate because `ty::RegionKind` doesn't need lifting.
impl fmt::Display for ty::RegionKind {
    fn fmt(&self, f: &mut fmt::Formatter<'_>) -> fmt::Result {
        ty::tls::with(|tcx| {
            self.print(FmtPrinter::new(tcx, f, Namespace::TypeNS))?;
            Ok(())
        })
    }
}

forward_display_to_print! {
    Ty<'tcx>,
    &'tcx ty::List<ty::ExistentialPredicate<'tcx>>,
    &'tcx ty::Const<'tcx>,

    // HACK(eddyb) these are exhaustive instead of generic,
    // because `for<'tcx>` isn't possible yet.
    ty::Binder<&'tcx ty::List<ty::ExistentialPredicate<'tcx>>>,
    ty::Binder<ty::TraitRef<'tcx>>,
    ty::Binder<ty::FnSig<'tcx>>,
    ty::Binder<ty::TraitPredicate<'tcx>>,
    ty::Binder<ty::SubtypePredicate<'tcx>>,
    ty::Binder<ty::ProjectionPredicate<'tcx>>,
    ty::Binder<ty::OutlivesPredicate<Ty<'tcx>, ty::Region<'tcx>>>,
    ty::Binder<ty::OutlivesPredicate<ty::Region<'tcx>, ty::Region<'tcx>>>,

    ty::OutlivesPredicate<Ty<'tcx>, ty::Region<'tcx>>,
    ty::OutlivesPredicate<ty::Region<'tcx>, ty::Region<'tcx>>
}

define_print_and_forward_display! {
    (self, cx):

    &'tcx ty::List<Ty<'tcx>> {
        p!(write("{{"));
        let mut tys = self.iter();
        if let Some(&ty) = tys.next() {
            p!(print(ty));
            for &ty in tys {
                p!(write(", "), print(ty));
            }
        }
        p!(write("}}"))
    }

    ty::TypeAndMut<'tcx> {
        p!(write("{}", if self.mutbl == hir::MutMutable { "mut " } else { "" }),
            print(self.ty))
    }

    ty::ExistentialTraitRef<'tcx> {
        // Use a type that can't appear in defaults of type parameters.
        let dummy_self = cx.tcx().mk_ty_infer(ty::FreshTy(0));
        let trait_ref = self.with_self_ty(cx.tcx(), dummy_self);
        p!(print(trait_ref))
    }

    ty::ExistentialProjection<'tcx> {
        let name = cx.tcx().associated_item(self.item_def_id).ident;
        p!(write("{} = ", name), print(self.ty))
    }

    ty::ExistentialPredicate<'tcx> {
        match *self {
            ty::ExistentialPredicate::Trait(x) => p!(print(x)),
            ty::ExistentialPredicate::Projection(x) => p!(print(x)),
            ty::ExistentialPredicate::AutoTrait(def_id) => {
                p!(print_def_path(def_id, &[]));
            }
        }
    }

    ty::FnSig<'tcx> {
        if self.unsafety == hir::Unsafety::Unsafe {
            p!(write("unsafe "));
        }

        if self.abi != Abi::Rust {
            p!(write("extern {} ", self.abi));
        }

        p!(write("fn"), pretty_fn_sig(self.inputs(), self.c_variadic, self.output()));
    }

    ty::InferTy {
        if cx.tcx().sess.verbose() {
            p!(write("{:?}", self));
            return Ok(cx);
        }
        match *self {
            ty::TyVar(_) => p!(write("_")),
            ty::IntVar(_) => p!(write("{}", "{integer}")),
            ty::FloatVar(_) => p!(write("{}", "{float}")),
            ty::FreshTy(v) => p!(write("FreshTy({})", v)),
            ty::FreshIntTy(v) => p!(write("FreshIntTy({})", v)),
            ty::FreshFloatTy(v) => p!(write("FreshFloatTy({})", v))
        }
    }

    ty::TraitRef<'tcx> {
        p!(print_def_path(self.def_id, self.substs));
    }

    ty::ParamTy {
        p!(write("{}", self.name))
    }

    ty::ParamConst {
        p!(write("{}", self.name))
    }

    ty::SubtypePredicate<'tcx> {
        p!(print(self.a), write(" <: "), print(self.b))
    }

    ty::TraitPredicate<'tcx> {
        p!(print(self.trait_ref.self_ty()), write(": "), print(self.trait_ref))
    }

    ty::ProjectionPredicate<'tcx> {
        p!(print(self.projection_ty), write(" == "), print(self.ty))
    }

    ty::ProjectionTy<'tcx> {
        p!(print_def_path(self.item_def_id, self.substs));
    }

    ty::ClosureKind {
        match *self {
            ty::ClosureKind::Fn => p!(write("Fn")),
            ty::ClosureKind::FnMut => p!(write("FnMut")),
            ty::ClosureKind::FnOnce => p!(write("FnOnce")),
        }
    }

    ty::Predicate<'tcx> {
        match *self {
            ty::Predicate::Trait(ref data) => p!(print(data)),
            ty::Predicate::Subtype(ref predicate) => p!(print(predicate)),
            ty::Predicate::RegionOutlives(ref predicate) => p!(print(predicate)),
            ty::Predicate::TypeOutlives(ref predicate) => p!(print(predicate)),
            ty::Predicate::Projection(ref predicate) => p!(print(predicate)),
            ty::Predicate::WellFormed(ty) => p!(print(ty), write(" well-formed")),
            ty::Predicate::ObjectSafe(trait_def_id) => {
                p!(write("the trait `"),
                   print_def_path(trait_def_id, &[]),
                   write("` is object-safe"))
            }
            ty::Predicate::ClosureKind(closure_def_id, _closure_substs, kind) => {
                p!(write("the closure `"),
                   print_value_path(closure_def_id, &[]),
                   write("` implements the trait `{}`", kind))
            }
            ty::Predicate::ConstEvaluatable(def_id, substs) => {
                p!(write("the constant `"),
                   print_value_path(def_id, substs),
                   write("` can be evaluated"))
            }
        }
    }

    Kind<'tcx> {
        match self.unpack() {
            UnpackedKind::Lifetime(lt) => p!(print(lt)),
            UnpackedKind::Type(ty) => p!(print(ty)),
            UnpackedKind::Const(ct) => p!(print(ct)),
        }
    }
}<|MERGE_RESOLUTION|>--- conflicted
+++ resolved
@@ -8,18 +8,11 @@
 use crate::ty::subst::{Kind, Subst, UnpackedKind};
 use crate::ty::layout::{Integer, IntegerExt, Size};
 use crate::mir::interpret::{ConstValue, sign_extend, Scalar, truncate};
-<<<<<<< HEAD
-use syntax::ast;
-use rustc_apfloat::ieee::{Double, Single};
-use rustc_apfloat::Float;
-use rustc_target::spec::abi::Abi;
-=======
 
 use rustc_apfloat::ieee::{Double, Single};
 use rustc_apfloat::Float;
 use rustc_target::spec::abi::Abi;
 use syntax::ast;
->>>>>>> 8cd2c99a
 use syntax::attr::{SignedInt, UnsignedInt};
 use syntax::symbol::{kw, InternedString};
 
@@ -202,11 +195,7 @@
         value.skip_binder().print(self)
     }
 
-<<<<<<< HEAD
-    /// Print comma-separated elements.
-=======
     /// Prints comma-separated elements.
->>>>>>> 8cd2c99a
     fn comma_sep<T>(mut self, mut elems: impl Iterator<Item = T>) -> Result<Self, Self::Error>
     where
         T: Print<'tcx, Self, Output = Self, Error = Self::Error>,
@@ -956,12 +945,6 @@
                         .get_bytes(&self.tcx(), ptr, Size::from_bytes(n)).unwrap())
                 },
                 (ConstValue::Slice { data, start, end }, ty::Slice(t)) if *t == u8 => {
-<<<<<<< HEAD
-                    Some(&data.bytes[start..end])
-                },
-                (ConstValue::Slice { data, start, end }, ty::Str) => {
-                    let slice = &data.bytes[start..end];
-=======
                     // The `inspect` here is okay since we checked the bounds, and there are no
                     // relocations (we have an active slice reference here). We don't use this
                     // result to affect interpreter execution.
@@ -972,7 +955,6 @@
                     // relocations (we have an active `str` reference here). We don't use this
                     // result to affect interpreter execution.
                     let slice = data.inspect_with_undef_and_ptr_outside_interpreter(start..end);
->>>>>>> 8cd2c99a
                     let s = ::std::str::from_utf8(slice)
                         .expect("non utf8 str from miri");
                     p!(write("{:?}", s));
