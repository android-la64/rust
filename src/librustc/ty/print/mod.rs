use crate::hir::map::{DefPathData, DisambiguatedDefPathData};
use crate::hir::def_id::{CrateNum, DefId};
use crate::ty::{self, DefIdTree, Ty, TyCtxt};
use crate::ty::subst::{Kind, Subst};

use rustc_data_structures::fx::FxHashSet;

// `pretty` is a separate module only for organization.
mod pretty;
pub use self::pretty::*;

pub mod obsolete;

// FIXME(eddyb) false positive, the lifetime parameters are used with `P:  Printer<...>`.
#[allow(unused_lifetimes)]
pub trait Print<'tcx, P> {
    type Output;
    type Error;

    fn print(&self, cx: P) -> Result<Self::Output, Self::Error>;
}

/// Interface for outputting user-facing "type-system entities"
/// (paths, types, lifetimes, constants, etc.) as a side-effect
/// (e.g. formatting, like `PrettyPrinter` implementors do) or by
/// constructing some alternative representation (e.g. an AST),
/// which the associated types allow passing through the methods.
///
/// For pretty-printing/formatting in particular, see `PrettyPrinter`.
<<<<<<< HEAD
// FIXME(eddyb) find a better name, this is more general than "printing".
=======
//
// FIXME(eddyb) find a better name; this is more general than "printing".
>>>>>>> 8cd2c99a
pub trait Printer<'tcx>: Sized {
    type Error;

    type Path;
    type Region;
    type Type;
    type DynExistential;
    type Const;

    fn tcx(&'a self) -> TyCtxt<'tcx>;

    fn print_def_path(
        self,
        def_id: DefId,
        substs: &'tcx [Kind<'tcx>],
    ) -> Result<Self::Path, Self::Error> {
        self.default_print_def_path(def_id, substs)
    }

    fn print_impl_path(
        self,
        impl_def_id: DefId,
        substs: &'tcx [Kind<'tcx>],
        self_ty: Ty<'tcx>,
        trait_ref: Option<ty::TraitRef<'tcx>>,
    ) -> Result<Self::Path, Self::Error> {
        self.default_print_impl_path(impl_def_id, substs, self_ty, trait_ref)
    }

    fn print_region(
        self,
        region: ty::Region<'_>,
    ) -> Result<Self::Region, Self::Error>;

    fn print_type(
        self,
        ty: Ty<'tcx>,
    ) -> Result<Self::Type, Self::Error>;

    fn print_dyn_existential(
        self,
        predicates: &'tcx ty::List<ty::ExistentialPredicate<'tcx>>,
    ) -> Result<Self::DynExistential, Self::Error>;

    fn print_const(
        self,
        ct: &'tcx ty::Const<'tcx>,
    ) -> Result<Self::Const, Self::Error>;

    fn path_crate(
        self,
        cnum: CrateNum,
    ) -> Result<Self::Path, Self::Error>;

    fn path_qualified(
        self,
        self_ty: Ty<'tcx>,
        trait_ref: Option<ty::TraitRef<'tcx>>,
    ) -> Result<Self::Path, Self::Error>;

    fn path_append_impl(
        self,
        print_prefix: impl FnOnce(Self) -> Result<Self::Path, Self::Error>,
        disambiguated_data: &DisambiguatedDefPathData,
        self_ty: Ty<'tcx>,
        trait_ref: Option<ty::TraitRef<'tcx>>,
    ) -> Result<Self::Path, Self::Error>;

    fn path_append(
        self,
        print_prefix: impl FnOnce(Self) -> Result<Self::Path, Self::Error>,
        disambiguated_data: &DisambiguatedDefPathData,
    ) -> Result<Self::Path, Self::Error>;

    fn path_generic_args(
        self,
        print_prefix: impl FnOnce(Self) -> Result<Self::Path, Self::Error>,
        args: &[Kind<'tcx>],
    ) -> Result<Self::Path, Self::Error>;

    // Defaults (should not be overriden):

    fn default_print_def_path(
        self,
        def_id: DefId,
        substs: &'tcx [Kind<'tcx>],
    ) -> Result<Self::Path, Self::Error> {
        debug!("default_print_def_path: def_id={:?}, substs={:?}", def_id, substs);
        let key = self.tcx().def_key(def_id);
        debug!("default_print_def_path: key={:?}", key);

        match key.disambiguated_data.data {
            DefPathData::CrateRoot => {
                assert!(key.parent.is_none());
                self.path_crate(def_id.krate)
            }

            DefPathData::Impl => {
                let generics = self.tcx().generics_of(def_id);
                let mut self_ty = self.tcx().type_of(def_id);
                let mut impl_trait_ref = self.tcx().impl_trait_ref(def_id);
                if substs.len() >= generics.count() {
                    self_ty = self_ty.subst(self.tcx(), substs);
                    impl_trait_ref = impl_trait_ref.subst(self.tcx(), substs);
                }
                self.print_impl_path(def_id, substs, self_ty, impl_trait_ref)
            }

            _ => {
                let parent_def_id = DefId { index: key.parent.unwrap(), ..def_id };

                let mut parent_substs = substs;
                let mut trait_qualify_parent = false;
                if !substs.is_empty() {
                    let generics = self.tcx().generics_of(def_id);
                    parent_substs = &substs[..generics.parent_count.min(substs.len())];

                    match key.disambiguated_data.data {
                        // Closures' own generics are only captures, don't print them.
                        DefPathData::ClosureExpr => {}

                        // If we have any generic arguments to print, we do that
                        // on top of the same path, but without its own generics.
                        _ => if !generics.params.is_empty() && substs.len() >= generics.count() {
                            let args = self.generic_args_to_print(generics, substs);
                            return self.path_generic_args(
                                |cx| cx.print_def_path(def_id, parent_substs),
                                args,
                            );
                        }
                    }

                    // FIXME(eddyb) try to move this into the parent's printing
                    // logic, instead of doing it when printing the child.
                    trait_qualify_parent =
                        generics.has_self &&
                        generics.parent == Some(parent_def_id) &&
                        parent_substs.len() == generics.parent_count &&
                        self.tcx().generics_of(parent_def_id).parent_count == 0;
                }

                self.path_append(
                    |cx: Self| if trait_qualify_parent {
                        let trait_ref = ty::TraitRef::new(
                            parent_def_id,
                            cx.tcx().intern_substs(parent_substs),
                        );
                        cx.path_qualified(trait_ref.self_ty(), Some(trait_ref))
                    } else {
                        cx.print_def_path(parent_def_id, parent_substs)
                    },
                    &key.disambiguated_data,
                )
            }
        }
    }

    fn generic_args_to_print(
        &self,
        generics: &'tcx ty::Generics,
        substs: &'tcx [Kind<'tcx>],
    ) -> &'tcx [Kind<'tcx>] {
        let mut own_params = generics.parent_count..generics.count();

        // Don't print args for `Self` parameters (of traits).
        if generics.has_self && own_params.start == 0 {
            own_params.start = 1;
        }

        // Don't print args that are the defaults of their respective parameters.
        own_params.end -= generics.params.iter().rev().take_while(|param| {
            match param.kind {
                ty::GenericParamDefKind::Lifetime => false,
                ty::GenericParamDefKind::Type { has_default, .. } => {
                    has_default && substs[param.index as usize] == Kind::from(
                        self.tcx().type_of(param.def_id).subst(self.tcx(), substs)
                    )
                }
                ty::GenericParamDefKind::Const => false, // FIXME(const_generics:defaults)
            }
        }).count();

        &substs[own_params]
    }

    fn default_print_impl_path(
        self,
        impl_def_id: DefId,
        _substs: &'tcx [Kind<'tcx>],
        self_ty: Ty<'tcx>,
        impl_trait_ref: Option<ty::TraitRef<'tcx>>,
    ) -> Result<Self::Path, Self::Error> {
        debug!("default_print_impl_path: impl_def_id={:?}, self_ty={}, impl_trait_ref={:?}",
               impl_def_id, self_ty, impl_trait_ref);

        let key = self.tcx().def_key(impl_def_id);
        let parent_def_id = DefId { index: key.parent.unwrap(), ..impl_def_id };

        // Decide whether to print the parent path for the impl.
        // Logically, since impls are global, it's never needed, but
        // users may find it useful. Currently, we omit the parent if
        // the impl is either in the same module as the self-type or
        // as the trait.
        let in_self_mod = match characteristic_def_id_of_type(self_ty) {
            None => false,
            Some(ty_def_id) => self.tcx().parent(ty_def_id) == Some(parent_def_id),
        };
        let in_trait_mod = match impl_trait_ref {
            None => false,
            Some(trait_ref) => self.tcx().parent(trait_ref.def_id) == Some(parent_def_id),
        };

        if !in_self_mod && !in_trait_mod {
            // If the impl is not co-located with either self-type or
            // trait-type, then fallback to a format that identifies
            // the module more clearly.
            self.path_append_impl(
                |cx| cx.print_def_path(parent_def_id, &[]),
                &key.disambiguated_data,
                self_ty,
                impl_trait_ref,
            )
        } else {
            // Otherwise, try to give a good form that would be valid language
            // syntax. Preferably using associated item notation.
            self.path_qualified(self_ty, impl_trait_ref)
        }
    }
}

/// As a heuristic, when we see an impl, if we see that the
/// 'self type' is a type defined in the same module as the impl,
/// we can omit including the path to the impl itself. This
/// function tries to find a "characteristic `DefId`" for a
/// type. It's just a heuristic so it makes some questionable
/// decisions and we may want to adjust it later.
pub fn characteristic_def_id_of_type(ty: Ty<'_>) -> Option<DefId> {
    match ty.sty {
        ty::Adt(adt_def, _) => Some(adt_def.did),

        ty::Dynamic(data, ..) => data.principal_def_id(),

        ty::Array(subty, _) |
        ty::Slice(subty) => characteristic_def_id_of_type(subty),

        ty::RawPtr(mt) => characteristic_def_id_of_type(mt.ty),

        ty::Ref(_, ty, _) => characteristic_def_id_of_type(ty),

        ty::Tuple(ref tys) => tys.iter()
                                   .filter_map(|ty| characteristic_def_id_of_type(ty.expect_ty()))
                                   .next(),

        ty::FnDef(def_id, _) |
        ty::Closure(def_id, _) |
        ty::Generator(def_id, _, _) |
        ty::Foreign(def_id) => Some(def_id),

        ty::Bool |
        ty::Char |
        ty::Int(_) |
        ty::Uint(_) |
        ty::Str |
        ty::FnPtr(_) |
        ty::Projection(_) |
        ty::Placeholder(..) |
        ty::UnnormalizedProjection(..) |
        ty::Param(_) |
        ty::Opaque(..) |
        ty::Infer(_) |
        ty::Bound(..) |
        ty::Error |
        ty::GeneratorWitness(..) |
        ty::Never |
        ty::Float(_) => None,
    }
}

impl<'tcx, P: Printer<'tcx>> Print<'tcx, P> for ty::RegionKind {
    type Output = P::Region;
    type Error = P::Error;
    fn print(&self, cx: P) -> Result<Self::Output, Self::Error> {
        cx.print_region(self)
    }
}

impl<'tcx, P: Printer<'tcx>> Print<'tcx, P> for ty::Region<'_> {
    type Output = P::Region;
    type Error = P::Error;
    fn print(&self, cx: P) -> Result<Self::Output, Self::Error> {
        cx.print_region(self)
    }
}

impl<'tcx, P: Printer<'tcx>> Print<'tcx, P> for Ty<'tcx> {
    type Output = P::Type;
    type Error = P::Error;
    fn print(&self, cx: P) -> Result<Self::Output, Self::Error> {
        cx.print_type(self)
    }
}

impl<'tcx, P: Printer<'tcx>> Print<'tcx, P> for &'tcx ty::List<ty::ExistentialPredicate<'tcx>> {
    type Output = P::DynExistential;
    type Error = P::Error;
    fn print(&self, cx: P) -> Result<Self::Output, Self::Error> {
        cx.print_dyn_existential(self)
    }
}

impl<'tcx, P: Printer<'tcx>> Print<'tcx, P> for &'tcx ty::Const<'tcx> {
    type Output = P::Const;
    type Error = P::Error;
    fn print(&self, cx: P) -> Result<Self::Output, Self::Error> {
        cx.print_const(self)
    }
}<|MERGE_RESOLUTION|>--- conflicted
+++ resolved
@@ -27,12 +27,8 @@
 /// which the associated types allow passing through the methods.
 ///
 /// For pretty-printing/formatting in particular, see `PrettyPrinter`.
-<<<<<<< HEAD
-// FIXME(eddyb) find a better name, this is more general than "printing".
-=======
 //
 // FIXME(eddyb) find a better name; this is more general than "printing".
->>>>>>> 8cd2c99a
 pub trait Printer<'tcx>: Sized {
     type Error;
 
