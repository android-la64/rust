use super::SubregionOrigin;
use super::combine::{CombineFields, RelationDir, const_unification_error};

use crate::traits::Obligation;
use crate::ty::{self, Ty, TyCtxt, InferConst};
use crate::ty::TyVar;
use crate::ty::fold::TypeFoldable;
use crate::ty::relate::{Cause, Relate, RelateResult, TypeRelation};
use crate::infer::unify_key::replace_if_possible;
use crate::mir::interpret::ConstValue;
use std::mem;

/// Ensures `a` is made a subtype of `b`. Returns `a` on success.
pub struct Sub<'combine, 'infcx, 'tcx> {
    fields: &'combine mut CombineFields<'infcx, 'tcx>,
    a_is_expected: bool,
}

impl<'combine, 'infcx, 'tcx> Sub<'combine, 'infcx, 'tcx> {
    pub fn new(
        f: &'combine mut CombineFields<'infcx, 'tcx>,
        a_is_expected: bool,
    ) -> Sub<'combine, 'infcx, 'tcx> {
        Sub { fields: f, a_is_expected: a_is_expected }
    }

    fn with_expected_switched<R, F: FnOnce(&mut Self) -> R>(&mut self, f: F) -> R {
        self.a_is_expected = !self.a_is_expected;
        let result = f(self);
        self.a_is_expected = !self.a_is_expected;
        result
    }
}

impl TypeRelation<'tcx> for Sub<'combine, 'infcx, 'tcx> {
    fn tag(&self) -> &'static str { "Sub" }
    fn tcx(&self) -> TyCtxt<'tcx> { self.fields.infcx.tcx }

    fn param_env(&self) -> ty::ParamEnv<'tcx> { self.fields.param_env }

    fn a_is_expected(&self) -> bool { self.a_is_expected }

    fn with_cause<F,R>(&mut self, cause: Cause, f: F) -> R
        where F: FnOnce(&mut Self) -> R
    {
        debug!("sub with_cause={:?}", cause);
        let old_cause = mem::replace(&mut self.fields.cause, Some(cause));
        let r = f(self);
        debug!("sub old_cause={:?}", old_cause);
        self.fields.cause = old_cause;
        r
    }

    fn relate_with_variance<T: Relate<'tcx>>(&mut self,
                                             variance: ty::Variance,
                                             a: &T,
                                             b: &T)
                                             -> RelateResult<'tcx, T>
    {
        match variance {
            ty::Invariant => self.fields.equate(self.a_is_expected).relate(a, b),
            ty::Covariant => self.relate(a, b),
            ty::Bivariant => Ok(a.clone()),
            ty::Contravariant => self.with_expected_switched(|this| { this.relate(b, a) }),
        }
    }

    fn tys(&mut self, a: Ty<'tcx>, b: Ty<'tcx>) -> RelateResult<'tcx, Ty<'tcx>> {
        debug!("{}.tys({:?}, {:?})", self.tag(), a, b);

        if a == b { return Ok(a); }

        let infcx = self.fields.infcx;
        let a = infcx.type_variables.borrow_mut().replace_if_possible(a);
        let b = infcx.type_variables.borrow_mut().replace_if_possible(b);
        match (&a.sty, &b.sty) {
            (&ty::Infer(TyVar(a_vid)), &ty::Infer(TyVar(b_vid))) => {
                // Shouldn't have any LBR here, so we can safely put
                // this under a binder below without fear of accidental
                // capture.
                assert!(!a.has_escaping_bound_vars());
                assert!(!b.has_escaping_bound_vars());

                // can't make progress on `A <: B` if both A and B are
                // type variables, so record an obligation. We also
                // have to record in the `type_variables` tracker that
                // the two variables are equal modulo subtyping, which
                // is important to the occurs check later on.
                infcx.type_variables.borrow_mut().sub(a_vid, b_vid);
                self.fields.obligations.push(
                    Obligation::new(
                        self.fields.trace.cause.clone(),
                        self.fields.param_env,
                        ty::Predicate::Subtype(
                            ty::Binder::dummy(ty::SubtypePredicate {
                                a_is_expected: self.a_is_expected,
                                a,
                                b,
                            }))));

                Ok(a)
            }
            (&ty::Infer(TyVar(a_id)), _) => {
                self.fields
                    .instantiate(b, RelationDir::SupertypeOf, a_id, !self.a_is_expected)?;
                Ok(a)
            }
            (_, &ty::Infer(TyVar(b_id))) => {
                self.fields.instantiate(a, RelationDir::SubtypeOf, b_id, self.a_is_expected)?;
                Ok(a)
            }

            (&ty::Error, _) | (_, &ty::Error) => {
                infcx.set_tainted_by_errors();
                Ok(self.tcx().types.err)
            }

            _ => {
                self.fields.infcx.super_combine_tys(self, a, b)?;
                Ok(a)
            }
        }
    }

    fn regions(&mut self, a: ty::Region<'tcx>, b: ty::Region<'tcx>)
               -> RelateResult<'tcx, ty::Region<'tcx>> {
        debug!("{}.regions({:?}, {:?}) self.cause={:?}",
               self.tag(), a, b, self.fields.cause);

        // FIXME -- we have more fine-grained information available
        // from the "cause" field, we could perhaps give more tailored
        // error messages.
        let origin = SubregionOrigin::Subtype(box self.fields.trace.clone());
        self.fields.infcx.borrow_region_constraints()
                         .make_subregion(origin, a, b);

        Ok(a)
    }

    fn consts(
        &mut self,
        a: &'tcx ty::Const<'tcx>,
        b: &'tcx ty::Const<'tcx>,
    ) -> RelateResult<'tcx, &'tcx ty::Const<'tcx>> {
<<<<<<< HEAD
        debug!("{}.consts({:?}, {:?})", self.tag(), a, b);
        if a == b { return Ok(a); }

        let infcx = self.fields.infcx;
        let a = replace_if_possible(infcx.const_unification_table.borrow_mut(), a);
        let b = replace_if_possible(infcx.const_unification_table.borrow_mut(), b);

        // Consts can only be equal or unequal to each other: there's no subtyping
        // relation, so we're just going to perform equating here instead.
        let a_is_expected = self.a_is_expected();
        match (a.val, b.val) {
            (ConstValue::Infer(InferConst::Var(a_vid)),
                ConstValue::Infer(InferConst::Var(b_vid))) => {
                infcx.const_unification_table
                    .borrow_mut()
                    .unify_var_var(a_vid, b_vid)
                    .map_err(|e| const_unification_error(a_is_expected, e))?;
                return Ok(a);
            }

            (ConstValue::Infer(InferConst::Var(a_id)), _) => {
                self.fields.infcx.unify_const_variable(a_is_expected, a_id, b)?;
                return Ok(a);
            }

            (_, ConstValue::Infer(InferConst::Var(b_id))) => {
                self.fields.infcx.unify_const_variable(!a_is_expected, b_id, a)?;
                return Ok(a);
            }

            _ => {}
        }

        self.fields.infcx.super_combine_consts(self, a, b)?;
        Ok(a)
=======
        self.fields.infcx.super_combine_consts(self, a, b)
>>>>>>> 8cd2c99a
    }

    fn binders<T>(&mut self, a: &ty::Binder<T>, b: &ty::Binder<T>)
                  -> RelateResult<'tcx, ty::Binder<T>>
        where T: Relate<'tcx>
    {
        self.fields.higher_ranked_sub(a, b, self.a_is_expected)
    }
}<|MERGE_RESOLUTION|>--- conflicted
+++ resolved
@@ -1,13 +1,11 @@
 use super::SubregionOrigin;
-use super::combine::{CombineFields, RelationDir, const_unification_error};
+use super::combine::{CombineFields, RelationDir};
 
 use crate::traits::Obligation;
-use crate::ty::{self, Ty, TyCtxt, InferConst};
+use crate::ty::{self, Ty, TyCtxt};
 use crate::ty::TyVar;
 use crate::ty::fold::TypeFoldable;
 use crate::ty::relate::{Cause, Relate, RelateResult, TypeRelation};
-use crate::infer::unify_key::replace_if_possible;
-use crate::mir::interpret::ConstValue;
 use std::mem;
 
 /// Ensures `a` is made a subtype of `b`. Returns `a` on success.
@@ -142,45 +140,7 @@
         a: &'tcx ty::Const<'tcx>,
         b: &'tcx ty::Const<'tcx>,
     ) -> RelateResult<'tcx, &'tcx ty::Const<'tcx>> {
-<<<<<<< HEAD
-        debug!("{}.consts({:?}, {:?})", self.tag(), a, b);
-        if a == b { return Ok(a); }
-
-        let infcx = self.fields.infcx;
-        let a = replace_if_possible(infcx.const_unification_table.borrow_mut(), a);
-        let b = replace_if_possible(infcx.const_unification_table.borrow_mut(), b);
-
-        // Consts can only be equal or unequal to each other: there's no subtyping
-        // relation, so we're just going to perform equating here instead.
-        let a_is_expected = self.a_is_expected();
-        match (a.val, b.val) {
-            (ConstValue::Infer(InferConst::Var(a_vid)),
-                ConstValue::Infer(InferConst::Var(b_vid))) => {
-                infcx.const_unification_table
-                    .borrow_mut()
-                    .unify_var_var(a_vid, b_vid)
-                    .map_err(|e| const_unification_error(a_is_expected, e))?;
-                return Ok(a);
-            }
-
-            (ConstValue::Infer(InferConst::Var(a_id)), _) => {
-                self.fields.infcx.unify_const_variable(a_is_expected, a_id, b)?;
-                return Ok(a);
-            }
-
-            (_, ConstValue::Infer(InferConst::Var(b_id))) => {
-                self.fields.infcx.unify_const_variable(!a_is_expected, b_id, a)?;
-                return Ok(a);
-            }
-
-            _ => {}
-        }
-
-        self.fields.infcx.super_combine_consts(self, a, b)?;
-        Ok(a)
-=======
         self.fields.infcx.super_combine_consts(self, a, b)
->>>>>>> 8cd2c99a
     }
 
     fn binders<T>(&mut self, a: &ty::Binder<T>, b: &ty::Binder<T>)
