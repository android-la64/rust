//! See the Book for more information.

pub use self::freshen::TypeFreshener;
pub use self::LateBoundRegionConversionTime::*;
pub use self::RegionVariableOrigin::*;
pub use self::SubregionOrigin::*;
pub use self::ValuePairs::*;
pub use crate::ty::IntVarValue;

use crate::hir;
use crate::hir::def_id::DefId;
use crate::infer::canonical::{Canonical, CanonicalVarValues};
use crate::infer::unify_key::{ConstVarValue, ConstVariableValue};
use crate::middle::free_region::RegionRelations;
use crate::middle::lang_items;
use crate::middle::region;
use crate::mir::interpret::ConstValue;
use crate::session::config::BorrowckMode;
use crate::traits::{self, ObligationCause, PredicateObligations, TraitEngine};
use crate::ty::error::{ExpectedFound, TypeError, UnconstrainedNumeric};
use crate::ty::fold::{TypeFolder, TypeFoldable};
use crate::ty::relate::RelateResult;
use crate::ty::subst::{Kind, InternalSubsts, SubstsRef};
use crate::ty::{self, GenericParamDefKind, Ty, TyCtxt, InferConst};
use crate::ty::{FloatVid, IntVid, TyVid, ConstVid};
use crate::util::nodemap::FxHashMap;

use errors::DiagnosticBuilder;
use rustc_data_structures::sync::Lrc;
use rustc_data_structures::unify as ut;
use std::cell::{Cell, Ref, RefCell, RefMut};
use std::collections::BTreeMap;
use std::fmt;
use syntax::ast;
use syntax_pos::symbol::InternedString;
use syntax_pos::Span;

use self::combine::CombineFields;
use self::lexical_region_resolve::LexicalRegionResolutions;
use self::outlives::env::OutlivesEnvironment;
use self::region_constraints::{GenericKind, RegionConstraintData, VarInfos, VerifyBound};
use self::region_constraints::{RegionConstraintCollector, RegionSnapshot};
use self::type_variable::{TypeVariableOrigin, TypeVariableOriginKind};
use self::unify_key::{ToType, ConstVariableOrigin, ConstVariableOriginKind};

pub mod at;
pub mod canonical;
mod combine;
mod equate;
pub mod error_reporting;
mod freshen;
mod fudge;
mod glb;
mod higher_ranked;
pub mod lattice;
mod lexical_region_resolve;
mod lub;
pub mod nll_relate;
pub mod opaque_types;
pub mod outlives;
pub mod region_constraints;
pub mod resolve;
mod sub;
pub mod type_variable;
pub mod unify_key;

#[must_use]
#[derive(Debug)]
pub struct InferOk<'tcx, T> {
    pub value: T,
    pub obligations: PredicateObligations<'tcx>,
}
pub type InferResult<'tcx, T> = Result<InferOk<'tcx, T>, TypeError<'tcx>>;

pub type Bound<T> = Option<T>;
pub type UnitResult<'tcx> = RelateResult<'tcx, ()>; // "unify result"
pub type FixupResult<'tcx, T> = Result<T, FixupError<'tcx>>; // "fixup result"

/// A flag that is used to suppress region errors. This is normally
/// false, but sometimes -- when we are doing region checks that the
/// NLL borrow checker will also do -- it might be set to true.
#[derive(Copy, Clone, Default, Debug)]
pub struct SuppressRegionErrors {
    suppressed: bool,
}

impl SuppressRegionErrors {
    pub fn suppressed(self) -> bool {
        self.suppressed
    }

    /// Indicates that the MIR borrowck will repeat these region
    /// checks, so we should ignore errors if NLL is (unconditionally)
    /// enabled.
    pub fn when_nll_is_enabled(tcx: TyCtxt<'_>) -> Self {
        match tcx.borrowck_mode() {
            // If we're on Migrate mode, report AST region errors
            BorrowckMode::Migrate => SuppressRegionErrors { suppressed: false },

            // If we're on MIR, don't report AST region errors as they should be reported by NLL
            BorrowckMode::Mir => SuppressRegionErrors { suppressed: true },
        }
    }
}

pub struct InferCtxt<'a, 'tcx> {
    pub tcx: TyCtxt<'tcx>,

    /// During type-checking/inference of a body, `in_progress_tables`
    /// contains a reference to the tables being built up, which are
    /// used for reading closure kinds/signatures as they are inferred,
    /// and for error reporting logic to read arbitrary node types.
    pub in_progress_tables: Option<&'a RefCell<ty::TypeckTables<'tcx>>>,

    /// Cache for projections. This cache is snapshotted along with the
    /// infcx.
    ///
    /// Public so that `traits::project` can use it.
    pub projection_cache: RefCell<traits::ProjectionCache<'tcx>>,

    /// We instantiate `UnificationTable` with `bounds<Ty>` because the
    /// types that might instantiate a general type variable have an
    /// order, represented by its upper and lower bounds.
    pub type_variables: RefCell<type_variable::TypeVariableTable<'tcx>>,

    /// Map from const parameter variable to the kind of const it represents.
    const_unification_table: RefCell<ut::UnificationTable<ut::InPlace<ty::ConstVid<'tcx>>>>,

    /// Map from integral variable to the kind of integer it represents.
    int_unification_table: RefCell<ut::UnificationTable<ut::InPlace<ty::IntVid>>>,

    /// Map from floating variable to the kind of float it represents
    float_unification_table: RefCell<ut::UnificationTable<ut::InPlace<ty::FloatVid>>>,

    /// Tracks the set of region variables and the constraints between
    /// them.  This is initially `Some(_)` but when
    /// `resolve_regions_and_report_errors` is invoked, this gets set
    /// to `None` -- further attempts to perform unification etc may
    /// fail if new region constraints would've been added.
    region_constraints: RefCell<Option<RegionConstraintCollector<'tcx>>>,

    /// Once region inference is done, the values for each variable.
    lexical_region_resolutions: RefCell<Option<LexicalRegionResolutions<'tcx>>>,

    /// Caches the results of trait selection. This cache is used
    /// for things that have to do with the parameters in scope.
    pub selection_cache: traits::SelectionCache<'tcx>,

    /// Caches the results of trait evaluation.
    pub evaluation_cache: traits::EvaluationCache<'tcx>,

    /// the set of predicates on which errors have been reported, to
    /// avoid reporting the same error twice.
    pub reported_trait_errors: RefCell<FxHashMap<Span, Vec<ty::Predicate<'tcx>>>>,

    /// When an error occurs, we want to avoid reporting "derived"
    /// errors that are due to this original failure. Normally, we
    /// handle this with the `err_count_on_creation` count, which
    /// basically just tracks how many errors were reported when we
    /// started type-checking a fn and checks to see if any new errors
    /// have been reported since then. Not great, but it works.
    ///
    /// However, when errors originated in other passes -- notably
    /// resolve -- this heuristic breaks down. Therefore, we have this
    /// auxiliary flag that one can set whenever one creates a
    /// type-error that is due to an error in a prior pass.
    ///
    /// Don't read this flag directly, call `is_tainted_by_errors()`
    /// and `set_tainted_by_errors()`.
    tainted_by_errors_flag: Cell<bool>,

    /// Track how many errors were reported when this infcx is created.
    /// If the number of errors increases, that's also a sign (line
    /// `tained_by_errors`) to avoid reporting certain kinds of errors.
    // FIXME(matthewjasper) Merge into `tainted_by_errors_flag`
    err_count_on_creation: usize,

    /// This flag is true while there is an active snapshot.
    in_snapshot: Cell<bool>,

    /// A set of constraints that regionck must validate. Each
    /// constraint has the form `T:'a`, meaning "some type `T` must
    /// outlive the lifetime 'a". These constraints derive from
    /// instantiated type parameters. So if you had a struct defined
    /// like
    ///
    ///     struct Foo<T:'static> { ... }
    ///
    /// then in some expression `let x = Foo { ... }` it will
    /// instantiate the type parameter `T` with a fresh type `$0`. At
    /// the same time, it will record a region obligation of
    /// `$0:'static`. This will get checked later by regionck. (We
    /// can't generally check these things right away because we have
    /// to wait until types are resolved.)
    ///
    /// These are stored in a map keyed to the id of the innermost
    /// enclosing fn body / static initializer expression. This is
    /// because the location where the obligation was incurred can be
    /// relevant with respect to which sublifetime assumptions are in
    /// place. The reason that we store under the fn-id, and not
    /// something more fine-grained, is so that it is easier for
    /// regionck to be sure that it has found *all* the region
    /// obligations (otherwise, it's easy to fail to walk to a
    /// particular node-id).
    ///
    /// Before running `resolve_regions_and_report_errors`, the creator
    /// of the inference context is expected to invoke
    /// `process_region_obligations` (defined in `self::region_obligations`)
    /// for each body-id in this map, which will process the
    /// obligations within. This is expected to be done 'late enough'
    /// that all type inference variables have been bound and so forth.
    pub region_obligations: RefCell<Vec<(hir::HirId, RegionObligation<'tcx>)>>,

    /// What is the innermost universe we have created? Starts out as
    /// `UniverseIndex::root()` but grows from there as we enter
    /// universal quantifiers.
    ///
    /// N.B., at present, we exclude the universal quantifiers on the
    /// item we are type-checking, and just consider those names as
    /// part of the root universe. So this would only get incremented
    /// when we enter into a higher-ranked (`for<..>`) type or trait
    /// bound.
    universe: Cell<ty::UniverseIndex>,
}

/// A map returned by `replace_bound_vars_with_placeholders()`
/// indicating the placeholder region that each late-bound region was
/// replaced with.
pub type PlaceholderMap<'tcx> = BTreeMap<ty::BoundRegion, ty::Region<'tcx>>;

/// See the `error_reporting` module for more details.
#[derive(Clone, Debug, PartialEq, Eq)]
pub enum ValuePairs<'tcx> {
    Types(ExpectedFound<Ty<'tcx>>),
    Regions(ExpectedFound<ty::Region<'tcx>>),
    Consts(ExpectedFound<&'tcx ty::Const<'tcx>>),
    TraitRefs(ExpectedFound<ty::TraitRef<'tcx>>),
    PolyTraitRefs(ExpectedFound<ty::PolyTraitRef<'tcx>>),
}

/// The trace designates the path through inference that we took to
/// encounter an error or subtyping constraint.
///
/// See the `error_reporting` module for more details.
#[derive(Clone)]
pub struct TypeTrace<'tcx> {
    cause: ObligationCause<'tcx>,
    values: ValuePairs<'tcx>,
}

/// The origin of a `r1 <= r2` constraint.
///
/// See `error_reporting` module for more details
#[derive(Clone, Debug)]
pub enum SubregionOrigin<'tcx> {
    /// Arose from a subtyping relation
<<<<<<< HEAD
    Subtype(TypeTrace<'tcx>),
=======
    Subtype(Box<TypeTrace<'tcx>>),
>>>>>>> 8cd2c99a

    /// Stack-allocated closures cannot outlive innermost loop
    /// or function so as to ensure we only require finite stack
    InfStackClosure(Span),

    /// Invocation of closure must be within its lifetime
    InvokeClosure(Span),

    /// Dereference of reference must be within its lifetime
    DerefPointer(Span),

    /// Closure bound must not outlive captured variables
    ClosureCapture(Span, hir::HirId),

    /// Index into slice must be within its lifetime
    IndexSlice(Span),

    /// When casting `&'a T` to an `&'b Trait` object,
    /// relating `'a` to `'b`
    RelateObjectBound(Span),

    /// Some type parameter was instantiated with the given type,
    /// and that type must outlive some region.
    RelateParamBound(Span, Ty<'tcx>),

    /// The given region parameter was instantiated with a region
    /// that must outlive some other region.
    RelateRegionParamBound(Span),

    /// A bound placed on type parameters that states that must outlive
    /// the moment of their instantiation.
    RelateDefaultParamBound(Span, Ty<'tcx>),

    /// Creating a pointer `b` to contents of another reference
    Reborrow(Span),

    /// Creating a pointer `b` to contents of an upvar
    ReborrowUpvar(Span, ty::UpvarId),

    /// Data with type `Ty<'tcx>` was borrowed
    DataBorrowed(Ty<'tcx>, Span),

    /// (&'a &'b T) where a >= b
    ReferenceOutlivesReferent(Ty<'tcx>, Span),

    /// Type or region parameters must be in scope.
    ParameterInScope(ParameterOrigin, Span),

    /// The type T of an expression E must outlive the lifetime for E.
    ExprTypeIsNotInScope(Ty<'tcx>, Span),

    /// A `ref b` whose region does not enclose the decl site
    BindingTypeIsNotValidAtDecl(Span),

    /// Regions appearing in a method receiver must outlive method call
    CallRcvr(Span),

    /// Regions appearing in a function argument must outlive func call
    CallArg(Span),

    /// Region in return type of invoked fn must enclose call
    CallReturn(Span),

    /// Operands must be in scope
    Operand(Span),

    /// Region resulting from a `&` expr must enclose the `&` expr
    AddrOf(Span),

    /// An auto-borrow that does not enclose the expr where it occurs
    AutoBorrow(Span),

    /// Region constraint arriving from destructor safety
    SafeDestructor(Span),

    /// Comparing the signature and requirements of an impl method against
    /// the containing trait.
    CompareImplMethodObligation {
        span: Span,
        item_name: ast::Name,
        impl_item_def_id: DefId,
        trait_item_def_id: DefId,
    },
}

// `SubregionOrigin` is used a lot. Make sure it doesn't unintentionally get bigger.
#[cfg(target_arch = "x86_64")]
static_assert_size!(SubregionOrigin<'_>, 32);

/// Places that type/region parameters can appear.
#[derive(Clone, Copy, Debug)]
pub enum ParameterOrigin {
    Path,               // foo::bar
    MethodCall,         // foo.bar() <-- parameters on impl providing bar()
    OverloadedOperator, // a + b when overloaded
    OverloadedDeref,    // *a when overloaded
}

/// Times when we replace late-bound regions with variables:
#[derive(Clone, Copy, Debug)]
pub enum LateBoundRegionConversionTime {
    /// when a fn is called
    FnCall,

    /// when two higher-ranked types are compared
    HigherRankedType,

    /// when projecting an associated type
    AssocTypeProjection(DefId),
}

/// Reasons to create a region inference variable
///
/// See `error_reporting` module for more details
#[derive(Copy, Clone, Debug)]
pub enum RegionVariableOrigin {
    /// Region variables created for ill-categorized reasons,
    /// mostly indicates places in need of refactoring
    MiscVariable(Span),

    /// Regions created by a `&P` or `[...]` pattern
    PatternRegion(Span),

    /// Regions created by `&` operator
    AddrOfRegion(Span),

    /// Regions created as part of an autoref of a method receiver
    Autoref(Span),

    /// Regions created as part of an automatic coercion
    Coercion(Span),

    /// Region variables created as the values for early-bound regions
    EarlyBoundRegion(Span, InternedString),

    /// Region variables created for bound regions
    /// in a function or method that is called
    LateBoundRegion(Span, ty::BoundRegion, LateBoundRegionConversionTime),

    UpvarRegion(ty::UpvarId, Span),

    BoundRegionInCoherence(ast::Name),

    /// This origin is used for the inference variables that we create
    /// during NLL region processing.
    NLL(NLLRegionVariableOrigin),
}

#[derive(Copy, Clone, Debug, PartialEq, Eq, Hash)]
pub enum NLLRegionVariableOrigin {
    /// During NLL region processing, we create variables for free
    /// regions that we encounter in the function signature and
    /// elsewhere. This origin indices we've got one of those.
    FreeRegion,

    /// "Universal" instantiation of a higher-ranked region (e.g.,
    /// from a `for<'a> T` binder). Meant to represent "any region".
    Placeholder(ty::PlaceholderRegion),

    Existential,
}

impl NLLRegionVariableOrigin {
    pub fn is_universal(self) -> bool {
        match self {
            NLLRegionVariableOrigin::FreeRegion => true,
            NLLRegionVariableOrigin::Placeholder(..) => true,
            NLLRegionVariableOrigin::Existential => false,
        }
    }

    pub fn is_existential(self) -> bool {
        !self.is_universal()
    }
}

#[derive(Copy, Clone, Debug)]
pub enum FixupError<'tcx> {
    UnresolvedIntTy(IntVid),
    UnresolvedFloatTy(FloatVid),
    UnresolvedTy(TyVid),
    UnresolvedConst(ConstVid<'tcx>),
}

/// See the `region_obligations` field for more information.
#[derive(Clone)]
pub struct RegionObligation<'tcx> {
    pub sub_region: ty::Region<'tcx>,
    pub sup_type: Ty<'tcx>,
    pub origin: SubregionOrigin<'tcx>,
}

impl<'tcx> fmt::Display for FixupError<'tcx> {
    fn fmt(&self, f: &mut fmt::Formatter<'_>) -> fmt::Result {
        use self::FixupError::*;

        match *self {
            UnresolvedIntTy(_) => write!(
                f,
                "cannot determine the type of this integer; \
                 add a suffix to specify the type explicitly"
            ),
            UnresolvedFloatTy(_) => write!(
                f,
                "cannot determine the type of this number; \
                 add a suffix to specify the type explicitly"
            ),
            UnresolvedTy(_) => write!(f, "unconstrained type"),
            UnresolvedConst(_) => write!(f, "unconstrained const value"),
        }
    }
}

/// Helper type of a temporary returned by `tcx.infer_ctxt()`.
/// Necessary because we can't write the following bound:
/// `F: for<'b, 'tcx> where 'tcx FnOnce(InferCtxt<'b, 'tcx>)`.
pub struct InferCtxtBuilder<'tcx> {
    global_tcx: TyCtxt<'tcx>,
    fresh_tables: Option<RefCell<ty::TypeckTables<'tcx>>>,
}

impl TyCtxt<'tcx> {
    pub fn infer_ctxt(self) -> InferCtxtBuilder<'tcx> {
        InferCtxtBuilder {
            global_tcx: self,
            fresh_tables: None,
        }
    }
}

impl<'tcx> InferCtxtBuilder<'tcx> {
    /// Used only by `rustc_typeck` during body type-checking/inference,
    /// will initialize `in_progress_tables` with fresh `TypeckTables`.
    pub fn with_fresh_in_progress_tables(mut self, table_owner: DefId) -> Self {
        self.fresh_tables = Some(RefCell::new(ty::TypeckTables::empty(Some(table_owner))));
        self
    }

    /// Given a canonical value `C` as a starting point, create an
    /// inference context that contains each of the bound values
    /// within instantiated as a fresh variable. The `f` closure is
    /// invoked with the new infcx, along with the instantiated value
    /// `V` and a substitution `S`. This substitution `S` maps from
    /// the bound values in `C` to their instantiated values in `V`
    /// (in other words, `S(C) = V`).
    pub fn enter_with_canonical<T, R>(
        &mut self,
        span: Span,
        canonical: &Canonical<'tcx, T>,
        f: impl for<'a> FnOnce(InferCtxt<'a, 'tcx>, T, CanonicalVarValues<'tcx>) -> R,
    ) -> R
    where
        T: TypeFoldable<'tcx>,
    {
        self.enter(|infcx| {
            let (value, subst) =
                infcx.instantiate_canonical_with_fresh_inference_vars(span, canonical);
            f(infcx, value, subst)
        })
    }

    pub fn enter<R>(&mut self, f: impl for<'a> FnOnce(InferCtxt<'a, 'tcx>) -> R) -> R {
        let InferCtxtBuilder {
            global_tcx,
            ref fresh_tables,
        } = *self;
        let in_progress_tables = fresh_tables.as_ref();
        global_tcx.enter_local(|tcx| {
            f(InferCtxt {
                tcx,
                in_progress_tables,
                projection_cache: Default::default(),
                type_variables: RefCell::new(type_variable::TypeVariableTable::new()),
                const_unification_table: RefCell::new(ut::UnificationTable::new()),
                int_unification_table: RefCell::new(ut::UnificationTable::new()),
                float_unification_table: RefCell::new(ut::UnificationTable::new()),
                region_constraints: RefCell::new(Some(RegionConstraintCollector::new())),
                lexical_region_resolutions: RefCell::new(None),
                selection_cache: Default::default(),
                evaluation_cache: Default::default(),
                reported_trait_errors: Default::default(),
                tainted_by_errors_flag: Cell::new(false),
                err_count_on_creation: tcx.sess.err_count(),
                in_snapshot: Cell::new(false),
                region_obligations: RefCell::new(vec![]),
                universe: Cell::new(ty::UniverseIndex::ROOT),
            })
        })
    }
}

impl<T> ExpectedFound<T> {
    pub fn new(a_is_expected: bool, a: T, b: T) -> Self {
        if a_is_expected {
            ExpectedFound {
                expected: a,
                found: b,
            }
        } else {
            ExpectedFound {
                expected: b,
                found: a,
            }
        }
    }
}

impl<'tcx, T> InferOk<'tcx, T> {
    pub fn unit(self) -> InferOk<'tcx, ()> {
        InferOk {
            value: (),
            obligations: self.obligations,
        }
    }

    /// Extracts `value`, registering any obligations into `fulfill_cx`.
    pub fn into_value_registering_obligations(
        self,
        infcx: &InferCtxt<'_, 'tcx>,
        fulfill_cx: &mut dyn TraitEngine<'tcx>,
    ) -> T {
        let InferOk { value, obligations } = self;
        for obligation in obligations {
            fulfill_cx.register_predicate_obligation(infcx, obligation);
        }
        value
    }
}

impl<'tcx> InferOk<'tcx, ()> {
    pub fn into_obligations(self) -> PredicateObligations<'tcx> {
        self.obligations
    }
}

#[must_use = "once you start a snapshot, you should always consume it"]
pub struct CombinedSnapshot<'a, 'tcx> {
    projection_cache_snapshot: traits::ProjectionCacheSnapshot,
    type_snapshot: type_variable::Snapshot<'tcx>,
    const_snapshot: ut::Snapshot<ut::InPlace<ty::ConstVid<'tcx>>>,
    int_snapshot: ut::Snapshot<ut::InPlace<ty::IntVid>>,
    float_snapshot: ut::Snapshot<ut::InPlace<ty::FloatVid>>,
    region_constraints_snapshot: RegionSnapshot,
    region_obligations_snapshot: usize,
    universe: ty::UniverseIndex,
    was_in_snapshot: bool,
    _in_progress_tables: Option<Ref<'a, ty::TypeckTables<'tcx>>>,
}

impl<'a, 'tcx> InferCtxt<'a, 'tcx> {
    pub fn is_in_snapshot(&self) -> bool {
        self.in_snapshot.get()
    }

    pub fn freshen<T: TypeFoldable<'tcx>>(&self, t: T) -> T {
        t.fold_with(&mut self.freshener())
    }

    pub fn type_var_diverges(&'a self, ty: Ty<'_>) -> bool {
        match ty.sty {
            ty::Infer(ty::TyVar(vid)) => self.type_variables.borrow().var_diverges(vid),
            _ => false,
        }
    }

    pub fn freshener<'b>(&'b self) -> TypeFreshener<'b, 'tcx> {
        freshen::TypeFreshener::new(self)
    }

    pub fn type_is_unconstrained_numeric(&'a self, ty: Ty<'_>) -> UnconstrainedNumeric {
        use crate::ty::error::UnconstrainedNumeric::Neither;
        use crate::ty::error::UnconstrainedNumeric::{UnconstrainedFloat, UnconstrainedInt};
        match ty.sty {
            ty::Infer(ty::IntVar(vid)) => {
                if self.int_unification_table
                    .borrow_mut()
                    .probe_value(vid)
                    .is_some()
                {
                    Neither
                } else {
                    UnconstrainedInt
                }
            }
            ty::Infer(ty::FloatVar(vid)) => {
                if self.float_unification_table
                    .borrow_mut()
                    .probe_value(vid)
                    .is_some()
                {
                    Neither
                } else {
                    UnconstrainedFloat
                }
            }
            _ => Neither,
        }
    }

    pub fn unsolved_variables(&self) -> Vec<Ty<'tcx>> {
        let mut type_variables = self.type_variables.borrow_mut();
        let mut int_unification_table = self.int_unification_table.borrow_mut();
        let mut float_unification_table = self.float_unification_table.borrow_mut();
        // FIXME(const_generics): should there be an equivalent function for const variables?

        type_variables
            .unsolved_variables()
            .into_iter()
            .map(|t| self.tcx.mk_ty_var(t))
            .chain(
                (0..int_unification_table.len())
                    .map(|i| ty::IntVid { index: i as u32 })
                    .filter(|&vid| int_unification_table.probe_value(vid).is_none())
                    .map(|v| self.tcx.mk_int_var(v)),
            )
            .chain(
                (0..float_unification_table.len())
                    .map(|i| ty::FloatVid { index: i as u32 })
                    .filter(|&vid| float_unification_table.probe_value(vid).is_none())
                    .map(|v| self.tcx.mk_float_var(v)),
            )
            .collect()
    }

    fn combine_fields(
        &'a self,
        trace: TypeTrace<'tcx>,
        param_env: ty::ParamEnv<'tcx>,
    ) -> CombineFields<'a, 'tcx> {
        CombineFields {
            infcx: self,
            trace,
            cause: None,
            param_env,
            obligations: PredicateObligations::new(),
        }
    }

    /// Clear the "currently in a snapshot" flag, invoke the closure,
    /// then restore the flag to its original value. This flag is a
    /// debugging measure designed to detect cases where we start a
    /// snapshot, create type variables, and register obligations
    /// which may involve those type variables in the fulfillment cx,
    /// potentially leaving "dangling type variables" behind.
    /// In such cases, an assertion will fail when attempting to
    /// register obligations, within a snapshot. Very useful, much
    /// better than grovelling through megabytes of `RUSTC_LOG` output.
    ///
    /// HOWEVER, in some cases the flag is unhelpful. In particular, we
    /// sometimes create a "mini-fulfilment-cx" in which we enroll
    /// obligations. As long as this fulfillment cx is fully drained
    /// before we return, this is not a problem, as there won't be any
    /// escaping obligations in the main cx. In those cases, you can
    /// use this function.
    pub fn save_and_restore_in_snapshot_flag<F, R>(&self, func: F) -> R
    where
        F: FnOnce(&Self) -> R,
    {
        let flag = self.in_snapshot.get();
        self.in_snapshot.set(false);
        let result = func(self);
        self.in_snapshot.set(flag);
        result
    }

    fn start_snapshot(&self) -> CombinedSnapshot<'a, 'tcx> {
        debug!("start_snapshot()");

        let in_snapshot = self.in_snapshot.get();
        self.in_snapshot.set(true);

        CombinedSnapshot {
            projection_cache_snapshot: self.projection_cache.borrow_mut().snapshot(),
            type_snapshot: self.type_variables.borrow_mut().snapshot(),
            const_snapshot: self.const_unification_table.borrow_mut().snapshot(),
            int_snapshot: self.int_unification_table.borrow_mut().snapshot(),
            float_snapshot: self.float_unification_table.borrow_mut().snapshot(),
            region_constraints_snapshot: self.borrow_region_constraints().start_snapshot(),
            region_obligations_snapshot: self.region_obligations.borrow().len(),
            universe: self.universe(),
            was_in_snapshot: in_snapshot,
            // Borrow tables "in progress" (i.e., during typeck)
            // to ban writes from within a snapshot to them.
            _in_progress_tables: self.in_progress_tables.map(|tables| tables.borrow()),
        }
    }

    fn rollback_to(&self, cause: &str, snapshot: CombinedSnapshot<'a, 'tcx>) {
        debug!("rollback_to(cause={})", cause);
        let CombinedSnapshot {
            projection_cache_snapshot,
            type_snapshot,
            const_snapshot,
            int_snapshot,
            float_snapshot,
            region_constraints_snapshot,
            region_obligations_snapshot,
            universe,
            was_in_snapshot,
            _in_progress_tables,
        } = snapshot;

        self.in_snapshot.set(was_in_snapshot);
        self.universe.set(universe);

        self.projection_cache.borrow_mut().rollback_to(projection_cache_snapshot);
        self.type_variables.borrow_mut().rollback_to(type_snapshot);
        self.const_unification_table.borrow_mut().rollback_to(const_snapshot);
        self.int_unification_table.borrow_mut().rollback_to(int_snapshot);
        self.float_unification_table.borrow_mut().rollback_to(float_snapshot);
        self.region_obligations.borrow_mut().truncate(region_obligations_snapshot);
        self.borrow_region_constraints().rollback_to(region_constraints_snapshot);
    }

    fn commit_from(&self, snapshot: CombinedSnapshot<'a, 'tcx>) {
        debug!("commit_from()");
        let CombinedSnapshot {
            projection_cache_snapshot,
            type_snapshot,
            const_snapshot,
            int_snapshot,
            float_snapshot,
            region_constraints_snapshot,
            region_obligations_snapshot: _,
            universe: _,
            was_in_snapshot,
            _in_progress_tables,
        } = snapshot;

        self.in_snapshot.set(was_in_snapshot);

        self.projection_cache.borrow_mut().commit(projection_cache_snapshot);
        self.type_variables.borrow_mut().commit(type_snapshot);
        self.const_unification_table.borrow_mut().commit(const_snapshot);
        self.int_unification_table.borrow_mut().commit(int_snapshot);
        self.float_unification_table.borrow_mut().commit(float_snapshot);
        self.borrow_region_constraints().commit(region_constraints_snapshot);
    }

    /// Executes `f` and commit the bindings.
    pub fn commit_unconditionally<R, F>(&self, f: F) -> R
    where
        F: FnOnce() -> R,
    {
        debug!("commit()");
        let snapshot = self.start_snapshot();
        let r = f();
        self.commit_from(snapshot);
        r
    }

    /// Executes `f` and commit the bindings if closure `f` returns `Ok(_)`.
    pub fn commit_if_ok<T, E, F>(&self, f: F) -> Result<T, E>
    where
        F: FnOnce(&CombinedSnapshot<'a, 'tcx>) -> Result<T, E>,
    {
        debug!("commit_if_ok()");
        let snapshot = self.start_snapshot();
        let r = f(&snapshot);
        debug!("commit_if_ok() -- r.is_ok() = {}", r.is_ok());
        match r {
            Ok(_) => {
                self.commit_from(snapshot);
            }
            Err(_) => {
                self.rollback_to("commit_if_ok -- error", snapshot);
            }
        }
        r
    }

    /// Execute `f` in a snapshot, and commit the bindings it creates.
    pub fn in_snapshot<T, F>(&self, f: F) -> T
    where
        F: FnOnce(&CombinedSnapshot<'a, 'tcx>) -> T,
    {
        debug!("in_snapshot()");
        let snapshot = self.start_snapshot();
        let r = f(&snapshot);
        self.commit_from(snapshot);
        r
    }

    /// Executes `f` then unroll any bindings it creates.
    pub fn probe<R, F>(&self, f: F) -> R
    where
        F: FnOnce(&CombinedSnapshot<'a, 'tcx>) -> R,
    {
        debug!("probe()");
        let snapshot = self.start_snapshot();
        let r = f(&snapshot);
        self.rollback_to("probe", snapshot);
        r
    }

    /// Scan the constraints produced since `snapshot` began and returns:
    ///
    /// - `None` -- if none of them involve "region outlives" constraints
    /// - `Some(true)` -- if there are `'a: 'b` constraints where `'a` or `'b` is a placeholder
    /// - `Some(false)` -- if there are `'a: 'b` constraints but none involve placeholders
    pub fn region_constraints_added_in_snapshot(
        &self,
        snapshot: &CombinedSnapshot<'a, 'tcx>,
    ) -> Option<bool> {
        self.borrow_region_constraints().region_constraints_added_in_snapshot(
            &snapshot.region_constraints_snapshot,
        )
    }

    pub fn add_given(&self, sub: ty::Region<'tcx>, sup: ty::RegionVid) {
        self.borrow_region_constraints().add_given(sub, sup);
    }

    pub fn can_sub<T>(&self, param_env: ty::ParamEnv<'tcx>, a: T, b: T) -> UnitResult<'tcx>
    where
        T: at::ToTrace<'tcx>,
    {
        let origin = &ObligationCause::dummy();
        self.probe(|_| {
            self.at(origin, param_env)
                .sub(a, b)
                .map(|InferOk { obligations: _, .. }| {
                    // Ignore obligations, since we are unrolling
                    // everything anyway.
                })
        })
    }

    pub fn can_eq<T>(&self, param_env: ty::ParamEnv<'tcx>, a: T, b: T) -> UnitResult<'tcx>
    where
        T: at::ToTrace<'tcx>,
    {
        let origin = &ObligationCause::dummy();
        self.probe(|_| {
            self.at(origin, param_env)
                .eq(a, b)
                .map(|InferOk { obligations: _, .. }| {
                    // Ignore obligations, since we are unrolling
                    // everything anyway.
                })
        })
    }

    pub fn sub_regions(
        &self,
        origin: SubregionOrigin<'tcx>,
        a: ty::Region<'tcx>,
        b: ty::Region<'tcx>,
    ) {
        debug!("sub_regions({:?} <: {:?})", a, b);
        self.borrow_region_constraints()
            .make_subregion(origin, a, b);
    }

    /// Require that the region `r` be equal to one of the regions in
    /// the set `regions`.
    pub fn member_constraint(
        &self,
        opaque_type_def_id: DefId,
        definition_span: Span,
        hidden_ty: Ty<'tcx>,
        region: ty::Region<'tcx>,
        in_regions: &Lrc<Vec<ty::Region<'tcx>>>,
    ) {
        debug!("member_constraint({:?} <: {:?})", region, in_regions);
        self.borrow_region_constraints()
            .member_constraint(opaque_type_def_id, definition_span, hidden_ty, region, in_regions);
    }

    pub fn subtype_predicate(
        &self,
        cause: &ObligationCause<'tcx>,
        param_env: ty::ParamEnv<'tcx>,
        predicate: &ty::PolySubtypePredicate<'tcx>,
    ) -> Option<InferResult<'tcx, ()>> {
        // Subtle: it's ok to skip the binder here and resolve because
        // `shallow_resolve` just ignores anything that is not a type
        // variable, and because type variable's can't (at present, at
        // least) capture any of the things bound by this binder.
        //
        // NOTE(nmatsakis): really, there is no *particular* reason to do this
        // `shallow_resolve` here except as a micro-optimization.
        // Naturally I could not resist.
        let two_unbound_type_vars = {
            let a = self.shallow_resolve(predicate.skip_binder().a);
            let b = self.shallow_resolve(predicate.skip_binder().b);
            a.is_ty_var() && b.is_ty_var()
        };

        if two_unbound_type_vars {
            // Two unbound type variables? Can't make progress.
            return None;
        }

        Some(self.commit_if_ok(|snapshot| {
            let (
                ty::SubtypePredicate {
                    a_is_expected,
                    a,
                    b,
                },
                placeholder_map,
            ) = self.replace_bound_vars_with_placeholders(predicate);

            let ok = self.at(cause, param_env)
                .sub_exp(a_is_expected, a, b)?;

            self.leak_check(false, &placeholder_map, snapshot)?;

            Ok(ok.unit())
        }))
    }

    pub fn region_outlives_predicate(
        &self,
        cause: &traits::ObligationCause<'tcx>,
        predicate: &ty::PolyRegionOutlivesPredicate<'tcx>,
    ) -> UnitResult<'tcx> {
        self.commit_if_ok(|snapshot| {
            let (ty::OutlivesPredicate(r_a, r_b), placeholder_map) =
                self.replace_bound_vars_with_placeholders(predicate);
            let origin = SubregionOrigin::from_obligation_cause(
                cause,
                || RelateRegionParamBound(cause.span),
            );
            self.sub_regions(origin, r_b, r_a); // `b : a` ==> `a <= b`
            self.leak_check(false, &placeholder_map, snapshot)?;
            Ok(())
        })
    }

    pub fn next_ty_var_id(&self, diverging: bool, origin: TypeVariableOrigin) -> TyVid {
        self.type_variables
            .borrow_mut()
            .new_var(self.universe(), diverging, origin)
    }

    pub fn next_ty_var(&self, origin: TypeVariableOrigin) -> Ty<'tcx> {
        self.tcx.mk_ty_var(self.next_ty_var_id(false, origin))
    }

    pub fn next_ty_var_in_universe(
        &self,
        origin: TypeVariableOrigin,
        universe: ty::UniverseIndex
    ) -> Ty<'tcx> {
        let vid = self.type_variables
            .borrow_mut()
            .new_var(universe, false, origin);
        self.tcx.mk_ty_var(vid)
    }

    pub fn next_diverging_ty_var(&self, origin: TypeVariableOrigin) -> Ty<'tcx> {
        self.tcx.mk_ty_var(self.next_ty_var_id(true, origin))
    }

    pub fn next_const_var(
        &self,
        ty: Ty<'tcx>,
        origin: ConstVariableOrigin
    ) -> &'tcx ty::Const<'tcx> {
        self.tcx.mk_const_var(self.next_const_var_id(origin), ty)
    }

    pub fn next_const_var_in_universe(
        &self,
        ty: Ty<'tcx>,
        origin: ConstVariableOrigin,
        universe: ty::UniverseIndex,
    ) -> &'tcx ty::Const<'tcx> {
        let vid = self.const_unification_table
            .borrow_mut()
            .new_key(ConstVarValue {
                origin,
                val: ConstVariableValue::Unknown { universe },
            });
        self.tcx.mk_const_var(vid, ty)
    }

    pub fn next_const_var_id(&self, origin: ConstVariableOrigin) -> ConstVid<'tcx> {
        self.const_unification_table
            .borrow_mut()
            .new_key(ConstVarValue {
                origin,
                val: ConstVariableValue::Unknown { universe: self.universe() },
            })
    }

    fn next_int_var_id(&self) -> IntVid {
        self.int_unification_table.borrow_mut().new_key(None)
    }

    pub fn next_int_var(&self) -> Ty<'tcx> {
        self.tcx.mk_int_var(self.next_int_var_id())
    }

    fn next_float_var_id(&self) -> FloatVid {
        self.float_unification_table.borrow_mut().new_key(None)
    }

    pub fn next_float_var(&self) -> Ty<'tcx> {
        self.tcx.mk_float_var(self.next_float_var_id())
    }

    /// Creates a fresh region variable with the next available index.
    /// The variable will be created in the maximum universe created
    /// thus far, allowing it to name any region created thus far.
    pub fn next_region_var(&self, origin: RegionVariableOrigin) -> ty::Region<'tcx> {
        self.next_region_var_in_universe(origin, self.universe())
    }

    /// Creates a fresh region variable with the next available index
    /// in the given universe; typically, you can use
    /// `next_region_var` and just use the maximal universe.
    pub fn next_region_var_in_universe(
        &self,
        origin: RegionVariableOrigin,
        universe: ty::UniverseIndex,
    ) -> ty::Region<'tcx> {
        let region_var = self.borrow_region_constraints()
            .new_region_var(universe, origin);
        self.tcx.mk_region(ty::ReVar(region_var))
    }

    /// Return the universe that the region `r` was created in.  For
    /// most regions (e.g., `'static`, named regions from the user,
    /// etc) this is the root universe U0. For inference variables or
    /// placeholders, however, it will return the universe which which
    /// they are associated.
    fn universe_of_region(
        &self,
        r: ty::Region<'tcx>,
    ) -> ty::UniverseIndex {
        self.borrow_region_constraints().universe(r)
    }

    /// Number of region variables created so far.
    pub fn num_region_vars(&self) -> usize {
        self.borrow_region_constraints().num_region_vars()
    }

    /// Just a convenient wrapper of `next_region_var` for using during NLL.
    pub fn next_nll_region_var(&self, origin: NLLRegionVariableOrigin) -> ty::Region<'tcx> {
        self.next_region_var(RegionVariableOrigin::NLL(origin))
    }

    /// Just a convenient wrapper of `next_region_var` for using during NLL.
    pub fn next_nll_region_var_in_universe(
        &self,
        origin: NLLRegionVariableOrigin,
        universe: ty::UniverseIndex,
    ) -> ty::Region<'tcx> {
        self.next_region_var_in_universe(RegionVariableOrigin::NLL(origin), universe)
    }

    pub fn var_for_def(&self, span: Span, param: &ty::GenericParamDef) -> Kind<'tcx> {
        match param.kind {
            GenericParamDefKind::Lifetime => {
                // Create a region inference variable for the given
                // region parameter definition.
                self.next_region_var(EarlyBoundRegion(span, param.name))
                    .into()
            }
            GenericParamDefKind::Type { .. } => {
                // Create a type inference variable for the given
                // type parameter definition. The substitutions are
                // for actual parameters that may be referred to by
                // the default of this type parameter, if it exists.
                // e.g., `struct Foo<A, B, C = (A, B)>(...);` when
                // used in a path such as `Foo::<T, U>::new()` will
                // use an inference variable for `C` with `[T, U]`
                // as the substitutions for the default, `(T, U)`.
                let ty_var_id = self.type_variables.borrow_mut().new_var(
                    self.universe(),
                    false,
                    TypeVariableOrigin {
                        kind: TypeVariableOriginKind::TypeParameterDefinition(param.name),
                        span,
                    },
                );

                self.tcx.mk_ty_var(ty_var_id).into()
            }
            GenericParamDefKind::Const { .. } => {
                let origin = ConstVariableOrigin {
                    kind: ConstVariableOriginKind::ConstParameterDefinition(param.name),
                    span,
                };
                let const_var_id =
                    self.const_unification_table
                        .borrow_mut()
                        .new_key(ConstVarValue {
                            origin,
                            val: ConstVariableValue::Unknown { universe: self.universe() },
                        });
                self.tcx.mk_const_var(const_var_id, self.tcx.type_of(param.def_id)).into()
            }
        }
    }

    /// Given a set of generics defined on a type or impl, returns a substitution mapping each
    /// type/region parameter to a fresh inference variable.
    pub fn fresh_substs_for_item(&self, span: Span, def_id: DefId) -> SubstsRef<'tcx> {
        InternalSubsts::for_item(self.tcx, def_id, |param, _| self.var_for_def(span, param))
    }

    /// Returns `true` if errors have been reported since this infcx was
    /// created. This is sometimes used as a heuristic to skip
    /// reporting errors that often occur as a result of earlier
    /// errors, but where it's hard to be 100% sure (e.g., unresolved
    /// inference variables, regionck errors).
    pub fn is_tainted_by_errors(&self) -> bool {
        debug!(
            "is_tainted_by_errors(err_count={}, err_count_on_creation={}, \
             tainted_by_errors_flag={})",
            self.tcx.sess.err_count(),
            self.err_count_on_creation,
            self.tainted_by_errors_flag.get()
        );

        if self.tcx.sess.err_count() > self.err_count_on_creation {
            return true; // errors reported since this infcx was made
        }
        self.tainted_by_errors_flag.get()
    }

    /// Set the "tainted by errors" flag to true. We call this when we
    /// observe an error from a prior pass.
    pub fn set_tainted_by_errors(&self) {
        debug!("set_tainted_by_errors()");
        self.tainted_by_errors_flag.set(true)
    }

    /// Process the region constraints and report any errors that
    /// result. After this, no more unification operations should be
    /// done -- or the compiler will panic -- but it is legal to use
    /// `resolve_vars_if_possible` as well as `fully_resolve`.
    pub fn resolve_regions_and_report_errors(
        &self,
        region_context: DefId,
        region_map: &region::ScopeTree,
        outlives_env: &OutlivesEnvironment<'tcx>,
        suppress: SuppressRegionErrors,
    ) {
        assert!(
            self.is_tainted_by_errors() || self.region_obligations.borrow().is_empty(),
            "region_obligations not empty: {:#?}",
            self.region_obligations.borrow()
        );

        let region_rels = &RegionRelations::new(
            self.tcx,
            region_context,
            region_map,
            outlives_env.free_region_map(),
        );
        let (var_infos, data) = self.region_constraints
            .borrow_mut()
            .take()
            .expect("regions already resolved")
            .into_infos_and_data();
        let (lexical_region_resolutions, errors) =
            lexical_region_resolve::resolve(region_rels, var_infos, data);

        let old_value = self.lexical_region_resolutions
            .replace(Some(lexical_region_resolutions));
        assert!(old_value.is_none());

        if !self.is_tainted_by_errors() {
            // As a heuristic, just skip reporting region errors
            // altogether if other errors have been reported while
            // this infcx was in use.  This is totally hokey but
            // otherwise we have a hard time separating legit region
            // errors from silly ones.
            self.report_region_errors(region_map, &errors, suppress);
        }
    }

    /// Obtains (and clears) the current set of region
    /// constraints. The inference context is still usable: further
    /// unifications will simply add new constraints.
    ///
    /// This method is not meant to be used with normal lexical region
    /// resolution. Rather, it is used in the NLL mode as a kind of
    /// interim hack: basically we run normal type-check and generate
    /// region constraints as normal, but then we take them and
    /// translate them into the form that the NLL solver
    /// understands. See the NLL module for mode details.
    pub fn take_and_reset_region_constraints(&self) -> RegionConstraintData<'tcx> {
        assert!(
            self.region_obligations.borrow().is_empty(),
            "region_obligations not empty: {:#?}",
            self.region_obligations.borrow()
        );

        self.borrow_region_constraints().take_and_reset_data()
    }

    /// Gives temporary access to the region constraint data.
    #[allow(non_camel_case_types)] // bug with impl trait
    pub fn with_region_constraints<R>(
        &self,
        op: impl FnOnce(&RegionConstraintData<'tcx>) -> R,
    ) -> R {
        let region_constraints = self.borrow_region_constraints();
        op(region_constraints.data())
    }

    /// Takes ownership of the list of variable regions. This implies
    /// that all the region constraints have already been taken, and
    /// hence that `resolve_regions_and_report_errors` can never be
    /// called. This is used only during NLL processing to "hand off" ownership
    /// of the set of region variables into the NLL region context.
    pub fn take_region_var_origins(&self) -> VarInfos {
        let (var_infos, data) = self.region_constraints
            .borrow_mut()
            .take()
            .expect("regions already resolved")
            .into_infos_and_data();
        assert!(data.is_empty());
        var_infos
    }

    pub fn ty_to_string(&self, t: Ty<'tcx>) -> String {
        self.resolve_vars_if_possible(&t).to_string()
    }

    pub fn tys_to_string(&self, ts: &[Ty<'tcx>]) -> String {
        let tstrs: Vec<String> = ts.iter().map(|t| self.ty_to_string(*t)).collect();
        format!("({})", tstrs.join(", "))
    }

    pub fn trait_ref_to_string(&self, t: &ty::TraitRef<'tcx>) -> String {
        self.resolve_vars_if_possible(t).to_string()
    }

    /// If `TyVar(vid)` resolves to a type, return that type. Else, return the
    /// universe index of `TyVar(vid)`.
    pub fn probe_ty_var(&self, vid: TyVid) -> Result<Ty<'tcx>, ty::UniverseIndex> {
        use self::type_variable::TypeVariableValue;

        match self.type_variables.borrow_mut().probe(vid) {
            TypeVariableValue::Known { value } => Ok(value),
            TypeVariableValue::Unknown { universe } => Err(universe),
        }
    }

    pub fn shallow_resolve<T>(&self, value: T) -> T
    where
        T: TypeFoldable<'tcx>,
    {
        let mut r = ShallowResolver::new(self);
        value.fold_with(&mut r)
    }

    pub fn root_var(&self, var: ty::TyVid) -> ty::TyVid {
        self.type_variables.borrow_mut().root_var(var)
    }

    /// Where possible, replaces type/const variables in
    /// `value` with their final value. Note that region variables
    /// are unaffected. If a type/const variable has not been unified, it
    /// is left as is. This is an idempotent operation that does
    /// not affect inference state in any way and so you can do it
    /// at will.
    pub fn resolve_vars_if_possible<T>(&self, value: &T) -> T
    where
        T: TypeFoldable<'tcx>,
    {
        if !value.needs_infer() {
            return value.clone(); // Avoid duplicated subst-folding.
        }
        let mut r = resolve::OpportunisticVarResolver::new(self);
        value.fold_with(&mut r)
    }

<<<<<<< HEAD
    /// Returns first unresolved variable contained in `T`. In the
=======
    /// Returns the first unresolved variable contained in `T`. In the
>>>>>>> 8cd2c99a
    /// process of visiting `T`, this will resolve (where possible)
    /// type variables in `T`, but it never constructs the final,
    /// resolved type, so it's more efficient than
    /// `resolve_vars_if_possible()`.
    pub fn unresolved_type_vars<T>(&self, value: &T) -> Option<(Ty<'tcx>, Option<Span>)>
    where
        T: TypeFoldable<'tcx>,
    {
        let mut r = resolve::UnresolvedTypeFinder::new(self);
        value.visit_with(&mut r);
        r.first_unresolved
<<<<<<< HEAD
    }

    pub fn probe_const_var(
        &self,
        vid: ty::ConstVid<'tcx>
    ) -> Result<&'tcx ty::Const<'tcx>, ty::UniverseIndex> {
        match self.const_unification_table.borrow_mut().probe_value(vid).val {
            ConstVariableValue::Known { value } => Ok(value),
            ConstVariableValue::Unknown { universe } => Err(universe),
        }
    }

=======
    }

    pub fn probe_const_var(
        &self,
        vid: ty::ConstVid<'tcx>
    ) -> Result<&'tcx ty::Const<'tcx>, ty::UniverseIndex> {
        match self.const_unification_table.borrow_mut().probe_value(vid).val {
            ConstVariableValue::Known { value } => Ok(value),
            ConstVariableValue::Unknown { universe } => Err(universe),
        }
    }

>>>>>>> 8cd2c99a
    pub fn fully_resolve<T: TypeFoldable<'tcx>>(&self, value: &T) -> FixupResult<'tcx, T> {
        /*!
         * Attempts to resolve all type/region/const variables in
         * `value`. Region inference must have been run already (e.g.,
         * by calling `resolve_regions_and_report_errors`). If some
         * variable was never unified, an `Err` results.
         *
         * This method is idempotent, but it not typically not invoked
         * except during the writeback phase.
         */

        resolve::fully_resolve(self, value)
    }

    // [Note-Type-error-reporting]
    // An invariant is that anytime the expected or actual type is Error (the special
    // error type, meaning that an error occurred when typechecking this expression),
    // this is a derived error. The error cascaded from another error (that was already
    // reported), so it's not useful to display it to the user.
    // The following methods implement this logic.
    // They check if either the actual or expected type is Error, and don't print the error
    // in this case. The typechecker should only ever report type errors involving mismatched
    // types using one of these methods, and should not call span_err directly for such
    // errors.

    pub fn type_error_struct_with_diag<M>(
        &self,
        sp: Span,
        mk_diag: M,
        actual_ty: Ty<'tcx>,
    ) -> DiagnosticBuilder<'tcx>
    where
        M: FnOnce(String) -> DiagnosticBuilder<'tcx>,
    {
        let actual_ty = self.resolve_vars_if_possible(&actual_ty);
        debug!("type_error_struct_with_diag({:?}, {:?})", sp, actual_ty);

        // Don't report an error if actual type is `Error`.
        if actual_ty.references_error() {
            return self.tcx.sess.diagnostic().struct_dummy();
        }

        mk_diag(self.ty_to_string(actual_ty))
    }

    pub fn report_mismatched_types(
        &self,
        cause: &ObligationCause<'tcx>,
        expected: Ty<'tcx>,
        actual: Ty<'tcx>,
        err: TypeError<'tcx>,
    ) -> DiagnosticBuilder<'tcx> {
        let trace = TypeTrace::types(cause, true, expected, actual);
        self.report_and_explain_type_error(trace, &err)
    }

    pub fn replace_bound_vars_with_fresh_vars<T>(
        &self,
        span: Span,
        lbrct: LateBoundRegionConversionTime,
        value: &ty::Binder<T>
    ) -> (T, BTreeMap<ty::BoundRegion, ty::Region<'tcx>>)
    where
        T: TypeFoldable<'tcx>
    {
        let fld_r = |br| self.next_region_var(LateBoundRegion(span, br, lbrct));
        let fld_t = |_| {
            self.next_ty_var(TypeVariableOrigin {
                kind: TypeVariableOriginKind::MiscVariable,
                span,
            })
        };
        let fld_c = |_, ty| self.next_const_var(ty, ConstVariableOrigin {
            kind: ConstVariableOriginKind:: MiscVariable,
            span,
        });
        self.tcx.replace_bound_vars(value, fld_r, fld_t, fld_c)
    }

    /// See the [`region_constraints::verify_generic_bound`] method.
    pub fn verify_generic_bound(
        &self,
        origin: SubregionOrigin<'tcx>,
        kind: GenericKind<'tcx>,
        a: ty::Region<'tcx>,
        bound: VerifyBound<'tcx>,
    ) {
        debug!("verify_generic_bound({:?}, {:?} <: {:?})", kind, a, bound);

        self.borrow_region_constraints()
            .verify_generic_bound(origin, kind, a, bound);
    }

    pub fn type_is_copy_modulo_regions(
        &self,
        param_env: ty::ParamEnv<'tcx>,
        ty: Ty<'tcx>,
        span: Span,
    ) -> bool {
        let ty = self.resolve_vars_if_possible(&ty);

        // Even if the type may have no inference variables, during
        // type-checking closure types are in local tables only.
        if !self.in_progress_tables.is_some() || !ty.has_closure_types() {
            if !(param_env, ty).has_local_value() {
                return ty.is_copy_modulo_regions(self.tcx.global_tcx(), param_env, span);
            }
        }

        let copy_def_id = self.tcx.require_lang_item(lang_items::CopyTraitLangItem, None);

        // This can get called from typeck (by euv), and `moves_by_default`
        // rightly refuses to work with inference variables, but
        // moves_by_default has a cache, which we want to use in other
        // cases.
        traits::type_known_to_meet_bound_modulo_regions(self, param_env, ty, copy_def_id, span)
    }

    /// Obtains the latest type of the given closure; this may be a
    /// closure in the current function, in which case its
    /// `ClosureKind` may not yet be known.
    pub fn closure_kind(
        &self,
        closure_def_id: DefId,
        closure_substs: ty::ClosureSubsts<'tcx>,
    ) -> Option<ty::ClosureKind> {
        let closure_kind_ty = closure_substs.closure_kind_ty(closure_def_id, self.tcx);
        let closure_kind_ty = self.shallow_resolve(closure_kind_ty);
        closure_kind_ty.to_opt_closure_kind()
    }

    /// Obtains the signature of a closure. For closures, unlike
    /// `tcx.fn_sig(def_id)`, this method will work during the
    /// type-checking of the enclosing function and return the closure
    /// signature in its partially inferred state.
    pub fn closure_sig(
        &self,
        def_id: DefId,
        substs: ty::ClosureSubsts<'tcx>,
    ) -> ty::PolyFnSig<'tcx> {
        let closure_sig_ty = substs.closure_sig_ty(def_id, self.tcx);
        let closure_sig_ty = self.shallow_resolve(closure_sig_ty);
        closure_sig_ty.fn_sig(self.tcx)
    }

    /// Normalizes associated types in `value`, potentially returning
    /// new obligations that must further be processed.
    pub fn partially_normalize_associated_types_in<T>(
        &self,
        span: Span,
        body_id: hir::HirId,
        param_env: ty::ParamEnv<'tcx>,
        value: &T,
    ) -> InferOk<'tcx, T>
    where
        T: TypeFoldable<'tcx>,
    {
        debug!("partially_normalize_associated_types_in(value={:?})", value);
        let mut selcx = traits::SelectionContext::new(self);
        let cause = ObligationCause::misc(span, body_id);
        let traits::Normalized { value, obligations } =
            traits::normalize(&mut selcx, param_env, cause, value);
        debug!(
            "partially_normalize_associated_types_in: result={:?} predicates={:?}",
            value, obligations
        );
        InferOk { value, obligations }
    }

    pub fn borrow_region_constraints(&self) -> RefMut<'_, RegionConstraintCollector<'tcx>> {
        RefMut::map(self.region_constraints.borrow_mut(), |c| {
            c.as_mut().expect("region constraints already solved")
        })
    }

    /// Clears the selection, evaluation, and projection caches. This is useful when
    /// repeatedly attempting to select an `Obligation` while changing only
    /// its `ParamEnv`, since `FulfillmentContext` doesn't use probing.
    pub fn clear_caches(&self) {
        self.selection_cache.clear();
        self.evaluation_cache.clear();
        self.projection_cache.borrow_mut().clear();
    }

    fn universe(&self) -> ty::UniverseIndex {
        self.universe.get()
    }

    /// Creates and return a fresh universe that extends all previous
    /// universes. Updates `self.universe` to that new universe.
    pub fn create_next_universe(&self) -> ty::UniverseIndex {
        let u = self.universe.get().next_universe();
        self.universe.set(u);
        u
    }
}

pub struct ShallowResolver<'a, 'tcx> {
    infcx: &'a InferCtxt<'a, 'tcx>,
}

impl<'a, 'tcx> ShallowResolver<'a, 'tcx> {
    #[inline(always)]
    pub fn new(infcx: &'a InferCtxt<'a, 'tcx>) -> Self {
        ShallowResolver { infcx }
    }

<<<<<<< HEAD
    // We have this force-inlined variant of `shallow_resolve` for the one
    // callsite that is extremely hot. All other callsites use the normal
    // variant.
    #[inline(always)]
    pub fn inlined_shallow_resolve(&mut self, typ: Ty<'tcx>) -> Ty<'tcx> {
=======
    pub fn shallow_resolve(&mut self, typ: Ty<'tcx>) -> Ty<'tcx> {
>>>>>>> 8cd2c99a
        match typ.sty {
            ty::Infer(ty::TyVar(v)) => {
                // Not entirely obvious: if `typ` is a type variable,
                // it can be resolved to an int/float variable, which
                // can then be recursively resolved, hence the
                // recursion. Note though that we prevent type
                // variables from unifying to other type variables
                // directly (though they may be embedded
                // structurally), and we prevent cycles in any case,
                // so this recursion should always be of very limited
                // depth.
                self.infcx.type_variables
                    .borrow_mut()
                    .probe(v)
                    .known()
                    .map(|t| self.fold_ty(t))
                    .unwrap_or(typ)
            }

            ty::Infer(ty::IntVar(v)) => self.infcx.int_unification_table
                .borrow_mut()
                .probe_value(v)
                .map(|v| v.to_type(self.infcx.tcx))
                .unwrap_or(typ),

            ty::Infer(ty::FloatVar(v)) => self.infcx.float_unification_table
                .borrow_mut()
                .probe_value(v)
                .map(|v| v.to_type(self.infcx.tcx))
                .unwrap_or(typ),

            _ => typ,
        }
    }
<<<<<<< HEAD
=======

    // `resolver.shallow_resolve_changed(ty)` is equivalent to
    // `resolver.shallow_resolve(ty) != ty`, but more efficient. It's always
    // inlined, despite being large, because it has a single call site that is
    // extremely hot.
    #[inline(always)]
    pub fn shallow_resolve_changed(&mut self, typ: Ty<'tcx>) -> bool {
        match typ.sty {
            ty::Infer(ty::TyVar(v)) => {
                use self::type_variable::TypeVariableValue;

                // See the comment in `shallow_resolve()`.
                match self.infcx.type_variables.borrow_mut().probe(v) {
                    TypeVariableValue::Known { value: t } => self.fold_ty(t) != typ,
                    TypeVariableValue::Unknown { .. } => false,
                }
            }

            ty::Infer(ty::IntVar(v)) => {
                match self.infcx.int_unification_table.borrow_mut().probe_value(v) {
                    Some(v) => v.to_type(self.infcx.tcx) != typ,
                    None => false,
                }
            }

            ty::Infer(ty::FloatVar(v)) => {
                match self.infcx.float_unification_table.borrow_mut().probe_value(v) {
                    Some(v) => v.to_type(self.infcx.tcx) != typ,
                    None => false,
                }
            }

            _ => false,
        }
    }

>>>>>>> 8cd2c99a
}

impl<'a, 'tcx> TypeFolder<'tcx> for ShallowResolver<'a, 'tcx> {
    fn tcx<'b>(&'b self) -> TyCtxt<'tcx> {
        self.infcx.tcx
    }

    fn fold_ty(&mut self, ty: Ty<'tcx>) -> Ty<'tcx> {
<<<<<<< HEAD
        self.inlined_shallow_resolve(ty)
=======
        self.shallow_resolve(ty)
>>>>>>> 8cd2c99a
    }

    fn fold_const(&mut self, ct: &'tcx ty::Const<'tcx>) -> &'tcx ty::Const<'tcx> {
        if let ty::Const { val: ConstValue::Infer(InferConst::Var(vid)), .. } = ct {
                self.infcx.const_unification_table
                    .borrow_mut()
                    .probe_value(*vid)
                    .val
                    .known()
                    .unwrap_or(ct)
        } else {
            ct
        }
    }
}

impl<'tcx> TypeTrace<'tcx> {
    pub fn span(&self) -> Span {
        self.cause.span
    }

    pub fn types(
        cause: &ObligationCause<'tcx>,
        a_is_expected: bool,
        a: Ty<'tcx>,
        b: Ty<'tcx>,
    ) -> TypeTrace<'tcx> {
        TypeTrace {
            cause: cause.clone(),
            values: Types(ExpectedFound::new(a_is_expected, a, b)),
        }
    }

    pub fn dummy(tcx: TyCtxt<'tcx>) -> TypeTrace<'tcx> {
        TypeTrace {
            cause: ObligationCause::dummy(),
            values: Types(ExpectedFound {
                expected: tcx.types.err,
                found: tcx.types.err,
            }),
        }
    }
}

impl<'tcx> fmt::Debug for TypeTrace<'tcx> {
    fn fmt(&self, f: &mut fmt::Formatter<'_>) -> fmt::Result {
        write!(f, "TypeTrace({:?})", self.cause)
    }
}

impl<'tcx> SubregionOrigin<'tcx> {
    pub fn span(&self) -> Span {
        match *self {
            Subtype(ref a) => a.span(),
            InfStackClosure(a) => a,
            InvokeClosure(a) => a,
            DerefPointer(a) => a,
            ClosureCapture(a, _) => a,
            IndexSlice(a) => a,
            RelateObjectBound(a) => a,
            RelateParamBound(a, _) => a,
            RelateRegionParamBound(a) => a,
            RelateDefaultParamBound(a, _) => a,
            Reborrow(a) => a,
            ReborrowUpvar(a, _) => a,
            DataBorrowed(_, a) => a,
            ReferenceOutlivesReferent(_, a) => a,
            ParameterInScope(_, a) => a,
            ExprTypeIsNotInScope(_, a) => a,
            BindingTypeIsNotValidAtDecl(a) => a,
            CallRcvr(a) => a,
            CallArg(a) => a,
            CallReturn(a) => a,
            Operand(a) => a,
            AddrOf(a) => a,
            AutoBorrow(a) => a,
            SafeDestructor(a) => a,
            CompareImplMethodObligation { span, .. } => span,
        }
    }

    pub fn from_obligation_cause<F>(cause: &traits::ObligationCause<'tcx>, default: F) -> Self
    where
        F: FnOnce() -> Self,
    {
        match cause.code {
            traits::ObligationCauseCode::ReferenceOutlivesReferent(ref_type) => {
                SubregionOrigin::ReferenceOutlivesReferent(ref_type, cause.span)
            }

            traits::ObligationCauseCode::CompareImplMethodObligation {
                item_name,
                impl_item_def_id,
                trait_item_def_id,
            } => SubregionOrigin::CompareImplMethodObligation {
                span: cause.span,
                item_name,
                impl_item_def_id,
                trait_item_def_id,
            },

            _ => default(),
        }
    }
}

impl RegionVariableOrigin {
    pub fn span(&self) -> Span {
        match *self {
            MiscVariable(a) => a,
            PatternRegion(a) => a,
            AddrOfRegion(a) => a,
            Autoref(a) => a,
            Coercion(a) => a,
            EarlyBoundRegion(a, ..) => a,
            LateBoundRegion(a, ..) => a,
            BoundRegionInCoherence(_) => syntax_pos::DUMMY_SP,
            UpvarRegion(_, a) => a,
            NLL(..) => bug!("NLL variable used with `span`"),
        }
    }
}

EnumTypeFoldableImpl! {
    impl<'tcx> TypeFoldable<'tcx> for ValuePairs<'tcx> {
        (ValuePairs::Types)(a),
        (ValuePairs::Regions)(a),
        (ValuePairs::Consts)(a),
        (ValuePairs::TraitRefs)(a),
        (ValuePairs::PolyTraitRefs)(a),
    }
}

impl<'tcx> fmt::Debug for RegionObligation<'tcx> {
    fn fmt(&self, f: &mut fmt::Formatter<'_>) -> fmt::Result {
        write!(
            f,
            "RegionObligation(sub_region={:?}, sup_type={:?})",
            self.sub_region, self.sup_type
        )
    }
}<|MERGE_RESOLUTION|>--- conflicted
+++ resolved
@@ -254,11 +254,7 @@
 #[derive(Clone, Debug)]
 pub enum SubregionOrigin<'tcx> {
     /// Arose from a subtyping relation
-<<<<<<< HEAD
-    Subtype(TypeTrace<'tcx>),
-=======
     Subtype(Box<TypeTrace<'tcx>>),
->>>>>>> 8cd2c99a
 
     /// Stack-allocated closures cannot outlive innermost loop
     /// or function so as to ensure we only require finite stack
@@ -1335,11 +1331,7 @@
         value.fold_with(&mut r)
     }
 
-<<<<<<< HEAD
-    /// Returns first unresolved variable contained in `T`. In the
-=======
     /// Returns the first unresolved variable contained in `T`. In the
->>>>>>> 8cd2c99a
     /// process of visiting `T`, this will resolve (where possible)
     /// type variables in `T`, but it never constructs the final,
     /// resolved type, so it's more efficient than
@@ -1351,7 +1343,6 @@
         let mut r = resolve::UnresolvedTypeFinder::new(self);
         value.visit_with(&mut r);
         r.first_unresolved
-<<<<<<< HEAD
     }
 
     pub fn probe_const_var(
@@ -1364,20 +1355,6 @@
         }
     }
 
-=======
-    }
-
-    pub fn probe_const_var(
-        &self,
-        vid: ty::ConstVid<'tcx>
-    ) -> Result<&'tcx ty::Const<'tcx>, ty::UniverseIndex> {
-        match self.const_unification_table.borrow_mut().probe_value(vid).val {
-            ConstVariableValue::Known { value } => Ok(value),
-            ConstVariableValue::Unknown { universe } => Err(universe),
-        }
-    }
-
->>>>>>> 8cd2c99a
     pub fn fully_resolve<T: TypeFoldable<'tcx>>(&self, value: &T) -> FixupResult<'tcx, T> {
         /*!
          * Attempts to resolve all type/region/const variables in
@@ -1585,15 +1562,7 @@
         ShallowResolver { infcx }
     }
 
-<<<<<<< HEAD
-    // We have this force-inlined variant of `shallow_resolve` for the one
-    // callsite that is extremely hot. All other callsites use the normal
-    // variant.
-    #[inline(always)]
-    pub fn inlined_shallow_resolve(&mut self, typ: Ty<'tcx>) -> Ty<'tcx> {
-=======
     pub fn shallow_resolve(&mut self, typ: Ty<'tcx>) -> Ty<'tcx> {
->>>>>>> 8cd2c99a
         match typ.sty {
             ty::Infer(ty::TyVar(v)) => {
                 // Not entirely obvious: if `typ` is a type variable,
@@ -1628,8 +1597,6 @@
             _ => typ,
         }
     }
-<<<<<<< HEAD
-=======
 
     // `resolver.shallow_resolve_changed(ty)` is equivalent to
     // `resolver.shallow_resolve(ty) != ty`, but more efficient. It's always
@@ -1666,7 +1633,6 @@
         }
     }
 
->>>>>>> 8cd2c99a
 }
 
 impl<'a, 'tcx> TypeFolder<'tcx> for ShallowResolver<'a, 'tcx> {
@@ -1675,11 +1641,7 @@
     }
 
     fn fold_ty(&mut self, ty: Ty<'tcx>) -> Ty<'tcx> {
-<<<<<<< HEAD
-        self.inlined_shallow_resolve(ty)
-=======
         self.shallow_resolve(ty)
->>>>>>> 8cd2c99a
     }
 
     fn fold_const(&mut self, ct: &'tcx ty::Const<'tcx>) -> &'tcx ty::Const<'tcx> {
