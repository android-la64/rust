use crate::hir::def::Namespace;
use crate::hir::{self, Body, FunctionRetTy, Expr, ExprKind, HirId, Local, Pat};
use crate::hir::intravisit::{self, Visitor, NestedVisitorMap};
use crate::infer::InferCtxt;
use crate::infer::type_variable::TypeVariableOriginKind;
use crate::ty::{self, Ty, Infer, TyVar};
use crate::ty::print::Print;
use syntax::source_map::DesugaringKind;
use syntax_pos::Span;
<<<<<<< HEAD
use errors::DiagnosticBuilder;
=======
use errors::{Applicability, DiagnosticBuilder};
>>>>>>> 8cd2c99a

struct FindLocalByTypeVisitor<'a, 'tcx> {
    infcx: &'a InferCtxt<'a, 'tcx>,
    target_ty: Ty<'tcx>,
    hir_map: &'a hir::map::Map<'tcx>,
    found_local_pattern: Option<&'tcx Pat>,
    found_arg_pattern: Option<&'tcx Pat>,
    found_ty: Option<Ty<'tcx>>,
<<<<<<< HEAD
}

impl<'a, 'tcx> FindLocalByTypeVisitor<'a, 'tcx> {
=======
    found_closure: Option<&'tcx ExprKind>,
}

impl<'a, 'tcx> FindLocalByTypeVisitor<'a, 'tcx> {
    fn new(
        infcx: &'a InferCtxt<'a, 'tcx>,
        target_ty: Ty<'tcx>,
        hir_map: &'a hir::map::Map<'tcx>,
    ) -> Self {
        Self {
            infcx,
            target_ty,
            hir_map,
            found_local_pattern: None,
            found_arg_pattern: None,
            found_ty: None,
            found_closure: None,
        }
    }

>>>>>>> 8cd2c99a
    fn node_matches_type(&mut self, hir_id: HirId) -> Option<Ty<'tcx>> {
        let ty_opt = self.infcx.in_progress_tables.and_then(|tables| {
            tables.borrow().node_type_opt(hir_id)
        });
        match ty_opt {
            Some(ty) => {
                let ty = self.infcx.resolve_vars_if_possible(&ty);
                if ty.walk().any(|inner_ty| {
                    inner_ty == self.target_ty || match (&inner_ty.sty, &self.target_ty.sty) {
                        (&Infer(TyVar(a_vid)), &Infer(TyVar(b_vid))) => {
                            self.infcx
                                .type_variables
                                .borrow_mut()
                                .sub_unified(a_vid, b_vid)
                        }
                        _ => false,
                    }
                }) {
                    Some(ty)
                } else {
                    None
                }
            }
            None => None,
        }
    }
}

impl<'a, 'tcx> Visitor<'tcx> for FindLocalByTypeVisitor<'a, 'tcx> {
    fn nested_visit_map<'this>(&'this mut self) -> NestedVisitorMap<'this, 'tcx> {
        NestedVisitorMap::OnlyBodies(&self.hir_map)
    }

    fn visit_local(&mut self, local: &'tcx Local) {
        if let (None, Some(ty)) = (self.found_local_pattern, self.node_matches_type(local.hir_id)) {
            self.found_local_pattern = Some(&*local.pat);
            self.found_ty = Some(ty);
        }
        intravisit::walk_local(self, local);
    }

    fn visit_body(&mut self, body: &'tcx Body) {
<<<<<<< HEAD
        for argument in &body.arguments {
            if let (None, Some(ty)) = (
                self.found_arg_pattern,
                self.node_matches_type(argument.hir_id),
            ) {
                self.found_arg_pattern = Some(&*argument.pat);
=======
        for param in &body.params {
            if let (None, Some(ty)) = (
                self.found_arg_pattern,
                self.node_matches_type(param.hir_id),
            ) {
                self.found_arg_pattern = Some(&*param.pat);
>>>>>>> 8cd2c99a
                self.found_ty = Some(ty);
            }
        }
        intravisit::walk_body(self, body);
    }

    fn visit_expr(&mut self, expr: &'tcx Expr) {
        if let (ExprKind::Closure(_, _fn_decl, _id, _sp, _), Some(_)) = (
            &expr.node,
            self.node_matches_type(expr.hir_id),
        ) {
            self.found_closure = Some(&expr.node);
        }
        intravisit::walk_expr(self, expr);
    }
}

/// Suggest giving an appropriate return type to a closure expression.
fn closure_return_type_suggestion(
    span: Span,
    err: &mut DiagnosticBuilder<'_>,
    output: &FunctionRetTy,
    body: &Body,
    name: &str,
    ret: &str,
) {
    let (arrow, post) = match output {
        FunctionRetTy::DefaultReturn(_) => ("-> ", " "),
        _ => ("", ""),
    };
    let suggestion = match body.value.node {
        ExprKind::Block(..) => {
            vec![(output.span(), format!("{}{}{}", arrow, ret, post))]
        }
        _ => {
            vec![
                (output.span(), format!("{}{}{}{{ ", arrow, ret, post)),
                (body.value.span.shrink_to_hi(), " }".to_string()),
            ]
        }
    };
    err.multipart_suggestion(
        "give this closure an explicit return type without `_` placeholders",
        suggestion,
        Applicability::HasPlaceholders,
    );
    err.span_label(span, InferCtxt::missing_type_msg(&name));
}

<<<<<<< HEAD
=======
/// Given a closure signature, return a `String` containing a list of all its argument types.
fn closure_args(fn_sig: &ty::PolyFnSig<'_>) -> String {
    fn_sig.inputs()
        .skip_binder()
        .iter()
        .next()
        .map(|args| args.tuple_fields()
            .map(|arg| arg.to_string())
            .collect::<Vec<_>>().join(", "))
        .unwrap_or_default()
}

>>>>>>> 8cd2c99a
impl<'a, 'tcx> InferCtxt<'a, 'tcx> {
    pub fn extract_type_name(
        &self,
        ty: Ty<'tcx>,
        highlight: Option<ty::print::RegionHighlightMode>,
<<<<<<< HEAD
    ) -> String {
        if let ty::Infer(ty::TyVar(ty_vid)) = ty.sty {
            let ty_vars = self.type_variables.borrow();
            if let TypeVariableOriginKind::TypeParameterDefinition(name) =
                ty_vars.var_origin(ty_vid).kind {
                return name.to_string();
=======
    ) -> (String, Option<Span>) {
        if let ty::Infer(ty::TyVar(ty_vid)) = ty.sty {
            let ty_vars = self.type_variables.borrow();
            let var_origin = ty_vars.var_origin(ty_vid);
            if let TypeVariableOriginKind::TypeParameterDefinition(name) = var_origin.kind {
                return (name.to_string(), Some(var_origin.span));
>>>>>>> 8cd2c99a
            }
        }

        let mut s = String::new();
        let mut printer = ty::print::FmtPrinter::new(self.tcx, &mut s, Namespace::TypeNS);
        if let Some(highlight) = highlight {
            printer.region_highlight_mode = highlight;
        }
        let _ = ty.print(printer);
        (s, None)
    }

    pub fn need_type_info_err(
        &self,
        body_id: Option<hir::BodyId>,
        span: Span,
        ty: Ty<'tcx>,
    ) -> DiagnosticBuilder<'tcx> {
        let ty = self.resolve_vars_if_possible(&ty);
<<<<<<< HEAD
        let name = self.extract_type_name(&ty, None);

        let mut err_span = span;

        let mut local_visitor = FindLocalByTypeVisitor {
            infcx: &self,
            target_ty: ty,
            hir_map: &self.tcx.hir(),
            found_local_pattern: None,
            found_arg_pattern: None,
            found_ty: None,
        };
=======
        let (name, name_sp) = self.extract_type_name(&ty, None);

        let mut local_visitor = FindLocalByTypeVisitor::new(&self, ty, &self.tcx.hir());
>>>>>>> 8cd2c99a
        let ty_to_string = |ty: Ty<'tcx>| -> String {
            let mut s = String::new();
            let mut printer = ty::print::FmtPrinter::new(self.tcx, &mut s, Namespace::TypeNS);
            let ty_vars = self.type_variables.borrow();
            let getter = move |ty_vid| {
                if let TypeVariableOriginKind::TypeParameterDefinition(name) =
                    ty_vars.var_origin(ty_vid).kind {
                    return Some(name.to_string());
                }
                None
            };
            printer.name_resolver = Some(Box::new(&getter));
            let _ = ty.print(printer);
            s
        };

        if let Some(body_id) = body_id {
            let expr = self.tcx.hir().expect_expr(body_id.hir_id);
            local_visitor.visit_expr(expr);
        }
        let err_span = if let Some(pattern) = local_visitor.found_arg_pattern {
            pattern.span
        } else if let Some(span) = name_sp {
            // `span` here lets us point at `sum` instead of the entire right hand side expr:
            // error[E0282]: type annotations needed
            //  --> file2.rs:3:15
            //   |
            // 3 |     let _ = x.sum() as f64;
            //   |               ^^^ cannot infer type for `S`
            span
        } else {
            span
        };

        let is_named_and_not_impl_trait = |ty: Ty<'_>| {
            &ty.to_string() != "_" &&
                // FIXME: Remove this check after `impl_trait_in_bindings` is stabilized. #63527
                (!ty.is_impl_trait() || self.tcx.features().impl_trait_in_bindings)
        };

        let ty_msg = match local_visitor.found_ty {
            Some(ty::TyS { sty: ty::Closure(def_id, substs), .. }) => {
                let fn_sig = substs.closure_sig(*def_id, self.tcx);
                let args = closure_args(&fn_sig);
                let ret = fn_sig.output().skip_binder().to_string();
                format!(" for the closure `fn({}) -> {}`", args, ret)
            }
            Some(ty) if is_named_and_not_impl_trait(ty) => {
                let ty = ty_to_string(ty);
                format!(" for `{}`", ty)
            }
            _ => String::new(),
        };

        // When `name` corresponds to a type argument, show the path of the full type we're
        // trying to infer. In the following example, `ty_msg` contains
        // " in `std::result::Result<i32, E>`":
        // ```
        // error[E0282]: type annotations needed for `std::result::Result<i32, E>`
        //  --> file.rs:L:CC
        //   |
        // L |     let b = Ok(4);
        //   |         -   ^^ cannot infer type for `E` in `std::result::Result<i32, E>`
        //   |         |
        //   |         consider giving `b` the explicit type `std::result::Result<i32, E>`, where
        //   |         the type parameter `E` is specified
        // ```
        let mut err = struct_span_err!(
            self.tcx.sess,
            err_span,
            E0282,
            "type annotations needed{}",
            ty_msg,
        );

        let suffix = match local_visitor.found_ty {
            Some(ty::TyS { sty: ty::Closure(def_id, substs), .. }) => {
                let fn_sig = substs.closure_sig(*def_id, self.tcx);
                let ret = fn_sig.output().skip_binder().to_string();

                if let Some(ExprKind::Closure(_, decl, body_id, ..)) = local_visitor.found_closure {
                    if let Some(body) = self.tcx.hir().krate().bodies.get(body_id) {
                        closure_return_type_suggestion(
                            span,
                            &mut err,
                            &decl.output,
                            &body,
                            &name,
                            &ret,
                        );
                        // We don't want to give the other suggestions when the problem is the
                        // closure return type.
                        return err;
                    }
                }

                // This shouldn't be reachable, but just in case we leave a reasonable fallback.
                let args = closure_args(&fn_sig);
                // This suggestion is incomplete, as the user will get further type inference
                // errors due to the `_` placeholders and the introduction of `Box`, but it does
                // nudge them in the right direction.
                format!("a boxed closure type like `Box<dyn Fn({}) -> {}>`", args, ret)
            }
            Some(ty) if is_named_and_not_impl_trait(ty) && name == "_" => {
                let ty = ty_to_string(ty);
                format!("the explicit type `{}`, with the type parameters specified", ty)
            }
            Some(ty) if is_named_and_not_impl_trait(ty) && ty.to_string() != name => {
                let ty = ty_to_string(ty);
                format!(
                    "the explicit type `{}`, where the type parameter `{}` is specified",
                    ty,
                    name,
                )
            }
            _ => "a type".to_string(),
        };

        // When `name` corresponds to a type argument, show the path of the full type we're
        // trying to infer. In the following example, `ty_msg` contains
        // " in `std::result::Result<i32, E>`":
        // ```
        // error[E0282]: type annotations needed for `std::result::Result<i32, E>`
        //  --> file.rs:L:CC
        //   |
        // L |     let b = Ok(4);
        //   |         -   ^^ cannot infer type for `E` in `std::result::Result<i32, E>`
        //   |         |
        //   |         consider giving `b` the explicit type `std::result::Result<i32, E>`, where
        //   |         the type parameter `E` is specified
        // ```
        let (ty_msg, suffix) = match &local_visitor.found_ty {
            Some(ty) if &ty.to_string() != "_" && name == "_" => {
                let ty = ty_to_string(ty);
                (format!(" for `{}`", ty),
                 format!("the explicit type `{}`, with the type parameters specified", ty))
            }
            Some(ty) if &ty.to_string() != "_" && ty.to_string() != name => {
                let ty = ty_to_string(ty);
                (format!(" for `{}`", ty),
                 format!(
                     "the explicit type `{}`, where the type parameter `{}` is specified",
                    ty,
                    name,
                 ))
            }
            _ => (String::new(), "a type".to_owned()),
        };
        let mut labels = vec![(span, InferCtxt::missing_type_msg(&name))];

        if let Some(pattern) = local_visitor.found_arg_pattern {
            // We don't want to show the default label for closures.
            //
            // So, before clearing, the output would look something like this:
            // ```
            // let x = |_| {  };
            //          -  ^^^^ cannot infer type for `[_; 0]`
            //          |
            //          consider giving this closure parameter a type
            // ```
            //
            // After clearing, it looks something like this:
            // ```
            // let x = |_| {  };
            //          ^ consider giving this closure parameter the type `[_; 0]`
            //            with the type parameter `_` specified
            // ```
<<<<<<< HEAD
            labels.clear();
            labels.push((
                pattern.span,
                format!("consider giving this closure parameter {}", suffix),
            ));
        } else if let Some(pattern) = local_visitor.found_local_pattern {
            if let Some(simple_ident) = pattern.simple_ident() {
                match pattern.span.desugaring_kind() {
                    None => labels.push((
                        pattern.span,
                        format!("consider giving `{}` {}", simple_ident, suffix),
                    )),
                    Some(DesugaringKind::ForLoop) => labels.push((
                        pattern.span,
                        "the element type for this iterator is not specified".to_owned(),
                    )),
                    _ => {}
                }
            } else {
                labels.push((pattern.span, format!("consider giving this pattern {}", suffix)));
            }
        };

        let mut err = struct_span_err!(
            self.tcx.sess,
            err_span,
            E0282,
            "type annotations needed{}",
            ty_msg,
        );

        for (target_span, label_message) in labels {
            err.span_label(target_span, label_message);
=======
            err.span_label(
                pattern.span,
                format!("consider giving this closure parameter {}", suffix),
            );
        } else if let Some(pattern) = local_visitor.found_local_pattern {
            let msg = if let Some(simple_ident) = pattern.simple_ident() {
                match pattern.span.desugaring_kind() {
                    None => {
                        format!("consider giving `{}` {}", simple_ident, suffix)
                    }
                    Some(DesugaringKind::ForLoop) => {
                        "the element type for this iterator is not specified".to_string()
                    }
                    _ => format!("this needs {}", suffix),
                }
            } else {
                format!("consider giving this pattern {}", suffix)
            };
            err.span_label(pattern.span, msg);
        }
        // Instead of the following:
        // error[E0282]: type annotations needed
        //  --> file2.rs:3:15
        //   |
        // 3 |     let _ = x.sum() as f64;
        //   |             --^^^--------- cannot infer type for `S`
        //   |
        //   = note: type must be known at this point
        // We want:
        // error[E0282]: type annotations needed
        //  --> file2.rs:3:15
        //   |
        // 3 |     let _ = x.sum() as f64;
        //   |               ^^^ cannot infer type for `S`
        //   |
        //   = note: type must be known at this point
        let span = name_sp.unwrap_or(span);
        if !err.span.span_labels().iter().any(|span_label| {
                span_label.label.is_some() && span_label.span == span
            }) && local_visitor.found_arg_pattern.is_none()
        { // Avoid multiple labels pointing at `span`.
            err.span_label(span, InferCtxt::missing_type_msg(&name));
>>>>>>> 8cd2c99a
        }

        err
    }

    pub fn need_type_info_err_in_generator(
        &self,
        kind: hir::GeneratorKind,
        span: Span,
        ty: Ty<'tcx>,
    ) -> DiagnosticBuilder<'tcx> {
        let ty = self.resolve_vars_if_possible(&ty);
<<<<<<< HEAD
        let name = self.extract_type_name(&ty, None);
=======
        let name = self.extract_type_name(&ty, None).0;
>>>>>>> 8cd2c99a
        let mut err = struct_span_err!(
            self.tcx.sess, span, E0698, "type inside {} must be known in this context", kind,
        );
        err.span_label(span, InferCtxt::missing_type_msg(&name));
        err
    }

    fn missing_type_msg(type_name: &str) -> String {
        if type_name == "_" {
            "cannot infer type".to_owned()
        } else {
            format!("cannot infer type for `{}`", type_name)
        }
    }
}<|MERGE_RESOLUTION|>--- conflicted
+++ resolved
@@ -7,11 +7,7 @@
 use crate::ty::print::Print;
 use syntax::source_map::DesugaringKind;
 use syntax_pos::Span;
-<<<<<<< HEAD
-use errors::DiagnosticBuilder;
-=======
 use errors::{Applicability, DiagnosticBuilder};
->>>>>>> 8cd2c99a
 
 struct FindLocalByTypeVisitor<'a, 'tcx> {
     infcx: &'a InferCtxt<'a, 'tcx>,
@@ -20,11 +16,6 @@
     found_local_pattern: Option<&'tcx Pat>,
     found_arg_pattern: Option<&'tcx Pat>,
     found_ty: Option<Ty<'tcx>>,
-<<<<<<< HEAD
-}
-
-impl<'a, 'tcx> FindLocalByTypeVisitor<'a, 'tcx> {
-=======
     found_closure: Option<&'tcx ExprKind>,
 }
 
@@ -45,7 +36,6 @@
         }
     }
 
->>>>>>> 8cd2c99a
     fn node_matches_type(&mut self, hir_id: HirId) -> Option<Ty<'tcx>> {
         let ty_opt = self.infcx.in_progress_tables.and_then(|tables| {
             tables.borrow().node_type_opt(hir_id)
@@ -88,21 +78,12 @@
     }
 
     fn visit_body(&mut self, body: &'tcx Body) {
-<<<<<<< HEAD
-        for argument in &body.arguments {
-            if let (None, Some(ty)) = (
-                self.found_arg_pattern,
-                self.node_matches_type(argument.hir_id),
-            ) {
-                self.found_arg_pattern = Some(&*argument.pat);
-=======
         for param in &body.params {
             if let (None, Some(ty)) = (
                 self.found_arg_pattern,
                 self.node_matches_type(param.hir_id),
             ) {
                 self.found_arg_pattern = Some(&*param.pat);
->>>>>>> 8cd2c99a
                 self.found_ty = Some(ty);
             }
         }
@@ -152,8 +133,6 @@
     err.span_label(span, InferCtxt::missing_type_msg(&name));
 }
 
-<<<<<<< HEAD
-=======
 /// Given a closure signature, return a `String` containing a list of all its argument types.
 fn closure_args(fn_sig: &ty::PolyFnSig<'_>) -> String {
     fn_sig.inputs()
@@ -166,27 +145,17 @@
         .unwrap_or_default()
 }
 
->>>>>>> 8cd2c99a
 impl<'a, 'tcx> InferCtxt<'a, 'tcx> {
     pub fn extract_type_name(
         &self,
         ty: Ty<'tcx>,
         highlight: Option<ty::print::RegionHighlightMode>,
-<<<<<<< HEAD
-    ) -> String {
-        if let ty::Infer(ty::TyVar(ty_vid)) = ty.sty {
-            let ty_vars = self.type_variables.borrow();
-            if let TypeVariableOriginKind::TypeParameterDefinition(name) =
-                ty_vars.var_origin(ty_vid).kind {
-                return name.to_string();
-=======
     ) -> (String, Option<Span>) {
         if let ty::Infer(ty::TyVar(ty_vid)) = ty.sty {
             let ty_vars = self.type_variables.borrow();
             let var_origin = ty_vars.var_origin(ty_vid);
             if let TypeVariableOriginKind::TypeParameterDefinition(name) = var_origin.kind {
                 return (name.to_string(), Some(var_origin.span));
->>>>>>> 8cd2c99a
             }
         }
 
@@ -206,24 +175,9 @@
         ty: Ty<'tcx>,
     ) -> DiagnosticBuilder<'tcx> {
         let ty = self.resolve_vars_if_possible(&ty);
-<<<<<<< HEAD
-        let name = self.extract_type_name(&ty, None);
-
-        let mut err_span = span;
-
-        let mut local_visitor = FindLocalByTypeVisitor {
-            infcx: &self,
-            target_ty: ty,
-            hir_map: &self.tcx.hir(),
-            found_local_pattern: None,
-            found_arg_pattern: None,
-            found_ty: None,
-        };
-=======
         let (name, name_sp) = self.extract_type_name(&ty, None);
 
         let mut local_visitor = FindLocalByTypeVisitor::new(&self, ty, &self.tcx.hir());
->>>>>>> 8cd2c99a
         let ty_to_string = |ty: Ty<'tcx>| -> String {
             let mut s = String::new();
             let mut printer = ty::print::FmtPrinter::new(self.tcx, &mut s, Namespace::TypeNS);
@@ -341,38 +295,6 @@
             }
             _ => "a type".to_string(),
         };
-
-        // When `name` corresponds to a type argument, show the path of the full type we're
-        // trying to infer. In the following example, `ty_msg` contains
-        // " in `std::result::Result<i32, E>`":
-        // ```
-        // error[E0282]: type annotations needed for `std::result::Result<i32, E>`
-        //  --> file.rs:L:CC
-        //   |
-        // L |     let b = Ok(4);
-        //   |         -   ^^ cannot infer type for `E` in `std::result::Result<i32, E>`
-        //   |         |
-        //   |         consider giving `b` the explicit type `std::result::Result<i32, E>`, where
-        //   |         the type parameter `E` is specified
-        // ```
-        let (ty_msg, suffix) = match &local_visitor.found_ty {
-            Some(ty) if &ty.to_string() != "_" && name == "_" => {
-                let ty = ty_to_string(ty);
-                (format!(" for `{}`", ty),
-                 format!("the explicit type `{}`, with the type parameters specified", ty))
-            }
-            Some(ty) if &ty.to_string() != "_" && ty.to_string() != name => {
-                let ty = ty_to_string(ty);
-                (format!(" for `{}`", ty),
-                 format!(
-                     "the explicit type `{}`, where the type parameter `{}` is specified",
-                    ty,
-                    name,
-                 ))
-            }
-            _ => (String::new(), "a type".to_owned()),
-        };
-        let mut labels = vec![(span, InferCtxt::missing_type_msg(&name))];
 
         if let Some(pattern) = local_visitor.found_arg_pattern {
             // We don't want to show the default label for closures.
@@ -391,41 +313,6 @@
             //          ^ consider giving this closure parameter the type `[_; 0]`
             //            with the type parameter `_` specified
             // ```
-<<<<<<< HEAD
-            labels.clear();
-            labels.push((
-                pattern.span,
-                format!("consider giving this closure parameter {}", suffix),
-            ));
-        } else if let Some(pattern) = local_visitor.found_local_pattern {
-            if let Some(simple_ident) = pattern.simple_ident() {
-                match pattern.span.desugaring_kind() {
-                    None => labels.push((
-                        pattern.span,
-                        format!("consider giving `{}` {}", simple_ident, suffix),
-                    )),
-                    Some(DesugaringKind::ForLoop) => labels.push((
-                        pattern.span,
-                        "the element type for this iterator is not specified".to_owned(),
-                    )),
-                    _ => {}
-                }
-            } else {
-                labels.push((pattern.span, format!("consider giving this pattern {}", suffix)));
-            }
-        };
-
-        let mut err = struct_span_err!(
-            self.tcx.sess,
-            err_span,
-            E0282,
-            "type annotations needed{}",
-            ty_msg,
-        );
-
-        for (target_span, label_message) in labels {
-            err.span_label(target_span, label_message);
-=======
             err.span_label(
                 pattern.span,
                 format!("consider giving this closure parameter {}", suffix),
@@ -468,7 +355,6 @@
             }) && local_visitor.found_arg_pattern.is_none()
         { // Avoid multiple labels pointing at `span`.
             err.span_label(span, InferCtxt::missing_type_msg(&name));
->>>>>>> 8cd2c99a
         }
 
         err
@@ -481,11 +367,7 @@
         ty: Ty<'tcx>,
     ) -> DiagnosticBuilder<'tcx> {
         let ty = self.resolve_vars_if_possible(&ty);
-<<<<<<< HEAD
-        let name = self.extract_type_name(&ty, None);
-=======
         let name = self.extract_type_name(&ty, None).0;
->>>>>>> 8cd2c99a
         let mut err = struct_span_err!(
             self.tcx.sess, span, E0698, "type inside {} must be known in this context", kind,
         );
