use errors::DiagnosticBuilder;
use crate::hir::def::Namespace;
use crate::hir::def_id::DefId;
use crate::infer::error_reporting::nice_region_error::NiceRegionError;
use crate::infer::lexical_region_resolve::RegionResolutionError;
use crate::infer::ValuePairs;
use crate::infer::{SubregionOrigin, TypeTrace};
use crate::traits::{ObligationCause, ObligationCauseCode};
use crate::ty::{self, TyCtxt};
use crate::ty::error::ExpectedFound;
use crate::ty::subst::SubstsRef;
use crate::ty::print::{Print, RegionHighlightMode, FmtPrinter};

use std::fmt::{self, Write};

impl NiceRegionError<'me, 'tcx> {
    /// When given a `ConcreteFailure` for a function with arguments containing a named region and
    /// an anonymous region, emit a descriptive diagnostic error.
    pub(super) fn try_report_placeholder_conflict(&self) -> Option<DiagnosticBuilder<'me>> {
        match &self.error {
            ///////////////////////////////////////////////////////////////////////////
            // NB. The ordering of cases in this match is very
            // sensitive, because we are often matching against
            // specific cases and then using an `_` to match all
            // others.

            ///////////////////////////////////////////////////////////////////////////
            // Check for errors from comparing trait failures -- first
            // with two placeholders, then with one.
            Some(RegionResolutionError::SubSupConflict(
                vid,
                _,
                SubregionOrigin::Subtype(box TypeTrace {
                    cause,
                    values: ValuePairs::TraitRefs(ExpectedFound { expected, found }),
                }),
                sub_placeholder @ ty::RePlaceholder(_),
                _,
                sup_placeholder @ ty::RePlaceholder(_),
            )) if expected.def_id == found.def_id => Some(self.try_report_placeholders_trait(
                Some(self.tcx().mk_region(ty::ReVar(*vid))),
                cause,
                Some(sub_placeholder),
                Some(sup_placeholder),
                expected.def_id,
                expected.substs,
                found.substs,
            )),

            Some(RegionResolutionError::SubSupConflict(
                vid,
                _,
                SubregionOrigin::Subtype(box TypeTrace {
                    cause,
                    values: ValuePairs::TraitRefs(ExpectedFound { expected, found }),
                }),
                sub_placeholder @ ty::RePlaceholder(_),
                _,
                _,
            )) if expected.def_id == found.def_id => Some(self.try_report_placeholders_trait(
                Some(self.tcx().mk_region(ty::ReVar(*vid))),
                cause,
                Some(sub_placeholder),
                None,
                expected.def_id,
                expected.substs,
                found.substs,
            )),

            Some(RegionResolutionError::SubSupConflict(
                vid,
                _,
                SubregionOrigin::Subtype(box TypeTrace {
                    cause,
                    values: ValuePairs::TraitRefs(ExpectedFound { expected, found }),
                }),
                _,
                _,
                sup_placeholder @ ty::RePlaceholder(_),
            )) if expected.def_id == found.def_id => Some(self.try_report_placeholders_trait(
                Some(self.tcx().mk_region(ty::ReVar(*vid))),
                cause,
                None,
                Some(*sup_placeholder),
                expected.def_id,
                expected.substs,
                found.substs,
            )),

            Some(RegionResolutionError::SubSupConflict(
                vid,
                _,
                _,
                _,
                SubregionOrigin::Subtype(box TypeTrace {
                    cause,
                    values: ValuePairs::TraitRefs(ExpectedFound { expected, found }),
                }),
                sup_placeholder @ ty::RePlaceholder(_),
            )) if expected.def_id == found.def_id => Some(self.try_report_placeholders_trait(
                Some(self.tcx().mk_region(ty::ReVar(*vid))),
                cause,
                None,
                Some(*sup_placeholder),
                expected.def_id,
                expected.substs,
                found.substs,
            )),

            Some(RegionResolutionError::ConcreteFailure(
                SubregionOrigin::Subtype(box TypeTrace {
                    cause,
                    values: ValuePairs::TraitRefs(ExpectedFound { expected, found }),
                }),
                sub_region @ ty::RePlaceholder(_),
                sup_region @ ty::RePlaceholder(_),
            )) if expected.def_id == found.def_id => Some(self.try_report_placeholders_trait(
                None,
                cause,
                Some(*sub_region),
                Some(*sup_region),
                expected.def_id,
                expected.substs,
                found.substs,
            )),

            Some(RegionResolutionError::ConcreteFailure(
                SubregionOrigin::Subtype(box TypeTrace {
                    cause,
                    values: ValuePairs::TraitRefs(ExpectedFound { expected, found }),
                }),
                sub_region @ ty::RePlaceholder(_),
                sup_region,
            )) if expected.def_id == found.def_id => Some(self.try_report_placeholders_trait(
                Some(sup_region),
                cause,
                Some(*sub_region),
                None,
                expected.def_id,
                expected.substs,
                found.substs,
            )),

            Some(RegionResolutionError::ConcreteFailure(
                SubregionOrigin::Subtype(box TypeTrace {
                    cause,
                    values: ValuePairs::TraitRefs(ExpectedFound { expected, found }),
                }),
                sub_region,
                sup_region @ ty::RePlaceholder(_),
            )) if expected.def_id == found.def_id => Some(self.try_report_placeholders_trait(
                Some(sub_region),
                cause,
                None,
                Some(*sup_region),
                expected.def_id,
                expected.substs,
                found.substs,
            )),

            _ => None,
        }
    }

    // error[E0308]: implementation of `Foo` does not apply to enough lifetimes
    //   --> /home/nmatsakis/tmp/foo.rs:12:5
    //    |
    // 12 |     all::<&'static u32>();
    //    |     ^^^^^^^^^^^^^^^^^^^ lifetime mismatch
    //    |
    //    = note: Due to a where-clause on the function `all`,
    //    = note: `T` must implement `...` for any two lifetimes `'1` and `'2`.
    //    = note: However, the type `T` only implements `...` for some specific lifetime `'2`.
    fn try_report_placeholders_trait(
        &self,
        vid: Option<ty::Region<'tcx>>,
        cause: &ObligationCause<'tcx>,
        sub_placeholder: Option<ty::Region<'tcx>>,
        sup_placeholder: Option<ty::Region<'tcx>>,
        trait_def_id: DefId,
        expected_substs: SubstsRef<'tcx>,
        actual_substs: SubstsRef<'tcx>,
    ) -> DiagnosticBuilder<'me> {
        debug!(
            "try_report_placeholders_trait(\
             vid={:?}, \
             sub_placeholder={:?}, \
             sup_placeholder={:?}, \
             trait_def_id={:?}, \
             expected_substs={:?}, \
             actual_substs={:?})",
            vid, sub_placeholder, sup_placeholder, trait_def_id, expected_substs, actual_substs
        );

<<<<<<< HEAD
        let mut err = self.tcx().sess.struct_span_err(
            cause.span(self.tcx()),
            &format!(
                "implementation of `{}` is not general enough",
                self.tcx().def_path_str(trait_def_id),
            ),
=======
        let span = cause.span(self.tcx());
        let msg = format!(
            "implementation of `{}` is not general enough",
            self.tcx().def_path_str(trait_def_id),
        );
        let mut err = self.tcx().sess.struct_span_err(span, &msg);
        err.span_label(
            self.tcx().def_span(trait_def_id),
            format!("trait `{}` defined here", self.tcx().def_path_str(trait_def_id)),
>>>>>>> 8cd2c99a
        );

        let leading_ellipsis = if let ObligationCauseCode::ItemObligation(def_id) = cause.code {
            err.span_label(span, "doesn't satisfy where-clause");
            err.span_label(
                self.tcx().def_span(def_id),
                &format!("due to a where-clause on `{}`...", self.tcx().def_path_str(def_id)),
            );
            true
        } else {
            err.span_label(span, &msg);
            false
        };

        let expected_trait_ref = self.infcx.resolve_vars_if_possible(&ty::TraitRef {
            def_id: trait_def_id,
            substs: expected_substs,
        });
        let actual_trait_ref = self.infcx.resolve_vars_if_possible(&ty::TraitRef {
            def_id: trait_def_id,
            substs: actual_substs,
        });

        // Search the expected and actual trait references to see (a)
        // whether the sub/sup placeholders appear in them (sometimes
        // you have a trait ref like `T: Foo<fn(&u8)>`, where the
        // placeholder was created as part of an inner type) and (b)
        // whether the inference variable appears. In each case,
        // assign a counter value in each case if so.
        let mut counter = 0;
        let mut has_sub = None;
        let mut has_sup = None;

        let mut actual_has_vid = None;
        let mut expected_has_vid = None;

        self.tcx().for_each_free_region(&expected_trait_ref, |r| {
            if Some(r) == sub_placeholder && has_sub.is_none() {
                has_sub = Some(counter);
                counter += 1;
            } else if Some(r) == sup_placeholder && has_sup.is_none() {
                has_sup = Some(counter);
                counter += 1;
            }

            if Some(r) == vid && expected_has_vid.is_none() {
                expected_has_vid = Some(counter);
                counter += 1;
            }
        });

        self.tcx().for_each_free_region(&actual_trait_ref, |r| {
            if Some(r) == vid && actual_has_vid.is_none() {
                actual_has_vid = Some(counter);
                counter += 1;
            }
        });

        let actual_self_ty_has_vid = self
            .tcx()
            .any_free_region_meets(&actual_trait_ref.self_ty(), |r| Some(r) == vid);

        let expected_self_ty_has_vid = self
            .tcx()
            .any_free_region_meets(&expected_trait_ref.self_ty(), |r| Some(r) == vid);

        let any_self_ty_has_vid = actual_self_ty_has_vid || expected_self_ty_has_vid;

        debug!(
            "try_report_placeholders_trait: actual_has_vid={:?}",
            actual_has_vid
        );
        debug!(
            "try_report_placeholders_trait: expected_has_vid={:?}",
            expected_has_vid
        );
        debug!("try_report_placeholders_trait: has_sub={:?}", has_sub);
        debug!("try_report_placeholders_trait: has_sup={:?}", has_sup);
        debug!(
            "try_report_placeholders_trait: actual_self_ty_has_vid={:?}",
            actual_self_ty_has_vid
        );
        debug!(
            "try_report_placeholders_trait: expected_self_ty_has_vid={:?}",
            expected_self_ty_has_vid
        );

        self.explain_actual_impl_that_was_found(
            &mut err,
            sub_placeholder,
            sup_placeholder,
            has_sub,
            has_sup,
            expected_trait_ref,
            actual_trait_ref,
            vid,
            expected_has_vid,
            actual_has_vid,
            any_self_ty_has_vid,
            leading_ellipsis,
        );

        err
    }

    /// Add notes with details about the expected and actual trait refs, with attention to cases
    /// when placeholder regions are involved: either the trait or the self type containing
    /// them needs to be mentioned the closest to the placeholders.
    /// This makes the error messages read better, however at the cost of some complexity
    /// due to the number of combinations we have to deal with.
    fn explain_actual_impl_that_was_found(
        &self,
        err: &mut DiagnosticBuilder<'_>,
        sub_placeholder: Option<ty::Region<'tcx>>,
        sup_placeholder: Option<ty::Region<'tcx>>,
        has_sub: Option<usize>,
        has_sup: Option<usize>,
        expected_trait_ref: ty::TraitRef<'tcx>,
        actual_trait_ref: ty::TraitRef<'tcx>,
        vid: Option<ty::Region<'tcx>>,
        expected_has_vid: Option<usize>,
        actual_has_vid: Option<usize>,
        any_self_ty_has_vid: bool,
        leading_ellipsis: bool,
    ) {
        // HACK(eddyb) maybe move this in a more central location.
        #[derive(Copy, Clone)]
        struct Highlighted<'tcx, T> {
            tcx: TyCtxt<'tcx>,
            highlight: RegionHighlightMode,
            value: T,
        }

        impl<'tcx, T> Highlighted<'tcx, T> {
            fn map<U>(self, f: impl FnOnce(T) -> U) -> Highlighted<'tcx, U> {
                Highlighted {
                    tcx: self.tcx,
                    highlight: self.highlight,
                    value: f(self.value),
                }
            }
        }

        impl<'tcx, T> fmt::Display for Highlighted<'tcx, T>
        where
            T: for<'a, 'b, 'c> Print<
                'tcx,
                FmtPrinter<'a, 'tcx, &'b mut fmt::Formatter<'c>>,
                Error = fmt::Error,
            >,
        {
            fn fmt(&self, f: &mut fmt::Formatter<'_>) -> fmt::Result {
                let mut printer = ty::print::FmtPrinter::new(self.tcx, f, Namespace::TypeNS);
                printer.region_highlight_mode = self.highlight;

                self.value.print(printer)?;
                Ok(())
            }
        }

        // The weird thing here with the `maybe_highlighting_region` calls and the
        // the match inside is meant to be like this:
        //
        // - The match checks whether the given things (placeholders, etc) appear
        //   in the types are about to print
        // - Meanwhile, the `maybe_highlighting_region` calls set up
        //   highlights so that, if they do appear, we will replace
        //   them `'0` and whatever.  (This replacement takes place
        //   inside the closure given to `maybe_highlighting_region`.)
        //
        // There is some duplication between the calls -- i.e., the
        // `maybe_highlighting_region` checks if (e.g.) `has_sub` is
        // None, an then we check again inside the closure, but this
        // setup sort of minimized the number of calls and so form.

        let highlight_trait_ref = |trait_ref| Highlighted {
            tcx: self.tcx(),
            highlight: RegionHighlightMode::default(),
            value: trait_ref,
        };

        let mut expected_trait_ref = highlight_trait_ref(expected_trait_ref);
        expected_trait_ref.highlight.maybe_highlighting_region(sub_placeholder, has_sub);
        expected_trait_ref.highlight.maybe_highlighting_region(sup_placeholder, has_sup);
        err.note(&{
            let passive_voice = match (has_sub, has_sup) {
                (Some(_), _) | (_, Some(_)) => any_self_ty_has_vid,
                (None, None) => {
                    expected_trait_ref.highlight.maybe_highlighting_region(vid, expected_has_vid);
                    match expected_has_vid {
                        Some(_) => true,
                        None => any_self_ty_has_vid,
                    }
                }
            };

            let mut note = if passive_voice {
                format!(
                    "{}`{}` would have to be implemented for the type `{}`",
                    if leading_ellipsis { "..." } else { "" },
                    expected_trait_ref,
                    expected_trait_ref.map(|tr| tr.self_ty()),
                )
            } else {
                format!(
                    "{}`{}` must implement `{}`",
                    if leading_ellipsis { "..." } else { "" },
                    expected_trait_ref.map(|tr| tr.self_ty()),
                    expected_trait_ref,
                )
            };

            match (has_sub, has_sup) {
                (Some(n1), Some(n2)) => {
                    let _ = write!(note,
                        ", for any two lifetimes `'{}` and `'{}`...",
                        std::cmp::min(n1, n2),
                        std::cmp::max(n1, n2),
                    );
                }
                (Some(n), _) | (_, Some(n)) => {
                    let _ = write!(note,
                        ", for any lifetime `'{}`...",
                        n,
                    );
                }
                (None, None) => if let Some(n) = expected_has_vid {
                    let _ = write!(note,
                        ", for some specific lifetime `'{}`...",
                        n,
                    );
                },
            }

            note
        });

        let mut actual_trait_ref = highlight_trait_ref(actual_trait_ref);
        actual_trait_ref.highlight.maybe_highlighting_region(vid, actual_has_vid);
        err.note(&{
            let passive_voice = match actual_has_vid {
                Some(_) => any_self_ty_has_vid,
                None => true,
            };

            let mut note = if passive_voice {
                format!(
                    "...but `{}` is actually implemented for the type `{}`",
                    actual_trait_ref,
                    actual_trait_ref.map(|tr| tr.self_ty()),
                )
            } else {
                format!(
                    "...but `{}` actually implements `{}`",
                    actual_trait_ref.map(|tr| tr.self_ty()),
                    actual_trait_ref,
                )
            };

            if let Some(n) = actual_has_vid {
                let _ = write!(note, ", for some specific lifetime `'{}`", n);
            }

            note
        });
    }
}<|MERGE_RESOLUTION|>--- conflicted
+++ resolved
@@ -192,14 +192,6 @@
             vid, sub_placeholder, sup_placeholder, trait_def_id, expected_substs, actual_substs
         );
 
-<<<<<<< HEAD
-        let mut err = self.tcx().sess.struct_span_err(
-            cause.span(self.tcx()),
-            &format!(
-                "implementation of `{}` is not general enough",
-                self.tcx().def_path_str(trait_def_id),
-            ),
-=======
         let span = cause.span(self.tcx());
         let msg = format!(
             "implementation of `{}` is not general enough",
@@ -209,7 +201,6 @@
         err.span_label(
             self.tcx().def_span(trait_def_id),
             format!("trait `{}` defined here", self.tcx().def_path_str(trait_def_id)),
->>>>>>> 8cd2c99a
         );
 
         let leading_ellipsis = if let ObligationCauseCode::ItemObligation(def_id) = cause.code {
