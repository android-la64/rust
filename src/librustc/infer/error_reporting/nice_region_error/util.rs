--- conflicted
+++ resolved
@@ -25,11 +25,7 @@
 }
 
 impl<'a, 'tcx> NiceRegionError<'a, 'tcx> {
-<<<<<<< HEAD
-    // This method walks the Type of the function body arguments using
-=======
     // This method walks the Type of the function body parameters using
->>>>>>> 8cd2c99a
     // `fold_regions()` function and returns the
     // &hir::Param of the function parameter corresponding to the anonymous
     // region and the Ty corresponding to the named region.
@@ -67,13 +63,8 @@
                         .filter_map(|(index, param)| {
                             // May return None; sometimes the tables are not yet populated.
                             let ty_hir_id = fn_decl.inputs[index].hir_id;
-<<<<<<< HEAD
-                            let arg_ty_span = hir.span(ty_hir_id);
-                            let ty = tables.node_type_opt(arg.hir_id)?;
-=======
                             let param_ty_span = hir.span(ty_hir_id);
                             let ty = tables.node_type_opt(param.hir_id)?;
->>>>>>> 8cd2c99a
                             let mut found_anon_region = false;
                             let new_param_ty = self.tcx().fold_regions(&ty, &mut false, |r, _| {
                                 if *r == *anon_region {
