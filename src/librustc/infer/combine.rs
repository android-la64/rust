///////////////////////////////////////////////////////////////////////////
// # Type combining
//
// There are four type combiners: equate, sub, lub, and glb.  Each
// implements the trait `Combine` and contains methods for combining
// two instances of various things and yielding a new instance.  These
// combiner methods always yield a `Result<T>`.  There is a lot of
// common code for these operations, implemented as default methods on
// the `Combine` trait.
//
// Each operation may have side-effects on the inference context,
// though these can be unrolled using snapshots. On success, the
// LUB/GLB operations return the appropriate bound. The Eq and Sub
// operations generally return the first operand.
//
// ## Contravariance
//
// When you are relating two things which have a contravariant
// relationship, you should use `contratys()` or `contraregions()`,
// rather than inversing the order of arguments!  This is necessary
// because the order of arguments is not relevant for LUB and GLB.  It
// is also useful to track which value is the "expected" value in
// terms of error reporting.

use super::equate::Equate;
use super::glb::Glb;
use super::{InferCtxt, MiscVariable, TypeTrace};
use super::lub::Lub;
use super::sub::Sub;
use super::type_variable::TypeVariableValue;
use super::unify_key::{ConstVarValue, ConstVariableValue};
use super::unify_key::{ConstVariableOrigin, ConstVariableOriginKind};
<<<<<<< HEAD
=======
use super::unify_key::replace_if_possible;
>>>>>>> 8cd2c99a

use crate::hir::def_id::DefId;
use crate::mir::interpret::ConstValue;
use crate::ty::{IntType, UintType};
use crate::ty::{self, Ty, TyCtxt, InferConst};
use crate::ty::error::TypeError;
use crate::ty::relate::{self, Relate, RelateResult, TypeRelation};
use crate::ty::subst::SubstsRef;
use crate::traits::{Obligation, PredicateObligations};

use syntax::ast;
use syntax_pos::{Span, DUMMY_SP};

#[derive(Clone)]
pub struct CombineFields<'infcx, 'tcx> {
    pub infcx: &'infcx InferCtxt<'infcx, 'tcx>,
    pub trace: TypeTrace<'tcx>,
    pub cause: Option<ty::relate::Cause>,
    pub param_env: ty::ParamEnv<'tcx>,
    pub obligations: PredicateObligations<'tcx>,
}

#[derive(Copy, Clone, Eq, PartialEq, Hash, Debug)]
pub enum RelationDir {
    SubtypeOf, SupertypeOf, EqTo
}

impl<'infcx, 'tcx> InferCtxt<'infcx, 'tcx> {
    pub fn super_combine_tys<R>(
        &self,
        relation: &mut R,
        a: Ty<'tcx>,
        b: Ty<'tcx>,
    ) -> RelateResult<'tcx, Ty<'tcx>>
    where
        R: TypeRelation<'tcx>,
    {
        let a_is_expected = relation.a_is_expected();

        match (&a.sty, &b.sty) {
            // Relate integral variables to other types
            (&ty::Infer(ty::IntVar(a_id)), &ty::Infer(ty::IntVar(b_id))) => {
                self.int_unification_table
                    .borrow_mut()
                    .unify_var_var(a_id, b_id)
                    .map_err(|e| int_unification_error(a_is_expected, e))?;
                Ok(a)
            }
            (&ty::Infer(ty::IntVar(v_id)), &ty::Int(v)) => {
                self.unify_integral_variable(a_is_expected, v_id, IntType(v))
            }
            (&ty::Int(v), &ty::Infer(ty::IntVar(v_id))) => {
                self.unify_integral_variable(!a_is_expected, v_id, IntType(v))
            }
            (&ty::Infer(ty::IntVar(v_id)), &ty::Uint(v)) => {
                self.unify_integral_variable(a_is_expected, v_id, UintType(v))
            }
            (&ty::Uint(v), &ty::Infer(ty::IntVar(v_id))) => {
                self.unify_integral_variable(!a_is_expected, v_id, UintType(v))
            }

            // Relate floating-point variables to other types
            (&ty::Infer(ty::FloatVar(a_id)), &ty::Infer(ty::FloatVar(b_id))) => {
                self.float_unification_table
                    .borrow_mut()
                    .unify_var_var(a_id, b_id)
                    .map_err(|e| float_unification_error(relation.a_is_expected(), e))?;
                Ok(a)
            }
            (&ty::Infer(ty::FloatVar(v_id)), &ty::Float(v)) => {
                self.unify_float_variable(a_is_expected, v_id, v)
            }
            (&ty::Float(v), &ty::Infer(ty::FloatVar(v_id))) => {
                self.unify_float_variable(!a_is_expected, v_id, v)
            }

            // All other cases of inference are errors
            (&ty::Infer(_), _) |
            (_, &ty::Infer(_)) => {
                Err(TypeError::Sorts(ty::relate::expected_found(relation, &a, &b)))
            }

            _ => {
                ty::relate::super_relate_tys(relation, a, b)
            }
        }
    }

    pub fn super_combine_consts<R>(
        &self,
        relation: &mut R,
        a: &'tcx ty::Const<'tcx>,
        b: &'tcx ty::Const<'tcx>,
    ) -> RelateResult<'tcx, &'tcx ty::Const<'tcx>>
    where
        R: TypeRelation<'tcx>,
    {
<<<<<<< HEAD
=======
        debug!("{}.consts({:?}, {:?})", relation.tag(), a, b);
        if a == b { return Ok(a); }

        let a = replace_if_possible(self.const_unification_table.borrow_mut(), a);
        let b = replace_if_possible(self.const_unification_table.borrow_mut(), b);

>>>>>>> 8cd2c99a
        let a_is_expected = relation.a_is_expected();

        match (a.val, b.val) {
            (ConstValue::Infer(InferConst::Var(a_vid)),
                ConstValue::Infer(InferConst::Var(b_vid))) => {
                self.const_unification_table
                    .borrow_mut()
                    .unify_var_var(a_vid, b_vid)
                    .map_err(|e| const_unification_error(a_is_expected, e))?;
                return Ok(a);
            }

            // All other cases of inference with other variables are errors.
            (ConstValue::Infer(InferConst::Var(_)), ConstValue::Infer(_)) |
            (ConstValue::Infer(_), ConstValue::Infer(InferConst::Var(_))) => {
                bug!("tried to combine ConstValue::Infer/ConstValue::Infer(InferConst::Var)")
            }

            (ConstValue::Infer(InferConst::Var(vid)), _) => {
                return self.unify_const_variable(a_is_expected, vid, b);
            }

            (_, ConstValue::Infer(InferConst::Var(vid))) => {
                return self.unify_const_variable(!a_is_expected, vid, a);
            }

            _ => {}
        }

        ty::relate::super_relate_consts(relation, a, b)
    }

    pub fn unify_const_variable(
        &self,
        vid_is_expected: bool,
        vid: ty::ConstVid<'tcx>,
        value: &'tcx ty::Const<'tcx>,
    ) -> RelateResult<'tcx, &'tcx ty::Const<'tcx>> {
        self.const_unification_table
            .borrow_mut()
            .unify_var_value(vid, ConstVarValue {
                origin: ConstVariableOrigin {
                    kind: ConstVariableOriginKind::ConstInference,
                    span: DUMMY_SP,
                },
                val: ConstVariableValue::Known { value },
            })
            .map_err(|e| const_unification_error(vid_is_expected, e))?;
        Ok(value)
    }

    fn unify_integral_variable(&self,
                               vid_is_expected: bool,
                               vid: ty::IntVid,
                               val: ty::IntVarValue)
                               -> RelateResult<'tcx, Ty<'tcx>>
    {
        self.int_unification_table
            .borrow_mut()
            .unify_var_value(vid, Some(val))
            .map_err(|e| int_unification_error(vid_is_expected, e))?;
        match val {
            IntType(v) => Ok(self.tcx.mk_mach_int(v)),
            UintType(v) => Ok(self.tcx.mk_mach_uint(v)),
        }
    }

    fn unify_float_variable(&self,
                            vid_is_expected: bool,
                            vid: ty::FloatVid,
                            val: ast::FloatTy)
                            -> RelateResult<'tcx, Ty<'tcx>>
    {
        self.float_unification_table
            .borrow_mut()
            .unify_var_value(vid, Some(ty::FloatVarValue(val)))
            .map_err(|e| float_unification_error(vid_is_expected, e))?;
        Ok(self.tcx.mk_mach_float(val))
    }
}

impl<'infcx, 'tcx> CombineFields<'infcx, 'tcx> {
    pub fn tcx(&self) -> TyCtxt<'tcx> {
        self.infcx.tcx
    }

    pub fn equate<'a>(&'a mut self, a_is_expected: bool) -> Equate<'a, 'infcx, 'tcx> {
        Equate::new(self, a_is_expected)
    }

    pub fn sub<'a>(&'a mut self, a_is_expected: bool) -> Sub<'a, 'infcx, 'tcx> {
        Sub::new(self, a_is_expected)
    }

    pub fn lub<'a>(&'a mut self, a_is_expected: bool) -> Lub<'a, 'infcx, 'tcx> {
        Lub::new(self, a_is_expected)
    }

    pub fn glb<'a>(&'a mut self, a_is_expected: bool) -> Glb<'a, 'infcx, 'tcx> {
        Glb::new(self, a_is_expected)
    }

    /// Here, `dir` is either `EqTo`, `SubtypeOf`, or `SupertypeOf`.
    /// The idea is that we should ensure that the type `a_ty` is equal
    /// to, a subtype of, or a supertype of (respectively) the type
    /// to which `b_vid` is bound.
    ///
    /// Since `b_vid` has not yet been instantiated with a type, we
    /// will first instantiate `b_vid` with a *generalized* version
    /// of `a_ty`. Generalization introduces other inference
    /// variables wherever subtyping could occur.
    pub fn instantiate(&mut self,
                       a_ty: Ty<'tcx>,
                       dir: RelationDir,
                       b_vid: ty::TyVid,
                       a_is_expected: bool)
                       -> RelateResult<'tcx, ()>
    {
        use self::RelationDir::*;

        // Get the actual variable that b_vid has been inferred to
        debug_assert!(self.infcx.type_variables.borrow_mut().probe(b_vid).is_unknown());

        debug!("instantiate(a_ty={:?} dir={:?} b_vid={:?})", a_ty, dir, b_vid);

        // Generalize type of `a_ty` appropriately depending on the
        // direction.  As an example, assume:
        //
        // - `a_ty == &'x ?1`, where `'x` is some free region and `?1` is an
        //   inference variable,
        // - and `dir` == `SubtypeOf`.
        //
        // Then the generalized form `b_ty` would be `&'?2 ?3`, where
        // `'?2` and `?3` are fresh region/type inference
        // variables. (Down below, we will relate `a_ty <: b_ty`,
        // adding constraints like `'x: '?2` and `?1 <: ?3`.)
        let Generalization { ty: b_ty, needs_wf } = self.generalize(a_ty, b_vid, dir)?;
        debug!("instantiate(a_ty={:?}, dir={:?}, b_vid={:?}, generalized b_ty={:?})",
               a_ty, dir, b_vid, b_ty);
        self.infcx.type_variables.borrow_mut().instantiate(b_vid, b_ty);

        if needs_wf {
            self.obligations.push(Obligation::new(self.trace.cause.clone(),
                                                  self.param_env,
                                                  ty::Predicate::WellFormed(b_ty)));
        }

        // Finally, relate `b_ty` to `a_ty`, as described in previous comment.
        //
        // FIXME(#16847): This code is non-ideal because all these subtype
        // relations wind up attributed to the same spans. We need
        // to associate causes/spans with each of the relations in
        // the stack to get this right.
        match dir {
            EqTo => self.equate(a_is_expected).relate(&a_ty, &b_ty),
            SubtypeOf => self.sub(a_is_expected).relate(&a_ty, &b_ty),
            SupertypeOf => self.sub(a_is_expected).relate_with_variance(
                ty::Contravariant, &a_ty, &b_ty),
        }?;

        Ok(())
    }

    /// Attempts to generalize `ty` for the type variable `for_vid`.
    /// This checks for cycle -- that is, whether the type `ty`
    /// references `for_vid`. The `dir` is the "direction" for which we
    /// a performing the generalization (i.e., are we producing a type
    /// that can be used as a supertype etc).
    ///
    /// Preconditions:
    ///
    /// - `for_vid` is a "root vid"
    fn generalize(&self,
                  ty: Ty<'tcx>,
                  for_vid: ty::TyVid,
                  dir: RelationDir)
                  -> RelateResult<'tcx, Generalization<'tcx>>
    {
        debug!("generalize(ty={:?}, for_vid={:?}, dir={:?}", ty, for_vid, dir);
        // Determine the ambient variance within which `ty` appears.
        // The surrounding equation is:
        //
        //     ty [op] ty2
        //
        // where `op` is either `==`, `<:`, or `:>`. This maps quite
        // naturally.
        let ambient_variance = match dir {
            RelationDir::EqTo => ty::Invariant,
            RelationDir::SubtypeOf => ty::Covariant,
            RelationDir::SupertypeOf => ty::Contravariant,
        };

        debug!("generalize: ambient_variance = {:?}", ambient_variance);

        let for_universe = match self.infcx.type_variables.borrow_mut().probe(for_vid) {
            v @ TypeVariableValue::Known { .. } => panic!(
                "instantiating {:?} which has a known value {:?}",
                for_vid,
                v,
            ),
            TypeVariableValue::Unknown { universe } => universe,
        };

        debug!("generalize: for_universe = {:?}", for_universe);

        let mut generalize = Generalizer {
            infcx: self.infcx,
            span: self.trace.cause.span,
            for_vid_sub_root: self.infcx.type_variables.borrow_mut().sub_root_var(for_vid),
            for_universe,
            ambient_variance,
            needs_wf: false,
            root_ty: ty,
            param_env: self.param_env,
        };

        let ty = match generalize.relate(&ty, &ty) {
            Ok(ty) => ty,
            Err(e) => {
                debug!("generalize: failure {:?}", e);
                return Err(e);
            }
        };
        let needs_wf = generalize.needs_wf;
        debug!("generalize: success {{ {:?}, {:?} }}", ty, needs_wf);
        Ok(Generalization { ty, needs_wf })
    }
}

struct Generalizer<'cx, 'tcx> {
    infcx: &'cx InferCtxt<'cx, 'tcx>,

    /// The span, used when creating new type variables and things.
    span: Span,

    /// The vid of the type variable that is in the process of being
    /// instantiated; if we find this within the type we are folding,
    /// that means we would have created a cyclic type.
    for_vid_sub_root: ty::TyVid,

    /// The universe of the type variable that is in the process of
    /// being instantiated. Any fresh variables that we create in this
    /// process should be in that same universe.
    for_universe: ty::UniverseIndex,

    /// Track the variance as we descend into the type.
    ambient_variance: ty::Variance,

    /// See the field `needs_wf` in `Generalization`.
    needs_wf: bool,

    /// The root type that we are generalizing. Used when reporting cycles.
    root_ty: Ty<'tcx>,

    param_env: ty::ParamEnv<'tcx>,
}

/// Result from a generalization operation. This includes
/// not only the generalized type, but also a bool flag
/// indicating whether further WF checks are needed.
struct Generalization<'tcx> {
    ty: Ty<'tcx>,

    /// If true, then the generalized type may not be well-formed,
    /// even if the source type is well-formed, so we should add an
    /// additional check to enforce that it is. This arises in
    /// particular around 'bivariant' type parameters that are only
    /// constrained by a where-clause. As an example, imagine a type:
    ///
    ///     struct Foo<A, B> where A: Iterator<Item = B> {
    ///         data: A
    ///     }
    ///
    /// here, `A` will be covariant, but `B` is
    /// unconstrained. However, whatever it is, for `Foo` to be WF, it
    /// must be equal to `A::Item`. If we have an input `Foo<?A, ?B>`,
    /// then after generalization we will wind up with a type like
    /// `Foo<?C, ?D>`. When we enforce that `Foo<?A, ?B> <: Foo<?C,
    /// ?D>` (or `>:`), we will wind up with the requirement that `?A
    /// <: ?C`, but no particular relationship between `?B` and `?D`
    /// (after all, we do not know the variance of the normalized form
    /// of `A::Item` with respect to `A`). If we do nothing else, this
    /// may mean that `?D` goes unconstrained (as in #41677). So, in
    /// this scenario where we create a new type variable in a
    /// bivariant context, we set the `needs_wf` flag to true. This
    /// will force the calling code to check that `WF(Foo<?C, ?D>)`
    /// holds, which in turn implies that `?C::Item == ?D`. So once
    /// `?C` is constrained, that should suffice to restrict `?D`.
    needs_wf: bool,
}

impl TypeRelation<'tcx> for Generalizer<'_, 'tcx> {
    fn tcx(&self) -> TyCtxt<'tcx> {
        self.infcx.tcx
    }
    fn param_env(&self) -> ty::ParamEnv<'tcx> { self.param_env }

    fn tag(&self) -> &'static str {
        "Generalizer"
    }

    fn a_is_expected(&self) -> bool {
        true
    }

    fn binders<T>(&mut self, a: &ty::Binder<T>, b: &ty::Binder<T>)
                  -> RelateResult<'tcx, ty::Binder<T>>
        where T: Relate<'tcx>
    {
        Ok(ty::Binder::bind(self.relate(a.skip_binder(), b.skip_binder())?))
    }

    fn relate_item_substs(&mut self,
                          item_def_id: DefId,
                          a_subst: SubstsRef<'tcx>,
                          b_subst: SubstsRef<'tcx>)
                          -> RelateResult<'tcx, SubstsRef<'tcx>>
    {
        if self.ambient_variance == ty::Variance::Invariant {
            // Avoid fetching the variance if we are in an invariant
            // context; no need, and it can induce dependency cycles
            // (e.g., #41849).
            relate::relate_substs(self, None, a_subst, b_subst)
        } else {
            let opt_variances = self.tcx().variances_of(item_def_id);
            relate::relate_substs(self, Some(&opt_variances), a_subst, b_subst)
        }
    }

    fn relate_with_variance<T: Relate<'tcx>>(&mut self,
                                             variance: ty::Variance,
                                             a: &T,
                                             b: &T)
                                             -> RelateResult<'tcx, T>
    {
        let old_ambient_variance = self.ambient_variance;
        self.ambient_variance = self.ambient_variance.xform(variance);

        let result = self.relate(a, b);
        self.ambient_variance = old_ambient_variance;
        result
    }

    fn tys(&mut self, t: Ty<'tcx>, t2: Ty<'tcx>) -> RelateResult<'tcx, Ty<'tcx>> {
        assert_eq!(t, t2); // we are abusing TypeRelation here; both LHS and RHS ought to be ==

        debug!("generalize: t={:?}", t);

        // Check to see whether the type we are generalizing references
        // any other type variable related to `vid` via
        // subtyping. This is basically our "occurs check", preventing
        // us from creating infinitely sized types.
        match t.sty {
            ty::Infer(ty::TyVar(vid)) => {
                let mut variables = self.infcx.type_variables.borrow_mut();
                let vid = variables.root_var(vid);
                let sub_vid = variables.sub_root_var(vid);
                if sub_vid == self.for_vid_sub_root {
                    // If sub-roots are equal, then `for_vid` and
                    // `vid` are related via subtyping.
                    return Err(TypeError::CyclicTy(self.root_ty));
                } else {
                    match variables.probe(vid) {
                        TypeVariableValue::Known { value: u } => {
                            drop(variables);
                            debug!("generalize: known value {:?}", u);
                            self.relate(&u, &u)
                        }
                        TypeVariableValue::Unknown { universe } => {
                            match self.ambient_variance {
                                // Invariant: no need to make a fresh type variable.
                                ty::Invariant => {
                                    if self.for_universe.can_name(universe) {
                                        return Ok(t);
                                    }
                                }

                                // Bivariant: make a fresh var, but we
                                // may need a WF predicate. See
                                // comment on `needs_wf` field for
                                // more info.
                                ty::Bivariant => self.needs_wf = true,

                                // Co/contravariant: this will be
                                // sufficiently constrained later on.
                                ty::Covariant | ty::Contravariant => (),
                            }

                            let origin = *variables.var_origin(vid);
                            let new_var_id = variables.new_var(self.for_universe, false, origin);
                            let u = self.tcx().mk_ty_var(new_var_id);
                            debug!("generalize: replacing original vid={:?} with new={:?}",
                                   vid, u);
                            return Ok(u);
                        }
                    }
                }
            }
            ty::Infer(ty::IntVar(_)) |
            ty::Infer(ty::FloatVar(_)) => {
                // No matter what mode we are in,
                // integer/floating-point types must be equal to be
                // relatable.
                Ok(t)
            }
            _ => {
                relate::super_relate_tys(self, t, t)
            }
        }
    }

    fn regions(&mut self, r: ty::Region<'tcx>, r2: ty::Region<'tcx>)
               -> RelateResult<'tcx, ty::Region<'tcx>> {
        assert_eq!(r, r2); // we are abusing TypeRelation here; both LHS and RHS ought to be ==

        debug!("generalize: regions r={:?}", r);

        match *r {
            // Never make variables for regions bound within the type itself,
            // nor for erased regions.
            ty::ReLateBound(..) |
            ty::ReErased => {
                return Ok(r);
            }

            ty::ReClosureBound(..) => {
                span_bug!(
                    self.span,
                    "encountered unexpected ReClosureBound: {:?}",
                    r,
                );
            }

            ty::RePlaceholder(..) |
            ty::ReVar(..) |
            ty::ReEmpty |
            ty::ReStatic |
            ty::ReScope(..) |
            ty::ReEarlyBound(..) |
            ty::ReFree(..) => {
                // see common code below
            }
        }

        // If we are in an invariant context, we can re-use the region
        // as is, unless it happens to be in some universe that we
        // can't name. (In the case of a region *variable*, we could
        // use it if we promoted it into our universe, but we don't
        // bother.)
        if let ty::Invariant = self.ambient_variance {
            let r_universe = self.infcx.universe_of_region(r);
            if self.for_universe.can_name(r_universe) {
                return Ok(r);
            }
        }

        // FIXME: This is non-ideal because we don't give a
        // very descriptive origin for this region variable.
        Ok(self.infcx.next_region_var_in_universe(MiscVariable(self.span), self.for_universe))
    }

    fn consts(
        &mut self,
        c: &'tcx ty::Const<'tcx>,
        c2: &'tcx ty::Const<'tcx>
    ) -> RelateResult<'tcx, &'tcx ty::Const<'tcx>> {
        assert_eq!(c, c2); // we are abusing TypeRelation here; both LHS and RHS ought to be ==

        match c {
            ty::Const { val: ConstValue::Infer(InferConst::Var(vid)), .. } => {
                let mut variable_table = self.infcx.const_unification_table.borrow_mut();
                match variable_table.probe_value(*vid).val.known() {
                    Some(u) => {
                        self.relate(&u, &u)
                    }
                    None => Ok(c),
                }
            }
            _ => {
                relate::super_relate_consts(self, c, c)
            }
        }
    }
}

pub trait RelateResultCompare<'tcx, T> {
    fn compare<F>(&self, t: T, f: F) -> RelateResult<'tcx, T> where
        F: FnOnce() -> TypeError<'tcx>;
}

impl<'tcx, T:Clone + PartialEq> RelateResultCompare<'tcx, T> for RelateResult<'tcx, T> {
    fn compare<F>(&self, t: T, f: F) -> RelateResult<'tcx, T> where
        F: FnOnce() -> TypeError<'tcx>,
    {
        self.clone().and_then(|s| {
            if s == t {
                self.clone()
            } else {
                Err(f())
            }
        })
    }
}

pub fn const_unification_error<'tcx>(
    a_is_expected: bool,
    (a, b): (&'tcx ty::Const<'tcx>, &'tcx ty::Const<'tcx>),
) -> TypeError<'tcx> {
    TypeError::ConstMismatch(ty::relate::expected_found_bool(a_is_expected, &a, &b))
}

fn int_unification_error<'tcx>(a_is_expected: bool, v: (ty::IntVarValue, ty::IntVarValue))
                               -> TypeError<'tcx>
{
    let (a, b) = v;
    TypeError::IntMismatch(ty::relate::expected_found_bool(a_is_expected, &a, &b))
}

fn float_unification_error<'tcx>(a_is_expected: bool,
                                 v: (ty::FloatVarValue, ty::FloatVarValue))
                                 -> TypeError<'tcx>
{
    let (ty::FloatVarValue(a), ty::FloatVarValue(b)) = v;
    TypeError::FloatMismatch(ty::relate::expected_found_bool(a_is_expected, &a, &b))
}<|MERGE_RESOLUTION|>--- conflicted
+++ resolved
@@ -30,10 +30,7 @@
 use super::type_variable::TypeVariableValue;
 use super::unify_key::{ConstVarValue, ConstVariableValue};
 use super::unify_key::{ConstVariableOrigin, ConstVariableOriginKind};
-<<<<<<< HEAD
-=======
 use super::unify_key::replace_if_possible;
->>>>>>> 8cd2c99a
 
 use crate::hir::def_id::DefId;
 use crate::mir::interpret::ConstValue;
@@ -131,15 +128,12 @@
     where
         R: TypeRelation<'tcx>,
     {
-<<<<<<< HEAD
-=======
         debug!("{}.consts({:?}, {:?})", relation.tag(), a, b);
         if a == b { return Ok(a); }
 
         let a = replace_if_possible(self.const_unification_table.borrow_mut(), a);
         let b = replace_if_possible(self.const_unification_table.borrow_mut(), b);
 
->>>>>>> 8cd2c99a
         let a_is_expected = relation.a_is_expected();
 
         match (a.val, b.val) {
