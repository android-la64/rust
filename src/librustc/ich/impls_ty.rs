--- conflicted
+++ resolved
@@ -179,25 +179,10 @@
         hcx: &mut StableHashingContext<'a>,
         hasher: &mut StableHasher<W>,
     ) {
-<<<<<<< HEAD
-        let mir::interpret::Allocation {
-            bytes, relocations, undef_mask, align, mutability,
-            extra: _,
-        } = self;
-        bytes.hash_stable(hcx, hasher);
-        relocations.len().hash_stable(hcx, hasher);
-        for reloc in relocations.iter() {
-            reloc.hash_stable(hcx, hasher);
-        }
-        undef_mask.hash_stable(hcx, hasher);
-        align.hash_stable(hcx, hasher);
-        mutability.hash_stable(hcx, hasher);
-=======
         self.len().hash_stable(hcx, hasher);
         for reloc in self.iter() {
             reloc.hash_stable(hcx, hasher);
         }
->>>>>>> 8cd2c99a
     }
 }
 
