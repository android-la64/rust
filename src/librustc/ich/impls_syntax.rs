//! This module contains `HashStable` implementations for various data types
//! from libsyntax in no particular order.

use crate::ich::StableHashingContext;

use std::hash as std_hash;
use std::mem;

use syntax::ast;
use syntax::feature_gate;
use syntax::parse::token;
use syntax::symbol::InternedString;
use syntax::tokenstream;
use syntax_pos::SourceFile;

use crate::hir::def_id::{DefId, CrateNum, CRATE_DEF_INDEX};

use smallvec::SmallVec;
use rustc_data_structures::stable_hasher::{HashStable, ToStableHashKey,
                                           StableHasher, StableHasherResult};

impl<'a> HashStable<StableHashingContext<'a>> for InternedString {
    #[inline]
    fn hash_stable<W: StableHasherResult>(&self,
                                          hcx: &mut StableHashingContext<'a>,
                                          hasher: &mut StableHasher<W>) {
        self.with(|s| s.hash_stable(hcx, hasher))
    }
}

impl<'a> ToStableHashKey<StableHashingContext<'a>> for InternedString {
    type KeyType = InternedString;

    #[inline]
    fn to_stable_hash_key(&self,
                          _: &StableHashingContext<'a>)
                          -> InternedString {
        self.clone()
    }
}

impl<'a> HashStable<StableHashingContext<'a>> for ast::Name {
    #[inline]
    fn hash_stable<W: StableHasherResult>(&self,
                                          hcx: &mut StableHashingContext<'a>,
                                          hasher: &mut StableHasher<W>) {
        self.as_str().hash_stable(hcx, hasher);
    }
}

impl<'a> ToStableHashKey<StableHashingContext<'a>> for ast::Name {
    type KeyType = InternedString;

    #[inline]
    fn to_stable_hash_key(&self,
                          _: &StableHashingContext<'a>)
                          -> InternedString {
        self.as_interned_str()
    }
}

impl_stable_hash_for!(enum ::syntax::ast::AsmDialect {
    Att,
    Intel
});

impl_stable_hash_for!(enum ::syntax::ext::base::MacroKind {
    Bang,
    Attr,
    Derive,
});


impl_stable_hash_for!(enum ::rustc_target::spec::abi::Abi {
    Cdecl,
    Stdcall,
    Fastcall,
    Vectorcall,
    Thiscall,
    Aapcs,
    Win64,
    SysV64,
    PtxKernel,
    Msp430Interrupt,
    X86Interrupt,
    AmdGpuKernel,
    Rust,
    C,
    System,
    RustIntrinsic,
    RustCall,
    PlatformIntrinsic,
    Unadjusted
});

impl_stable_hash_for!(struct ::syntax::attr::Deprecation { since, note });
impl_stable_hash_for!(struct ::syntax::attr::Stability {
    level,
    feature,
    rustc_depr,
    promotable,
    allow_const_fn_ptr,
    const_stability
});

impl_stable_hash_for!(enum ::syntax::edition::Edition {
    Edition2015,
    Edition2018,
});

impl<'a> HashStable<StableHashingContext<'a>>
for ::syntax::attr::StabilityLevel {
    fn hash_stable<W: StableHasherResult>(&self,
                                          hcx: &mut StableHashingContext<'a>,
                                          hasher: &mut StableHasher<W>) {
        mem::discriminant(self).hash_stable(hcx, hasher);
        match *self {
            ::syntax::attr::StabilityLevel::Unstable { ref reason, ref issue, ref is_soft } => {
                reason.hash_stable(hcx, hasher);
                issue.hash_stable(hcx, hasher);
                is_soft.hash_stable(hcx, hasher);
            }
            ::syntax::attr::StabilityLevel::Stable { ref since } => {
                since.hash_stable(hcx, hasher);
            }
        }
    }
}

impl_stable_hash_for!(struct ::syntax::attr::RustcDeprecation { since, reason, suggestion });


impl_stable_hash_for!(enum ::syntax::attr::IntType {
    SignedInt(int_ty),
    UnsignedInt(uint_ty)
});

impl_stable_hash_for!(enum ::syntax::ast::LitIntType {
    Signed(int_ty),
    Unsigned(int_ty),
    Unsuffixed
});

impl_stable_hash_for!(struct ::syntax::ast::Lit {
    node,
    token,
    span
});

impl_stable_hash_for!(enum ::syntax::ast::LitKind {
    Str(value, style),
    ByteStr(value),
    Byte(value),
    Char(value),
    Int(value, lit_int_type),
    Float(value, float_ty),
    FloatUnsuffixed(value),
    Bool(value),
    Err(value)
});

impl_stable_hash_for_spanned!(::syntax::ast::LitKind);

impl_stable_hash_for!(enum ::syntax::ast::IntTy { Isize, I8, I16, I32, I64, I128 });
impl_stable_hash_for!(enum ::syntax::ast::UintTy { Usize, U8, U16, U32, U64, U128 });
impl_stable_hash_for!(enum ::syntax::ast::FloatTy { F32, F64 });
impl_stable_hash_for!(enum ::syntax::ast::Unsafety { Unsafe, Normal });
impl_stable_hash_for!(enum ::syntax::ast::Constness { Const, NotConst });
impl_stable_hash_for!(enum ::syntax::ast::Defaultness { Default, Final });
impl_stable_hash_for!(struct ::syntax::ast::Lifetime { id, ident });
impl_stable_hash_for!(enum ::syntax::ast::StrStyle { Cooked, Raw(pounds) });
impl_stable_hash_for!(enum ::syntax::ast::AttrStyle { Outer, Inner });

impl<'a> HashStable<StableHashingContext<'a>> for [ast::Attribute] {
    fn hash_stable<W: StableHasherResult>(&self,
                                          hcx: &mut StableHashingContext<'a>,
                                          hasher: &mut StableHasher<W>) {
        if self.len() == 0 {
            self.len().hash_stable(hcx, hasher);
            return
        }

        // Some attributes are always ignored during hashing.
        let filtered: SmallVec<[&ast::Attribute; 8]> = self
            .iter()
            .filter(|attr| {
                !attr.is_sugared_doc &&
                !attr.ident().map_or(false, |ident| hcx.is_ignored_attr(ident.name))
            })
            .collect();

        filtered.len().hash_stable(hcx, hasher);
        for attr in filtered {
            attr.hash_stable(hcx, hasher);
        }
    }
}

impl<'a> HashStable<StableHashingContext<'a>> for ast::Path {
    fn hash_stable<W: StableHasherResult>(&self,
                                          hcx: &mut StableHashingContext<'a>,
                                          hasher: &mut StableHasher<W>) {
        self.segments.len().hash_stable(hcx, hasher);
        for segment in &self.segments {
            segment.ident.name.hash_stable(hcx, hasher);
        }
    }
}

impl<'a> HashStable<StableHashingContext<'a>> for ast::Attribute {
    fn hash_stable<W: StableHasherResult>(&self,
                                          hcx: &mut StableHashingContext<'a>,
                                          hasher: &mut StableHasher<W>) {
        // Make sure that these have been filtered out.
        debug_assert!(!self.ident().map_or(false, |ident| hcx.is_ignored_attr(ident.name)));
        debug_assert!(!self.is_sugared_doc);

        let ast::Attribute {
            id: _,
            style,
            ref path,
            ref tokens,
            is_sugared_doc: _,
            span,
        } = *self;

        style.hash_stable(hcx, hasher);
        path.hash_stable(hcx, hasher);
        for tt in tokens.trees() {
            tt.hash_stable(hcx, hasher);
        }
        span.hash_stable(hcx, hasher);
    }
}

impl<'a> HashStable<StableHashingContext<'a>>
for tokenstream::TokenTree {
    fn hash_stable<W: StableHasherResult>(&self,
                                          hcx: &mut StableHashingContext<'a>,
                                          hasher: &mut StableHasher<W>) {
        mem::discriminant(self).hash_stable(hcx, hasher);
        match *self {
            tokenstream::TokenTree::Token(ref token) => {
                token.hash_stable(hcx, hasher);
            }
            tokenstream::TokenTree::Delimited(span, delim, ref tts) => {
                span.hash_stable(hcx, hasher);
                std_hash::Hash::hash(&delim, hasher);
                for sub_tt in tts.trees() {
                    sub_tt.hash_stable(hcx, hasher);
                }
            }
        }
    }
}

impl<'a> HashStable<StableHashingContext<'a>>
for tokenstream::TokenStream {
    fn hash_stable<W: StableHasherResult>(&self,
                                          hcx: &mut StableHashingContext<'a>,
                                          hasher: &mut StableHasher<W>) {
        for sub_tt in self.trees() {
            sub_tt.hash_stable(hcx, hasher);
        }
    }
}

impl_stable_hash_for!(enum token::LitKind {
    Bool,
    Byte,
    Char,
    Integer,
    Float,
    Str,
    ByteStr,
    StrRaw(n),
    ByteStrRaw(n),
    Err
});

impl_stable_hash_for!(struct token::Lit {
    kind,
    symbol,
    suffix
});

impl<'a> HashStable<StableHashingContext<'a>> for token::TokenKind {
    fn hash_stable<W: StableHasherResult>(&self,
                                          hcx: &mut StableHashingContext<'a>,
                                          hasher: &mut StableHasher<W>) {
        mem::discriminant(self).hash_stable(hcx, hasher);
        match *self {
            token::Eq |
            token::Lt |
            token::Le |
            token::EqEq |
            token::Ne |
            token::Ge |
            token::Gt |
            token::AndAnd |
            token::OrOr |
            token::Not |
            token::Tilde |
            token::At |
            token::Dot |
            token::DotDot |
            token::DotDotDot |
            token::DotDotEq |
            token::Comma |
            token::Semi |
            token::Colon |
            token::ModSep |
            token::RArrow |
            token::LArrow |
            token::FatArrow |
            token::Pound |
            token::Dollar |
            token::Question |
            token::SingleQuote |
            token::Whitespace |
            token::Comment |
            token::Eof => {}

            token::BinOp(bin_op_token) |
            token::BinOpEq(bin_op_token) => {
                std_hash::Hash::hash(&bin_op_token, hasher);
            }

            token::OpenDelim(delim_token) |
            token::CloseDelim(delim_token) => {
                std_hash::Hash::hash(&delim_token, hasher);
            }
            token::Literal(lit) => lit.hash_stable(hcx, hasher),

            token::Ident(name, is_raw) => {
                name.hash_stable(hcx, hasher);
                is_raw.hash_stable(hcx, hasher);
            }
            token::Lifetime(name) => name.hash_stable(hcx, hasher),

            token::Interpolated(_) => {
                bug!("interpolated tokens should not be present in the HIR")
            }

            token::DocComment(val) |
            token::Shebang(val) |
            token::Unknown(val) => val.hash_stable(hcx, hasher),
        }
    }
}

impl_stable_hash_for!(struct token::Token {
    kind,
    span
});

impl_stable_hash_for!(enum ::syntax::ast::NestedMetaItem {
    MetaItem(meta_item),
    Literal(lit)
});

impl_stable_hash_for!(struct ::syntax::ast::MetaItem {
    path,
    node,
    span
});

impl_stable_hash_for!(enum ::syntax::ast::MetaItemKind {
    Word,
    List(nested_items),
    NameValue(lit)
});

impl_stable_hash_for!(enum ::syntax_pos::hygiene::Transparency {
    Transparent,
    SemiTransparent,
    Opaque,
});

<<<<<<< HEAD
impl_stable_hash_for!(struct ::syntax_pos::hygiene::ExpnInfo {
=======
impl_stable_hash_for!(struct ::syntax_pos::hygiene::ExpnData {
    kind,
    parent -> _,
>>>>>>> 8cd2c99a
    call_site,
    kind,
    def_site,
<<<<<<< HEAD
    default_transparency,
=======
>>>>>>> 8cd2c99a
    allow_internal_unstable,
    allow_internal_unsafe,
    local_inner_macros,
    edition
});

impl_stable_hash_for!(enum ::syntax_pos::hygiene::ExpnKind {
    Root,
    Macro(kind, descr),
<<<<<<< HEAD
    Desugaring(kind)
});

=======
    AstPass(kind),
    Desugaring(kind)
});

impl_stable_hash_for!(enum ::syntax_pos::hygiene::AstPass {
    StdImports,
    TestHarness,
    ProcMacroHarness,
    PluginMacroDefs,
});

>>>>>>> 8cd2c99a
impl_stable_hash_for!(enum ::syntax_pos::hygiene::DesugaringKind {
    CondTemporary,
    Async,
    Await,
    QuestionMark,
    OpaqueTy,
    ForLoop,
    TryBlock
});

impl_stable_hash_for!(enum ::syntax_pos::FileName {
    Real(pb),
    Macros(s),
    QuoteExpansion(s),
    Anon(s),
    MacroExpansion(s),
    ProcMacroSourceCode(s),
    CliCrateAttr(s),
    CfgSpec(s),
    Custom(s),
    DocTest(pb, line),
});

impl<'a> HashStable<StableHashingContext<'a>> for SourceFile {
    fn hash_stable<W: StableHasherResult>(&self,
                                          hcx: &mut StableHashingContext<'a>,
                                          hasher: &mut StableHasher<W>) {
        let SourceFile {
            name: _, // We hash the smaller name_hash instead of this
            name_hash,
            name_was_remapped,
            unmapped_path: _,
            crate_of_origin,
            // Do not hash the source as it is not encoded
            src: _,
            src_hash,
            external_src: _,
            start_pos,
            end_pos: _,
            ref lines,
            ref multibyte_chars,
            ref non_narrow_chars,
        } = *self;

        (name_hash as u64).hash_stable(hcx, hasher);
        name_was_remapped.hash_stable(hcx, hasher);

        DefId {
            krate: CrateNum::from_u32(crate_of_origin),
            index: CRATE_DEF_INDEX,
        }.hash_stable(hcx, hasher);

        src_hash.hash_stable(hcx, hasher);

        // We only hash the relative position within this source_file
        lines.len().hash_stable(hcx, hasher);
        for &line in lines.iter() {
            stable_byte_pos(line, start_pos).hash_stable(hcx, hasher);
        }

        // We only hash the relative position within this source_file
        multibyte_chars.len().hash_stable(hcx, hasher);
        for &char_pos in multibyte_chars.iter() {
            stable_multibyte_char(char_pos, start_pos).hash_stable(hcx, hasher);
        }

        non_narrow_chars.len().hash_stable(hcx, hasher);
        for &char_pos in non_narrow_chars.iter() {
            stable_non_narrow_char(char_pos, start_pos).hash_stable(hcx, hasher);
        }
    }
}

fn stable_byte_pos(pos: ::syntax_pos::BytePos,
                   source_file_start: ::syntax_pos::BytePos)
                   -> u32 {
    pos.0 - source_file_start.0
}

fn stable_multibyte_char(mbc: ::syntax_pos::MultiByteChar,
                         source_file_start: ::syntax_pos::BytePos)
                         -> (u32, u32) {
    let ::syntax_pos::MultiByteChar {
        pos,
        bytes,
    } = mbc;

    (pos.0 - source_file_start.0, bytes as u32)
}

fn stable_non_narrow_char(swc: ::syntax_pos::NonNarrowChar,
                          source_file_start: ::syntax_pos::BytePos)
                          -> (u32, u32) {
    let pos = swc.pos();
    let width = swc.width();

    (pos.0 - source_file_start.0, width as u32)
}

impl<'tcx> HashStable<StableHashingContext<'tcx>> for feature_gate::Features {
    fn hash_stable<W: StableHasherResult>(
        &self,
        hcx: &mut StableHashingContext<'tcx>,
        hasher: &mut StableHasher<W>,
    ) {
        // Unfortunately we cannot exhaustively list fields here, since the
        // struct is macro generated.
        self.declared_lang_features.hash_stable(hcx, hasher);
        self.declared_lib_features.hash_stable(hcx, hasher);

        self.walk_feature_fields(|feature_name, value| {
            feature_name.hash_stable(hcx, hasher);
            value.hash_stable(hcx, hasher);
        });
    }
}<|MERGE_RESOLUTION|>--- conflicted
+++ resolved
@@ -377,20 +377,11 @@
     Opaque,
 });
 
-<<<<<<< HEAD
-impl_stable_hash_for!(struct ::syntax_pos::hygiene::ExpnInfo {
-=======
 impl_stable_hash_for!(struct ::syntax_pos::hygiene::ExpnData {
     kind,
     parent -> _,
->>>>>>> 8cd2c99a
     call_site,
-    kind,
     def_site,
-<<<<<<< HEAD
-    default_transparency,
-=======
->>>>>>> 8cd2c99a
     allow_internal_unstable,
     allow_internal_unsafe,
     local_inner_macros,
@@ -400,11 +391,6 @@
 impl_stable_hash_for!(enum ::syntax_pos::hygiene::ExpnKind {
     Root,
     Macro(kind, descr),
-<<<<<<< HEAD
-    Desugaring(kind)
-});
-
-=======
     AstPass(kind),
     Desugaring(kind)
 });
@@ -416,7 +402,6 @@
     PluginMacroDefs,
 });
 
->>>>>>> 8cd2c99a
 impl_stable_hash_for!(enum ::syntax_pos::hygiene::DesugaringKind {
     CondTemporary,
     Async,
