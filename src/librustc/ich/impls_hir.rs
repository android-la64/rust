--- conflicted
+++ resolved
@@ -5,15 +5,10 @@
 use crate::hir::map::DefPathHash;
 use crate::hir::def_id::{DefId, LocalDefId, CrateNum, CRATE_DEF_INDEX};
 use crate::ich::{StableHashingContext, NodeIdHashingMode, Fingerprint};
-<<<<<<< HEAD
-use rustc_data_structures::stable_hasher::{HashStable, ToStableHashKey,
-                                           StableHasher, StableHasherResult};
-=======
 
 use rustc_data_structures::stable_hasher::{
     HashStable, ToStableHashKey, StableHasher, StableHasherResult,
 };
->>>>>>> 8cd2c99a
 use smallvec::SmallVec;
 use std::mem;
 use syntax::ast;
@@ -337,11 +332,7 @@
                                           hcx: &mut StableHashingContext<'a>,
                                           hasher: &mut StableHasher<W>) {
         let hir::Body {
-<<<<<<< HEAD
-            arguments,
-=======
             params,
->>>>>>> 8cd2c99a
             value,
             generator_kind,
         } = self;
