//! The "main crate" of the Rust compiler. This crate contains common
//! type definitions that are used by the other crates in the rustc
//! "family". Some prominent examples (note that each of these modules
//! has their own README with further details).
//!
//! - **HIR.** The "high-level (H) intermediate representation (IR)" is
//!   defined in the `hir` module.
//! - **MIR.** The "mid-level (M) intermediate representation (IR)" is
//!   defined in the `mir` module. This module contains only the
//!   *definition* of the MIR; the passes that transform and operate
//!   on MIR are found in `librustc_mir` crate.
//! - **Types.** The internal representation of types used in rustc is
//!   defined in the `ty` module. This includes the **type context**
//!   (or `tcx`), which is the central context during most of
//!   compilation, containing the interners and other things.
//! - **Traits.** Trait resolution is implemented in the `traits` module.
//! - **Type inference.** The type inference code can be found in the `infer` module;
//!   this code handles low-level equality and subtyping operations. The
//!   type check pass in the compiler is found in the `librustc_typeck` crate.
//!
//! For more information about how rustc works, see the [rustc guide].
//!
//! [rustc guide]: https://rust-lang.github.io/rustc-guide/
//!
//! # Note
//!
//! This API is completely unstable and subject to change.

#![doc(html_root_url = "https://doc.rust-lang.org/nightly/")]

#![feature(arbitrary_self_types)]
#![feature(box_patterns)]
#![feature(box_syntax)]
#![feature(const_fn)]
#![feature(const_transmute)]
#![feature(core_intrinsics)]
#![feature(drain_filter)]
#![feature(inner_deref)]
#![cfg_attr(windows, feature(libc))]
#![feature(never_type)]
#![feature(exhaustive_patterns)]
#![feature(overlapping_marker_traits)]
#![feature(extern_types)]
#![feature(nll)]
#![feature(non_exhaustive)]
#![feature(optin_builtin_traits)]
#![feature(range_is_empty)]
<<<<<<< HEAD
#![feature(rustc_diagnostic_macros)]
=======
>>>>>>> 8cd2c99a
#![feature(slice_patterns)]
#![feature(specialization)]
#![feature(unboxed_closures)]
#![feature(thread_local)]
#![feature(trace_macros)]
#![feature(trusted_len)]
#![feature(vec_remove_item)]
#![feature(stmt_expr_attributes)]
#![feature(integer_atomics)]
#![feature(test)]
#![feature(in_band_lifetimes)]
#![feature(crate_visibility_modifier)]
#![feature(proc_macro_hygiene)]
#![feature(log_syntax)]
#![feature(mem_take)]
#![feature(associated_type_bounds)]
<<<<<<< HEAD
=======
#![feature(rustc_attrs)]
>>>>>>> 8cd2c99a

#![recursion_limit="512"]

#[macro_use] extern crate bitflags;
extern crate getopts;
#[macro_use] extern crate scoped_tls;
#[cfg(windows)]
extern crate libc;
#[macro_use] extern crate rustc_macros;
#[macro_use] extern crate rustc_data_structures;
#[macro_use] extern crate log;
#[macro_use] extern crate syntax;
#[macro_use] extern crate smallvec;

// Use the test crate here so we depend on getopts through it. This allow tools to link to both
// librustc_driver and libtest.
extern crate test as _;

#[cfg(test)]
mod tests;

#[macro_use]
mod macros;

<<<<<<< HEAD
// N.B., this module needs to be declared first so diagnostics are
// registered before they are used.
=======
>>>>>>> 8cd2c99a
pub mod error_codes;

#[macro_use]
pub mod query;

#[macro_use]
pub mod arena;
<<<<<<< HEAD
pub mod cfg;
=======
>>>>>>> 8cd2c99a
pub mod dep_graph;
pub mod hir;
pub mod ich;
pub mod infer;
pub mod lint;

pub mod middle {
    pub mod borrowck;
    pub mod expr_use_visitor;
    pub mod cstore;
    pub mod dead;
    pub mod dependency_format;
    pub mod diagnostic_items;
    pub mod entry;
    pub mod exported_symbols;
    pub mod free_region;
    pub mod intrinsicck;
    pub mod lib_features;
    pub mod lang_items;
    pub mod liveness;
    pub mod mem_categorization;
    pub mod privacy;
    pub mod reachable;
    pub mod region;
    pub mod recursion_limit;
    pub mod resolve_lifetime;
    pub mod stability;
    pub mod weak_lang_items;
}

pub mod mir;
pub mod session;
pub mod traits;
pub mod ty;

pub mod util {
    pub mod captures;
    pub mod common;
    pub mod nodemap;
    pub mod profiling;
    pub mod bug;
}

// Allows macros to refer to this crate as `::rustc`
<<<<<<< HEAD
extern crate self as rustc;

// Build the diagnostics array at the end so that the metadata includes error use sites.
__build_diagnostic_array! { librustc, DIAGNOSTICS }
=======
extern crate self as rustc;
>>>>>>> 8cd2c99a
<|MERGE_RESOLUTION|>--- conflicted
+++ resolved
@@ -45,10 +45,6 @@
 #![feature(non_exhaustive)]
 #![feature(optin_builtin_traits)]
 #![feature(range_is_empty)]
-<<<<<<< HEAD
-#![feature(rustc_diagnostic_macros)]
-=======
->>>>>>> 8cd2c99a
 #![feature(slice_patterns)]
 #![feature(specialization)]
 #![feature(unboxed_closures)]
@@ -65,10 +61,7 @@
 #![feature(log_syntax)]
 #![feature(mem_take)]
 #![feature(associated_type_bounds)]
-<<<<<<< HEAD
-=======
 #![feature(rustc_attrs)]
->>>>>>> 8cd2c99a
 
 #![recursion_limit="512"]
 
@@ -93,11 +86,6 @@
 #[macro_use]
 mod macros;
 
-<<<<<<< HEAD
-// N.B., this module needs to be declared first so diagnostics are
-// registered before they are used.
-=======
->>>>>>> 8cd2c99a
 pub mod error_codes;
 
 #[macro_use]
@@ -105,10 +93,6 @@
 
 #[macro_use]
 pub mod arena;
-<<<<<<< HEAD
-pub mod cfg;
-=======
->>>>>>> 8cd2c99a
 pub mod dep_graph;
 pub mod hir;
 pub mod ich;
@@ -153,11 +137,4 @@
 }
 
 // Allows macros to refer to this crate as `::rustc`
-<<<<<<< HEAD
-extern crate self as rustc;
-
-// Build the diagnostics array at the end so that the metadata includes error use sites.
-__build_diagnostic_array! { librustc, DIAGNOSTICS }
-=======
-extern crate self as rustc;
->>>>>>> 8cd2c99a
+extern crate self as rustc;