use errors::DiagnosticBuilder;
use smallvec::SmallVec;
use syntax_pos::Span;

use crate::hir;
use crate::hir::def_id::DefId;
use crate::traits::specialize::specialization_graph::NodeItem;
use crate::ty::{self, Ty, TyCtxt, ToPredicate, ToPolyTraitRef};
use crate::ty::outlives::Component;
use crate::ty::subst::{Kind, Subst, SubstsRef};
use crate::util::nodemap::FxHashSet;

use super::{Obligation, ObligationCause, PredicateObligation, SelectionContext, Normalized};

fn anonymize_predicate<'tcx>(tcx: TyCtxt<'tcx>, pred: &ty::Predicate<'tcx>) -> ty::Predicate<'tcx> {
    match *pred {
        ty::Predicate::Trait(ref data) =>
            ty::Predicate::Trait(tcx.anonymize_late_bound_regions(data)),

        ty::Predicate::RegionOutlives(ref data) =>
            ty::Predicate::RegionOutlives(tcx.anonymize_late_bound_regions(data)),

        ty::Predicate::TypeOutlives(ref data) =>
            ty::Predicate::TypeOutlives(tcx.anonymize_late_bound_regions(data)),

        ty::Predicate::Projection(ref data) =>
            ty::Predicate::Projection(tcx.anonymize_late_bound_regions(data)),

        ty::Predicate::WellFormed(data) =>
            ty::Predicate::WellFormed(data),

        ty::Predicate::ObjectSafe(data) =>
            ty::Predicate::ObjectSafe(data),

        ty::Predicate::ClosureKind(closure_def_id, closure_substs, kind) =>
            ty::Predicate::ClosureKind(closure_def_id, closure_substs, kind),

        ty::Predicate::Subtype(ref data) =>
            ty::Predicate::Subtype(tcx.anonymize_late_bound_regions(data)),

        ty::Predicate::ConstEvaluatable(def_id, substs) =>
            ty::Predicate::ConstEvaluatable(def_id, substs),
    }
}

struct PredicateSet<'tcx> {
    tcx: TyCtxt<'tcx>,
    set: FxHashSet<ty::Predicate<'tcx>>,
}

impl PredicateSet<'tcx> {
    fn new(tcx: TyCtxt<'tcx>) -> Self {
        Self { tcx: tcx, set: Default::default() }
    }

    fn insert(&mut self, pred: &ty::Predicate<'tcx>) -> bool {
        // We have to be careful here because we want
        //
        //    for<'a> Foo<&'a int>
        //
        // and
        //
        //    for<'b> Foo<&'b int>
        //
        // to be considered equivalent. So normalize all late-bound
        // regions before we throw things into the underlying set.
        self.set.insert(anonymize_predicate(self.tcx, pred))
    }
}

impl<T: AsRef<ty::Predicate<'tcx>>> Extend<T> for PredicateSet<'tcx> {
    fn extend<I: IntoIterator<Item = T>>(&mut self, iter: I) {
        for pred in iter {
            self.insert(pred.as_ref());
        }
    }
}

///////////////////////////////////////////////////////////////////////////
// `Elaboration` iterator
///////////////////////////////////////////////////////////////////////////

/// "Elaboration" is the process of identifying all the predicates that
/// are implied by a source predicate. Currently this basically means
/// walking the "supertraits" and other similar assumptions. For example,
/// if we know that `T: Ord`, the elaborator would deduce that `T: PartialOrd`
/// holds as well. Similarly, if we have `trait Foo: 'static`, and we know that
/// `T: Foo`, then we know that `T: 'static`.
pub struct Elaborator<'tcx> {
    stack: Vec<ty::Predicate<'tcx>>,
    visited: PredicateSet<'tcx>,
}

pub fn elaborate_trait_ref<'tcx>(
    tcx: TyCtxt<'tcx>,
    trait_ref: ty::PolyTraitRef<'tcx>,
) -> Elaborator<'tcx> {
    elaborate_predicates(tcx, vec![trait_ref.to_predicate()])
}

pub fn elaborate_trait_refs<'tcx>(
    tcx: TyCtxt<'tcx>,
    trait_refs: impl Iterator<Item = ty::PolyTraitRef<'tcx>>,
) -> Elaborator<'tcx> {
    let predicates = trait_refs.map(|trait_ref| trait_ref.to_predicate()).collect();
    elaborate_predicates(tcx, predicates)
}

pub fn elaborate_predicates<'tcx>(
    tcx: TyCtxt<'tcx>,
    mut predicates: Vec<ty::Predicate<'tcx>>,
) -> Elaborator<'tcx> {
    let mut visited = PredicateSet::new(tcx);
    predicates.retain(|pred| visited.insert(pred));
    Elaborator { stack: predicates, visited }
}

impl Elaborator<'tcx> {
    pub fn filter_to_traits(self) -> FilterToTraits<Self> {
        FilterToTraits::new(self)
    }

    fn elaborate(&mut self, predicate: &ty::Predicate<'tcx>) {
        let tcx = self.visited.tcx;
        match *predicate {
            ty::Predicate::Trait(ref data) => {
                // Get predicates declared on the trait.
                let predicates = tcx.super_predicates_of(data.def_id());

                let predicates = predicates.predicates
                    .iter()
                    .map(|(pred, _)| pred.subst_supertrait(tcx, &data.to_poly_trait_ref()));
                debug!("super_predicates: data={:?} predicates={:?}",
                       data, predicates.clone());

                // Only keep those bounds that we haven't already seen.
                // This is necessary to prevent infinite recursion in some
                // cases. One common case is when people define
                // `trait Sized: Sized { }` rather than `trait Sized { }`.
                let visited = &mut self.visited;
                let predicates = predicates.filter(|pred| visited.insert(pred));

                self.stack.extend(predicates);
            }
            ty::Predicate::WellFormed(..) => {
                // Currently, we do not elaborate WF predicates,
                // although we easily could.
            }
            ty::Predicate::ObjectSafe(..) => {
                // Currently, we do not elaborate object-safe
                // predicates.
            }
            ty::Predicate::Subtype(..) => {
                // Currently, we do not "elaborate" predicates like `X <: Y`,
                // though conceivably we might.
            }
            ty::Predicate::Projection(..) => {
                // Nothing to elaborate in a projection predicate.
            }
            ty::Predicate::ClosureKind(..) => {
                // Nothing to elaborate when waiting for a closure's kind to be inferred.
            }
            ty::Predicate::ConstEvaluatable(..) => {
                // Currently, we do not elaborate const-evaluatable
                // predicates.
            }
            ty::Predicate::RegionOutlives(..) => {
                // Nothing to elaborate from `'a: 'b`.
            }
            ty::Predicate::TypeOutlives(ref data) => {
                // We know that `T: 'a` for some type `T`. We can
                // often elaborate this. For example, if we know that
                // `[U]: 'a`, that implies that `U: 'a`. Similarly, if
                // we know `&'a U: 'b`, then we know that `'a: 'b` and
                // `U: 'b`.
                //
                // We can basically ignore bound regions here. So for
                // example `for<'c> Foo<'a,'c>: 'b` can be elaborated to
                // `'a: 'b`.

                // Ignore `for<'a> T: 'a` -- we might in the future
                // consider this as evidence that `T: 'static`, but
                // I'm a bit wary of such constructions and so for now
                // I want to be conservative. --nmatsakis
                let ty_max = data.skip_binder().0;
                let r_min = data.skip_binder().1;
                if r_min.is_late_bound() {
                    return;
                }

                let visited = &mut self.visited;
                let mut components = smallvec![];
                tcx.push_outlives_components(ty_max, &mut components);
                self.stack.extend(
                    components
                        .into_iter()
                        .filter_map(|component| match component {
                            Component::Region(r) => if r.is_late_bound() {
                                None
                            } else {
                                Some(ty::Predicate::RegionOutlives(
                                    ty::Binder::dummy(ty::OutlivesPredicate(r, r_min))))
                            }

                            Component::Param(p) => {
                                let ty = tcx.mk_ty_param(p.index, p.name);
                                Some(ty::Predicate::TypeOutlives(
                                    ty::Binder::dummy(ty::OutlivesPredicate(ty, r_min))))
                            }

                            Component::UnresolvedInferenceVariable(_) => {
                                None
                            }

                            Component::Projection(_) |
                            Component::EscapingProjection(_) => {
                                // We can probably do more here. This
                                // corresponds to a case like `<T as
                                // Foo<'a>>::U: 'b`.
                                None
                            }
                        })
                        .filter(|p| visited.insert(p))
                );
            }
        }
    }
}

impl Iterator for Elaborator<'tcx> {
    type Item = ty::Predicate<'tcx>;

    fn size_hint(&self) -> (usize, Option<usize>) {
        (self.stack.len(), None)
    }

    fn next(&mut self) -> Option<ty::Predicate<'tcx>> {
        // Extract next item from top-most stack frame, if any.
        if let Some(pred) = self.stack.pop() {
            self.elaborate(&pred);
            Some(pred)
        } else {
            None
        }
    }
}

///////////////////////////////////////////////////////////////////////////
// Supertrait iterator
///////////////////////////////////////////////////////////////////////////

pub type Supertraits<'tcx> = FilterToTraits<Elaborator<'tcx>>;

pub fn supertraits<'tcx>(
    tcx: TyCtxt<'tcx>,
    trait_ref: ty::PolyTraitRef<'tcx>,
) -> Supertraits<'tcx> {
    elaborate_trait_ref(tcx, trait_ref).filter_to_traits()
}

pub fn transitive_bounds<'tcx>(
    tcx: TyCtxt<'tcx>,
    bounds: impl Iterator<Item = ty::PolyTraitRef<'tcx>>,
) -> Supertraits<'tcx> {
    elaborate_trait_refs(tcx, bounds).filter_to_traits()
}

///////////////////////////////////////////////////////////////////////////
// `TraitAliasExpander` iterator
///////////////////////////////////////////////////////////////////////////
<<<<<<< HEAD

/// "Trait alias expansion" is the process of expanding a sequence of trait
/// references into another sequence by transitively following all trait
/// aliases. e.g. If you have bounds like `Foo + Send`, a trait alias
/// `trait Foo = Bar + Sync;`, and another trait alias
/// `trait Bar = Read + Write`, then the bounds would expand to
/// `Read + Write + Sync + Send`.
/// Expansion is done via a DFS (depth-first search), and the `visited` field
/// is used to avoid cycles.
pub struct TraitAliasExpander<'tcx> {
    tcx: TyCtxt<'tcx>,
    stack: Vec<TraitAliasExpansionInfo<'tcx>>,
}

/// Stores information about the expansion of a trait via a path of zero or more trait aliases.
#[derive(Debug, Clone)]
pub struct TraitAliasExpansionInfo<'tcx> {
    pub path: SmallVec<[(ty::PolyTraitRef<'tcx>, Span); 4]>,
}

impl<'tcx> TraitAliasExpansionInfo<'tcx> {
    fn new(trait_ref: ty::PolyTraitRef<'tcx>, span: Span) -> Self {
        Self {
            path: smallvec![(trait_ref, span)]
        }
    }

    /// Adds diagnostic labels to `diag` for the expansion path of a trait through all intermediate
    /// trait aliases.
    pub fn label_with_exp_info(&self,
        diag: &mut DiagnosticBuilder<'_>,
        top_label: &str,
        use_desc: &str
    ) {
        diag.span_label(self.top().1, top_label);
        if self.path.len() > 1 {
            for (_, sp) in self.path.iter().rev().skip(1).take(self.path.len() - 2) {
                diag.span_label(*sp, format!("referenced here ({})", use_desc));
            }
        }
        diag.span_label(self.bottom().1,
            format!("trait alias used in trait object type ({})", use_desc));
    }

    pub fn trait_ref(&self) -> &ty::PolyTraitRef<'tcx> {
        &self.top().0
    }

    pub fn top(&self) -> &(ty::PolyTraitRef<'tcx>, Span) {
        self.path.last().unwrap()
    }

    pub fn bottom(&self) -> &(ty::PolyTraitRef<'tcx>, Span) {
        self.path.first().unwrap()
    }

=======

/// "Trait alias expansion" is the process of expanding a sequence of trait
/// references into another sequence by transitively following all trait
/// aliases. e.g. If you have bounds like `Foo + Send`, a trait alias
/// `trait Foo = Bar + Sync;`, and another trait alias
/// `trait Bar = Read + Write`, then the bounds would expand to
/// `Read + Write + Sync + Send`.
/// Expansion is done via a DFS (depth-first search), and the `visited` field
/// is used to avoid cycles.
pub struct TraitAliasExpander<'tcx> {
    tcx: TyCtxt<'tcx>,
    stack: Vec<TraitAliasExpansionInfo<'tcx>>,
}

/// Stores information about the expansion of a trait via a path of zero or more trait aliases.
#[derive(Debug, Clone)]
pub struct TraitAliasExpansionInfo<'tcx> {
    pub path: SmallVec<[(ty::PolyTraitRef<'tcx>, Span); 4]>,
}

impl<'tcx> TraitAliasExpansionInfo<'tcx> {
    fn new(trait_ref: ty::PolyTraitRef<'tcx>, span: Span) -> Self {
        Self {
            path: smallvec![(trait_ref, span)]
        }
    }

    /// Adds diagnostic labels to `diag` for the expansion path of a trait through all intermediate
    /// trait aliases.
    pub fn label_with_exp_info(&self,
        diag: &mut DiagnosticBuilder<'_>,
        top_label: &str,
        use_desc: &str
    ) {
        diag.span_label(self.top().1, top_label);
        if self.path.len() > 1 {
            for (_, sp) in self.path.iter().rev().skip(1).take(self.path.len() - 2) {
                diag.span_label(*sp, format!("referenced here ({})", use_desc));
            }
        }
        diag.span_label(self.bottom().1,
            format!("trait alias used in trait object type ({})", use_desc));
    }

    pub fn trait_ref(&self) -> &ty::PolyTraitRef<'tcx> {
        &self.top().0
    }

    pub fn top(&self) -> &(ty::PolyTraitRef<'tcx>, Span) {
        self.path.last().unwrap()
    }

    pub fn bottom(&self) -> &(ty::PolyTraitRef<'tcx>, Span) {
        self.path.first().unwrap()
    }

>>>>>>> 8cd2c99a
    fn clone_and_push(&self, trait_ref: ty::PolyTraitRef<'tcx>, span: Span) -> Self {
        let mut path = self.path.clone();
        path.push((trait_ref, span));

        Self {
            path
        }
    }
}

pub fn expand_trait_aliases<'tcx>(
    tcx: TyCtxt<'tcx>,
    trait_refs: impl IntoIterator<Item = (ty::PolyTraitRef<'tcx>, Span)>,
) -> TraitAliasExpander<'tcx> {
    let items: Vec<_> = trait_refs
        .into_iter()
        .map(|(trait_ref, span)| TraitAliasExpansionInfo::new(trait_ref, span))
        .collect();
    TraitAliasExpander { tcx, stack: items }
}

impl<'tcx> TraitAliasExpander<'tcx> {
    /// If `item` is a trait alias and its predicate has not yet been visited, then expands `item`
    /// to the definition, pushes the resulting expansion onto `self.stack`, and returns `false`.
    /// Otherwise, immediately returns `true` if `item` is a regular trait, or `false` if it is a
    /// trait alias.
    /// The return value indicates whether `item` should be yielded to the user.
    fn expand(&mut self, item: &TraitAliasExpansionInfo<'tcx>) -> bool {
        let tcx = self.tcx;
        let trait_ref = item.trait_ref();
        let pred = trait_ref.to_predicate();

        debug!("expand_trait_aliases: trait_ref={:?}", trait_ref);

        // Don't recurse if this bound is not a trait alias.
        let is_alias = tcx.is_trait_alias(trait_ref.def_id());
        if !is_alias {
            return true;
        }

        // Don't recurse if this trait alias is already on the stack for the DFS search.
        let anon_pred = anonymize_predicate(tcx, &pred);
        if item.path.iter().rev().skip(1)
                .any(|(tr, _)| anonymize_predicate(tcx, &tr.to_predicate()) == anon_pred) {
            return false;
        }

        // Get components of trait alias.
        let predicates = tcx.super_predicates_of(trait_ref.def_id());

        let items = predicates.predicates
            .iter()
            .rev()
            .filter_map(|(pred, span)| {
                pred.subst_supertrait(tcx, &trait_ref)
                    .to_opt_poly_trait_ref()
                    .map(|trait_ref| item.clone_and_push(trait_ref, *span))
            });
        debug!("expand_trait_aliases: items={:?}", items.clone());

        self.stack.extend(items);

        false
    }
}

impl<'tcx> Iterator for TraitAliasExpander<'tcx> {
    type Item = TraitAliasExpansionInfo<'tcx>;

    fn size_hint(&self) -> (usize, Option<usize>) {
        (self.stack.len(), None)
    }

    fn next(&mut self) -> Option<TraitAliasExpansionInfo<'tcx>> {
        while let Some(item) = self.stack.pop() {
            if self.expand(&item) {
                return Some(item);
            }
        }
        None
    }
}

///////////////////////////////////////////////////////////////////////////
// Iterator over def-IDs of supertraits
///////////////////////////////////////////////////////////////////////////

pub struct SupertraitDefIds<'tcx> {
    tcx: TyCtxt<'tcx>,
    stack: Vec<DefId>,
    visited: FxHashSet<DefId>,
}

pub fn supertrait_def_ids(tcx: TyCtxt<'_>, trait_def_id: DefId) -> SupertraitDefIds<'_> {
    SupertraitDefIds {
        tcx,
        stack: vec![trait_def_id],
        visited: Some(trait_def_id).into_iter().collect(),
    }
}

impl Iterator for SupertraitDefIds<'tcx> {
    type Item = DefId;

    fn next(&mut self) -> Option<DefId> {
        let def_id = self.stack.pop()?;
        let predicates = self.tcx.super_predicates_of(def_id);
        let visited = &mut self.visited;
        self.stack.extend(
            predicates.predicates
                      .iter()
                      .filter_map(|(pred, _)| pred.to_opt_poly_trait_ref())
                      .map(|trait_ref| trait_ref.def_id())
                      .filter(|&super_def_id| visited.insert(super_def_id)));
        Some(def_id)
    }
}

///////////////////////////////////////////////////////////////////////////
// Other
///////////////////////////////////////////////////////////////////////////

/// A filter around an iterator of predicates that makes it yield up
/// just trait references.
pub struct FilterToTraits<I> {
    base_iterator: I
}

impl<I> FilterToTraits<I> {
    fn new(base: I) -> FilterToTraits<I> {
        FilterToTraits { base_iterator: base }
    }
}

impl<'tcx, I: Iterator<Item = ty::Predicate<'tcx>>> Iterator for FilterToTraits<I> {
    type Item = ty::PolyTraitRef<'tcx>;

    fn next(&mut self) -> Option<ty::PolyTraitRef<'tcx>> {
        while let Some(pred) = self.base_iterator.next() {
            if let ty::Predicate::Trait(data) = pred {
                return Some(data.to_poly_trait_ref());
            }
        }
        None
    }

    fn size_hint(&self) -> (usize, Option<usize>) {
        let (_, upper) = self.base_iterator.size_hint();
        (0, upper)
    }
}

///////////////////////////////////////////////////////////////////////////
// Other
///////////////////////////////////////////////////////////////////////////

/// Instantiate all bound parameters of the impl with the given substs,
/// returning the resulting trait ref and all obligations that arise.
/// The obligations are closed under normalization.
pub fn impl_trait_ref_and_oblig<'a, 'tcx>(
    selcx: &mut SelectionContext<'a, 'tcx>,
    param_env: ty::ParamEnv<'tcx>,
    impl_def_id: DefId,
    impl_substs: SubstsRef<'tcx>,
) -> (ty::TraitRef<'tcx>, Vec<PredicateObligation<'tcx>>) {
    let impl_trait_ref =
        selcx.tcx().impl_trait_ref(impl_def_id).unwrap();
    let impl_trait_ref =
        impl_trait_ref.subst(selcx.tcx(), impl_substs);
    let Normalized { value: impl_trait_ref, obligations: normalization_obligations1 } =
        super::normalize(selcx, param_env, ObligationCause::dummy(), &impl_trait_ref);

    let predicates = selcx.tcx().predicates_of(impl_def_id);
    let predicates = predicates.instantiate(selcx.tcx(), impl_substs);
    let Normalized { value: predicates, obligations: normalization_obligations2 } =
        super::normalize(selcx, param_env, ObligationCause::dummy(), &predicates);
    let impl_obligations =
        predicates_for_generics(ObligationCause::dummy(), 0, param_env, &predicates);

    let impl_obligations: Vec<_> =
        impl_obligations.into_iter()
        .chain(normalization_obligations1)
        .chain(normalization_obligations2)
        .collect();

    (impl_trait_ref, impl_obligations)
}

/// See [`super::obligations_for_generics`].
pub fn predicates_for_generics<'tcx>(
    cause: ObligationCause<'tcx>,
    recursion_depth: usize,
    param_env: ty::ParamEnv<'tcx>,
    generic_bounds: &ty::InstantiatedPredicates<'tcx>,
) -> Vec<PredicateObligation<'tcx>> {
    debug!("predicates_for_generics(generic_bounds={:?})", generic_bounds);

    generic_bounds.predicates.iter().map(|predicate| Obligation {
        cause: cause.clone(),
        recursion_depth,
        param_env,
        predicate: predicate.clone(),
    }).collect()
}

pub fn predicate_for_trait_ref<'tcx>(
    cause: ObligationCause<'tcx>,
    param_env: ty::ParamEnv<'tcx>,
    trait_ref: ty::TraitRef<'tcx>,
    recursion_depth: usize)
    -> PredicateObligation<'tcx>
{
    Obligation {
        cause,
        param_env,
        recursion_depth,
        predicate: trait_ref.to_predicate(),
    }
}

impl<'tcx> TyCtxt<'tcx> {
    pub fn predicate_for_trait_def(self,
                                   param_env: ty::ParamEnv<'tcx>,
                                   cause: ObligationCause<'tcx>,
                                   trait_def_id: DefId,
                                   recursion_depth: usize,
                                   self_ty: Ty<'tcx>,
                                   params: &[Kind<'tcx>])
        -> PredicateObligation<'tcx>
    {
        let trait_ref = ty::TraitRef {
            def_id: trait_def_id,
            substs: self.mk_substs_trait(self_ty, params)
        };
        predicate_for_trait_ref(cause, param_env, trait_ref, recursion_depth)
    }

    /// Casts a trait reference into a reference to one of its super
    /// traits; returns `None` if `target_trait_def_id` is not a
    /// supertrait.
    pub fn upcast_choices(self,
                          source_trait_ref: ty::PolyTraitRef<'tcx>,
                          target_trait_def_id: DefId)
                          -> Vec<ty::PolyTraitRef<'tcx>>
    {
        if source_trait_ref.def_id() == target_trait_def_id {
            return vec![source_trait_ref]; // Shortcut the most common case.
        }

        supertraits(self, source_trait_ref)
            .filter(|r| r.def_id() == target_trait_def_id)
            .collect()
    }

    /// Given a trait `trait_ref`, returns the number of vtable entries
    /// that come from `trait_ref`, excluding its supertraits. Used in
    /// computing the vtable base for an upcast trait of a trait object.
    pub fn count_own_vtable_entries(self, trait_ref: ty::PolyTraitRef<'tcx>) -> usize {
        let mut entries = 0;
        // Count number of methods and add them to the total offset.
        // Skip over associated types and constants.
        for trait_item in self.associated_items(trait_ref.def_id()) {
            if trait_item.kind == ty::AssocKind::Method {
                entries += 1;
            }
        }
        entries
    }

    /// Given an upcast trait object described by `object`, returns the
    /// index of the method `method_def_id` (which should be part of
    /// `object.upcast_trait_ref`) within the vtable for `object`.
    pub fn get_vtable_index_of_object_method<N>(self,
                                                object: &super::VtableObjectData<'tcx, N>,
                                                method_def_id: DefId) -> usize {
        // Count number of methods preceding the one we are selecting and
        // add them to the total offset.
        // Skip over associated types and constants.
        let mut entries = object.vtable_base;
        for trait_item in self.associated_items(object.upcast_trait_ref.def_id()) {
            if trait_item.def_id == method_def_id {
                // The item with the ID we were given really ought to be a method.
                assert_eq!(trait_item.kind, ty::AssocKind::Method);
                return entries;
            }
            if trait_item.kind == ty::AssocKind::Method {
                entries += 1;
            }
        }

        bug!("get_vtable_index_of_object_method: {:?} was not found",
             method_def_id);
    }

    pub fn closure_trait_ref_and_return_type(self,
        fn_trait_def_id: DefId,
        self_ty: Ty<'tcx>,
        sig: ty::PolyFnSig<'tcx>,
        tuple_arguments: TupleArgumentsFlag)
        -> ty::Binder<(ty::TraitRef<'tcx>, Ty<'tcx>)>
    {
        let arguments_tuple = match tuple_arguments {
            TupleArgumentsFlag::No => sig.skip_binder().inputs()[0],
            TupleArgumentsFlag::Yes =>
                self.intern_tup(sig.skip_binder().inputs()),
        };
        let trait_ref = ty::TraitRef {
            def_id: fn_trait_def_id,
            substs: self.mk_substs_trait(self_ty, &[arguments_tuple.into()]),
        };
        ty::Binder::bind((trait_ref, sig.skip_binder().output()))
    }

    pub fn generator_trait_ref_and_outputs(self,
        fn_trait_def_id: DefId,
        self_ty: Ty<'tcx>,
        sig: ty::PolyGenSig<'tcx>)
        -> ty::Binder<(ty::TraitRef<'tcx>, Ty<'tcx>, Ty<'tcx>)>
    {
        let trait_ref = ty::TraitRef {
            def_id: fn_trait_def_id,
            substs: self.mk_substs_trait(self_ty, &[]),
        };
        ty::Binder::bind((trait_ref, sig.skip_binder().yield_ty, sig.skip_binder().return_ty))
    }

    pub fn impl_is_default(self, node_item_def_id: DefId) -> bool {
        match self.hir().as_local_hir_id(node_item_def_id) {
            Some(hir_id) => {
                let item = self.hir().expect_item(hir_id);
                if let hir::ItemKind::Impl(_, _, defaultness, ..) = item.node {
                    defaultness.is_default()
                } else {
                    false
                }
            }
            None => {
                self.global_tcx()
                    .impl_defaultness(node_item_def_id)
                    .is_default()
            }
        }
    }

    pub fn impl_item_is_final(self, node_item: &NodeItem<hir::Defaultness>) -> bool {
        node_item.item.is_final() && !self.impl_is_default(node_item.node.def_id())
    }
}

pub enum TupleArgumentsFlag { Yes, No }<|MERGE_RESOLUTION|>--- conflicted
+++ resolved
@@ -268,7 +268,6 @@
 ///////////////////////////////////////////////////////////////////////////
 // `TraitAliasExpander` iterator
 ///////////////////////////////////////////////////////////////////////////
-<<<<<<< HEAD
 
 /// "Trait alias expansion" is the process of expanding a sequence of trait
 /// references into another sequence by transitively following all trait
@@ -325,64 +324,6 @@
         self.path.first().unwrap()
     }
 
-=======
-
-/// "Trait alias expansion" is the process of expanding a sequence of trait
-/// references into another sequence by transitively following all trait
-/// aliases. e.g. If you have bounds like `Foo + Send`, a trait alias
-/// `trait Foo = Bar + Sync;`, and another trait alias
-/// `trait Bar = Read + Write`, then the bounds would expand to
-/// `Read + Write + Sync + Send`.
-/// Expansion is done via a DFS (depth-first search), and the `visited` field
-/// is used to avoid cycles.
-pub struct TraitAliasExpander<'tcx> {
-    tcx: TyCtxt<'tcx>,
-    stack: Vec<TraitAliasExpansionInfo<'tcx>>,
-}
-
-/// Stores information about the expansion of a trait via a path of zero or more trait aliases.
-#[derive(Debug, Clone)]
-pub struct TraitAliasExpansionInfo<'tcx> {
-    pub path: SmallVec<[(ty::PolyTraitRef<'tcx>, Span); 4]>,
-}
-
-impl<'tcx> TraitAliasExpansionInfo<'tcx> {
-    fn new(trait_ref: ty::PolyTraitRef<'tcx>, span: Span) -> Self {
-        Self {
-            path: smallvec![(trait_ref, span)]
-        }
-    }
-
-    /// Adds diagnostic labels to `diag` for the expansion path of a trait through all intermediate
-    /// trait aliases.
-    pub fn label_with_exp_info(&self,
-        diag: &mut DiagnosticBuilder<'_>,
-        top_label: &str,
-        use_desc: &str
-    ) {
-        diag.span_label(self.top().1, top_label);
-        if self.path.len() > 1 {
-            for (_, sp) in self.path.iter().rev().skip(1).take(self.path.len() - 2) {
-                diag.span_label(*sp, format!("referenced here ({})", use_desc));
-            }
-        }
-        diag.span_label(self.bottom().1,
-            format!("trait alias used in trait object type ({})", use_desc));
-    }
-
-    pub fn trait_ref(&self) -> &ty::PolyTraitRef<'tcx> {
-        &self.top().0
-    }
-
-    pub fn top(&self) -> &(ty::PolyTraitRef<'tcx>, Span) {
-        self.path.last().unwrap()
-    }
-
-    pub fn bottom(&self) -> &(ty::PolyTraitRef<'tcx>, Span) {
-        self.path.first().unwrap()
-    }
-
->>>>>>> 8cd2c99a
     fn clone_and_push(&self, trait_ref: ty::PolyTraitRef<'tcx>, span: Span) -> Self {
         let mut path = self.path.clone();
         path.push((trait_ref, span));
