//! Code for projecting associated types out of trait references.

use super::elaborate_predicates;
use super::specialization_graph;
use super::translate_substs;
use super::Obligation;
use super::ObligationCause;
use super::PredicateObligation;
use super::Selection;
use super::SelectionContext;
use super::SelectionError;
use super::{VtableImplData, VtableClosureData, VtableGeneratorData, VtableFnPointerData};
use super::util;

use crate::hir::def_id::DefId;
use crate::infer::{InferCtxt, InferOk, LateBoundRegionConversionTime};
use crate::infer::type_variable::{TypeVariableOrigin, TypeVariableOriginKind};
<<<<<<< HEAD
use crate::mir::interpret::{GlobalId, ConstValue};
=======
>>>>>>> 8cd2c99a
use rustc_data_structures::snapshot_map::{Snapshot, SnapshotMap};
use rustc_macros::HashStable;
use syntax::ast::Ident;
use syntax::symbol::sym;
use crate::ty::subst::{Subst, InternalSubsts};
use crate::ty::{self, ToPredicate, ToPolyTraitRef, Ty, TyCtxt};
use crate::ty::fold::{TypeFoldable, TypeFolder};
use crate::util::common::FN_OUTPUT_NAME;

/// Depending on the stage of compilation, we want projection to be
/// more or less conservative.
#[derive(Debug, Copy, Clone, PartialEq, Eq, Hash, HashStable)]
pub enum Reveal {
    /// At type-checking time, we refuse to project any associated
    /// type that is marked `default`. Non-`default` ("final") types
    /// are always projected. This is necessary in general for
    /// soundness of specialization. However, we *could* allow
    /// projections in fully-monomorphic cases. We choose not to,
    /// because we prefer for `default type` to force the type
    /// definition to be treated abstractly by any consumers of the
    /// impl. Concretely, that means that the following example will
    /// fail to compile:
    ///
    /// ```
    /// trait Assoc {
    ///     type Output;
    /// }
    ///
    /// impl<T> Assoc for T {
    ///     default type Output = bool;
    /// }
    ///
    /// fn main() {
    ///     let <() as Assoc>::Output = true;
    /// }
    UserFacing,

    /// At codegen time, all monomorphic projections will succeed.
    /// Also, `impl Trait` is normalized to the concrete type,
    /// which has to be already collected by type-checking.
    ///
    /// NOTE: as `impl Trait`'s concrete type should *never*
    /// be observable directly by the user, `Reveal::All`
    /// should not be used by checks which may expose
    /// type equality or type contents to the user.
    /// There are some exceptions, e.g., around OIBITS and
    /// transmute-checking, which expose some details, but
    /// not the whole concrete type of the `impl Trait`.
    All,
}

pub type PolyProjectionObligation<'tcx> =
    Obligation<'tcx, ty::PolyProjectionPredicate<'tcx>>;

pub type ProjectionObligation<'tcx> =
    Obligation<'tcx, ty::ProjectionPredicate<'tcx>>;

pub type ProjectionTyObligation<'tcx> =
    Obligation<'tcx, ty::ProjectionTy<'tcx>>;

/// When attempting to resolve `<T as TraitRef>::Name` ...
#[derive(Debug)]
pub enum ProjectionTyError<'tcx> {
    /// ...we found multiple sources of information and couldn't resolve the ambiguity.
    TooManyCandidates,

    /// ...an error occurred matching `T : TraitRef`
    TraitSelectionError(SelectionError<'tcx>),
}

#[derive(Clone)]
pub struct MismatchedProjectionTypes<'tcx> {
    pub err: ty::error::TypeError<'tcx>
}

#[derive(PartialEq, Eq, Debug)]
enum ProjectionTyCandidate<'tcx> {
    // from a where-clause in the env or object type
    ParamEnv(ty::PolyProjectionPredicate<'tcx>),

    // from the definition of `Trait` when you have something like <<A as Trait>::B as Trait2>::C
    TraitDef(ty::PolyProjectionPredicate<'tcx>),

    // from a "impl" (or a "pseudo-impl" returned by select)
    Select(Selection<'tcx>),
}

enum ProjectionTyCandidateSet<'tcx> {
    None,
    Single(ProjectionTyCandidate<'tcx>),
    Ambiguous,
    Error(SelectionError<'tcx>),
}

impl<'tcx> ProjectionTyCandidateSet<'tcx> {
    fn mark_ambiguous(&mut self) {
        *self = ProjectionTyCandidateSet::Ambiguous;
    }

    fn mark_error(&mut self, err: SelectionError<'tcx>) {
        *self = ProjectionTyCandidateSet::Error(err);
    }

    // Returns true if the push was successful, or false if the candidate
    // was discarded -- this could be because of ambiguity, or because
    // a higher-priority candidate is already there.
    fn push_candidate(&mut self, candidate: ProjectionTyCandidate<'tcx>) -> bool {
        use self::ProjectionTyCandidateSet::*;
        use self::ProjectionTyCandidate::*;

        // This wacky variable is just used to try and
        // make code readable and avoid confusing paths.
        // It is assigned a "value" of `()` only on those
        // paths in which we wish to convert `*self` to
        // ambiguous (and return false, because the candidate
        // was not used). On other paths, it is not assigned,
        // and hence if those paths *could* reach the code that
        // comes after the match, this fn would not compile.
        let convert_to_ambiguous;

        match self {
            None => {
                *self = Single(candidate);
                return true;
            }

            Single(current) => {
                // Duplicates can happen inside ParamEnv. In the case, we
                // perform a lazy deduplication.
                if current == &candidate {
                    return false;
                }

                // Prefer where-clauses. As in select, if there are multiple
                // candidates, we prefer where-clause candidates over impls.  This
                // may seem a bit surprising, since impls are the source of
                // "truth" in some sense, but in fact some of the impls that SEEM
                // applicable are not, because of nested obligations. Where
                // clauses are the safer choice. See the comment on
                // `select::SelectionCandidate` and #21974 for more details.
                match (current, candidate) {
                    (ParamEnv(..), ParamEnv(..)) => convert_to_ambiguous = (),
                    (ParamEnv(..), _) => return false,
                    (_, ParamEnv(..)) => unreachable!(),
                    (_, _) => convert_to_ambiguous = (),
                }
            }

            Ambiguous | Error(..) => {
                return false;
            }
        }

        // We only ever get here when we moved from a single candidate
        // to ambiguous.
        let () = convert_to_ambiguous;
        *self = Ambiguous;
        false
    }
}

/// Evaluates constraints of the form:
///
///     for<...> <T as Trait>::U == V
///
/// If successful, this may result in additional obligations. Also returns
/// the projection cache key used to track these additional obligations.
pub fn poly_project_and_unify_type<'cx, 'tcx>(
    selcx: &mut SelectionContext<'cx, 'tcx>,
    obligation: &PolyProjectionObligation<'tcx>,
) -> Result<Option<Vec<PredicateObligation<'tcx>>>, MismatchedProjectionTypes<'tcx>> {
    debug!("poly_project_and_unify_type(obligation={:?})",
           obligation);

    let infcx = selcx.infcx();
    infcx.commit_if_ok(|snapshot| {
        let (placeholder_predicate, placeholder_map) =
            infcx.replace_bound_vars_with_placeholders(&obligation.predicate);

        let placeholder_obligation = obligation.with(placeholder_predicate);
        let result = project_and_unify_type(selcx, &placeholder_obligation)?;
        infcx.leak_check(false, &placeholder_map, snapshot)
            .map_err(|err| MismatchedProjectionTypes { err })?;
        Ok(result)
    })
}

/// Evaluates constraints of the form:
///
///     <T as Trait>::U == V
///
/// If successful, this may result in additional obligations.
fn project_and_unify_type<'cx, 'tcx>(
    selcx: &mut SelectionContext<'cx, 'tcx>,
    obligation: &ProjectionObligation<'tcx>,
) -> Result<Option<Vec<PredicateObligation<'tcx>>>, MismatchedProjectionTypes<'tcx>> {
    debug!("project_and_unify_type(obligation={:?})",
           obligation);

    let mut obligations = vec![];
    let normalized_ty =
        match opt_normalize_projection_type(selcx,
                                            obligation.param_env,
                                            obligation.predicate.projection_ty,
                                            obligation.cause.clone(),
                                            obligation.recursion_depth,
                                            &mut obligations) {
            Some(n) => n,
            None => return Ok(None),
        };

    debug!("project_and_unify_type: normalized_ty={:?} obligations={:?}",
           normalized_ty,
           obligations);

    let infcx = selcx.infcx();
    match infcx.at(&obligation.cause, obligation.param_env)
               .eq(normalized_ty, obligation.predicate.ty) {
        Ok(InferOk { obligations: inferred_obligations, value: () }) => {
            obligations.extend(inferred_obligations);
            Ok(Some(obligations))
        },
        Err(err) => {
            debug!("project_and_unify_type: equating types encountered error {:?}", err);
            Err(MismatchedProjectionTypes { err })
        }
    }
}

/// Normalizes any associated type projections in `value`, replacing
/// them with a fully resolved type where possible. The return value
/// combines the normalized result and any additional obligations that
/// were incurred as result.
pub fn normalize<'a, 'b, 'tcx, T>(
    selcx: &'a mut SelectionContext<'b, 'tcx>,
    param_env: ty::ParamEnv<'tcx>,
    cause: ObligationCause<'tcx>,
    value: &T,
) -> Normalized<'tcx, T>
where
    T: TypeFoldable<'tcx>,
{
    normalize_with_depth(selcx, param_env, cause, 0, value)
}

/// As `normalize`, but with a custom depth.
pub fn normalize_with_depth<'a, 'b, 'tcx, T>(
    selcx: &'a mut SelectionContext<'b, 'tcx>,
    param_env: ty::ParamEnv<'tcx>,
    cause: ObligationCause<'tcx>,
    depth: usize,
    value: &T,
) -> Normalized<'tcx, T>
where
    T: TypeFoldable<'tcx>,
{
    debug!("normalize_with_depth(depth={}, value={:?})", depth, value);
    let mut normalizer = AssocTypeNormalizer::new(selcx, param_env, cause, depth);
    let result = normalizer.fold(value);
    debug!("normalize_with_depth: depth={} result={:?} with {} obligations",
           depth, result, normalizer.obligations.len());
    debug!("normalize_with_depth: depth={} obligations={:?}",
           depth, normalizer.obligations);
    Normalized {
        value: result,
        obligations: normalizer.obligations,
    }
}

struct AssocTypeNormalizer<'a, 'b, 'tcx> {
    selcx: &'a mut SelectionContext<'b, 'tcx>,
    param_env: ty::ParamEnv<'tcx>,
    cause: ObligationCause<'tcx>,
    obligations: Vec<PredicateObligation<'tcx>>,
    depth: usize,
}

impl<'a, 'b, 'tcx> AssocTypeNormalizer<'a, 'b, 'tcx> {
    fn new(
        selcx: &'a mut SelectionContext<'b, 'tcx>,
        param_env: ty::ParamEnv<'tcx>,
        cause: ObligationCause<'tcx>,
        depth: usize,
    ) -> AssocTypeNormalizer<'a, 'b, 'tcx> {
        AssocTypeNormalizer {
            selcx,
            param_env,
            cause,
            obligations: vec![],
            depth,
        }
    }

    fn fold<T:TypeFoldable<'tcx>>(&mut self, value: &T) -> T {
        let value = self.selcx.infcx().resolve_vars_if_possible(value);

        if !value.has_projections() {
            value
        } else {
            value.fold_with(self)
        }
    }
}

impl<'a, 'b, 'tcx> TypeFolder<'tcx> for AssocTypeNormalizer<'a, 'b, 'tcx> {
    fn tcx<'c>(&'c self) -> TyCtxt<'tcx> {
        self.selcx.tcx()
    }

    fn fold_ty(&mut self, ty: Ty<'tcx>) -> Ty<'tcx> {
        // We don't want to normalize associated types that occur inside of region
        // binders, because they may contain bound regions, and we can't cope with that.
        //
        // Example:
        //
        //     for<'a> fn(<T as Foo<&'a>>::A)
        //
        // Instead of normalizing `<T as Foo<&'a>>::A` here, we'll
        // normalize it when we instantiate those bound regions (which
        // should occur eventually).

        let ty = ty.super_fold_with(self);
        match ty.sty {
            ty::Opaque(def_id, substs) if !substs.has_escaping_bound_vars() => { // (*)
                // Only normalize `impl Trait` after type-checking, usually in codegen.
                match self.param_env.reveal {
                    Reveal::UserFacing => ty,

                    Reveal::All => {
                        let recursion_limit = *self.tcx().sess.recursion_limit.get();
                        if self.depth >= recursion_limit {
                            let obligation = Obligation::with_depth(
                                self.cause.clone(),
                                recursion_limit,
                                self.param_env,
                                ty,
                            );
                            self.selcx.infcx().report_overflow_error(&obligation, true);
                        }

                        let generic_ty = self.tcx().type_of(def_id);
                        let concrete_ty = generic_ty.subst(self.tcx(), substs);
                        self.depth += 1;
                        let folded_ty = self.fold_ty(concrete_ty);
                        self.depth -= 1;
                        folded_ty
                    }
                }
            }

            ty::Projection(ref data) if !data.has_escaping_bound_vars() => { // (*)

                // (*) This is kind of hacky -- we need to be able to
                // handle normalization within binders because
                // otherwise we wind up a need to normalize when doing
                // trait matching (since you can have a trait
                // obligation like `for<'a> T::B : Fn(&'a int)`), but
                // we can't normalize with bound regions in scope. So
                // far now we just ignore binders but only normalize
                // if all bound regions are gone (and then we still
                // have to renormalize whenever we instantiate a
                // binder). It would be better to normalize in a
                // binding-aware fashion.

                let normalized_ty = normalize_projection_type(self.selcx,
                                                              self.param_env,
                                                              data.clone(),
                                                              self.cause.clone(),
                                                              self.depth,
                                                              &mut self.obligations);
                debug!("AssocTypeNormalizer: depth={} normalized {:?} to {:?}, \
                        now with {} obligations",
                       self.depth, ty, normalized_ty, self.obligations.len());
                normalized_ty
            }

            _ => ty
        }
    }

    fn fold_const(&mut self, constant: &'tcx ty::Const<'tcx>) -> &'tcx ty::Const<'tcx> {
<<<<<<< HEAD
        if let ConstValue::Unevaluated(def_id, substs) = constant.val {
            let tcx = self.selcx.tcx().global_tcx();
            let param_env = self.param_env;
            if !param_env.has_local_value() {
                if substs.needs_infer() || substs.has_placeholders() {
                    let identity_substs = InternalSubsts::identity_for_item(tcx, def_id);
                    let instance = ty::Instance::resolve(tcx, param_env, def_id, identity_substs);
                    if let Some(instance) = instance {
                        let cid = GlobalId {
                            instance,
                            promoted: None
                        };
                        if let Ok(evaluated) = tcx.const_eval(param_env.and(cid)) {
                            let evaluated = evaluated.subst(tcx, substs);
                            return evaluated;
                        }
                    }
                } else {
                    if !substs.has_local_value() {
                        let instance = ty::Instance::resolve(tcx, param_env, def_id, substs);
                        if let Some(instance) = instance {
                            let cid = GlobalId {
                                instance,
                                promoted: None
                            };
                            if let Ok(evaluated) = tcx.const_eval(param_env.and(cid)) {
                                return evaluated;
                            }
                        }
                    }
                }
            }
        }
        constant
=======
        constant.eval(self.selcx.tcx(), self.param_env)
>>>>>>> 8cd2c99a
    }
}

#[derive(Clone)]
pub struct Normalized<'tcx,T> {
    pub value: T,
    pub obligations: Vec<PredicateObligation<'tcx>>,
}

pub type NormalizedTy<'tcx> = Normalized<'tcx, Ty<'tcx>>;

impl<'tcx,T> Normalized<'tcx,T> {
    pub fn with<U>(self, value: U) -> Normalized<'tcx,U> {
        Normalized { value: value, obligations: self.obligations }
    }
}

/// The guts of `normalize`: normalize a specific projection like `<T
/// as Trait>::Item`. The result is always a type (and possibly
/// additional obligations). If ambiguity arises, which implies that
/// there are unresolved type variables in the projection, we will
/// substitute a fresh type variable `$X` and generate a new
/// obligation `<T as Trait>::Item == $X` for later.
pub fn normalize_projection_type<'a, 'b, 'tcx>(
    selcx: &'a mut SelectionContext<'b, 'tcx>,
    param_env: ty::ParamEnv<'tcx>,
    projection_ty: ty::ProjectionTy<'tcx>,
    cause: ObligationCause<'tcx>,
    depth: usize,
    obligations: &mut Vec<PredicateObligation<'tcx>>,
) -> Ty<'tcx> {
    opt_normalize_projection_type(selcx, param_env, projection_ty.clone(), cause.clone(), depth,
                                  obligations)
        .unwrap_or_else(move || {
            // if we bottom out in ambiguity, create a type variable
            // and a deferred predicate to resolve this when more type
            // information is available.

            let tcx = selcx.infcx().tcx;
            let def_id = projection_ty.item_def_id;
            let ty_var = selcx.infcx().next_ty_var(
                TypeVariableOrigin {
                    kind: TypeVariableOriginKind::NormalizeProjectionType,
                    span: tcx.def_span(def_id),
                },
            );
            let projection = ty::Binder::dummy(ty::ProjectionPredicate {
                projection_ty,
                ty: ty_var
            });
            let obligation = Obligation::with_depth(
                cause, depth + 1, param_env, projection.to_predicate());
            obligations.push(obligation);
            ty_var
        })
}

/// The guts of `normalize`: normalize a specific projection like `<T
/// as Trait>::Item`. The result is always a type (and possibly
/// additional obligations). Returns `None` in the case of ambiguity,
/// which indicates that there are unbound type variables.
///
/// This function used to return `Option<NormalizedTy<'tcx>>`, which contains a
/// `Ty<'tcx>` and an obligations vector. But that obligation vector was very
/// often immediately appended to another obligations vector. So now this
/// function takes an obligations vector and appends to it directly, which is
/// slightly uglier but avoids the need for an extra short-lived allocation.
fn opt_normalize_projection_type<'a, 'b, 'tcx>(
    selcx: &'a mut SelectionContext<'b, 'tcx>,
    param_env: ty::ParamEnv<'tcx>,
    projection_ty: ty::ProjectionTy<'tcx>,
    cause: ObligationCause<'tcx>,
    depth: usize,
    obligations: &mut Vec<PredicateObligation<'tcx>>,
) -> Option<Ty<'tcx>> {
    let infcx = selcx.infcx();

    let projection_ty = infcx.resolve_vars_if_possible(&projection_ty);
    let cache_key = ProjectionCacheKey { ty: projection_ty };

    debug!("opt_normalize_projection_type(\
           projection_ty={:?}, \
           depth={})",
           projection_ty,
           depth);

    // FIXME(#20304) For now, I am caching here, which is good, but it
    // means we don't capture the type variables that are created in
    // the case of ambiguity. Which means we may create a large stream
    // of such variables. OTOH, if we move the caching up a level, we
    // would not benefit from caching when proving `T: Trait<U=Foo>`
    // bounds. It might be the case that we want two distinct caches,
    // or else another kind of cache entry.

    let cache_result = infcx.projection_cache.borrow_mut().try_start(cache_key);
    match cache_result {
        Ok(()) => { }
        Err(ProjectionCacheEntry::Ambiguous) => {
            // If we found ambiguity the last time, that generally
            // means we will continue to do so until some type in the
            // key changes (and we know it hasn't, because we just
            // fully resolved it). One exception though is closure
            // types, which can transition from having a fixed kind to
            // no kind with no visible change in the key.
            //
            // FIXME(#32286) refactor this so that closure type
            // changes
            debug!("opt_normalize_projection_type: \
                    found cache entry: ambiguous");
            if !projection_ty.has_closure_types() {
                return None;
            }
        }
        Err(ProjectionCacheEntry::InProgress) => {
            // If while normalized A::B, we are asked to normalize
            // A::B, just return A::B itself. This is a conservative
            // answer, in the sense that A::B *is* clearly equivalent
            // to A::B, though there may be a better value we can
            // find.

            // Under lazy normalization, this can arise when
            // bootstrapping.  That is, imagine an environment with a
            // where-clause like `A::B == u32`. Now, if we are asked
            // to normalize `A::B`, we will want to check the
            // where-clauses in scope. So we will try to unify `A::B`
            // with `A::B`, which can trigger a recursive
            // normalization. In that case, I think we will want this code:
            //
            // ```
            // let ty = selcx.tcx().mk_projection(projection_ty.item_def_id,
            //                                    projection_ty.substs;
            // return Some(NormalizedTy { value: v, obligations: vec![] });
            // ```

            debug!("opt_normalize_projection_type: \
                    found cache entry: in-progress");

            // But for now, let's classify this as an overflow:
            let recursion_limit = *selcx.tcx().sess.recursion_limit.get();
            let obligation = Obligation::with_depth(cause,
                                                    recursion_limit,
                                                    param_env,
                                                    projection_ty);
            selcx.infcx().report_overflow_error(&obligation, false);
        }
        Err(ProjectionCacheEntry::NormalizedTy(ty)) => {
            // This is the hottest path in this function.
            //
            // If we find the value in the cache, then return it along
            // with the obligations that went along with it. Note
            // that, when using a fulfillment context, these
            // obligations could in principle be ignored: they have
            // already been registered when the cache entry was
            // created (and hence the new ones will quickly be
            // discarded as duplicated). But when doing trait
            // evaluation this is not the case, and dropping the trait
            // evaluations can causes ICEs (e.g., #43132).
            debug!("opt_normalize_projection_type: \
                    found normalized ty `{:?}`",
                   ty);

            // Once we have inferred everything we need to know, we
            // can ignore the `obligations` from that point on.
            if infcx.unresolved_type_vars(&ty.value).is_none() {
                infcx.projection_cache.borrow_mut().complete_normalized(cache_key, &ty);
                // No need to extend `obligations`.
            } else {
                obligations.extend(ty.obligations);
            }

            obligations.push(get_paranoid_cache_value_obligation(infcx,
                                                                 param_env,
                                                                 projection_ty,
                                                                 cause,
                                                                 depth));
            return Some(ty.value);
        }
        Err(ProjectionCacheEntry::Error) => {
            debug!("opt_normalize_projection_type: \
                    found error");
            let result = normalize_to_error(selcx, param_env, projection_ty, cause, depth);
            obligations.extend(result.obligations);
            return Some(result.value)
        }
    }

    let obligation = Obligation::with_depth(cause.clone(), depth, param_env, projection_ty);
    match project_type(selcx, &obligation) {
        Ok(ProjectedTy::Progress(Progress { ty: projected_ty,
                                            obligations: mut projected_obligations })) => {
            // if projection succeeded, then what we get out of this
            // is also non-normalized (consider: it was derived from
            // an impl, where-clause etc) and hence we must
            // re-normalize it

            debug!("opt_normalize_projection_type: \
                    projected_ty={:?} \
                    depth={} \
                    projected_obligations={:?}",
                   projected_ty,
                   depth,
                   projected_obligations);

            let result = if projected_ty.has_projections() {
                let mut normalizer = AssocTypeNormalizer::new(selcx,
                                                                   param_env,
                                                                   cause,
                                                                   depth+1);
                let normalized_ty = normalizer.fold(&projected_ty);

                debug!("opt_normalize_projection_type: \
                        normalized_ty={:?} depth={}",
                       normalized_ty,
                       depth);

                projected_obligations.extend(normalizer.obligations);
                Normalized {
                    value: normalized_ty,
                    obligations: projected_obligations,
                }
            } else {
                Normalized {
                    value: projected_ty,
                    obligations: projected_obligations,
                }
            };

            let cache_value = prune_cache_value_obligations(infcx, &result);
            infcx.projection_cache.borrow_mut().insert_ty(cache_key, cache_value);
            obligations.extend(result.obligations);
            Some(result.value)
        }
        Ok(ProjectedTy::NoProgress(projected_ty)) => {
            debug!("opt_normalize_projection_type: \
                    projected_ty={:?} no progress",
                   projected_ty);
            let result = Normalized {
                value: projected_ty,
                obligations: vec![]
            };
            infcx.projection_cache.borrow_mut().insert_ty(cache_key, result.clone());
            // No need to extend `obligations`.
            Some(result.value)
        }
        Err(ProjectionTyError::TooManyCandidates) => {
            debug!("opt_normalize_projection_type: \
                    too many candidates");
            infcx.projection_cache.borrow_mut()
                                  .ambiguous(cache_key);
            None
        }
        Err(ProjectionTyError::TraitSelectionError(_)) => {
            debug!("opt_normalize_projection_type: ERROR");
            // if we got an error processing the `T as Trait` part,
            // just return `ty::err` but add the obligation `T :
            // Trait`, which when processed will cause the error to be
            // reported later

            infcx.projection_cache.borrow_mut()
                                  .error(cache_key);
            let result = normalize_to_error(selcx, param_env, projection_ty, cause, depth);
            obligations.extend(result.obligations);
            Some(result.value)
        }
    }
}

/// If there are unresolved type variables, then we need to include
/// any subobligations that bind them, at least until those type
/// variables are fully resolved.
fn prune_cache_value_obligations<'a, 'tcx>(
    infcx: &'a InferCtxt<'a, 'tcx>,
    result: &NormalizedTy<'tcx>,
) -> NormalizedTy<'tcx> {
    if infcx.unresolved_type_vars(&result.value).is_none() {
        return NormalizedTy { value: result.value, obligations: vec![] };
    }

    let mut obligations: Vec<_> =
        result.obligations
              .iter()
              .filter(|obligation| match obligation.predicate {
                  // We found a `T: Foo<X = U>` predicate, let's check
                  // if `U` references any unresolved type
                  // variables. In principle, we only care if this
                  // projection can help resolve any of the type
                  // variables found in `result.value` -- but we just
                  // check for any type variables here, for fear of
                  // indirect obligations (e.g., we project to `?0`,
                  // but we have `T: Foo<X = ?1>` and `?1: Bar<X =
                  // ?0>`).
                  ty::Predicate::Projection(ref data) =>
                      infcx.unresolved_type_vars(&data.ty()).is_some(),

                  // We are only interested in `T: Foo<X = U>` predicates, whre
                  // `U` references one of `unresolved_type_vars`. =)
                  _ => false,
              })
              .cloned()
              .collect();

    obligations.shrink_to_fit();

    NormalizedTy { value: result.value, obligations }
}

/// Whenever we give back a cache result for a projection like `<T as
/// Trait>::Item ==> X`, we *always* include the obligation to prove
/// that `T: Trait` (we may also include some other obligations). This
/// may or may not be necessary -- in principle, all the obligations
/// that must be proven to show that `T: Trait` were also returned
/// when the cache was first populated. But there are some vague concerns,
/// and so we take the precautionary measure of including `T: Trait` in
/// the result:
///
/// Concern #1. The current setup is fragile. Perhaps someone could
/// have failed to prove the concerns from when the cache was
/// populated, but also not have used a snapshot, in which case the
/// cache could remain populated even though `T: Trait` has not been
/// shown. In this case, the "other code" is at fault -- when you
/// project something, you are supposed to either have a snapshot or
/// else prove all the resulting obligations -- but it's still easy to
/// get wrong.
///
/// Concern #2. Even within the snapshot, if those original
/// obligations are not yet proven, then we are able to do projections
/// that may yet turn out to be wrong. This *may* lead to some sort
/// of trouble, though we don't have a concrete example of how that
/// can occur yet. But it seems risky at best.
fn get_paranoid_cache_value_obligation<'a, 'tcx>(
    infcx: &'a InferCtxt<'a, 'tcx>,
    param_env: ty::ParamEnv<'tcx>,
    projection_ty: ty::ProjectionTy<'tcx>,
    cause: ObligationCause<'tcx>,
    depth: usize,
) -> PredicateObligation<'tcx> {
    let trait_ref = projection_ty.trait_ref(infcx.tcx).to_poly_trait_ref();
    Obligation {
        cause,
        recursion_depth: depth,
        param_env,
        predicate: trait_ref.to_predicate(),
    }
}

/// If we are projecting `<T as Trait>::Item`, but `T: Trait` does not
/// hold. In various error cases, we cannot generate a valid
/// normalized projection. Therefore, we create an inference variable
/// return an associated obligation that, when fulfilled, will lead to
/// an error.
///
/// Note that we used to return `Error` here, but that was quite
/// dubious -- the premise was that an error would *eventually* be
/// reported, when the obligation was processed. But in general once
/// you see a `Error` you are supposed to be able to assume that an
/// error *has been* reported, so that you can take whatever heuristic
/// paths you want to take. To make things worse, it was possible for
/// cycles to arise, where you basically had a setup like `<MyType<$0>
/// as Trait>::Foo == $0`. Here, normalizing `<MyType<$0> as
/// Trait>::Foo> to `[type error]` would lead to an obligation of
/// `<MyType<[type error]> as Trait>::Foo`. We are supposed to report
/// an error for this obligation, but we legitimately should not,
/// because it contains `[type error]`. Yuck! (See issue #29857 for
/// one case where this arose.)
fn normalize_to_error<'a, 'tcx>(
    selcx: &mut SelectionContext<'a, 'tcx>,
    param_env: ty::ParamEnv<'tcx>,
    projection_ty: ty::ProjectionTy<'tcx>,
    cause: ObligationCause<'tcx>,
    depth: usize,
) -> NormalizedTy<'tcx> {
    let trait_ref = projection_ty.trait_ref(selcx.tcx()).to_poly_trait_ref();
    let trait_obligation = Obligation { cause,
                                        recursion_depth: depth,
                                        param_env,
                                        predicate: trait_ref.to_predicate() };
    let tcx = selcx.infcx().tcx;
    let def_id = projection_ty.item_def_id;
    let new_value = selcx.infcx().next_ty_var(
        TypeVariableOrigin {
            kind: TypeVariableOriginKind::NormalizeProjectionType,
            span: tcx.def_span(def_id),
        },
    );
    Normalized {
        value: new_value,
        obligations: vec![trait_obligation]
    }
}

enum ProjectedTy<'tcx> {
    Progress(Progress<'tcx>),
    NoProgress(Ty<'tcx>),
}

struct Progress<'tcx> {
    ty: Ty<'tcx>,
    obligations: Vec<PredicateObligation<'tcx>>,
}

impl<'tcx> Progress<'tcx> {
    fn error(tcx: TyCtxt<'tcx>) -> Self {
        Progress {
            ty: tcx.types.err,
            obligations: vec![],
        }
    }

    fn with_addl_obligations(mut self,
                             mut obligations: Vec<PredicateObligation<'tcx>>)
                             -> Self {
        debug!("with_addl_obligations: self.obligations.len={} obligations.len={}",
               self.obligations.len(), obligations.len());

        debug!("with_addl_obligations: self.obligations={:?} obligations={:?}",
               self.obligations, obligations);

        self.obligations.append(&mut obligations);
        self
    }
}

/// Computes the result of a projection type (if we can).
///
/// IMPORTANT:
/// - `obligation` must be fully normalized
fn project_type<'cx, 'tcx>(
    selcx: &mut SelectionContext<'cx, 'tcx>,
    obligation: &ProjectionTyObligation<'tcx>,
) -> Result<ProjectedTy<'tcx>, ProjectionTyError<'tcx>> {
    debug!("project(obligation={:?})",
           obligation);

    let recursion_limit = *selcx.tcx().sess.recursion_limit.get();
    if obligation.recursion_depth >= recursion_limit {
        debug!("project: overflow!");
        return Err(ProjectionTyError::TraitSelectionError(SelectionError::Overflow));
    }

    let obligation_trait_ref = &obligation.predicate.trait_ref(selcx.tcx());

    debug!("project: obligation_trait_ref={:?}", obligation_trait_ref);

    if obligation_trait_ref.references_error() {
        return Ok(ProjectedTy::Progress(Progress::error(selcx.tcx())));
    }

    let mut candidates = ProjectionTyCandidateSet::None;

    // Make sure that the following procedures are kept in order. ParamEnv
    // needs to be first because it has highest priority, and Select checks
    // the return value of push_candidate which assumes it's ran at last.
    assemble_candidates_from_param_env(selcx,
                                       obligation,
                                       &obligation_trait_ref,
                                       &mut candidates);

    assemble_candidates_from_trait_def(selcx,
                                       obligation,
                                       &obligation_trait_ref,
                                       &mut candidates);

    assemble_candidates_from_impls(selcx,
                                   obligation,
                                   &obligation_trait_ref,
                                   &mut candidates);

    match candidates {
        ProjectionTyCandidateSet::Single(candidate) => Ok(ProjectedTy::Progress(
            confirm_candidate(selcx,
                              obligation,
                              &obligation_trait_ref,
                              candidate))),
        ProjectionTyCandidateSet::None => Ok(ProjectedTy::NoProgress(
            selcx.tcx().mk_projection(
                obligation.predicate.item_def_id,
                obligation.predicate.substs))),
        // Error occurred while trying to processing impls.
        ProjectionTyCandidateSet::Error(e) => Err(ProjectionTyError::TraitSelectionError(e)),
        // Inherent ambiguity that prevents us from even enumerating the
        // candidates.
        ProjectionTyCandidateSet::Ambiguous => Err(ProjectionTyError::TooManyCandidates),

    }
}

/// The first thing we have to do is scan through the parameter
/// environment to see whether there are any projection predicates
/// there that can answer this question.
fn assemble_candidates_from_param_env<'cx, 'tcx>(
    selcx: &mut SelectionContext<'cx, 'tcx>,
    obligation: &ProjectionTyObligation<'tcx>,
    obligation_trait_ref: &ty::TraitRef<'tcx>,
    candidate_set: &mut ProjectionTyCandidateSet<'tcx>,
) {
    debug!("assemble_candidates_from_param_env(..)");
    assemble_candidates_from_predicates(selcx,
                                        obligation,
                                        obligation_trait_ref,
                                        candidate_set,
                                        ProjectionTyCandidate::ParamEnv,
                                        obligation.param_env.caller_bounds.iter().cloned());
}

/// In the case of a nested projection like <<A as Foo>::FooT as Bar>::BarT, we may find
/// that the definition of `Foo` has some clues:
///
/// ```
/// trait Foo {
///     type FooT : Bar<BarT=i32>
/// }
/// ```
///
/// Here, for example, we could conclude that the result is `i32`.
fn assemble_candidates_from_trait_def<'cx, 'tcx>(
    selcx: &mut SelectionContext<'cx, 'tcx>,
    obligation: &ProjectionTyObligation<'tcx>,
    obligation_trait_ref: &ty::TraitRef<'tcx>,
    candidate_set: &mut ProjectionTyCandidateSet<'tcx>,
) {
    debug!("assemble_candidates_from_trait_def(..)");

    let tcx = selcx.tcx();
    // Check whether the self-type is itself a projection.
    let (def_id, substs) = match obligation_trait_ref.self_ty().sty {
        ty::Projection(ref data) => {
            (data.trait_ref(tcx).def_id, data.substs)
        }
        ty::Opaque(def_id, substs) => (def_id, substs),
        ty::Infer(ty::TyVar(_)) => {
            // If the self-type is an inference variable, then it MAY wind up
            // being a projected type, so induce an ambiguity.
            candidate_set.mark_ambiguous();
            return;
        }
        _ => return
    };

    // If so, extract what we know from the trait and try to come up with a good answer.
    let trait_predicates = tcx.predicates_of(def_id);
    let bounds = trait_predicates.instantiate(tcx, substs);
    let bounds = elaborate_predicates(tcx, bounds.predicates);
    assemble_candidates_from_predicates(selcx,
                                        obligation,
                                        obligation_trait_ref,
                                        candidate_set,
                                        ProjectionTyCandidate::TraitDef,
                                        bounds)
}

fn assemble_candidates_from_predicates<'cx, 'tcx, I>(
    selcx: &mut SelectionContext<'cx, 'tcx>,
    obligation: &ProjectionTyObligation<'tcx>,
    obligation_trait_ref: &ty::TraitRef<'tcx>,
    candidate_set: &mut ProjectionTyCandidateSet<'tcx>,
    ctor: fn(ty::PolyProjectionPredicate<'tcx>) -> ProjectionTyCandidate<'tcx>,
    env_predicates: I,
) where
    I: IntoIterator<Item = ty::Predicate<'tcx>>,
{
    debug!("assemble_candidates_from_predicates(obligation={:?})",
           obligation);
    let infcx = selcx.infcx();
    for predicate in env_predicates {
        debug!("assemble_candidates_from_predicates: predicate={:?}",
               predicate);
        if let ty::Predicate::Projection(data) = predicate {
            let same_def_id = data.projection_def_id() == obligation.predicate.item_def_id;

            let is_match = same_def_id && infcx.probe(|_| {
                let data_poly_trait_ref =
                    data.to_poly_trait_ref(infcx.tcx);
                let obligation_poly_trait_ref =
                    obligation_trait_ref.to_poly_trait_ref();
                infcx.at(&obligation.cause, obligation.param_env)
                     .sup(obligation_poly_trait_ref, data_poly_trait_ref)
                     .map(|InferOk { obligations: _, value: () }| {
                         // FIXME(#32730) -- do we need to take obligations
                         // into account in any way? At the moment, no.
                     })
                     .is_ok()
            });

            debug!("assemble_candidates_from_predicates: candidate={:?} \
                    is_match={} same_def_id={}",
                   data, is_match, same_def_id);

            if is_match {
                candidate_set.push_candidate(ctor(data));
            }
        }
    }
}

fn assemble_candidates_from_impls<'cx, 'tcx>(
    selcx: &mut SelectionContext<'cx, 'tcx>,
    obligation: &ProjectionTyObligation<'tcx>,
    obligation_trait_ref: &ty::TraitRef<'tcx>,
    candidate_set: &mut ProjectionTyCandidateSet<'tcx>,
) {
    // If we are resolving `<T as TraitRef<...>>::Item == Type`,
    // start out by selecting the predicate `T as TraitRef<...>`:
    let poly_trait_ref = obligation_trait_ref.to_poly_trait_ref();
    let trait_obligation = obligation.with(poly_trait_ref.to_poly_trait_predicate());
    let _ = selcx.infcx().commit_if_ok(|_| {
        let vtable = match selcx.select(&trait_obligation) {
            Ok(Some(vtable)) => vtable,
            Ok(None) => {
                candidate_set.mark_ambiguous();
                return Err(());
            }
            Err(e) => {
                debug!("assemble_candidates_from_impls: selection error {:?}", e);
                candidate_set.mark_error(e);
                return Err(());
            }
        };

        let eligible = match &vtable {
            super::VtableClosure(_) |
            super::VtableGenerator(_) |
            super::VtableFnPointer(_) |
            super::VtableObject(_) |
            super::VtableTraitAlias(_) => {
                debug!("assemble_candidates_from_impls: vtable={:?}",
                       vtable);
                true
            }
            super::VtableImpl(impl_data) => {
                // We have to be careful when projecting out of an
                // impl because of specialization. If we are not in
                // codegen (i.e., projection mode is not "any"), and the
                // impl's type is declared as default, then we disable
                // projection (even if the trait ref is fully
                // monomorphic). In the case where trait ref is not
                // fully monomorphic (i.e., includes type parameters),
                // this is because those type parameters may
                // ultimately be bound to types from other crates that
                // may have specialized impls we can't see. In the
                // case where the trait ref IS fully monomorphic, this
                // is a policy decision that we made in the RFC in
                // order to preserve flexibility for the crate that
                // defined the specializable impl to specialize later
                // for existing types.
                //
                // In either case, we handle this by not adding a
                // candidate for an impl if it contains a `default`
                // type.
                let node_item = assoc_ty_def(selcx,
                                             impl_data.impl_def_id,
                                             obligation.predicate.item_def_id);

                let is_default = if node_item.node.is_from_trait() {
                    // If true, the impl inherited a `type Foo = Bar`
                    // given in the trait, which is implicitly default.
                    // Otherwise, the impl did not specify `type` and
                    // neither did the trait:
                    //
                    // ```rust
                    // trait Foo { type T; }
                    // impl Foo for Bar { }
                    // ```
                    //
                    // This is an error, but it will be
                    // reported in `check_impl_items_against_trait`.
                    // We accept it here but will flag it as
                    // an error when we confirm the candidate
                    // (which will ultimately lead to `normalize_to_error`
                    // being invoked).
                    node_item.item.defaultness.has_value()
                } else {
                    node_item.item.defaultness.is_default() ||
                        selcx.tcx().impl_is_default(node_item.node.def_id())
                };

                // Only reveal a specializable default if we're past type-checking
                // and the obligations is monomorphic, otherwise passes such as
                // transmute checking and polymorphic MIR optimizations could
                // get a result which isn't correct for all monomorphizations.
                if !is_default {
                    true
                } else if obligation.param_env.reveal == Reveal::All {
                    debug_assert!(!poly_trait_ref.needs_infer());
                    if !poly_trait_ref.needs_subst() {
                        true
                    } else {
                        false
                    }
                } else {
                    false
                }
            }
            super::VtableParam(..) => {
                // This case tell us nothing about the value of an
                // associated type. Consider:
                //
                // ```
                // trait SomeTrait { type Foo; }
                // fn foo<T:SomeTrait>(...) { }
                // ```
                //
                // If the user writes `<T as SomeTrait>::Foo`, then the `T
                // : SomeTrait` binding does not help us decide what the
                // type `Foo` is (at least, not more specifically than
                // what we already knew).
                //
                // But wait, you say! What about an example like this:
                //
                // ```
                // fn bar<T:SomeTrait<Foo=usize>>(...) { ... }
                // ```
                //
                // Doesn't the `T : Sometrait<Foo=usize>` predicate help
                // resolve `T::Foo`? And of course it does, but in fact
                // that single predicate is desugared into two predicates
                // in the compiler: a trait predicate (`T : SomeTrait`) and a
                // projection. And the projection where clause is handled
                // in `assemble_candidates_from_param_env`.
                false
            }
            super::VtableAutoImpl(..) |
            super::VtableBuiltin(..) => {
                // These traits have no associated types.
                span_bug!(
                    obligation.cause.span,
                    "Cannot project an associated type from `{:?}`",
                    vtable);
            }
        };

        if eligible {
            if candidate_set.push_candidate(ProjectionTyCandidate::Select(vtable)) {
                Ok(())
            } else {
                Err(())
            }
        } else {
            Err(())
        }
    });
}

fn confirm_candidate<'cx, 'tcx>(
    selcx: &mut SelectionContext<'cx, 'tcx>,
    obligation: &ProjectionTyObligation<'tcx>,
    obligation_trait_ref: &ty::TraitRef<'tcx>,
    candidate: ProjectionTyCandidate<'tcx>,
) -> Progress<'tcx> {
    debug!("confirm_candidate(candidate={:?}, obligation={:?})",
           candidate,
           obligation);

    match candidate {
        ProjectionTyCandidate::ParamEnv(poly_projection) |
        ProjectionTyCandidate::TraitDef(poly_projection) => {
            confirm_param_env_candidate(selcx, obligation, poly_projection)
        }

        ProjectionTyCandidate::Select(vtable) => {
            confirm_select_candidate(selcx, obligation, obligation_trait_ref, vtable)
        }
    }
}

fn confirm_select_candidate<'cx, 'tcx>(
    selcx: &mut SelectionContext<'cx, 'tcx>,
    obligation: &ProjectionTyObligation<'tcx>,
    obligation_trait_ref: &ty::TraitRef<'tcx>,
    vtable: Selection<'tcx>,
) -> Progress<'tcx> {
    match vtable {
        super::VtableImpl(data) =>
            confirm_impl_candidate(selcx, obligation, data),
        super::VtableGenerator(data) =>
            confirm_generator_candidate(selcx, obligation, data),
        super::VtableClosure(data) =>
            confirm_closure_candidate(selcx, obligation, data),
        super::VtableFnPointer(data) =>
            confirm_fn_pointer_candidate(selcx, obligation, data),
        super::VtableObject(_) =>
            confirm_object_candidate(selcx, obligation, obligation_trait_ref),
        super::VtableAutoImpl(..) |
        super::VtableParam(..) |
        super::VtableBuiltin(..) |
        super::VtableTraitAlias(..) =>
            // we don't create Select candidates with this kind of resolution
            span_bug!(
                obligation.cause.span,
                "Cannot project an associated type from `{:?}`",
                vtable),
    }
}

fn confirm_object_candidate<'cx, 'tcx>(
    selcx: &mut SelectionContext<'cx, 'tcx>,
    obligation: &ProjectionTyObligation<'tcx>,
    obligation_trait_ref: &ty::TraitRef<'tcx>,
) -> Progress<'tcx> {
    let self_ty = obligation_trait_ref.self_ty();
    let object_ty = selcx.infcx().shallow_resolve(self_ty);
    debug!("confirm_object_candidate(object_ty={:?})",
           object_ty);
    let data = match object_ty.sty {
        ty::Dynamic(ref data, ..) => data,
        _ => {
            span_bug!(
                obligation.cause.span,
                "confirm_object_candidate called with non-object: {:?}",
                object_ty)
        }
    };
    let env_predicates = data.projection_bounds().map(|p| {
        p.with_self_ty(selcx.tcx(), object_ty).to_predicate()
    }).collect();
    let env_predicate = {
        let env_predicates = elaborate_predicates(selcx.tcx(), env_predicates);

        // select only those projections that are actually projecting an
        // item with the correct name
        let env_predicates = env_predicates.filter_map(|p| match p {
            ty::Predicate::Projection(data) =>
                if data.projection_def_id() == obligation.predicate.item_def_id {
                    Some(data)
                } else {
                    None
                },
            _ => None
        });

        // select those with a relevant trait-ref
        let mut env_predicates = env_predicates.filter(|data| {
            let data_poly_trait_ref = data.to_poly_trait_ref(selcx.tcx());
            let obligation_poly_trait_ref = obligation_trait_ref.to_poly_trait_ref();
            selcx.infcx().probe(|_|
                selcx.infcx().at(&obligation.cause, obligation.param_env)
                             .sup(obligation_poly_trait_ref, data_poly_trait_ref)
                             .is_ok()
            )
        });

        // select the first matching one; there really ought to be one or
        // else the object type is not WF, since an object type should
        // include all of its projections explicitly
        match env_predicates.next() {
            Some(env_predicate) => env_predicate,
            None => {
                debug!("confirm_object_candidate: no env-predicate \
                        found in object type `{:?}`; ill-formed",
                       object_ty);
                return Progress::error(selcx.tcx());
            }
        }
    };

    confirm_param_env_candidate(selcx, obligation, env_predicate)
}

fn confirm_generator_candidate<'cx, 'tcx>(
    selcx: &mut SelectionContext<'cx, 'tcx>,
    obligation: &ProjectionTyObligation<'tcx>,
    vtable: VtableGeneratorData<'tcx, PredicateObligation<'tcx>>,
) -> Progress<'tcx> {
    let gen_sig = vtable.substs.poly_sig(vtable.generator_def_id, selcx.tcx());
    let Normalized {
        value: gen_sig,
        obligations
    } = normalize_with_depth(selcx,
                             obligation.param_env,
                             obligation.cause.clone(),
                             obligation.recursion_depth+1,
                             &gen_sig);

    debug!("confirm_generator_candidate: obligation={:?},gen_sig={:?},obligations={:?}",
           obligation,
           gen_sig,
           obligations);

    let tcx = selcx.tcx();

    let gen_def_id = tcx.lang_items().gen_trait().unwrap();

    let predicate =
        tcx.generator_trait_ref_and_outputs(gen_def_id,
                                            obligation.predicate.self_ty(),
                                            gen_sig)
        .map_bound(|(trait_ref, yield_ty, return_ty)| {
            let name = tcx.associated_item(obligation.predicate.item_def_id).ident.name;
            let ty = if name == sym::Return {
                return_ty
            } else if name == sym::Yield {
                yield_ty
            } else {
                bug!()
            };

            ty::ProjectionPredicate {
                projection_ty: ty::ProjectionTy {
                    substs: trait_ref.substs,
                    item_def_id: obligation.predicate.item_def_id,
                },
                ty: ty
            }
        });

    confirm_param_env_candidate(selcx, obligation, predicate)
        .with_addl_obligations(vtable.nested)
        .with_addl_obligations(obligations)
}

fn confirm_fn_pointer_candidate<'cx, 'tcx>(
    selcx: &mut SelectionContext<'cx, 'tcx>,
    obligation: &ProjectionTyObligation<'tcx>,
    fn_pointer_vtable: VtableFnPointerData<'tcx, PredicateObligation<'tcx>>,
) -> Progress<'tcx> {
    let fn_type = selcx.infcx().shallow_resolve(fn_pointer_vtable.fn_ty);
    let sig = fn_type.fn_sig(selcx.tcx());
    let Normalized {
        value: sig,
        obligations
    } = normalize_with_depth(selcx,
                             obligation.param_env,
                             obligation.cause.clone(),
                             obligation.recursion_depth+1,
                             &sig);

    confirm_callable_candidate(selcx, obligation, sig, util::TupleArgumentsFlag::Yes)
        .with_addl_obligations(fn_pointer_vtable.nested)
        .with_addl_obligations(obligations)
}

fn confirm_closure_candidate<'cx, 'tcx>(
    selcx: &mut SelectionContext<'cx, 'tcx>,
    obligation: &ProjectionTyObligation<'tcx>,
    vtable: VtableClosureData<'tcx, PredicateObligation<'tcx>>,
) -> Progress<'tcx> {
    let tcx = selcx.tcx();
    let infcx = selcx.infcx();
    let closure_sig_ty = vtable.substs.closure_sig_ty(vtable.closure_def_id, tcx);
    let closure_sig = infcx.shallow_resolve(closure_sig_ty).fn_sig(tcx);
    let Normalized {
        value: closure_sig,
        obligations
    } = normalize_with_depth(selcx,
                             obligation.param_env,
                             obligation.cause.clone(),
                             obligation.recursion_depth+1,
                             &closure_sig);

    debug!("confirm_closure_candidate: obligation={:?},closure_sig={:?},obligations={:?}",
           obligation,
           closure_sig,
           obligations);

    confirm_callable_candidate(selcx,
                               obligation,
                               closure_sig,
                               util::TupleArgumentsFlag::No)
        .with_addl_obligations(vtable.nested)
        .with_addl_obligations(obligations)
}

fn confirm_callable_candidate<'cx, 'tcx>(
    selcx: &mut SelectionContext<'cx, 'tcx>,
    obligation: &ProjectionTyObligation<'tcx>,
    fn_sig: ty::PolyFnSig<'tcx>,
    flag: util::TupleArgumentsFlag,
) -> Progress<'tcx> {
    let tcx = selcx.tcx();

    debug!("confirm_callable_candidate({:?},{:?})",
           obligation,
           fn_sig);

    // the `Output` associated type is declared on `FnOnce`
    let fn_once_def_id = tcx.lang_items().fn_once_trait().unwrap();

    let predicate =
        tcx.closure_trait_ref_and_return_type(fn_once_def_id,
                                              obligation.predicate.self_ty(),
                                              fn_sig,
                                              flag)
        .map_bound(|(trait_ref, ret_type)|
            ty::ProjectionPredicate {
                projection_ty: ty::ProjectionTy::from_ref_and_name(
                    tcx,
                    trait_ref,
<<<<<<< HEAD
                    Ident::with_empty_ctxt(FN_OUTPUT_NAME),
=======
                    Ident::with_dummy_span(FN_OUTPUT_NAME),
>>>>>>> 8cd2c99a
                ),
                ty: ret_type
            }
        );

    confirm_param_env_candidate(selcx, obligation, predicate)
}

fn confirm_param_env_candidate<'cx, 'tcx>(
    selcx: &mut SelectionContext<'cx, 'tcx>,
    obligation: &ProjectionTyObligation<'tcx>,
    poly_cache_entry: ty::PolyProjectionPredicate<'tcx>,
) -> Progress<'tcx> {
    let infcx = selcx.infcx();
    let cause = &obligation.cause;
    let param_env = obligation.param_env;

    let (cache_entry, _) =
        infcx.replace_bound_vars_with_fresh_vars(
            cause.span,
            LateBoundRegionConversionTime::HigherRankedType,
            &poly_cache_entry);

    let cache_trait_ref = cache_entry.projection_ty.trait_ref(infcx.tcx);
    let obligation_trait_ref = obligation.predicate.trait_ref(infcx.tcx);
    match infcx.at(cause, param_env).eq(cache_trait_ref, obligation_trait_ref) {
        Ok(InferOk { value: _, obligations }) => {
            Progress {
                ty: cache_entry.ty,
                obligations,
            }
        }
        Err(e) => {
            let msg = format!(
                "Failed to unify obligation `{:?}` with poly_projection `{:?}`: {:?}",
                obligation,
                poly_cache_entry,
                e,
            );
            debug!("confirm_param_env_candidate: {}", msg);
            infcx.tcx.sess.delay_span_bug(obligation.cause.span, &msg);
            Progress {
                ty: infcx.tcx.types.err,
                obligations: vec![],
            }
        }
    }
}

fn confirm_impl_candidate<'cx, 'tcx>(
    selcx: &mut SelectionContext<'cx, 'tcx>,
    obligation: &ProjectionTyObligation<'tcx>,
    impl_vtable: VtableImplData<'tcx, PredicateObligation<'tcx>>,
) -> Progress<'tcx> {
    let VtableImplData { impl_def_id, substs, nested } = impl_vtable;

    let tcx = selcx.tcx();
    let param_env = obligation.param_env;
    let assoc_ty = assoc_ty_def(selcx, impl_def_id, obligation.predicate.item_def_id);

    if !assoc_ty.item.defaultness.has_value() {
        // This means that the impl is missing a definition for the
        // associated type. This error will be reported by the type
        // checker method `check_impl_items_against_trait`, so here we
        // just return Error.
        debug!("confirm_impl_candidate: no associated type {:?} for {:?}",
               assoc_ty.item.ident,
               obligation.predicate);
        return Progress {
            ty: tcx.types.err,
            obligations: nested,
        };
    }
    let substs = translate_substs(selcx.infcx(), param_env, impl_def_id, substs, assoc_ty.node);
    let ty = if let ty::AssocKind::OpaqueTy = assoc_ty.item.kind {
        let item_substs = InternalSubsts::identity_for_item(tcx, assoc_ty.item.def_id);
        tcx.mk_opaque(assoc_ty.item.def_id, item_substs)
    } else {
        tcx.type_of(assoc_ty.item.def_id)
    };
    Progress {
        ty: ty.subst(tcx, substs),
        obligations: nested,
    }
}

/// Locate the definition of an associated type in the specialization hierarchy,
/// starting from the given impl.
///
/// Based on the "projection mode", this lookup may in fact only examine the
/// topmost impl. See the comments for `Reveal` for more details.
fn assoc_ty_def(
    selcx: &SelectionContext<'_, '_>,
    impl_def_id: DefId,
    assoc_ty_def_id: DefId,
) -> specialization_graph::NodeItem<ty::AssocItem> {
    let tcx = selcx.tcx();
    let assoc_ty_name = tcx.associated_item(assoc_ty_def_id).ident;
    let trait_def_id = tcx.impl_trait_ref(impl_def_id).unwrap().def_id;
    let trait_def = tcx.trait_def(trait_def_id);

    // This function may be called while we are still building the
    // specialization graph that is queried below (via TraidDef::ancestors()),
    // so, in order to avoid unnecessary infinite recursion, we manually look
    // for the associated item at the given impl.
    // If there is no such item in that impl, this function will fail with a
    // cycle error if the specialization graph is currently being built.
    let impl_node = specialization_graph::Node::Impl(impl_def_id);
    for item in impl_node.items(tcx) {
        if item.kind == ty::AssocKind::Type &&
                tcx.hygienic_eq(item.ident, assoc_ty_name, trait_def_id) {
            return specialization_graph::NodeItem {
                node: specialization_graph::Node::Impl(impl_def_id),
                item,
            };
        }
    }

    if let Some(assoc_item) = trait_def
        .ancestors(tcx, impl_def_id)
        .defs(tcx, assoc_ty_name, ty::AssocKind::Type, trait_def_id)
        .next() {
        assoc_item
    } else {
        // This is saying that neither the trait nor
        // the impl contain a definition for this
        // associated type.  Normally this situation
        // could only arise through a compiler bug --
        // if the user wrote a bad item name, it
        // should have failed in astconv.
        bug!("No associated type `{}` for {}",
             assoc_ty_name,
             tcx.def_path_str(impl_def_id))
    }
}

// # Cache

/// The projection cache. Unlike the standard caches, this can include
/// infcx-dependent type variables, therefore we have to roll the
/// cache back each time we roll a snapshot back, to avoid assumptions
/// on yet-unresolved inference variables. Types with placeholder
/// regions also have to be removed when the respective snapshot ends.
///
/// Because of that, projection cache entries can be "stranded" and left
/// inaccessible when type variables inside the key are resolved. We make no
/// attempt to recover or remove "stranded" entries, but rather let them be
/// (for the lifetime of the infcx).
///
/// Entries in the projection cache might contain inference variables
/// that will be resolved by obligations on the projection cache entry (e.g.,
/// when a type parameter in the associated type is constrained through
/// an "RFC 447" projection on the impl).
///
/// When working with a fulfillment context, the derived obligations of each
/// projection cache entry will be registered on the fulfillcx, so any users
/// that can wait for a fulfillcx fixed point need not care about this. However,
/// users that don't wait for a fixed point (e.g., trait evaluation) have to
/// resolve the obligations themselves to make sure the projected result is
/// ok and avoid issues like #43132.
///
/// If that is done, after evaluation the obligations, it is a good idea to
/// call `ProjectionCache::complete` to make sure the obligations won't be
/// re-evaluated and avoid an exponential worst-case.
//
// FIXME: we probably also want some sort of cross-infcx cache here to
// reduce the amount of duplication. Let's see what we get with the Chalk reforms.
#[derive(Default)]
pub struct ProjectionCache<'tcx> {
    map: SnapshotMap<ProjectionCacheKey<'tcx>, ProjectionCacheEntry<'tcx>>,
}

#[derive(Copy, Clone, Debug, Hash, PartialEq, Eq)]
pub struct ProjectionCacheKey<'tcx> {
    ty: ty::ProjectionTy<'tcx>
}

impl<'cx, 'tcx> ProjectionCacheKey<'tcx> {
    pub fn from_poly_projection_predicate(
        selcx: &mut SelectionContext<'cx, 'tcx>,
        predicate: &ty::PolyProjectionPredicate<'tcx>,
    ) -> Option<Self> {
        let infcx = selcx.infcx();
        // We don't do cross-snapshot caching of obligations with escaping regions,
        // so there's no cache key to use
        predicate.no_bound_vars()
            .map(|predicate| ProjectionCacheKey {
                // We don't attempt to match up with a specific type-variable state
                // from a specific call to `opt_normalize_projection_type` - if
                // there's no precise match, the original cache entry is "stranded"
                // anyway.
                ty: infcx.resolve_vars_if_possible(&predicate.projection_ty)
            })
    }
}

#[derive(Clone, Debug)]
enum ProjectionCacheEntry<'tcx> {
    InProgress,
    Ambiguous,
    Error,
    NormalizedTy(NormalizedTy<'tcx>),
}

// N.B., intentionally not Clone
pub struct ProjectionCacheSnapshot {
    snapshot: Snapshot,
}

impl<'tcx> ProjectionCache<'tcx> {
    pub fn clear(&mut self) {
        self.map.clear();
    }

    pub fn snapshot(&mut self) -> ProjectionCacheSnapshot {
        ProjectionCacheSnapshot { snapshot: self.map.snapshot() }
    }

    pub fn rollback_to(&mut self, snapshot: ProjectionCacheSnapshot) {
        self.map.rollback_to(snapshot.snapshot);
    }

    pub fn rollback_placeholder(&mut self, snapshot: &ProjectionCacheSnapshot) {
        self.map.partial_rollback(&snapshot.snapshot, &|k| k.ty.has_re_placeholders());
    }

    pub fn commit(&mut self, snapshot: ProjectionCacheSnapshot) {
        self.map.commit(snapshot.snapshot);
    }

    /// Try to start normalize `key`; returns an error if
    /// normalization already occurred (this error corresponds to a
    /// cache hit, so it's actually a good thing).
    fn try_start(&mut self, key: ProjectionCacheKey<'tcx>)
                 -> Result<(), ProjectionCacheEntry<'tcx>> {
        if let Some(entry) = self.map.get(&key) {
            return Err(entry.clone());
        }

        self.map.insert(key, ProjectionCacheEntry::InProgress);
        Ok(())
    }

    /// Indicates that `key` was normalized to `value`.
    fn insert_ty(&mut self, key: ProjectionCacheKey<'tcx>, value: NormalizedTy<'tcx>) {
        debug!("ProjectionCacheEntry::insert_ty: adding cache entry: key={:?}, value={:?}",
               key, value);
        let fresh_key = self.map.insert(key, ProjectionCacheEntry::NormalizedTy(value));
        assert!(!fresh_key, "never started projecting `{:?}`", key);
    }

    /// Mark the relevant projection cache key as having its derived obligations
    /// complete, so they won't have to be re-computed (this is OK to do in a
    /// snapshot - if the snapshot is rolled back, the obligations will be
    /// marked as incomplete again).
    pub fn complete(&mut self, key: ProjectionCacheKey<'tcx>) {
        let ty = match self.map.get(&key) {
            Some(&ProjectionCacheEntry::NormalizedTy(ref ty)) => {
                debug!("ProjectionCacheEntry::complete({:?}) - completing {:?}",
                       key, ty);
                ty.value
            }
            ref value => {
                // Type inference could "strand behind" old cache entries. Leave
                // them alone for now.
                debug!("ProjectionCacheEntry::complete({:?}) - ignoring {:?}",
                       key, value);
                return
            }
        };

        self.map.insert(key, ProjectionCacheEntry::NormalizedTy(Normalized {
            value: ty,
            obligations: vec![]
        }));
    }

    /// A specialized version of `complete` for when the key's value is known
    /// to be a NormalizedTy.
    pub fn complete_normalized(&mut self, key: ProjectionCacheKey<'tcx>, ty: &NormalizedTy<'tcx>) {
        // We want to insert `ty` with no obligations. If the existing value
        // already has no obligations (as is common) we don't insert anything.
        if !ty.obligations.is_empty() {
            self.map.insert(key, ProjectionCacheEntry::NormalizedTy(Normalized {
                value: ty.value,
                obligations: vec![]
            }));
        }
    }

    /// Indicates that trying to normalize `key` resulted in
    /// ambiguity. No point in trying it again then until we gain more
    /// type information (in which case, the "fully resolved" key will
    /// be different).
    fn ambiguous(&mut self, key: ProjectionCacheKey<'tcx>) {
        let fresh = self.map.insert(key, ProjectionCacheEntry::Ambiguous);
        assert!(!fresh, "never started projecting `{:?}`", key);
    }

    /// Indicates that trying to normalize `key` resulted in
    /// error.
    fn error(&mut self, key: ProjectionCacheKey<'tcx>) {
        let fresh = self.map.insert(key, ProjectionCacheEntry::Error);
        assert!(!fresh, "never started projecting `{:?}`", key);
    }
}<|MERGE_RESOLUTION|>--- conflicted
+++ resolved
@@ -15,10 +15,6 @@
 use crate::hir::def_id::DefId;
 use crate::infer::{InferCtxt, InferOk, LateBoundRegionConversionTime};
 use crate::infer::type_variable::{TypeVariableOrigin, TypeVariableOriginKind};
-<<<<<<< HEAD
-use crate::mir::interpret::{GlobalId, ConstValue};
-=======
->>>>>>> 8cd2c99a
 use rustc_data_structures::snapshot_map::{Snapshot, SnapshotMap};
 use rustc_macros::HashStable;
 use syntax::ast::Ident;
@@ -400,44 +396,7 @@
     }
 
     fn fold_const(&mut self, constant: &'tcx ty::Const<'tcx>) -> &'tcx ty::Const<'tcx> {
-<<<<<<< HEAD
-        if let ConstValue::Unevaluated(def_id, substs) = constant.val {
-            let tcx = self.selcx.tcx().global_tcx();
-            let param_env = self.param_env;
-            if !param_env.has_local_value() {
-                if substs.needs_infer() || substs.has_placeholders() {
-                    let identity_substs = InternalSubsts::identity_for_item(tcx, def_id);
-                    let instance = ty::Instance::resolve(tcx, param_env, def_id, identity_substs);
-                    if let Some(instance) = instance {
-                        let cid = GlobalId {
-                            instance,
-                            promoted: None
-                        };
-                        if let Ok(evaluated) = tcx.const_eval(param_env.and(cid)) {
-                            let evaluated = evaluated.subst(tcx, substs);
-                            return evaluated;
-                        }
-                    }
-                } else {
-                    if !substs.has_local_value() {
-                        let instance = ty::Instance::resolve(tcx, param_env, def_id, substs);
-                        if let Some(instance) = instance {
-                            let cid = GlobalId {
-                                instance,
-                                promoted: None
-                            };
-                            if let Ok(evaluated) = tcx.const_eval(param_env.and(cid)) {
-                                return evaluated;
-                            }
-                        }
-                    }
-                }
-            }
-        }
-        constant
-=======
         constant.eval(self.selcx.tcx(), self.param_env)
->>>>>>> 8cd2c99a
     }
 }
 
@@ -1424,11 +1383,7 @@
                 projection_ty: ty::ProjectionTy::from_ref_and_name(
                     tcx,
                     trait_ref,
-<<<<<<< HEAD
-                    Ident::with_empty_ctxt(FN_OUTPUT_NAME),
-=======
                     Ident::with_dummy_span(FN_OUTPUT_NAME),
->>>>>>> 8cd2c99a
                 ),
                 ty: ret_type
             }
