--- conflicted
+++ resolved
@@ -20,11 +20,7 @@
 use std::iter::{self};
 use syntax::ast::{self};
 use syntax::symbol::InternedString;
-<<<<<<< HEAD
-use syntax_pos::Span;
-=======
 use syntax_pos::{Span, DUMMY_SP};
->>>>>>> 8cd2c99a
 
 #[derive(Copy, Clone, Debug, PartialEq, Eq, Hash)]
 pub enum ObjectSafetyViolation {
@@ -39,11 +35,7 @@
     Method(ast::Name, MethodViolationCode, Span),
 
     /// Associated const.
-<<<<<<< HEAD
-    AssocConst(ast::Name),
-=======
     AssocConst(ast::Name, Span),
->>>>>>> 8cd2c99a
 }
 
 impl ObjectSafetyViolation {
@@ -67,15 +59,9 @@
             ) => format!("method `{}` references the `Self` type in where clauses", name).into(),
             ObjectSafetyViolation::Method(name, MethodViolationCode::Generic, _) =>
                 format!("method `{}` has generic type parameters", name).into(),
-<<<<<<< HEAD
-            ObjectSafetyViolation::Method(name, MethodViolationCode::UndispatchableReceiver) =>
-                format!("method `{}`'s receiver cannot be dispatched on", name).into(),
-            ObjectSafetyViolation::AssocConst(name) =>
-=======
             ObjectSafetyViolation::Method(name, MethodViolationCode::UndispatchableReceiver, _) =>
                 format!("method `{}`'s `self` parameter cannot be dispatched on", name).into(),
             ObjectSafetyViolation::AssocConst(name, _) =>
->>>>>>> 8cd2c99a
                 format!("the trait cannot contain associated consts like `{}`", name).into(),
         }
     }
@@ -200,11 +186,7 @@
 
         violations.extend(self.associated_items(trait_def_id)
             .filter(|item| item.kind == ty::AssocKind::Const)
-<<<<<<< HEAD
-            .map(|item| ObjectSafetyViolation::AssocConst(item.ident.name)));
-=======
             .map(|item| ObjectSafetyViolation::AssocConst(item.ident.name, item.ident.span)));
->>>>>>> 8cd2c99a
 
         debug!("object_safety_violations_for_trait(trait_def_id={:?}) = {:?}",
                trait_def_id,
@@ -303,19 +285,11 @@
     }
 
     /// Returns `Some(_)` if this method makes the containing trait not object safe.
-<<<<<<< HEAD
-    fn object_safety_violation_for_method(self,
-                                          trait_def_id: DefId,
-                                          method: &ty::AssocItem)
-                                          -> Option<MethodViolationCode>
-    {
-=======
     fn object_safety_violation_for_method(
         self,
         trait_def_id: DefId,
         method: &ty::AssocItem,
     ) -> Option<MethodViolationCode> {
->>>>>>> 8cd2c99a
         debug!("object_safety_violation_for_method({:?}, {:?})", trait_def_id, method);
         // Any method that has a `Self : Sized` requisite is otherwise
         // exempt from the regulations.
@@ -326,47 +300,15 @@
         self.virtual_call_violation_for_method(trait_def_id, method)
     }
 
-<<<<<<< HEAD
-    /// We say a method is *vtable safe* if it can be invoked on a trait
-    /// object.  Note that object-safe traits can have some
-    /// non-vtable-safe methods, so long as they require `Self:Sized` or
-    /// otherwise ensure that they cannot be used when `Self=Trait`.
-    pub fn is_vtable_safe_method(self,
-                                 trait_def_id: DefId,
-                                 method: &ty::AssocItem)
-                                 -> bool
-    {
-        debug!("is_vtable_safe_method({:?}, {:?})", trait_def_id, method);
-        // Any method that has a `Self : Sized` requisite can't be called.
-        if self.generics_require_sized_self(method.def_id) {
-            return false;
-        }
-
-        match self.virtual_call_violation_for_method(trait_def_id, method) {
-            None | Some(MethodViolationCode::WhereClauseReferencesSelf(_)) => true,
-            Some(_) => false,
-        }
-    }
-
-=======
->>>>>>> 8cd2c99a
     /// Returns `Some(_)` if this method cannot be called on a trait
     /// object; this does not necessarily imply that the enclosing trait
     /// is not object safe, because the method might have a where clause
     /// `Self:Sized`.
-<<<<<<< HEAD
-    fn virtual_call_violation_for_method(self,
-                                         trait_def_id: DefId,
-                                         method: &ty::AssocItem)
-                                         -> Option<MethodViolationCode>
-    {
-=======
     fn virtual_call_violation_for_method(
         self,
         trait_def_id: DefId,
         method: &ty::AssocItem,
     ) -> Option<MethodViolationCode> {
->>>>>>> 8cd2c99a
         // The method's first parameter must be named `self`
         if !method.method_has_self_argument {
             return Some(MethodViolationCode::StaticMethod);
