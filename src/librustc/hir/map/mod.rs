use self::collector::NodeCollector;
pub use self::def_collector::DefCollector;
pub use self::definitions::{
    Definitions, DefKey, DefPath, DefPathData, DisambiguatedDefPathData, DefPathHash
};

use crate::dep_graph::{DepGraph, DepNode, DepKind, DepNodeIndex};
<<<<<<< HEAD

use crate::hir::def_id::{CRATE_DEF_INDEX, DefId, LocalDefId};

=======
use crate::hir::*;
use crate::hir::DefKind;
use crate::hir::def_id::{CRATE_DEF_INDEX, DefId, LocalDefId};
use crate::hir::itemlikevisit::ItemLikeVisitor;
use crate::hir::print::Nested;
>>>>>>> 8cd2c99a
use crate::middle::cstore::CrateStoreDyn;
use crate::ty::query::Providers;
use crate::util::nodemap::FxHashMap;
use crate::util::common::time;

use rustc_target::spec::abi::Abi;
use rustc_data_structures::svh::Svh;
use rustc_data_structures::indexed_vec::IndexVec;
use syntax::ast::{self, Name, NodeId};
use syntax::source_map::Spanned;
use syntax::ext::base::MacroKind;
use syntax_pos::{Span, DUMMY_SP};

<<<<<<< HEAD
use crate::hir::*;
use crate::hir::DefKind;
use crate::hir::itemlikevisit::ItemLikeVisitor;
use crate::hir::print::Nested;
use crate::util::nodemap::FxHashMap;
use crate::util::common::time;

use std::result::Result::Err;
use crate::ty::query::Providers;
=======
use std::result::Result::Err;
>>>>>>> 8cd2c99a

pub mod blocks;
mod collector;
mod def_collector;
pub mod definitions;
mod hir_id_validator;

/// Represents an entry and its parent `HirId`.
#[derive(Copy, Clone, Debug)]
pub struct Entry<'hir> {
    parent: HirId,
    dep_node: DepNodeIndex,
    node: Node<'hir>,
}

impl<'hir> Entry<'hir> {
    fn parent_node(self) -> Option<HirId> {
        match self.node {
            Node::Crate | Node::MacroDef(_) => None,
            _ => Some(self.parent),
        }
    }

    fn fn_decl(&self) -> Option<&'hir FnDecl> {
        match self.node {
            Node::Item(ref item) => {
                match item.node {
                    ItemKind::Fn(ref fn_decl, _, _, _) => Some(fn_decl),
                    _ => None,
                }
            }

            Node::TraitItem(ref item) => {
                match item.node {
                    TraitItemKind::Method(ref method_sig, _) => Some(&method_sig.decl),
                    _ => None
                }
            }

            Node::ImplItem(ref item) => {
                match item.node {
                    ImplItemKind::Method(ref method_sig, _) => Some(&method_sig.decl),
                    _ => None,
                }
            }

            Node::Expr(ref expr) => {
                match expr.node {
                    ExprKind::Closure(_, ref fn_decl, ..) => Some(fn_decl),
                    _ => None,
                }
            }

            _ => None,
        }
    }

    fn associated_body(self) -> Option<BodyId> {
        match self.node {
            Node::Item(item) => {
                match item.node {
                    ItemKind::Const(_, body) |
                    ItemKind::Static(.., body) |
                    ItemKind::Fn(_, _, _, body) => Some(body),
                    _ => None,
                }
            }

            Node::TraitItem(item) => {
                match item.node {
                    TraitItemKind::Const(_, Some(body)) |
                    TraitItemKind::Method(_, TraitMethod::Provided(body)) => Some(body),
                    _ => None
                }
            }

            Node::ImplItem(item) => {
                match item.node {
                    ImplItemKind::Const(_, body) |
                    ImplItemKind::Method(_, body) => Some(body),
                    _ => None,
                }
            }

            Node::AnonConst(constant) => Some(constant.body),

            Node::Expr(expr) => {
                match expr.node {
                    ExprKind::Closure(.., body, _, _) => Some(body),
                    _ => None,
                }
            }

            _ => None
        }
    }

    fn is_body_owner(self, hir_id: HirId) -> bool {
        match self.associated_body() {
            Some(b) => b.hir_id == hir_id,
            None => false,
        }
    }
}

/// Stores a crate and any number of inlined items from other crates.
pub struct Forest {
    krate: Crate,
    pub dep_graph: DepGraph,
}

impl Forest {
    pub fn new(krate: Crate, dep_graph: &DepGraph) -> Forest {
        Forest {
            krate,
            dep_graph: dep_graph.clone(),
        }
    }

    pub fn krate(&self) -> &Crate {
        self.dep_graph.read(DepNode::new_no_params(DepKind::Krate));
        &self.krate
    }

    /// This is used internally in the dependency tracking system.
    /// Use the `krate` method to ensure your dependency on the
    /// crate is tracked.
    pub fn untracked_krate(&self) -> &Crate {
        &self.krate
    }
}

/// This type is effectively a `HashMap<HirId, Entry<'hir>>`,
/// but it is implemented as 2 layers of arrays.
/// - first we have `A = Vec<Option<B>>` mapping a `DefIndex`'s index to an inner value
/// - which is `B = IndexVec<ItemLocalId, Option<Entry<'hir>>` which gives you the `Entry`.
pub(super) type HirEntryMap<'hir> = Vec<Option<IndexVec<ItemLocalId, Option<Entry<'hir>>>>>;

/// Represents a mapping from `NodeId`s to AST elements and their parent `NodeId`s.
#[derive(Clone)]
pub struct Map<'hir> {
    /// The backing storage for all the AST nodes.
    pub forest: &'hir Forest,

    /// Same as the dep_graph in forest, just available with one fewer
    /// deref. This is a gratuitous micro-optimization.
    pub dep_graph: DepGraph,

    /// The SVH of the local crate.
    pub crate_hash: Svh,

    map: HirEntryMap<'hir>,

    definitions: &'hir Definitions,

    /// The reverse mapping of `node_to_hir_id`.
    hir_to_node_id: FxHashMap<HirId, NodeId>,
}

impl<'hir> Map<'hir> {
    #[inline]
    fn lookup(&self, id: HirId) -> Option<&Entry<'hir>> {
        let local_map = self.map.get(id.owner.index())?;
        local_map.as_ref()?.get(id.local_id)?.as_ref()
    }

    /// Registers a read in the dependency graph of the AST node with
    /// the given `id`. This needs to be called each time a public
    /// function returns the HIR for a node -- in other words, when it
    /// "reveals" the content of a node to the caller (who might not
    /// otherwise have had access to those contents, and hence needs a
    /// read recorded). If the function just returns a DefId or
    /// HirId, no actual content was returned, so no read is needed.
    pub fn read(&self, hir_id: HirId) {
        if let Some(entry) = self.lookup(hir_id) {
            self.dep_graph.read_index(entry.dep_node);
        } else {
            bug!("called `HirMap::read()` with invalid `HirId`: {:?}", hir_id)
        }
    }

    #[inline]
    pub fn definitions(&self) -> &'hir Definitions {
        self.definitions
    }

    pub fn def_key(&self, def_id: DefId) -> DefKey {
        assert!(def_id.is_local());
        self.definitions.def_key(def_id.index)
    }

    pub fn def_path_from_hir_id(&self, id: HirId) -> Option<DefPath> {
        self.opt_local_def_id(id).map(|def_id| {
            self.def_path(def_id)
        })
    }

    pub fn def_path(&self, def_id: DefId) -> DefPath {
        assert!(def_id.is_local());
        self.definitions.def_path(def_id.index)
    }

    #[inline]
    pub fn local_def_id_from_node_id(&self, node: NodeId) -> DefId {
        self.opt_local_def_id_from_node_id(node).unwrap_or_else(|| {
            let hir_id = self.node_to_hir_id(node);
            bug!("local_def_id_from_node_id: no entry for `{}`, which has a map of `{:?}`",
                 node, self.find_entry(hir_id))
        })
    }

    #[inline]
    pub fn local_def_id(&self, hir_id: HirId) -> DefId {
        self.opt_local_def_id(hir_id).unwrap_or_else(|| {
            bug!("local_def_id: no entry for `{:?}`, which has a map of `{:?}`",
                 hir_id, self.find_entry(hir_id))
        })
    }

    #[inline]
    pub fn opt_local_def_id(&self, hir_id: HirId) -> Option<DefId> {
        let node_id = self.hir_to_node_id(hir_id);
        self.definitions.opt_local_def_id(node_id)
    }

    #[inline]
    pub fn opt_local_def_id_from_node_id(&self, node: NodeId) -> Option<DefId> {
        self.definitions.opt_local_def_id(node)
    }

    #[inline]
    pub fn as_local_node_id(&self, def_id: DefId) -> Option<NodeId> {
        self.definitions.as_local_node_id(def_id)
    }

    #[inline]
    pub fn as_local_hir_id(&self, def_id: DefId) -> Option<HirId> {
        self.definitions.as_local_hir_id(def_id)
    }

    #[inline]
    pub fn hir_to_node_id(&self, hir_id: HirId) -> NodeId {
        self.hir_to_node_id[&hir_id]
    }

    #[inline]
    pub fn node_to_hir_id(&self, node_id: NodeId) -> HirId {
        self.definitions.node_to_hir_id(node_id)
    }

    #[inline]
    pub fn def_index_to_hir_id(&self, def_index: DefIndex) -> HirId {
        self.definitions.def_index_to_hir_id(def_index)
    }

    #[inline]
    pub fn local_def_id_to_hir_id(&self, def_id: LocalDefId) -> HirId {
        self.definitions.def_index_to_hir_id(def_id.to_def_id().index)
    }

    pub fn def_kind(&self, hir_id: HirId) -> Option<DefKind> {
        let node = if let Some(node) = self.find(hir_id) {
            node
        } else {
            return None
        };

        Some(match node {
            Node::Item(item) => {
                match item.node {
                    ItemKind::Static(..) => DefKind::Static,
                    ItemKind::Const(..) => DefKind::Const,
                    ItemKind::Fn(..) => DefKind::Fn,
                    ItemKind::Mod(..) => DefKind::Mod,
                    ItemKind::OpaqueTy(..) => DefKind::OpaqueTy,
                    ItemKind::TyAlias(..) => DefKind::TyAlias,
                    ItemKind::Enum(..) => DefKind::Enum,
                    ItemKind::Struct(..) => DefKind::Struct,
                    ItemKind::Union(..) => DefKind::Union,
                    ItemKind::Trait(..) => DefKind::Trait,
                    ItemKind::TraitAlias(..) => DefKind::TraitAlias,
                    ItemKind::ExternCrate(_) |
                    ItemKind::Use(..) |
                    ItemKind::ForeignMod(..) |
                    ItemKind::GlobalAsm(..) |
                    ItemKind::Impl(..) => return None,
                }
            }
            Node::ForeignItem(item) => {
                match item.node {
                    ForeignItemKind::Fn(..) => DefKind::Fn,
                    ForeignItemKind::Static(..) => DefKind::Static,
                    ForeignItemKind::Type => DefKind::ForeignTy,
                }
            }
            Node::TraitItem(item) => {
                match item.node {
                    TraitItemKind::Const(..) => DefKind::AssocConst,
                    TraitItemKind::Method(..) => DefKind::Method,
                    TraitItemKind::Type(..) => DefKind::AssocTy,
                }
            }
            Node::ImplItem(item) => {
                match item.node {
                    ImplItemKind::Const(..) => DefKind::AssocConst,
                    ImplItemKind::Method(..) => DefKind::Method,
                    ImplItemKind::TyAlias(..) => DefKind::AssocTy,
                    ImplItemKind::OpaqueTy(..) => DefKind::AssocOpaqueTy,
                }
            }
            Node::Variant(_) => DefKind::Variant,
            Node::Ctor(variant_data) => {
                // FIXME(eddyb) is this even possible, if we have a `Node::Ctor`?
                if variant_data.ctor_hir_id().is_none() {
                    return None;
                }
                let ctor_of = match self.find(self.get_parent_node(hir_id)) {
                    Some(Node::Item(..)) => def::CtorOf::Struct,
                    Some(Node::Variant(..)) => def::CtorOf::Variant,
                    _ => unreachable!(),
                };
                DefKind::Ctor(ctor_of, def::CtorKind::from_hir(variant_data))
            }
            Node::AnonConst(_) |
            Node::Field(_) |
            Node::Expr(_) |
            Node::Stmt(_) |
            Node::PathSegment(_) |
            Node::Ty(_) |
            Node::TraitRef(_) |
            Node::Pat(_) |
            Node::Binding(_) |
            Node::Local(_) |
<<<<<<< HEAD
            Node::Arg(_) |
=======
            Node::Param(_) |
>>>>>>> 8cd2c99a
            Node::Arm(_) |
            Node::Lifetime(_) |
            Node::Visibility(_) |
            Node::Block(_) |
            Node::Crate => return None,
            Node::MacroDef(_) => DefKind::Macro(MacroKind::Bang),
            Node::GenericParam(param) => {
                match param.kind {
                    GenericParamKind::Lifetime { .. } => return None,
                    GenericParamKind::Type { .. } => DefKind::TyParam,
                    GenericParamKind::Const { .. } => DefKind::ConstParam,
                }
            }
        })
    }

    fn find_entry(&self, id: HirId) -> Option<Entry<'hir>> {
        self.lookup(id).cloned()
    }

    pub fn krate(&self) -> &'hir Crate {
        self.forest.krate()
    }

    pub fn trait_item(&self, id: TraitItemId) -> &'hir TraitItem {
        self.read(id.hir_id);

        // N.B., intentionally bypass `self.forest.krate()` so that we
        // do not trigger a read of the whole krate here
        self.forest.krate.trait_item(id)
    }

    pub fn impl_item(&self, id: ImplItemId) -> &'hir ImplItem {
        self.read(id.hir_id);

        // N.B., intentionally bypass `self.forest.krate()` so that we
        // do not trigger a read of the whole krate here
        self.forest.krate.impl_item(id)
    }

    pub fn body(&self, id: BodyId) -> &'hir Body {
        self.read(id.hir_id);

        // N.B., intentionally bypass `self.forest.krate()` so that we
        // do not trigger a read of the whole krate here
        self.forest.krate.body(id)
    }

    pub fn fn_decl_by_hir_id(&self, hir_id: HirId) -> Option<&'hir FnDecl> {
        if let Some(entry) = self.find_entry(hir_id) {
            entry.fn_decl()
        } else {
            bug!("no entry for hir_id `{}`", hir_id)
        }
    }

    /// Returns the `HirId` that corresponds to the definition of
    /// which this is the body of, i.e., a `fn`, `const` or `static`
    /// item (possibly associated), a closure, or a `hir::AnonConst`.
    pub fn body_owner(&self, BodyId { hir_id }: BodyId) -> HirId {
        let parent = self.get_parent_node(hir_id);
        assert!(self.lookup(parent).map_or(false, |e| e.is_body_owner(hir_id)));
        parent
    }

    pub fn body_owner_def_id(&self, id: BodyId) -> DefId {
        self.local_def_id(self.body_owner(id))
    }

    /// Given a `HirId`, returns the `BodyId` associated with it,
    /// if the node is a body owner, otherwise returns `None`.
    pub fn maybe_body_owned_by(&self, hir_id: HirId) -> Option<BodyId> {
        if let Some(entry) = self.find_entry(hir_id) {
            if self.dep_graph.is_fully_enabled() {
                let hir_id_owner = hir_id.owner;
                let def_path_hash = self.definitions.def_path_hash(hir_id_owner);
                self.dep_graph.read(def_path_hash.to_dep_node(DepKind::HirBody));
            }

            entry.associated_body()
        } else {
            bug!("no entry for id `{}`", hir_id)
        }
    }

    /// Given a body owner's id, returns the `BodyId` associated with it.
    pub fn body_owned_by(&self, id: HirId) -> BodyId {
        self.maybe_body_owned_by(id).unwrap_or_else(|| {
            span_bug!(self.span(id), "body_owned_by: {} has no associated body",
                      self.node_to_string(id));
        })
    }

    pub fn body_owner_kind(&self, id: HirId) -> BodyOwnerKind {
        match self.get(id) {
            Node::Item(&Item { node: ItemKind::Const(..), .. }) |
            Node::TraitItem(&TraitItem { node: TraitItemKind::Const(..), .. }) |
            Node::ImplItem(&ImplItem { node: ImplItemKind::Const(..), .. }) |
            Node::AnonConst(_) => {
                BodyOwnerKind::Const
            }
            Node::Ctor(..) |
            Node::Item(&Item { node: ItemKind::Fn(..), .. }) |
            Node::TraitItem(&TraitItem { node: TraitItemKind::Method(..), .. }) |
            Node::ImplItem(&ImplItem { node: ImplItemKind::Method(..), .. }) => {
                BodyOwnerKind::Fn
            }
            Node::Item(&Item { node: ItemKind::Static(_, m, _), .. }) => {
                BodyOwnerKind::Static(m)
            }
            Node::Expr(&Expr { node: ExprKind::Closure(..), .. }) => {
                BodyOwnerKind::Closure
            }
            node => bug!("{:#?} is not a body node", node),
        }
    }

    pub fn ty_param_owner(&self, id: HirId) -> HirId {
        match self.get(id) {
            Node::Item(&Item { node: ItemKind::Trait(..), .. }) |
            Node::Item(&Item { node: ItemKind::TraitAlias(..), .. }) => id,
            Node::GenericParam(_) => self.get_parent_node(id),
            _ => bug!("ty_param_owner: {} not a type parameter", self.node_to_string(id))
        }
    }

    pub fn ty_param_name(&self, id: HirId) -> Name {
        match self.get(id) {
            Node::Item(&Item { node: ItemKind::Trait(..), .. }) |
            Node::Item(&Item { node: ItemKind::TraitAlias(..), .. }) => kw::SelfUpper,
            Node::GenericParam(param) => param.name.ident().name,
            _ => bug!("ty_param_name: {} not a type parameter", self.node_to_string(id)),
        }
    }

    pub fn trait_impls(&self, trait_did: DefId) -> &'hir [HirId] {
        self.dep_graph.read(DepNode::new_no_params(DepKind::AllLocalTraitImpls));

        // N.B., intentionally bypass `self.forest.krate()` so that we
        // do not trigger a read of the whole krate here
        self.forest.krate.trait_impls.get(&trait_did).map_or(&[], |xs| &xs[..])
    }

    /// Gets the attributes on the crate. This is preferable to
    /// invoking `krate.attrs` because it registers a tighter
    /// dep-graph access.
    pub fn krate_attrs(&self) -> &'hir [ast::Attribute] {
        let def_path_hash = self.definitions.def_path_hash(CRATE_DEF_INDEX);

        self.dep_graph.read(def_path_hash.to_dep_node(DepKind::Hir));
        &self.forest.krate.attrs
    }

<<<<<<< HEAD
    pub fn get_module(&self, module: DefId) -> (&'hir Mod, Span, HirId)
    {
=======
    pub fn get_module(&self, module: DefId) -> (&'hir Mod, Span, HirId) {
>>>>>>> 8cd2c99a
        let hir_id = self.as_local_hir_id(module).unwrap();
        self.read(hir_id);
        match self.find_entry(hir_id).unwrap().node {
            Node::Item(&Item {
                span,
                node: ItemKind::Mod(ref m),
                ..
            }) => (m, span, hir_id),
            Node::Crate => (&self.forest.krate.module, self.forest.krate.span, hir_id),
            node => panic!("not a module: {:?}", node),
        }
    }

    pub fn visit_item_likes_in_module<V>(&self, module: DefId, visitor: &mut V)
        where V: ItemLikeVisitor<'hir>
    {
        let hir_id = self.as_local_hir_id(module).unwrap();

        // Read the module so we'll be re-executed if new items
        // appear immediately under in the module. If some new item appears
        // in some nested item in the module, we'll be re-executed due to reads
        // in the expect_* calls the loops below
        self.read(hir_id);

        let node_id = self.hir_to_node_id[&hir_id];

        let module = &self.forest.krate.modules[&node_id];

        for id in &module.items {
            visitor.visit_item(self.expect_item(*id));
        }

        for id in &module.trait_items {
            visitor.visit_trait_item(self.expect_trait_item(id.hir_id));
        }

        for id in &module.impl_items {
            visitor.visit_impl_item(self.expect_impl_item(id.hir_id));
        }
    }

    /// Retrieves the `Node` corresponding to `id`, panicking if it cannot be found.
    pub fn get(&self, id: HirId) -> Node<'hir> {
        // read recorded by `find`
        self.find(id).unwrap_or_else(||
            bug!("couldn't find hir id {} in the HIR map", id))
    }

    pub fn get_if_local(&self, id: DefId) -> Option<Node<'hir>> {
        self.as_local_hir_id(id).map(|id| self.get(id)) // read recorded by `get`
    }

    pub fn get_generics(&self, id: DefId) -> Option<&'hir Generics> {
        self.get_if_local(id).and_then(|node| {
            match node {
                Node::ImplItem(ref impl_item) => Some(&impl_item.generics),
                Node::TraitItem(ref trait_item) => Some(&trait_item.generics),
                Node::Item(ref item) => {
                    match item.node {
                        ItemKind::Fn(_, _, ref generics, _) |
                        ItemKind::TyAlias(_, ref generics) |
                        ItemKind::Enum(_, ref generics) |
                        ItemKind::Struct(_, ref generics) |
                        ItemKind::Union(_, ref generics) |
                        ItemKind::Trait(_, _, ref generics, ..) |
                        ItemKind::TraitAlias(ref generics, _) |
                        ItemKind::Impl(_, _, _, ref generics, ..) => Some(generics),
                        _ => None,
                    }
                }
                _ => None,
            }
        })
    }

    /// Retrieves the `Node` corresponding to `id`, returning `None` if cannot be found.
    pub fn find(&self, hir_id: HirId) -> Option<Node<'hir>> {
        let result = self.find_entry(hir_id).and_then(|entry| {
            if let Node::Crate = entry.node {
                None
            } else {
                Some(entry.node)
            }
        });
        if result.is_some() {
            self.read(hir_id);
        }
        result
    }

    /// Similar to `get_parent`; returns the parent HIR Id, or just `hir_id` if there
    /// is no parent. Note that the parent may be `CRATE_HIR_ID`, which is not itself
    /// present in the map, so passing the return value of `get_parent_node` to
    /// `get` may in fact panic.
    /// This function returns the immediate parent in the HIR, whereas `get_parent`
    /// returns the enclosing item. Note that this might not be the actual parent
    /// node in the HIR -- some kinds of nodes are not in the map and these will
    /// never appear as the parent node. Thus, you can always walk the parent nodes
    /// from a node to the root of the HIR (unless you get back the same ID here,
    /// which can happen if the ID is not in the map itself or is just weird).
    pub fn get_parent_node(&self, hir_id: HirId) -> HirId {
        if self.dep_graph.is_fully_enabled() {
            let hir_id_owner = hir_id.owner;
            let def_path_hash = self.definitions.def_path_hash(hir_id_owner);
            self.dep_graph.read(def_path_hash.to_dep_node(DepKind::HirBody));
        }

        self.find_entry(hir_id)
            .and_then(|x| x.parent_node())
            .unwrap_or(hir_id)
    }

    /// Checks if the node is an argument. An argument is a local variable whose
    /// immediate parent is an item or a closure.
    pub fn is_argument(&self, id: HirId) -> bool {
        match self.find(id) {
            Some(Node::Binding(_)) => (),
            _ => return false,
        }
        match self.find(self.get_parent_node(id)) {
            Some(Node::Item(_)) |
            Some(Node::TraitItem(_)) |
            Some(Node::ImplItem(_)) => true,
            Some(Node::Expr(e)) => {
                match e.node {
                    ExprKind::Closure(..) => true,
                    _ => false,
                }
            }
            _ => false,
        }
    }

<<<<<<< HEAD
    pub fn is_const_scope(&self, hir_id: HirId) -> bool {
        self.walk_parent_nodes(hir_id, |node| match *node {
            Node::Item(Item { node: ItemKind::Const(_, _), .. }) => true,
            Node::Item(Item { node: ItemKind::Fn(_, header, _, _), .. }) => header.is_const(),
            _ => false,
        }, |_| false).map(|id| id != CRATE_HIR_ID).unwrap_or(false)
    }

=======
    /// Whether the expression pointed at by `hir_id` belongs to a `const` evaluation context.
    /// Used exclusively for diagnostics, to avoid suggestion function calls.
    pub fn is_const_context(&self, hir_id: HirId) -> bool {
        let parent_id = self.get_parent_item(hir_id);
        match self.get(parent_id) {
            Node::Item(&Item {
                node: ItemKind::Const(..),
                ..
            })
            | Node::TraitItem(&TraitItem {
                node: TraitItemKind::Const(..),
                ..
            })
            | Node::ImplItem(&ImplItem {
                node: ImplItemKind::Const(..),
                ..
            })
            | Node::AnonConst(_)
            | Node::Item(&Item {
                node: ItemKind::Static(..),
                ..
            }) => true,
            Node::Item(&Item {
                node: ItemKind::Fn(_, header, ..),
                ..
            }) => header.constness == Constness::Const,
            _ => false,
        }
    }

    /// Wether `hir_id` corresponds to a `mod` or a crate.
    pub fn is_hir_id_module(&self, hir_id: HirId) -> bool {
        match self.lookup(hir_id) {
            Some(Entry { node: Node::Item(Item { node: ItemKind::Mod(_), .. }), .. }) |
            Some(Entry { node: Node::Crate, .. }) => true,
            _ => false,
        }
    }


>>>>>>> 8cd2c99a
    /// If there is some error when walking the parents (e.g., a node does not
    /// have a parent in the map or a node can't be found), then we return the
    /// last good `HirId` we found. Note that reaching the crate root (`id == 0`),
    /// is not an error, since items in the crate module have the crate root as
    /// parent.
    fn walk_parent_nodes<F, F2>(&self,
                                start_id: HirId,
                                found: F,
                                bail_early: F2)
        -> Result<HirId, HirId>
        where F: Fn(&Node<'hir>) -> bool, F2: Fn(&Node<'hir>) -> bool
    {
        let mut id = start_id;
        loop {
            let parent_id = self.get_parent_node(id);
            if parent_id == CRATE_HIR_ID {
                return Ok(CRATE_HIR_ID);
            }
            if parent_id == id {
                return Err(id);
            }

            if let Some(entry) = self.find_entry(parent_id) {
                if let Node::Crate = entry.node {
                    return Err(id);
                }
                if found(&entry.node) {
                    return Ok(parent_id);
                } else if bail_early(&entry.node) {
                    return Err(parent_id);
                }
                id = parent_id;
            } else {
                return Err(id);
            }
        }
    }

    /// Retrieves the `HirId` for `id`'s enclosing method, unless there's a
    /// `while` or `loop` before reaching it, as block tail returns are not
    /// available in them.
    ///
    /// ```
    /// fn foo(x: usize) -> bool {
    ///     if x == 1 {
<<<<<<< HEAD
    ///         true  // `get_return_block` gets passed the `id` corresponding
=======
    ///         true  // If `get_return_block` gets passed the `id` corresponding
>>>>>>> 8cd2c99a
    ///     } else {  // to this, it will return `foo`'s `HirId`.
    ///         false
    ///     }
    /// }
    /// ```
    ///
    /// ```
    /// fn foo(x: usize) -> bool {
    ///     loop {
    ///         true  // If `get_return_block` gets passed the `id` corresponding
    ///     }         // to this, it will return `None`.
    ///     false
    /// }
    /// ```
    pub fn get_return_block(&self, id: HirId) -> Option<HirId> {
        let match_fn = |node: &Node<'_>| {
            match *node {
                Node::Item(_) |
                Node::ForeignItem(_) |
                Node::TraitItem(_) |
                Node::Expr(Expr { node: ExprKind::Closure(..), ..}) |
                Node::ImplItem(_) => true,
                _ => false,
            }
        };
        let match_non_returning_block = |node: &Node<'_>| {
            match *node {
                Node::Expr(ref expr) => {
                    match expr.node {
                        ExprKind::Loop(..) | ExprKind::Ret(..) => true,
                        _ => false,
                    }
                }
                _ => false,
            }
        };

        self.walk_parent_nodes(id, match_fn, match_non_returning_block).ok()
    }

    /// Retrieves the `HirId` for `id`'s parent item, or `id` itself if no
    /// parent item is in this map. The "parent item" is the closest parent node
    /// in the HIR which is recorded by the map and is an item, either an item
    /// in a module, trait, or impl.
    pub fn get_parent_item(&self, hir_id: HirId) -> HirId {
        match self.walk_parent_nodes(hir_id, |node| match *node {
            Node::Item(_) |
            Node::ForeignItem(_) |
            Node::TraitItem(_) |
            Node::ImplItem(_) => true,
            _ => false,
        }, |_| false) {
            Ok(id) => id,
            Err(id) => id,
        }
    }

    /// Returns the `DefId` of `id`'s nearest module parent, or `id` itself if no
    /// module parent is in this map.
    pub fn get_module_parent(&self, id: HirId) -> DefId {
        self.local_def_id(self.get_module_parent_node(id))
    }

    /// Returns the `HirId` of `id`'s nearest module parent, or `id` itself if no
    /// module parent is in this map.
    pub fn get_module_parent_node(&self, hir_id: HirId) -> HirId {
        match self.walk_parent_nodes(hir_id, |node| match *node {
            Node::Item(&Item { node: ItemKind::Mod(_), .. }) => true,
            _ => false,
        }, |_| false) {
            Ok(id) => id,
            Err(id) => id,
        }
    }

    /// Returns the nearest enclosing scope. A scope is roughly an item or block.
    pub fn get_enclosing_scope(&self, hir_id: HirId) -> Option<HirId> {
        self.walk_parent_nodes(hir_id, |node| match *node {
            Node::Item(i) => {
                match i.node {
                    ItemKind::Fn(..)
                    | ItemKind::Mod(..)
                    | ItemKind::Enum(..)
                    | ItemKind::Struct(..)
                    | ItemKind::Union(..)
                    | ItemKind::Trait(..)
                    | ItemKind::Impl(..) => true,
                    _ => false,
                }
            },
            Node::ForeignItem(fi) => {
                match fi.node {
                    ForeignItemKind::Fn(..) => true,
                    _ => false,
                }
            },
            Node::TraitItem(ti) => {
                match ti.node {
                    TraitItemKind::Method(..) => true,
                    _ => false,
                }
            },
            Node::ImplItem(ii) => {
                match ii.node {
                    ImplItemKind::Method(..) => true,
                    _ => false,
                }
            },
            Node::Block(_) => true,
            _ => false,
        }, |_| false).ok()
    }

    /// Returns the defining scope for an opaque type definition.
    pub fn get_defining_scope(&self, id: HirId) -> Option<HirId> {
        let mut scope = id;
        loop {
            scope = self.get_enclosing_scope(scope)?;
            if scope == CRATE_HIR_ID {
                return Some(CRATE_HIR_ID);
            }
            match self.get(scope) {
                Node::Item(i) => {
                    match i.node {
                        ItemKind::OpaqueTy(OpaqueTy { impl_trait_fn: None, .. }) => {}
                        _ => break,
                    }
                }
                Node::Block(_) => {}
                _ => break,
            }
        }
        Some(scope)
    }

    pub fn get_parent_did(&self, id: HirId) -> DefId {
        self.local_def_id(self.get_parent_item(id))
    }

    pub fn get_foreign_abi(&self, hir_id: HirId) -> Abi {
        let parent = self.get_parent_item(hir_id);
        if let Some(entry) = self.find_entry(parent) {
            if let Entry {
                node: Node::Item(Item { node: ItemKind::ForeignMod(ref nm), .. }), .. } = entry
            {
                self.read(hir_id); // reveals some of the content of a node
                return nm.abi;
            }
        }
        bug!("expected foreign mod or inlined parent, found {}", self.node_to_string(parent))
    }

    pub fn expect_item(&self, id: HirId) -> &'hir Item {
        match self.find(id) { // read recorded by `find`
            Some(Node::Item(item)) => item,
            _ => bug!("expected item, found {}", self.node_to_string(id))
        }
    }

    pub fn expect_impl_item(&self, id: HirId) -> &'hir ImplItem {
        match self.find(id) {
            Some(Node::ImplItem(item)) => item,
            _ => bug!("expected impl item, found {}", self.node_to_string(id))
        }
    }

    pub fn expect_trait_item(&self, id: HirId) -> &'hir TraitItem {
        match self.find(id) {
            Some(Node::TraitItem(item)) => item,
            _ => bug!("expected trait item, found {}", self.node_to_string(id))
        }
    }

    pub fn expect_variant_data(&self, id: HirId) -> &'hir VariantData {
        match self.find(id) {
            Some(Node::Item(i)) => {
                match i.node {
                    ItemKind::Struct(ref struct_def, _) |
                    ItemKind::Union(ref struct_def, _) => struct_def,
                    _ => bug!("struct ID bound to non-struct {}", self.node_to_string(id))
                }
            }
            Some(Node::Variant(variant)) => &variant.data,
            Some(Node::Ctor(data)) => data,
            _ => bug!("expected struct or variant, found {}", self.node_to_string(id))
        }
    }

    pub fn expect_variant(&self, id: HirId) -> &'hir Variant {
        match self.find(id) {
            Some(Node::Variant(variant)) => variant,
            _ => bug!("expected variant, found {}", self.node_to_string(id)),
        }
    }

    pub fn expect_foreign_item(&self, id: HirId) -> &'hir ForeignItem {
        match self.find(id) {
            Some(Node::ForeignItem(item)) => item,
            _ => bug!("expected foreign item, found {}", self.node_to_string(id))
        }
    }

    pub fn expect_expr(&self, id: HirId) -> &'hir Expr {
        match self.find(id) { // read recorded by find
            Some(Node::Expr(expr)) => expr,
            _ => bug!("expected expr, found {}", self.node_to_string(id))
        }
    }

    pub fn name(&self, id: HirId) -> Name {
        match self.get(id) {
            Node::Item(i) => i.ident.name,
            Node::ForeignItem(fi) => fi.ident.name,
            Node::ImplItem(ii) => ii.ident.name,
            Node::TraitItem(ti) => ti.ident.name,
            Node::Variant(v) => v.ident.name,
            Node::Field(f) => f.ident.name,
            Node::Lifetime(lt) => lt.name.ident().name,
            Node::GenericParam(param) => param.name.ident().name,
            Node::Binding(&Pat { node: PatKind::Binding(_, _, l, _), .. }) => l.name,
            Node::Ctor(..) => self.name(self.get_parent_item(id)),
            _ => bug!("no name for {}", self.node_to_string(id))
        }
    }

    /// Given a node ID, gets a list of attributes associated with the AST
    /// corresponding to the node-ID.
    pub fn attrs(&self, id: HirId) -> &'hir [ast::Attribute] {
        self.read(id); // reveals attributes on the node
        let attrs = match self.find_entry(id).map(|entry| entry.node) {
<<<<<<< HEAD
            Some(Node::Arg(a)) => Some(&a.attrs[..]),
=======
            Some(Node::Param(a)) => Some(&a.attrs[..]),
>>>>>>> 8cd2c99a
            Some(Node::Local(l)) => Some(&l.attrs[..]),
            Some(Node::Item(i)) => Some(&i.attrs[..]),
            Some(Node::ForeignItem(fi)) => Some(&fi.attrs[..]),
            Some(Node::TraitItem(ref ti)) => Some(&ti.attrs[..]),
            Some(Node::ImplItem(ref ii)) => Some(&ii.attrs[..]),
            Some(Node::Variant(ref v)) => Some(&v.attrs[..]),
            Some(Node::Field(ref f)) => Some(&f.attrs[..]),
            Some(Node::Expr(ref e)) => Some(&*e.attrs),
            Some(Node::Stmt(ref s)) => Some(s.node.attrs()),
            Some(Node::Arm(ref a)) => Some(&*a.attrs),
            Some(Node::GenericParam(param)) => Some(&param.attrs[..]),
            // Unit/tuple structs/variants take the attributes straight from
            // the struct/variant definition.
            Some(Node::Ctor(..)) => return self.attrs(self.get_parent_item(id)),
            Some(Node::Crate) => Some(&self.forest.krate.attrs[..]),
            _ => None
        };
        attrs.unwrap_or(&[])
    }

    /// Returns an iterator that yields all the hir ids in the map.
    fn all_ids<'a>(&'a self) -> impl Iterator<Item = HirId> + 'a {
        // This code is a bit awkward because the map is implemented as 2 levels of arrays,
        // see the comment on `HirEntryMap`.
        // Iterate over all the indices and return a reference to
        // local maps and their index given that they exist.
        self.map.iter().enumerate().filter_map(|(i, local_map)| {
            local_map.as_ref().map(|m| (i, m))
        }).flat_map(move |(array_index, local_map)| {
<<<<<<< HEAD
            // Iterate over each valid entry in the local map
            local_map.iter_enumerated().filter_map(move |(i, entry)| entry.map(move |_| {
                // Reconstruct the HirId based on the 3 indices we used to find it
=======
            // Iterate over each valid entry in the local map.
            local_map.iter_enumerated().filter_map(move |(i, entry)| entry.map(move |_| {
                // Reconstruct the `HirId` based on the 3 indices we used to find it.
>>>>>>> 8cd2c99a
                HirId {
                    owner: DefIndex::from(array_index),
                    local_id: i,
                }
            }))
        })
    }

    /// Returns an iterator that yields the node id's with paths that
    /// match `parts`.  (Requires `parts` is non-empty.)
    ///
    /// For example, if given `parts` equal to `["bar", "quux"]`, then
    /// the iterator will produce node id's for items with paths
    /// such as `foo::bar::quux`, `bar::quux`, `other::bar::quux`, and
    /// any other such items it can find in the map.
    pub fn nodes_matching_suffix<'a>(&'a self, parts: &'a [String])
                                 -> impl Iterator<Item = NodeId> + 'a {
        let nodes = NodesMatchingSuffix {
            map: self,
            item_name: parts.last().unwrap(),
            in_which: &parts[..parts.len() - 1],
        };

        self.all_ids().filter(move |hir| nodes.matches_suffix(*hir)).map(move |hir| {
            self.hir_to_node_id(hir)
        })
    }

    pub fn span(&self, hir_id: HirId) -> Span {
        self.read(hir_id); // reveals span from node
        match self.find_entry(hir_id).map(|entry| entry.node) {
<<<<<<< HEAD
            Some(Node::Arg(arg)) => arg.span,
=======
            Some(Node::Param(param)) => param.span,
>>>>>>> 8cd2c99a
            Some(Node::Item(item)) => item.span,
            Some(Node::ForeignItem(foreign_item)) => foreign_item.span,
            Some(Node::TraitItem(trait_method)) => trait_method.span,
            Some(Node::ImplItem(impl_item)) => impl_item.span,
            Some(Node::Variant(variant)) => variant.span,
            Some(Node::Field(field)) => field.span,
            Some(Node::AnonConst(constant)) => self.body(constant.body).value.span,
            Some(Node::Expr(expr)) => expr.span,
            Some(Node::Stmt(stmt)) => stmt.span,
            Some(Node::PathSegment(seg)) => seg.ident.span,
            Some(Node::Ty(ty)) => ty.span,
            Some(Node::TraitRef(tr)) => tr.path.span,
            Some(Node::Binding(pat)) => pat.span,
            Some(Node::Pat(pat)) => pat.span,
            Some(Node::Arm(arm)) => arm.span,
            Some(Node::Block(block)) => block.span,
            Some(Node::Ctor(..)) => match self.find(
                self.get_parent_node(hir_id))
            {
                Some(Node::Item(item)) => item.span,
                Some(Node::Variant(variant)) => variant.span,
                _ => unreachable!(),
            }
            Some(Node::Lifetime(lifetime)) => lifetime.span,
            Some(Node::GenericParam(param)) => param.span,
            Some(Node::Visibility(&Spanned {
                node: VisibilityKind::Restricted { ref path, .. }, ..
            })) => path.span,
            Some(Node::Visibility(v)) => bug!("unexpected Visibility {:?}", v),
            Some(Node::Local(local)) => local.span,
            Some(Node::MacroDef(macro_def)) => macro_def.span,
            Some(Node::Crate) => self.forest.krate.span,
            None => bug!("hir::map::Map::span: id not in map: {:?}", hir_id),
        }
    }

    pub fn span_if_local(&self, id: DefId) -> Option<Span> {
        self.as_local_hir_id(id).map(|id| self.span(id))
    }

    pub fn node_to_string(&self, id: HirId) -> String {
        hir_id_to_string(self, id, true)
    }

    pub fn hir_to_user_string(&self, id: HirId) -> String {
        hir_id_to_string(self, id, false)
    }

    pub fn hir_to_pretty_string(&self, id: HirId) -> String {
        print::to_string(self, |s| s.print_node(self.get(id)))
    }
}

pub struct NodesMatchingSuffix<'a> {
    map: &'a Map<'a>,
    item_name: &'a String,
    in_which: &'a [String],
}

impl<'a> NodesMatchingSuffix<'a> {
    /// Returns `true` only if some suffix of the module path for parent
    /// matches `self.in_which`.
    ///
    /// In other words: let `[x_0,x_1,...,x_k]` be `self.in_which`;
    /// returns true if parent's path ends with the suffix
    /// `x_0::x_1::...::x_k`.
    fn suffix_matches(&self, parent: HirId) -> bool {
        let mut cursor = parent;
        for part in self.in_which.iter().rev() {
            let (mod_id, mod_name) = match find_first_mod_parent(self.map, cursor) {
                None => return false,
                Some((node_id, name)) => (node_id, name),
            };
            if mod_name.as_str() != *part {
                return false;
            }
            cursor = self.map.get_parent_item(mod_id);
        }
        return true;

        // Finds the first mod in parent chain for `id`, along with
        // that mod's name.
        //
        // If `id` itself is a mod named `m` with parent `p`, then
        // returns `Some(id, m, p)`.  If `id` has no mod in its parent
        // chain, then returns `None`.
        fn find_first_mod_parent(map: &Map<'_>, mut id: HirId) -> Option<(HirId, Name)> {
            loop {
                if let Node::Item(item) = map.find(id)? {
                    if item_is_mod(&item) {
                        return Some((id, item.ident.name))
                    }
                }
                let parent = map.get_parent_item(id);
                if parent == id { return None }
                id = parent;
            }

            fn item_is_mod(item: &Item) -> bool {
                match item.node {
                    ItemKind::Mod(_) => true,
                    _ => false,
                }
            }
        }
    }

    // We are looking at some node `n` with a given name and parent
    // id; do their names match what I am seeking?
    fn matches_names(&self, parent_of_n: HirId, name: Name) -> bool {
        name.as_str() == *self.item_name && self.suffix_matches(parent_of_n)
    }

    fn matches_suffix(&self, hir: HirId) -> bool {
        let name = match self.map.find_entry(hir).map(|entry| entry.node) {
            Some(Node::Item(n)) => n.name(),
            Some(Node::ForeignItem(n)) => n.name(),
            Some(Node::TraitItem(n)) => n.name(),
            Some(Node::ImplItem(n)) => n.name(),
            Some(Node::Variant(n)) => n.name(),
            Some(Node::Field(n)) => n.name(),
            _ => return false,
        };
        self.matches_names(self.map.get_parent_item(hir), name)
    }
}

trait Named {
    fn name(&self) -> Name;
}

impl<T:Named> Named for Spanned<T> { fn name(&self) -> Name { self.node.name() } }

impl Named for Item { fn name(&self) -> Name { self.ident.name } }
impl Named for ForeignItem { fn name(&self) -> Name { self.ident.name } }
impl Named for Variant { fn name(&self) -> Name { self.ident.name } }
impl Named for StructField { fn name(&self) -> Name { self.ident.name } }
impl Named for TraitItem { fn name(&self) -> Name { self.ident.name } }
impl Named for ImplItem { fn name(&self) -> Name { self.ident.name } }

pub fn map_crate<'hir>(sess: &crate::session::Session,
                       cstore: &CrateStoreDyn,
                       forest: &'hir Forest,
                       definitions: &'hir Definitions)
                       -> Map<'hir> {
    // Build the reverse mapping of `node_to_hir_id`.
    let hir_to_node_id = definitions.node_to_hir_id.iter_enumerated()
        .map(|(node_id, &hir_id)| (hir_id, node_id)).collect();

    let (map, crate_hash) = {
        let hcx = crate::ich::StableHashingContext::new(sess, &forest.krate, definitions, cstore);

        let mut collector = NodeCollector::root(sess,
                                                &forest.krate,
                                                &forest.dep_graph,
                                                &definitions,
                                                &hir_to_node_id,
                                                hcx);
        intravisit::walk_crate(&mut collector, &forest.krate);

        let crate_disambiguator = sess.local_crate_disambiguator();
        let cmdline_args = sess.opts.dep_tracking_hash();
        collector.finalize_and_compute_crate_hash(
            crate_disambiguator,
            cstore,
            cmdline_args
        )
    };

    let map = Map {
        forest,
        dep_graph: forest.dep_graph.clone(),
        crate_hash,
        map,
        hir_to_node_id,
        definitions,
    };

    time(sess, "validate HIR map", || {
        hir_id_validator::check_crate(&map);
    });

    map
}

/// Identical to the `PpAnn` implementation for `hir::Crate`,
/// except it avoids creating a dependency on the whole crate.
impl<'hir> print::PpAnn for Map<'hir> {
    fn nested(&self, state: &mut print::State<'_>, nested: print::Nested) {
        match nested {
            Nested::Item(id) => state.print_item(self.expect_item(id.id)),
            Nested::TraitItem(id) => state.print_trait_item(self.trait_item(id)),
            Nested::ImplItem(id) => state.print_impl_item(self.impl_item(id)),
            Nested::Body(id) => state.print_expr(&self.body(id).value),
            Nested::BodyParamPat(id, i) => state.print_pat(&self.body(id).params[i].pat)
        }
    }
}

impl<'a> print::State<'a> {
    pub fn print_node(&mut self, node: Node<'_>) {
        match node {
<<<<<<< HEAD
            Node::Arg(a)          => self.print_arg(&a),
=======
            Node::Param(a)        => self.print_param(&a),
>>>>>>> 8cd2c99a
            Node::Item(a)         => self.print_item(&a),
            Node::ForeignItem(a)  => self.print_foreign_item(&a),
            Node::TraitItem(a)    => self.print_trait_item(a),
            Node::ImplItem(a)     => self.print_impl_item(a),
            Node::Variant(a)      => self.print_variant(&a),
            Node::AnonConst(a)    => self.print_anon_const(&a),
            Node::Expr(a)         => self.print_expr(&a),
            Node::Stmt(a)         => self.print_stmt(&a),
            Node::PathSegment(a)  => self.print_path_segment(&a),
            Node::Ty(a)           => self.print_type(&a),
            Node::TraitRef(a)     => self.print_trait_ref(&a),
            Node::Binding(a)      |
            Node::Pat(a)          => self.print_pat(&a),
            Node::Arm(a)          => self.print_arm(&a),
            Node::Block(a)        => {
<<<<<<< HEAD
                // containing cbox, will be closed by print-block at }
                self.cbox(print::INDENT_UNIT);
                // head-ibox, will be closed by print-block after {
=======
                // Containing cbox, will be closed by print-block at `}`.
                self.cbox(print::INDENT_UNIT);
                // Head-ibox, will be closed by print-block after `{`.
>>>>>>> 8cd2c99a
                self.ibox(0);
                self.print_block(&a)
            }
            Node::Lifetime(a)     => self.print_lifetime(&a),
            Node::Visibility(a)   => self.print_visibility(&a),
            Node::GenericParam(_) => bug!("cannot print Node::GenericParam"),
            Node::Field(_)        => bug!("cannot print StructField"),
            // These cases do not carry enough information in the
            // `hir_map` to reconstruct their full structure for pretty
            // printing.
            Node::Ctor(..)        => bug!("cannot print isolated Ctor"),
            Node::Local(a)        => self.print_local_decl(&a),
            Node::MacroDef(_)     => bug!("cannot print MacroDef"),
            Node::Crate           => bug!("cannot print Crate"),
        }
    }
}

fn hir_id_to_string(map: &Map<'_>, id: HirId, include_id: bool) -> String {
    let id_str = format!(" (hir_id={})", id);
    let id_str = if include_id { &id_str[..] } else { "" };

    let path_str = || {
        // This functionality is used for debugging, try to use `TyCtxt` to get
        // the user-friendly path, otherwise fall back to stringifying `DefPath`.
        crate::ty::tls::with_opt(|tcx| {
            if let Some(tcx) = tcx {
                let def_id = map.local_def_id(id);
                tcx.def_path_str(def_id)
            } else if let Some(path) = map.def_path_from_hir_id(id) {
                path.data.into_iter().map(|elem| {
                    elem.data.to_string()
                }).collect::<Vec<_>>().join("::")
            } else {
                String::from("<missing path>")
            }
        })
    };

    match map.find(id) {
        Some(Node::Item(item)) => {
            let item_str = match item.node {
                ItemKind::ExternCrate(..) => "extern crate",
                ItemKind::Use(..) => "use",
                ItemKind::Static(..) => "static",
                ItemKind::Const(..) => "const",
                ItemKind::Fn(..) => "fn",
                ItemKind::Mod(..) => "mod",
                ItemKind::ForeignMod(..) => "foreign mod",
                ItemKind::GlobalAsm(..) => "global asm",
                ItemKind::TyAlias(..) => "ty",
                ItemKind::OpaqueTy(..) => "opaque type",
                ItemKind::Enum(..) => "enum",
                ItemKind::Struct(..) => "struct",
                ItemKind::Union(..) => "union",
                ItemKind::Trait(..) => "trait",
                ItemKind::TraitAlias(..) => "trait alias",
                ItemKind::Impl(..) => "impl",
            };
            format!("{} {}{}", item_str, path_str(), id_str)
        }
        Some(Node::ForeignItem(_)) => {
            format!("foreign item {}{}", path_str(), id_str)
        }
        Some(Node::ImplItem(ii)) => {
            match ii.node {
                ImplItemKind::Const(..) => {
                    format!("assoc const {} in {}{}", ii.ident, path_str(), id_str)
                }
                ImplItemKind::Method(..) => {
                    format!("method {} in {}{}", ii.ident, path_str(), id_str)
                }
                ImplItemKind::TyAlias(_) => {
                    format!("assoc type {} in {}{}", ii.ident, path_str(), id_str)
                }
                ImplItemKind::OpaqueTy(_) => {
                    format!("assoc opaque type {} in {}{}", ii.ident, path_str(), id_str)
                }
            }
        }
        Some(Node::TraitItem(ti)) => {
            let kind = match ti.node {
                TraitItemKind::Const(..) => "assoc constant",
                TraitItemKind::Method(..) => "trait method",
                TraitItemKind::Type(..) => "assoc type",
            };

            format!("{} {} in {}{}", kind, ti.ident, path_str(), id_str)
        }
        Some(Node::Variant(ref variant)) => {
            format!("variant {} in {}{}",
                    variant.ident,
                    path_str(), id_str)
        }
        Some(Node::Field(ref field)) => {
            format!("field {} in {}{}",
                    field.ident,
                    path_str(), id_str)
        }
        Some(Node::AnonConst(_)) => {
            format!("const {}{}", map.hir_to_pretty_string(id), id_str)
        }
        Some(Node::Expr(_)) => {
            format!("expr {}{}", map.hir_to_pretty_string(id), id_str)
        }
        Some(Node::Stmt(_)) => {
            format!("stmt {}{}", map.hir_to_pretty_string(id), id_str)
        }
        Some(Node::PathSegment(_)) => {
            format!("path segment {}{}", map.hir_to_pretty_string(id), id_str)
        }
        Some(Node::Ty(_)) => {
            format!("type {}{}", map.hir_to_pretty_string(id), id_str)
        }
        Some(Node::TraitRef(_)) => {
            format!("trait_ref {}{}", map.hir_to_pretty_string(id), id_str)
        }
        Some(Node::Binding(_)) => {
            format!("local {}{}", map.hir_to_pretty_string(id), id_str)
        }
        Some(Node::Pat(_)) => {
            format!("pat {}{}", map.hir_to_pretty_string(id), id_str)
        }
<<<<<<< HEAD
        Some(Node::Arg(_)) => {
            format!("arg {}{}", map.hir_to_pretty_string(id), id_str)
=======
        Some(Node::Param(_)) => {
            format!("param {}{}", map.hir_to_pretty_string(id), id_str)
>>>>>>> 8cd2c99a
        }
        Some(Node::Arm(_)) => {
            format!("arm {}{}", map.hir_to_pretty_string(id), id_str)
        }
        Some(Node::Block(_)) => {
            format!("block {}{}", map.hir_to_pretty_string(id), id_str)
        }
        Some(Node::Local(_)) => {
            format!("local {}{}", map.hir_to_pretty_string(id), id_str)
        }
        Some(Node::Ctor(..)) => {
            format!("ctor {}{}", path_str(), id_str)
        }
        Some(Node::Lifetime(_)) => {
            format!("lifetime {}{}", map.hir_to_pretty_string(id), id_str)
        }
        Some(Node::GenericParam(ref param)) => {
            format!("generic_param {:?}{}", param, id_str)
        }
        Some(Node::Visibility(ref vis)) => {
            format!("visibility {:?}{}", vis, id_str)
        }
        Some(Node::MacroDef(_)) => {
            format!("macro {}{}",  path_str(), id_str)
        }
        Some(Node::Crate) => String::from("root_crate"),
        None => format!("unknown node{}", id_str),
    }
}

pub fn provide(providers: &mut Providers<'_>) {
    providers.def_kind = |tcx, def_id| {
        if let Some(hir_id) = tcx.hir().as_local_hir_id(def_id) {
            tcx.hir().def_kind(hir_id)
        } else {
            bug!("calling local def_kind query provider for upstream DefId: {:?}",
                def_id
            );
        }
    };
}<|MERGE_RESOLUTION|>--- conflicted
+++ resolved
@@ -5,17 +5,11 @@
 };
 
 use crate::dep_graph::{DepGraph, DepNode, DepKind, DepNodeIndex};
-<<<<<<< HEAD
-
-use crate::hir::def_id::{CRATE_DEF_INDEX, DefId, LocalDefId};
-
-=======
 use crate::hir::*;
 use crate::hir::DefKind;
 use crate::hir::def_id::{CRATE_DEF_INDEX, DefId, LocalDefId};
 use crate::hir::itemlikevisit::ItemLikeVisitor;
 use crate::hir::print::Nested;
->>>>>>> 8cd2c99a
 use crate::middle::cstore::CrateStoreDyn;
 use crate::ty::query::Providers;
 use crate::util::nodemap::FxHashMap;
@@ -29,19 +23,7 @@
 use syntax::ext::base::MacroKind;
 use syntax_pos::{Span, DUMMY_SP};
 
-<<<<<<< HEAD
-use crate::hir::*;
-use crate::hir::DefKind;
-use crate::hir::itemlikevisit::ItemLikeVisitor;
-use crate::hir::print::Nested;
-use crate::util::nodemap::FxHashMap;
-use crate::util::common::time;
-
 use std::result::Result::Err;
-use crate::ty::query::Providers;
-=======
-use std::result::Result::Err;
->>>>>>> 8cd2c99a
 
 pub mod blocks;
 mod collector;
@@ -375,11 +357,7 @@
             Node::Pat(_) |
             Node::Binding(_) |
             Node::Local(_) |
-<<<<<<< HEAD
-            Node::Arg(_) |
-=======
             Node::Param(_) |
->>>>>>> 8cd2c99a
             Node::Arm(_) |
             Node::Lifetime(_) |
             Node::Visibility(_) |
@@ -533,12 +511,7 @@
         &self.forest.krate.attrs
     }
 
-<<<<<<< HEAD
-    pub fn get_module(&self, module: DefId) -> (&'hir Mod, Span, HirId)
-    {
-=======
     pub fn get_module(&self, module: DefId) -> (&'hir Mod, Span, HirId) {
->>>>>>> 8cd2c99a
         let hir_id = self.as_local_hir_id(module).unwrap();
         self.read(hir_id);
         match self.find_entry(hir_id).unwrap().node {
@@ -672,16 +645,6 @@
         }
     }
 
-<<<<<<< HEAD
-    pub fn is_const_scope(&self, hir_id: HirId) -> bool {
-        self.walk_parent_nodes(hir_id, |node| match *node {
-            Node::Item(Item { node: ItemKind::Const(_, _), .. }) => true,
-            Node::Item(Item { node: ItemKind::Fn(_, header, _, _), .. }) => header.is_const(),
-            _ => false,
-        }, |_| false).map(|id| id != CRATE_HIR_ID).unwrap_or(false)
-    }
-
-=======
     /// Whether the expression pointed at by `hir_id` belongs to a `const` evaluation context.
     /// Used exclusively for diagnostics, to avoid suggestion function calls.
     pub fn is_const_context(&self, hir_id: HirId) -> bool {
@@ -722,7 +685,6 @@
     }
 
 
->>>>>>> 8cd2c99a
     /// If there is some error when walking the parents (e.g., a node does not
     /// have a parent in the map or a node can't be found), then we return the
     /// last good `HirId` we found. Note that reaching the crate root (`id == 0`),
@@ -768,11 +730,7 @@
     /// ```
     /// fn foo(x: usize) -> bool {
     ///     if x == 1 {
-<<<<<<< HEAD
-    ///         true  // `get_return_block` gets passed the `id` corresponding
-=======
     ///         true  // If `get_return_block` gets passed the `id` corresponding
->>>>>>> 8cd2c99a
     ///     } else {  // to this, it will return `foo`'s `HirId`.
     ///         false
     ///     }
@@ -1003,11 +961,7 @@
     pub fn attrs(&self, id: HirId) -> &'hir [ast::Attribute] {
         self.read(id); // reveals attributes on the node
         let attrs = match self.find_entry(id).map(|entry| entry.node) {
-<<<<<<< HEAD
-            Some(Node::Arg(a)) => Some(&a.attrs[..]),
-=======
             Some(Node::Param(a)) => Some(&a.attrs[..]),
->>>>>>> 8cd2c99a
             Some(Node::Local(l)) => Some(&l.attrs[..]),
             Some(Node::Item(i)) => Some(&i.attrs[..]),
             Some(Node::ForeignItem(fi)) => Some(&fi.attrs[..]),
@@ -1037,15 +991,9 @@
         self.map.iter().enumerate().filter_map(|(i, local_map)| {
             local_map.as_ref().map(|m| (i, m))
         }).flat_map(move |(array_index, local_map)| {
-<<<<<<< HEAD
-            // Iterate over each valid entry in the local map
-            local_map.iter_enumerated().filter_map(move |(i, entry)| entry.map(move |_| {
-                // Reconstruct the HirId based on the 3 indices we used to find it
-=======
             // Iterate over each valid entry in the local map.
             local_map.iter_enumerated().filter_map(move |(i, entry)| entry.map(move |_| {
                 // Reconstruct the `HirId` based on the 3 indices we used to find it.
->>>>>>> 8cd2c99a
                 HirId {
                     owner: DefIndex::from(array_index),
                     local_id: i,
@@ -1077,11 +1025,7 @@
     pub fn span(&self, hir_id: HirId) -> Span {
         self.read(hir_id); // reveals span from node
         match self.find_entry(hir_id).map(|entry| entry.node) {
-<<<<<<< HEAD
-            Some(Node::Arg(arg)) => arg.span,
-=======
             Some(Node::Param(param)) => param.span,
->>>>>>> 8cd2c99a
             Some(Node::Item(item)) => item.span,
             Some(Node::ForeignItem(foreign_item)) => foreign_item.span,
             Some(Node::TraitItem(trait_method)) => trait_method.span,
@@ -1284,11 +1228,7 @@
 impl<'a> print::State<'a> {
     pub fn print_node(&mut self, node: Node<'_>) {
         match node {
-<<<<<<< HEAD
-            Node::Arg(a)          => self.print_arg(&a),
-=======
             Node::Param(a)        => self.print_param(&a),
->>>>>>> 8cd2c99a
             Node::Item(a)         => self.print_item(&a),
             Node::ForeignItem(a)  => self.print_foreign_item(&a),
             Node::TraitItem(a)    => self.print_trait_item(a),
@@ -1304,15 +1244,9 @@
             Node::Pat(a)          => self.print_pat(&a),
             Node::Arm(a)          => self.print_arm(&a),
             Node::Block(a)        => {
-<<<<<<< HEAD
-                // containing cbox, will be closed by print-block at }
-                self.cbox(print::INDENT_UNIT);
-                // head-ibox, will be closed by print-block after {
-=======
                 // Containing cbox, will be closed by print-block at `}`.
                 self.cbox(print::INDENT_UNIT);
                 // Head-ibox, will be closed by print-block after `{`.
->>>>>>> 8cd2c99a
                 self.ibox(0);
                 self.print_block(&a)
             }
@@ -1436,13 +1370,8 @@
         Some(Node::Pat(_)) => {
             format!("pat {}{}", map.hir_to_pretty_string(id), id_str)
         }
-<<<<<<< HEAD
-        Some(Node::Arg(_)) => {
-            format!("arg {}{}", map.hir_to_pretty_string(id), id_str)
-=======
         Some(Node::Param(_)) => {
             format!("param {}{}", map.hir_to_pretty_string(id), id_str)
->>>>>>> 8cd2c99a
         }
         Some(Node::Arm(_)) => {
             format!("arm {}{}", map.hir_to_pretty_string(id), id_str)
