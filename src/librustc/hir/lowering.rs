--- conflicted
+++ resolved
@@ -67,16 +67,12 @@
 use syntax::ext::base::SpecialDerives;
 use syntax::ext::hygiene::ExpnId;
 use syntax::print::pprust;
-<<<<<<< HEAD
-use syntax::source_map::{respan, ExpnInfo, ExpnKind, DesugaringKind, Spanned};
-=======
 use syntax::source_map::{respan, ExpnData, ExpnKind, DesugaringKind, Spanned};
->>>>>>> 8cd2c99a
 use syntax::symbol::{kw, sym, Symbol};
 use syntax::tokenstream::{TokenStream, TokenTree};
 use syntax::parse::token::{self, Token};
 use syntax::visit::{self, Visitor};
-use syntax_pos::{DUMMY_SP, Span};
+use syntax_pos::Span;
 
 const HIR_ID_COUNTER_LOCKED: u32 = 0xFFFFFFFF;
 
@@ -158,15 +154,6 @@
 }
 
 pub trait Resolver {
-<<<<<<< HEAD
-    /// Obtain resolution for a `NodeId` with a single resolution.
-    fn get_partial_res(&mut self, id: NodeId) -> Option<PartialRes>;
-
-    /// Obtain per-namespace resolutions for `use` statement with the given `NoedId`.
-    fn get_import_res(&mut self, id: NodeId) -> PerNS<Option<Res<NodeId>>>;
-
-    /// Obtain resolution for a label with the given `NodeId`.
-=======
     /// Obtains resolution for a `NodeId` with a single resolution.
     fn get_partial_res(&mut self, id: NodeId) -> Option<PartialRes>;
 
@@ -174,7 +161,6 @@
     fn get_import_res(&mut self, id: NodeId) -> PerNS<Option<Res<NodeId>>>;
 
     /// Obtains resolution for a label with the given `NodeId`.
->>>>>>> 8cd2c99a
     fn get_label_res(&mut self, id: NodeId) -> Option<NodeId>;
 
     /// We must keep the set of definitions up to date as we add nodes that weren't in the AST.
@@ -439,29 +425,15 @@
 
         impl<'tcx, 'interner> Visitor<'tcx> for MiscCollector<'tcx, 'interner> {
             fn visit_pat(&mut self, p: &'tcx Pat) {
-<<<<<<< HEAD
-                match p.node {
-                    // Doesn't generate a HIR node
-                    PatKind::Paren(..) | PatKind::Rest => {},
-                    _ => {
-                        if let Some(owner) = self.hir_id_owner {
-                            self.lctx.lower_node_id_with_owner(p.id, owner);
-                        }
-                    }
-                };
-=======
                 if let PatKind::Paren(..) | PatKind::Rest = p.node {
                     // Doesn't generate a HIR node
                 } else if let Some(owner) = self.hir_id_owner {
                     self.lctx.lower_node_id_with_owner(p.id, owner);
                 }
->>>>>>> 8cd2c99a
 
                 visit::walk_pat(self, p)
             }
 
-<<<<<<< HEAD
-=======
             // HACK(or_patterns; Centril | dlrobertson): Avoid creating
             // HIR  nodes for `PatKind::Or` for the top level of a `ast::Arm`.
             // This is a temporary hack that should go away once we push down
@@ -491,7 +463,6 @@
                 visit::walk_expr(self, e)
             }
 
->>>>>>> 8cd2c99a
             fn visit_item(&mut self, item: &'tcx Item) {
                 let hir_id = self.lctx.allocate_hir_id_counter(item.id);
 
@@ -564,21 +535,12 @@
                             &f.generic_params
                         );
                         // Mirrors visit::walk_fn_decl
-<<<<<<< HEAD
-                        for argument in &f.decl.inputs {
-                            // We don't lower the ids of argument patterns
-                            self.with_hir_id_owner(None, |this| {
-                                this.visit_pat(&argument.pat);
-                            });
-                            self.visit_ty(&argument.ty)
-=======
                         for parameter in &f.decl.inputs {
                             // We don't lower the ids of argument patterns
                             self.with_hir_id_owner(None, |this| {
                                 this.visit_pat(&parameter.pat);
                             });
                             self.visit_ty(&parameter.ty)
->>>>>>> 8cd2c99a
                         }
                         self.visit_fn_ret_ty(&f.decl.output)
                     }
@@ -737,11 +699,7 @@
     fn lower_res(&mut self, res: Res<NodeId>) -> Res {
         res.map_id(|id| {
             self.lower_node_id_generic(id, |_| {
-<<<<<<< HEAD
-                panic!("expected node_id to be lowered already for res {:#?}", res)
-=======
                 panic!("expected `NodeId` to be lowered already for res {:#?}", res);
->>>>>>> 8cd2c99a
             })
         })
     }
@@ -771,16 +729,9 @@
         span: Span,
         allow_internal_unstable: Option<Lrc<[Symbol]>>,
     ) -> Span {
-<<<<<<< HEAD
-        span.fresh_expansion(ExpnId::root(), ExpnInfo {
-            def_site: span,
-            allow_internal_unstable,
-            ..ExpnInfo::default(ExpnKind::Desugaring(reason), span, self.sess.edition())
-=======
         span.fresh_expansion(ExpnData {
             allow_internal_unstable,
             ..ExpnData::default(ExpnKind::Desugaring(reason), span, self.sess.edition())
->>>>>>> 8cd2c99a
         })
     }
 
@@ -938,11 +889,7 @@
     {
         let old_len = self.in_scope_lifetimes.len();
         let lt_def_names = params.iter().filter_map(|param| match param.kind {
-<<<<<<< HEAD
-            GenericParamKind::Lifetime { .. } => Some(param.ident.modern()),
-=======
             GenericParamKind::Lifetime { .. } => Some(ParamName::Plain(param.ident.modern())),
->>>>>>> 8cd2c99a
             _ => None,
         });
         self.in_scope_lifetimes.extend(lt_def_names);
@@ -1117,15 +1064,6 @@
     /// ```
     ///
     /// returns a `hir::TypeBinding` representing `Item`.
-<<<<<<< HEAD
-    fn lower_assoc_ty_constraint(&mut self,
-                                 c: &AssocTyConstraint,
-                                 itctx: ImplTraitContext<'_>)
-                                 -> hir::TypeBinding {
-        debug!("lower_assoc_ty_constraint(constraint={:?}, itctx={:?})", c, itctx);
-
-        let kind = match c.kind {
-=======
     fn lower_assoc_ty_constraint(
         &mut self,
         constraint: &AssocTyConstraint,
@@ -1134,7 +1072,6 @@
         debug!("lower_assoc_ty_constraint(constraint={:?}, itctx={:?})", constraint, itctx);
 
         let kind = match constraint.kind {
->>>>>>> 8cd2c99a
             AssocTyConstraintKind::Equality { ref ty } => hir::TypeBindingKind::Equality {
                 ty: self.lower_ty(ty, itctx)
             },
@@ -1168,11 +1105,7 @@
                     ImplTraitContext::Disallowed(_) if self.is_in_dyn_type =>
                         (true, ImplTraitContext::OpaqueTy(None)),
 
-<<<<<<< HEAD
-                    // We are in the argument position, but not within a dyn type:
-=======
                     // We are in the parameter position, but not within a dyn type:
->>>>>>> 8cd2c99a
                     //
                     //     fn foo(x: impl Iterator<Item: Debug>)
                     //
@@ -1193,11 +1126,7 @@
                         impl_trait_node_id,
                         DefPathData::ImplTrait,
                         ExpnId::root(),
-<<<<<<< HEAD
-                        DUMMY_SP
-=======
                         constraint.span,
->>>>>>> 8cd2c99a
                     );
 
                     self.with_dyn_type_scope(false, |this| {
@@ -1205,11 +1134,7 @@
                             &Ty {
                                 id: this.sess.next_node_id(),
                                 node: TyKind::ImplTrait(impl_trait_node_id, bounds.clone()),
-<<<<<<< HEAD
-                                span: DUMMY_SP,
-=======
                                 span: constraint.span,
->>>>>>> 8cd2c99a
                             },
                             itctx,
                         );
@@ -1231,17 +1156,10 @@
         };
 
         hir::TypeBinding {
-<<<<<<< HEAD
-            hir_id: self.lower_node_id(c.id),
-            ident: c.ident,
-            kind,
-            span: c.span,
-=======
             hir_id: self.lower_node_id(constraint.id),
             ident: constraint.ident,
             kind,
             span: constraint.span,
->>>>>>> 8cd2c99a
         }
     }
 
@@ -1337,11 +1255,7 @@
                     P(hir::Path {
                         res,
                         segments: hir_vec![hir::PathSegment::from_ident(
-<<<<<<< HEAD
-                            Ident::with_empty_ctxt(kw::SelfUpper)
-=======
                             Ident::with_dummy_span(kw::SelfUpper)
->>>>>>> 8cd2c99a
                         )],
                         span: t.span,
                     }),
@@ -1450,11 +1364,7 @@
                     }
                 }
             }
-<<<<<<< HEAD
-            TyKind::Mac(_) => bug!("`TyMac` should have been expanded by now."),
-=======
             TyKind::Mac(_) => bug!("`TyMac` should have been expanded by now"),
->>>>>>> 8cd2c99a
             TyKind::CVarArgs => {
                 // Create the implicit lifetime of the "spoofed" `VaListImpl`.
                 let span = self.sess.source_map().next_point(t.span.shrink_to_lo());
@@ -1511,8 +1421,6 @@
             &hir_bounds,
         );
 
-<<<<<<< HEAD
-=======
         debug!(
             "lower_opaque_impl_trait: lifetimes={:#?}", lifetimes,
         );
@@ -1521,7 +1429,6 @@
             "lower_opaque_impl_trait: lifetime_defs={:#?}", lifetime_defs,
         );
 
->>>>>>> 8cd2c99a
         self.with_hir_id_owner(opaque_ty_node_id, |lctx| {
             let opaque_ty_item = hir::OpaqueTy {
                 generics: hir::Generics {
@@ -1537,11 +1444,7 @@
                 origin: hir::OpaqueTyOrigin::FnReturn,
             };
 
-<<<<<<< HEAD
-            trace!("exist ty from impl trait def-index: {:#?}", opaque_ty_def_index);
-=======
             trace!("lower_opaque_impl_trait: {:#?}", opaque_ty_def_index);
->>>>>>> 8cd2c99a
             let opaque_ty_id = lctx.generate_opaque_type(
                 opaque_ty_node_id,
                 opaque_ty_item,
@@ -1589,8 +1492,6 @@
         parent_index: DefIndex,
         bounds: &hir::GenericBounds,
     ) -> (HirVec<hir::GenericArg>, HirVec<hir::GenericParam>) {
-<<<<<<< HEAD
-=======
         debug!(
             "lifetimes_from_impl_trait_bounds(opaque_ty_id={:?}, \
              parent_index={:?}, \
@@ -1598,7 +1499,6 @@
             opaque_ty_id, parent_index, bounds,
         );
 
->>>>>>> 8cd2c99a
         // This visitor walks over `impl Trait` bounds and creates defs for all lifetimes that
         // appear in the bounds, excluding lifetimes that are created within the bounds.
         // E.g., `'a`, `'b`, but not `'c` in `impl for<'c> SomeTrait<'a, 'b, 'c>`.
@@ -1716,11 +1616,7 @@
 
                     let (name, kind) = match name {
                         hir::LifetimeName::Underscore => (
-<<<<<<< HEAD
-                            hir::ParamName::Plain(Ident::with_empty_ctxt(kw::UnderscoreLifetime)),
-=======
                             hir::ParamName::Plain(Ident::with_dummy_span(kw::UnderscoreLifetime)),
->>>>>>> 8cd2c99a
                             hir::LifetimeParamKind::Elided,
                         ),
                         hir::LifetimeName::Param(param_name) => (
@@ -2078,12 +1974,7 @@
                         err.emit();
                     }
                     AnonymousLifetimeMode::PassThrough |
-<<<<<<< HEAD
-                    AnonymousLifetimeMode::ReportError |
-                    AnonymousLifetimeMode::Replace(_) => {
-=======
                     AnonymousLifetimeMode::ReportError => {
->>>>>>> 8cd2c99a
                         self.sess.buffer_lint_with_diagnostic(
                             ELIDED_LIFETIMES_IN_PATHS,
                             CRATE_NODE_ID,
@@ -2172,11 +2063,7 @@
                         bindings: hir_vec![
                             hir::TypeBinding {
                                 hir_id: this.next_id(),
-<<<<<<< HEAD
-                                ident: Ident::with_empty_ctxt(FN_OUTPUT_NAME),
-=======
                                 ident: Ident::with_dummy_span(FN_OUTPUT_NAME),
->>>>>>> 8cd2c99a
                                 kind: hir::TypeBindingKind::Equality {
                                     ty: output
                                         .as_ref()
@@ -2234,20 +2121,12 @@
         }
     }
 
-<<<<<<< HEAD
-    fn lower_fn_args_to_names(&mut self, decl: &FnDecl) -> hir::HirVec<Ident> {
-=======
     fn lower_fn_params_to_names(&mut self, decl: &FnDecl) -> hir::HirVec<Ident> {
->>>>>>> 8cd2c99a
         decl.inputs
             .iter()
             .map(|param| match param.pat.node {
                 PatKind::Ident(_, ident, _) => ident,
-<<<<<<< HEAD
-                _ => Ident::new(kw::Invalid, arg.pat.span),
-=======
                 _ => Ident::new(kw::Invalid, param.pat.span),
->>>>>>> 8cd2c99a
             })
             .collect()
     }
@@ -2354,11 +2233,7 @@
     //
     //     type OpaqueTy<generics_from_parent_fn> = impl Future<Output = T>;
     //
-<<<<<<< HEAD
-    // `inputs`: lowered types of arguments to the function (used to collect lifetimes)
-=======
     // `inputs`: lowered types of parameters to the function (used to collect lifetimes)
->>>>>>> 8cd2c99a
     // `output`: unlowered output type (`T` in `-> T`)
     // `fn_def_id`: `DefId` of the parent function (used to create child impl trait definition)
     // `opaque_ty_node_id`: `NodeId` of the opaque `impl Trait` type that should be created
@@ -2368,10 +2243,6 @@
         output: &FunctionRetTy,
         fn_def_id: DefId,
         opaque_ty_node_id: NodeId,
-<<<<<<< HEAD
-        elided_lt_replacement: LtReplacement,
-=======
->>>>>>> 8cd2c99a
     ) -> hir::FunctionRetTy {
         debug!(
             "lower_async_fn_ret_ty(\
@@ -2397,9 +2268,6 @@
 
         self.allocate_hir_id_counter(opaque_ty_node_id);
 
-<<<<<<< HEAD
-        let (opaque_ty_id, lifetime_params) = self.with_hir_id_owner(opaque_ty_node_id, |this| {
-=======
         // When we create the opaque type for this async fn, it is going to have
         // to capture all the lifetimes involved in the signature (including in the
         // return type). This is done by introducing lifetime parameters for:
@@ -2457,7 +2325,6 @@
             //
             // Then, we will create `fn foo(..) -> Foo<'_, '_>`, and
             // hence the elision takes place at the fn site.
->>>>>>> 8cd2c99a
             let future_bound = this.with_anonymous_lifetime_mode(
                 AnonymousLifetimeMode::CreateParameter,
                 |this| this.lower_async_fn_output_type_to_future_bound(
@@ -2519,17 +2386,6 @@
             (opaque_ty_id, lifetime_params)
         });
 
-<<<<<<< HEAD
-        let generic_args =
-            lifetime_params
-                .iter().cloned()
-                .map(|(span, hir_name)| {
-                    GenericArg::Lifetime(hir::Lifetime {
-                        hir_id: self.next_id(),
-                        span,
-                        name: hir::LifetimeName::Param(hir_name),
-                    })
-=======
         // As documented above on the variable
         // `input_lifetimes_count`, we need to create the lifetime
         // arguments to our opaque type. Continuing with our example,
@@ -2555,7 +2411,6 @@
                     hir_id: self.next_id(),
                     span,
                     name: hir::LifetimeName::Param(hir_name),
->>>>>>> 8cd2c99a
                 })
             })
             .collect();
@@ -2572,15 +2427,11 @@
             })
         );
 
-<<<<<<< HEAD
-        let opaque_ty_ref = hir::TyKind::Def(hir::ItemId { id: opaque_ty_id }, generic_args);
-=======
         // Create the `Foo<...>` refernece itself. Note that the `type
         // Foo = impl Trait` is, internally, created as a child of the
         // async fn, so the *type parameters* are inherited.  It's
         // only the lifetime parameters that we must supply.
         let opaque_ty_ref = hir::TyKind::Def(hir::ItemId { id: opaque_ty_id }, generic_args.into());
->>>>>>> 8cd2c99a
 
         hir::FunctionRetTy::Return(P(hir::Ty {
             node: opaque_ty_ref,
@@ -2614,11 +2465,7 @@
         let future_params = P(hir::GenericArgs {
             args: hir_vec![],
             bindings: hir_vec![hir::TypeBinding {
-<<<<<<< HEAD
-                ident: Ident::with_empty_ctxt(FN_OUTPUT_NAME),
-=======
                 ident: Ident::with_dummy_span(FN_OUTPUT_NAME),
->>>>>>> 8cd2c99a
                 kind: hir::TypeBindingKind::Equality {
                     ty: output_ty,
                 },
@@ -2680,14 +2527,6 @@
                     }
 
                     AnonymousLifetimeMode::ReportError => self.new_error_lifetime(Some(l.id), span),
-<<<<<<< HEAD
-
-                    AnonymousLifetimeMode::Replace(replacement) => {
-                        let hir_id = self.lower_node_id(l.id);
-                        self.replace_elided_lifetime(hir_id, span, replacement)
-                    }
-=======
->>>>>>> 8cd2c99a
                 },
             ident => {
                 self.maybe_collect_in_band_lifetime(ident);
@@ -2763,18 +2602,6 @@
                 (param_name, kind)
             }
             GenericParamKind::Type { ref default, .. } => {
-<<<<<<< HEAD
-                // Don't expose `Self` (recovered "keyword used as ident" parse error).
-                // `rustc::ty` expects `Self` to be only used for a trait's `Self`.
-                // Instead, use `gensym("Self")` to create a distinct name that looks the same.
-                let ident = if param.ident.name == kw::SelfUpper {
-                    param.ident.gensym()
-                } else {
-                    param.ident
-                };
-
-=======
->>>>>>> 8cd2c99a
                 let add_bounds = add_bounds.get(&param.id).map_or(&[][..], |x| &x);
                 if !add_bounds.is_empty() {
                     let params = self.lower_param_bounds(add_bounds, itctx.reborrow()).into_iter();
@@ -2858,17 +2685,8 @@
         bounds.iter().map(|bound| self.lower_param_bound(bound, itctx.reborrow())).collect()
     }
 
-<<<<<<< HEAD
-    fn lower_block_with_stmts(
-        &mut self,
-        b: &Block,
-        targeted_by_break: bool,
-        mut stmts: Vec<hir::Stmt>,
-    ) -> P<hir::Block> {
-=======
     fn lower_block(&mut self, b: &Block, targeted_by_break: bool) -> P<hir::Block> {
         let mut stmts = vec![];
->>>>>>> 8cd2c99a
         let mut expr = None;
 
         for (index, stmt) in b.stmts.iter().enumerate() {
@@ -2893,16 +2711,11 @@
         })
     }
 
-<<<<<<< HEAD
-    fn lower_block(&mut self, b: &Block, targeted_by_break: bool) -> P<hir::Block> {
-        self.lower_block_with_stmts(b, targeted_by_break, vec![])
-=======
     /// Lowers a block directly to an expression, presuming that it
     /// has no attributes and is not targeted by a `break`.
     fn lower_block_expr(&mut self, b: &Block) -> hir::Expr {
         let block = self.lower_block(b, false);
         self.expr_block(block, ThinVec::new())
->>>>>>> 8cd2c99a
     }
 
     fn lower_pat(&mut self, p: &Pat) -> P<hir::Pat> {
@@ -2924,12 +2737,9 @@
                 let (pats, ddpos) = self.lower_pat_tuple(pats, "tuple struct");
                 hir::PatKind::TupleStruct(qpath, pats, ddpos)
             }
-<<<<<<< HEAD
-=======
             PatKind::Or(ref pats) => {
                 hir::PatKind::Or(pats.iter().map(|x| self.lower_pat(x)).collect())
             }
->>>>>>> 8cd2c99a
             PatKind::Path(ref qself, ref path) => {
                 let qpath = self.lower_qpath(
                     p.id,
@@ -2951,25 +2761,12 @@
 
                 let fs = fields
                     .iter()
-<<<<<<< HEAD
-                    .map(|f| {
-                        Spanned {
-                            span: f.span,
-                            node: hir::FieldPat {
-                                hir_id: self.next_id(),
-                                ident: f.node.ident,
-                                pat: self.lower_pat(&f.node.pat),
-                                is_shorthand: f.node.is_shorthand,
-                            },
-                        }
-=======
                     .map(|f| hir::FieldPat {
                         hir_id: self.next_id(),
                         ident: f.ident,
                         pat: self.lower_pat(&f.pat),
                         is_shorthand: f.is_shorthand,
                         span: f.span,
->>>>>>> 8cd2c99a
                     })
                     .collect();
                 hir::PatKind::Struct(qpath, fs, etc)
@@ -2981,7 +2778,6 @@
             PatKind::Box(ref inner) => hir::PatKind::Box(self.lower_pat(inner)),
             PatKind::Ref(ref inner, mutbl) => {
                 hir::PatKind::Ref(self.lower_pat(inner), self.lower_mutability(mutbl))
-<<<<<<< HEAD
             }
             PatKind::Range(ref e1, ref e2, Spanned { node: ref end, .. }) => hir::PatKind::Range(
                 P(self.lower_expr(e1)),
@@ -3078,104 +2874,6 @@
             }
         }
 
-=======
-            }
-            PatKind::Range(ref e1, ref e2, Spanned { node: ref end, .. }) => hir::PatKind::Range(
-                P(self.lower_expr(e1)),
-                P(self.lower_expr(e2)),
-                self.lower_range_end(end),
-            ),
-            PatKind::Slice(ref pats) => self.lower_pat_slice(pats),
-            PatKind::Rest => {
-                // If we reach here the `..` pattern is not semantically allowed.
-                self.ban_illegal_rest_pat(p.span)
-            }
-            PatKind::Paren(ref inner) => return self.lower_pat(inner),
-            PatKind::Mac(_) => panic!("Shouldn't exist here"),
-        };
-
-        self.pat_with_node_id_of(p, node)
-    }
-
-    fn lower_pat_tuple(
-        &mut self,
-        pats: &[AstP<Pat>],
-        ctx: &str,
-    ) -> (HirVec<P<hir::Pat>>, Option<usize>) {
-        let mut elems = Vec::with_capacity(pats.len());
-        let mut rest = None;
-
-        let mut iter = pats.iter().enumerate();
-        while let Some((idx, pat)) = iter.next() {
-            // Interpret the first `..` pattern as a subtuple pattern.
-            if pat.is_rest() {
-                rest = Some((idx, pat.span));
-                break;
-            }
-            // It was not a subslice pattern so lower it normally.
-            elems.push(self.lower_pat(pat));
-        }
-
-        while let Some((_, pat)) = iter.next() {
-            // There was a previous subtuple pattern; make sure we don't allow more.
-            if pat.is_rest() {
-                self.ban_extra_rest_pat(pat.span, rest.unwrap().1, ctx);
-            } else {
-                elems.push(self.lower_pat(pat));
-            }
-        }
-
-        (elems.into(), rest.map(|(ddpos, _)| ddpos))
-    }
-
-    fn lower_pat_slice(&mut self, pats: &[AstP<Pat>]) -> hir::PatKind {
-        let mut before = Vec::new();
-        let mut after = Vec::new();
-        let mut slice = None;
-        let mut prev_rest_span = None;
-
-        let mut iter = pats.iter();
-        while let Some(pat) = iter.next() {
-            // Interpret the first `((ref mut?)? x @)? ..` pattern as a subslice pattern.
-            match pat.node {
-                PatKind::Rest => {
-                    prev_rest_span = Some(pat.span);
-                    slice = Some(self.pat_wild_with_node_id_of(pat));
-                    break;
-                },
-                PatKind::Ident(ref bm, ident, Some(ref sub)) if sub.is_rest() => {
-                    prev_rest_span = Some(sub.span);
-                    let lower_sub = |this: &mut Self| Some(this.pat_wild_with_node_id_of(sub));
-                    let node = self.lower_pat_ident(pat, bm, ident, lower_sub);
-                    slice = Some(self.pat_with_node_id_of(pat, node));
-                    break;
-                },
-                _ => {}
-            }
-
-            // It was not a subslice pattern so lower it normally.
-            before.push(self.lower_pat(pat));
-        }
-
-        while let Some(pat) = iter.next() {
-            // There was a previous subslice pattern; make sure we don't allow more.
-            let rest_span = match pat.node {
-                PatKind::Rest => Some(pat.span),
-                PatKind::Ident(.., Some(ref sub)) if sub.is_rest() => {
-                    // The `HirValidator` is merciless; add a `_` pattern to avoid ICEs.
-                    after.push(self.pat_wild_with_node_id_of(pat));
-                    Some(sub.span)
-                },
-                _ => None,
-            };
-            if let Some(rest_span) = rest_span {
-                self.ban_extra_rest_pat(rest_span, prev_rest_span.unwrap(), "slice");
-            } else {
-                after.push(self.lower_pat(pat));
-            }
-        }
-
->>>>>>> 8cd2c99a
         hir::PatKind::Slice(before.into(), slice, after.into())
     }
 
@@ -3303,11 +3001,7 @@
             }
             StmtKind::Expr(ref e) => hir::StmtKind::Expr(P(self.lower_expr(e))),
             StmtKind::Semi(ref e) => hir::StmtKind::Semi(P(self.lower_expr(e))),
-<<<<<<< HEAD
-            StmtKind::Mac(..) => panic!("Shouldn't exist here"),
-=======
             StmtKind::Mac(..) => panic!("shouldn't exist here"),
->>>>>>> 8cd2c99a
         };
         smallvec![hir::Stmt {
             hir_id: self.lower_node_id(s.id),
@@ -3495,11 +3189,7 @@
 
         hir::Path {
             span,
-<<<<<<< HEAD
-            res: res.map_id(|_| panic!("unexpected node_id")),
-=======
             res: res.map_id(|_| panic!("unexpected `NodeId`")),
->>>>>>> 8cd2c99a
             segments: segments.into(),
         }
     }
@@ -3642,18 +3332,6 @@
             AnonymousLifetimeMode::PassThrough => {}
         }
 
-<<<<<<< HEAD
-        self.new_implicit_lifetime(span)
-    }
-
-    fn new_replacement_lifetime(
-        &mut self,
-        replacement: LtReplacement,
-        span: Span,
-    ) -> hir::Lifetime {
-        let hir_id = self.next_id();
-        self.replace_elided_lifetime(hir_id, span, replacement)
-=======
         let r = hir::Lifetime {
             hir_id: self.next_id(),
             span,
@@ -3661,7 +3339,6 @@
         };
         debug!("elided_dyn_bound: r={:?}", r);
         r
->>>>>>> 8cd2c99a
     }
 
     fn new_implicit_lifetime(&mut self, span: Span) -> hir::Lifetime {
