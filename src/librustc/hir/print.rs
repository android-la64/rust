--- conflicted
+++ resolved
@@ -318,11 +318,7 @@
             }
             hir::TyKind::BareFn(ref f) => {
                 self.print_ty_fn(f.abi, f.unsafety, &f.decl, None, &f.generic_params,
-<<<<<<< HEAD
-                                 &f.arg_names[..]);
-=======
                                  &f.param_names[..]);
->>>>>>> 8cd2c99a
             }
             hir::TyKind::Def(..) => {},
             hir::TyKind::Path(ref qpath) => {
@@ -741,11 +737,7 @@
         for v in variants {
             self.space_if_not_bol();
             self.maybe_print_comment(v.span.lo());
-<<<<<<< HEAD
-            self.print_outer_attributes(&v.node.attrs);
-=======
             self.print_outer_attributes(&v.attrs);
->>>>>>> 8cd2c99a
             self.ibox(INDENT_UNIT);
             self.print_variant(v);
             self.s.word(",");
@@ -837,13 +829,8 @@
     pub fn print_variant(&mut self, v: &hir::Variant) {
         self.head("");
         let generics = hir::Generics::empty();
-<<<<<<< HEAD
-        self.print_struct(&v.node.data, &generics, v.node.ident.name, v.span, false);
-        if let Some(ref d) = v.node.disr_expr {
-=======
         self.print_struct(&v.data, &generics, v.ident.name, v.span, false);
         if let Some(ref d) = v.disr_expr {
->>>>>>> 8cd2c99a
             self.s.space();
             self.word_space("=");
             self.print_anon_const(d);
@@ -1303,17 +1290,10 @@
             hir::ExprKind::Closure(capture_clause, ref decl, body, _fn_decl_span, _gen) => {
                 self.print_capture_clause(capture_clause);
 
-<<<<<<< HEAD
-                self.print_closure_args(&decl, body);
-                self.s.space();
-
-                // this is a bare expression
-=======
                 self.print_closure_params(&decl, body);
                 self.s.space();
 
                 // This is a bare expression.
->>>>>>> 8cd2c99a
                 self.ann.nested(self, Nested::Body(body));
                 self.end(); // need to close a box
 
@@ -1327,15 +1307,9 @@
                     self.print_ident(label.ident);
                     self.word_space(":");
                 }
-<<<<<<< HEAD
-                // containing cbox, will be closed by print-block at }
-                self.cbox(INDENT_UNIT);
-                // head-box, will be closed by print-block after {
-=======
                 // containing cbox, will be closed by print-block at `}`
                 self.cbox(INDENT_UNIT);
                 // head-box, will be closed by print-block after `{`
->>>>>>> 8cd2c99a
                 self.ibox(0);
                 self.print_block(&blk);
             }
@@ -1483,11 +1457,7 @@
     }
 
     pub fn print_name(&mut self, name: ast::Name) {
-<<<<<<< HEAD
-        self.print_ident(ast::Ident::with_empty_ctxt(name))
-=======
         self.print_ident(ast::Ident::with_dummy_span(name))
->>>>>>> 8cd2c99a
     }
 
     pub fn print_for_decl(&mut self, loc: &hir::Local, coll: &hir::Expr) {
@@ -1700,16 +1670,6 @@
                                    &fields[..],
                                    |s, f| {
                                        s.cbox(INDENT_UNIT);
-<<<<<<< HEAD
-                                       if !f.node.is_shorthand {
-                                           s.print_ident(f.node.ident);
-                                           s.word_nbsp(":");
-                                       }
-                                       s.print_pat(&f.node.pat);
-                                       s.end()
-                                   },
-                                   |f| f.node.pat.span);
-=======
                                        if !f.is_shorthand {
                                            s.print_ident(f.ident);
                                            s.word_nbsp(":");
@@ -1718,7 +1678,6 @@
                                        s.end()
                                    },
                                    |f| f.pat.span);
->>>>>>> 8cd2c99a
                 if etc {
                     if !fields.is_empty() {
                         self.word_space(",");
@@ -1727,12 +1686,9 @@
                 }
                 self.s.space();
                 self.s.word("}");
-<<<<<<< HEAD
-=======
             }
             PatKind::Or(ref pats) => {
                 self.strsep("|", true, Inconsistent, &pats[..], |s, p| s.print_pat(&p));
->>>>>>> 8cd2c99a
             }
             PatKind::Tuple(ref elts, ddpos) => {
                 self.popen();
@@ -1819,11 +1775,7 @@
         self.ann.post(self, AnnNode::Pat(pat))
     }
 
-<<<<<<< HEAD
-    pub fn print_arg(&mut self, arg: &hir::Arg) {
-=======
     pub fn print_param(&mut self, arg: &hir::Param) {
->>>>>>> 8cd2c99a
         self.print_outer_attributes(&arg.attrs);
         self.print_pat(&arg.pat);
     }
@@ -1912,11 +1864,7 @@
                 s.s.word(":");
                 s.s.space();
             } else if let Some(body_id) = body_id {
-<<<<<<< HEAD
-                s.ann.nested(s, Nested::BodyArgPat(body_id, i));
-=======
                 s.ann.nested(s, Nested::BodyParamPat(body_id, i));
->>>>>>> 8cd2c99a
                 s.s.word(":");
                 s.s.space();
             }
@@ -1933,21 +1881,13 @@
         self.print_where_clause(&generics.where_clause)
     }
 
-<<<<<<< HEAD
-    fn print_closure_args(&mut self, decl: &hir::FnDecl, body_id: hir::BodyId) {
-=======
     fn print_closure_params(&mut self, decl: &hir::FnDecl, body_id: hir::BodyId) {
->>>>>>> 8cd2c99a
         self.s.word("|");
         let mut i = 0;
         self.commasep(Inconsistent, &decl.inputs, |s, ty| {
             s.ibox(INDENT_UNIT);
 
-<<<<<<< HEAD
-            s.ann.nested(s, Nested::BodyArgPat(body_id, i));
-=======
             s.ann.nested(s, Nested::BodyParamPat(body_id, i));
->>>>>>> 8cd2c99a
             i += 1;
 
             if let hir::TyKind::Infer = ty.node {
