--- conflicted
+++ resolved
@@ -109,15 +109,11 @@
             no_hash
         }
 
-<<<<<<< HEAD
-        query mir_validated(_: DefId) -> &'tcx Steal<mir::Body<'tcx>> {
-=======
         query mir_validated(_: DefId) ->
             (
                 &'tcx Steal<mir::Body<'tcx>>,
                 &'tcx Steal<IndexVec<mir::Promoted, mir::Body<'tcx>>>
             ) {
->>>>>>> 8cd2c99a
             no_hash
         }
 
@@ -129,8 +125,6 @@
                 let mir: Option<crate::mir::Body<'tcx>> = tcx.queries.on_disk_cache
                                                             .try_load_query_result(tcx, id);
                 mir.map(|x| &*tcx.arena.alloc(x))
-<<<<<<< HEAD
-=======
             }
         }
 
@@ -143,11 +137,8 @@
                         crate::mir::Body<'tcx>
                     >> = tcx.queries.on_disk_cache.try_load_query_result(tcx, id);
                 promoted.map(|p| &*tcx.arena.alloc(p))
->>>>>>> 8cd2c99a
             }
         }
-
-        query promoted_mir(key: DefId) -> &'tcx IndexVec<mir::Promoted, mir::Body<'tcx>> { }
     }
 
     TypeChecking {
@@ -253,13 +244,10 @@
             desc { |tcx| "checking if item is const fn: `{}`", tcx.def_path_str(key) }
         }
 
-<<<<<<< HEAD
-=======
         query asyncness(key: DefId) -> hir::IsAsync {
             desc { |tcx| "checking if the function is async: `{}`", tcx.def_path_str(key) }
         }
 
->>>>>>> 8cd2c99a
         /// Returns `true` if calls to the function may be promoted.
         ///
         /// This is either because the function is e.g., a tuple-struct or tuple-variant
@@ -478,18 +466,6 @@
             no_force
             desc { "extract field of const" }
         }
-<<<<<<< HEAD
-
-        /// Produces an absolute path representation of the given type. See also the documentation
-        /// on `std::any::type_name`.
-        query type_name(key: Ty<'tcx>) -> &'tcx ty::Const<'tcx> {
-            eval_always
-            no_force
-            desc { "get absolute path of type" }
-        }
-
-=======
->>>>>>> 8cd2c99a
     }
 
     TypeChecking {
@@ -822,11 +798,7 @@
     }
 
     BorrowChecking {
-<<<<<<< HEAD
-        // Lifetime resolution. See `middle::resolve_lifetimes`.
-=======
         /// Lifetime resolution. See `middle::resolve_lifetimes`.
->>>>>>> 8cd2c99a
         query resolve_lifetimes(_: CrateNum) -> &'tcx ResolveLifetimes {
             desc { "resolving lifetimes" }
         }
@@ -868,21 +840,13 @@
             -> &'tcx [(Symbol, Option<Symbol>)] {
             desc { "calculating the lib features defined in a crate" }
         }
-<<<<<<< HEAD
-=======
         /// Returns the lang items defined in another crate by loading it from metadata.
         // FIXME: It is illegal to pass a `CrateNum` other than `LOCAL_CRATE` here, just get rid
         // of that argument?
->>>>>>> 8cd2c99a
         query get_lang_items(_: CrateNum) -> &'tcx LanguageItems {
             eval_always
             desc { "calculating the lang items map" }
         }
-<<<<<<< HEAD
-        query defined_lang_items(_: CrateNum) -> &'tcx [(DefId, usize)] {
-            desc { "calculating the lang items defined in a crate" }
-        }
-=======
 
         /// Returns all diagnostic items defined in all crates.
         query all_diagnostic_items(_: CrateNum) -> &'tcx FxHashMap<Symbol, DefId> {
@@ -900,7 +864,6 @@
             desc { "calculating the diagnostic items map in a crate" }
         }
 
->>>>>>> 8cd2c99a
         query missing_lang_items(_: CrateNum) -> &'tcx [LangItem] {
             desc { "calculating the missing lang items in a crate" }
         }
