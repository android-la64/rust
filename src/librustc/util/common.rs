--- conflicted
+++ resolved
@@ -27,42 +27,6 @@
 
 thread_local!(static TIME_DEPTH: Cell<usize> = Cell::new(0));
 
-<<<<<<< HEAD
-lazy_static! {
-    static ref DEFAULT_HOOK: Box<dyn Fn(&panic::PanicInfo<'_>) + Sync + Send + 'static> = {
-        let hook = panic::take_hook();
-        panic::set_hook(Box::new(panic_hook));
-        hook
-    };
-}
-
-fn panic_hook(info: &panic::PanicInfo<'_>) {
-    (*DEFAULT_HOOK)(info);
-
-    let backtrace = env::var_os("RUST_BACKTRACE").map(|x| &x != "0").unwrap_or(false);
-
-    if backtrace {
-        TyCtxt::try_print_query_stack();
-    }
-
-    #[cfg(windows)]
-    unsafe {
-        if env::var("RUSTC_BREAK_ON_ICE").is_ok() {
-            extern "system" {
-                fn DebugBreak();
-            }
-            // Trigger a debugger if we crashed during bootstrap.
-            DebugBreak();
-        }
-    }
-}
-
-pub fn install_panic_hook() {
-    lazy_static::initialize(&DEFAULT_HOOK);
-}
-
-=======
->>>>>>> 8cd2c99a
 /// Parameters to the `Dump` variant of type `ProfileQueriesMsg`.
 #[derive(Clone,Debug)]
 pub struct ProfQDumpParams {
