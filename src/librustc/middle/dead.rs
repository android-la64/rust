--- conflicted
+++ resolved
@@ -17,12 +17,7 @@
 
 use rustc_data_structures::fx::FxHashMap;
 
-<<<<<<< HEAD
-use syntax::{ast, source_map};
-use syntax::attr;
-=======
 use syntax::{ast, attr};
->>>>>>> 8cd2c99a
 use syntax::symbol::sym;
 use syntax_pos;
 
@@ -81,11 +76,7 @@
                 self.check_def_id(res.def_id());
             }
             _ if self.in_pat => {},
-<<<<<<< HEAD
-            Res::PrimTy(..) | Res::SelfTy(..) | Res::SelfCtor(..) |
-=======
             Res::PrimTy(..) | Res::SelfCtor(..) |
->>>>>>> 8cd2c99a
             Res::Local(..) => {}
             Res::Def(DefKind::Ctor(CtorOf::Variant, ..), ctor_def_id) => {
                 let variant_id = self.tcx.parent(ctor_def_id).unwrap();
@@ -102,8 +93,6 @@
                     self.check_def_id(variant_id);
                 }
             }
-<<<<<<< HEAD
-=======
             Res::SelfTy(t, i) => {
                 if let Some(t) = t {
                     self.check_def_id(t);
@@ -112,7 +101,6 @@
                     self.check_def_id(i);
                 }
             }
->>>>>>> 8cd2c99a
             Res::ToolMod | Res::NonMacroAttr(..) | Res::Err => {}
             _ => {
                 self.check_def_id(res.def_id());
@@ -139,12 +127,7 @@
         }
     }
 
-<<<<<<< HEAD
-    fn handle_field_pattern_match(&mut self, lhs: &hir::Pat, res: Res,
-                                  pats: &[source_map::Spanned<hir::FieldPat>]) {
-=======
     fn handle_field_pattern_match(&mut self, lhs: &hir::Pat, res: Res, pats: &[hir::FieldPat]) {
->>>>>>> 8cd2c99a
         let variant = match self.tables.node_type(lhs.hir_id).sty {
             ty::Adt(adt, _) => adt.variant_of_res(res),
             _ => span_bug!(lhs.span, "non-ADT in struct pattern")
@@ -297,11 +280,7 @@
                 let res = self.tables.qpath_res(path, pat.hir_id);
                 self.handle_field_pattern_match(pat, res, fields);
             }
-<<<<<<< HEAD
-            PatKind::Path(ref qpath @ hir::QPath::TypeRelative(..)) => {
-=======
             PatKind::Path(ref qpath) => {
->>>>>>> 8cd2c99a
                 let res = self.tables.qpath_res(qpath, pat.hir_id);
                 self.handle_res(res);
             }
