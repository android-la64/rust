--- conflicted
+++ resolved
@@ -148,40 +148,11 @@
     } else if let Some((hir_id, _)) = visitor.main_fn {
         Some((tcx.hir().local_def_id(hir_id), EntryFnType::Main))
     } else {
-<<<<<<< HEAD
-        // No main function
-        let mut err = struct_err!(tcx.sess, E0601,
-            "`main` function not found in crate `{}`", tcx.crate_name(LOCAL_CRATE));
-        if !visitor.non_main_fns.is_empty() {
-            // There were some functions named 'main' though. Try to give the user a hint.
-            err.note("the main function must be defined at the crate level \
-                      but you have one or more functions named 'main' that are not \
-                      defined at the crate level. Either move the definition or \
-                      attach the `#[main]` attribute to override this behavior.");
-            for &(_, span) in &visitor.non_main_fns {
-                err.span_note(span, "here is a function named 'main'");
-            }
-            err.emit();
-        } else {
-            if let Some(ref filename) = tcx.sess.local_crate_source_file {
-                err.note(&format!("consider adding a `main` function to `{}`", filename.display()));
-            }
-            if tcx.sess.teach(&err.get_code().unwrap()) {
-                err.note("If you don't know the basics of Rust, you can go look to the Rust Book \
-                          to get started: https://doc.rust-lang.org/book/");
-            }
-            err.emit();
-        }
-
-=======
         no_main_err(tcx, visitor);
->>>>>>> 8cd2c99a
         None
     }
 }
 
-<<<<<<< HEAD
-=======
 fn no_main_err(tcx: TyCtxt<'_>, visitor: &EntryContext<'_, '_>) {
     // There is no main function.
     let mut err = struct_err!(tcx.sess, E0601,
@@ -219,7 +190,6 @@
     err.emit();
 }
 
->>>>>>> 8cd2c99a
 pub fn find_entry_point(tcx: TyCtxt<'_>) -> Option<(DefId, EntryFnType)> {
     tcx.entry_fn(LOCAL_CRATE)
 }
