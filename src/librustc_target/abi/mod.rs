--- conflicted
+++ resolved
@@ -114,28 +114,6 @@
                 [p] if p.starts_with("P") => {
                     dl.instruction_address_space = parse_address_space(&p[1..], "P")?
                 }
-<<<<<<< HEAD
-                // FIXME: Ping cfg(bootstrap) -- Use `ref a @ ..` with new bootstrap compiler.
-                ["a", ..] => {
-                    let a = &spec_parts[1..]; // FIXME inline into pattern.
-                    dl.aggregate_align = align(a, "a")?
-                }
-                ["f32", ..] => {
-                    let a = &spec_parts[1..]; // FIXME inline into pattern.
-                    dl.f32_align = align(a, "f32")?
-                }
-                ["f64", ..] => {
-                    let a = &spec_parts[1..]; // FIXME inline into pattern.
-                    dl.f64_align = align(a, "f64")?
-                }
-                [p @ "p", s, ..] | [p @ "p0", s, ..] => {
-                    let a = &spec_parts[2..]; // FIXME inline into pattern.
-                    dl.pointer_size = size(s, p)?;
-                    dl.pointer_align = align(a, p)?;
-                }
-                [s, ..] if s.starts_with("i") => {
-                    let a = &spec_parts[1..]; // FIXME inline into pattern.
-=======
                 ["a", ref a @ ..] => {
                     dl.aggregate_align = align(a, "a")?
                 }
@@ -150,7 +128,6 @@
                     dl.pointer_align = align(a, p)?;
                 }
                 [s, ref a @ ..] if s.starts_with("i") => {
->>>>>>> 8cd2c99a
                     let bits = match s[1..].parse::<u64>() {
                         Ok(bits) => bits,
                         Err(_) => {
@@ -174,12 +151,7 @@
                         dl.i128_align = a;
                     }
                 }
-<<<<<<< HEAD
-                [s, ..] if s.starts_with("v") => {
-                    let a = &spec_parts[1..]; // FIXME inline into pattern.
-=======
                 [s, ref a @ ..] if s.starts_with("v") => {
->>>>>>> 8cd2c99a
                     let v_size = size(&s[1..], "v")?;
                     let a = align(a, s)?;
                     if let Some(v) = dl.vector_align.iter_mut().find(|v| v.0 == v_size) {
