//! The Rust compiler.
//!
//! # Note
//!
//! This API is completely unstable and subject to change.

#![doc(html_root_url = "https://doc.rust-lang.org/nightly/")]

#![feature(box_syntax)]
#![cfg_attr(unix, feature(libc))]
#![feature(nll)]
#![feature(set_stdio)]
#![feature(no_debug)]
#![feature(integer_atomics)]

#![recursion_limit="256"]

pub extern crate getopts;
#[cfg(unix)]
extern crate libc;
#[macro_use]
extern crate log;
#[macro_use]
extern crate lazy_static;

pub extern crate rustc_plugin_impl as plugin;

use pretty::{PpMode, UserIdentifiedItem};

//use rustc_resolve as resolve;
use rustc_save_analysis as save;
use rustc_save_analysis::DumpHandler;
use rustc::session::{config, Session, DiagnosticOutput};
use rustc::session::config::{Input, PrintRequest, ErrorOutputType, OutputType};
use rustc::session::config::nightly_options;
use rustc::session::{early_error, early_warn};
use rustc::lint::Lint;
use rustc::lint;
use rustc::hir::def_id::LOCAL_CRATE;
<<<<<<< HEAD
use rustc::util::common::{ErrorReported, install_panic_hook, print_time_passes_entry};
use rustc::util::common::{set_time_depth, time};
=======
use rustc::ty::TyCtxt;
use rustc::util::common::{set_time_depth, time, print_time_passes_entry, ErrorReported};
>>>>>>> 8cd2c99a
use rustc_metadata::locator;
use rustc_metadata::cstore::CStore;
use rustc_codegen_utils::codegen_backend::CodegenBackend;
use rustc_interface::interface;
use rustc_interface::util::get_codegen_sysroot;
use rustc_data_structures::sync::SeqCst;

use rustc_serialize::json::ToJson;

use std::borrow::Cow;
use std::cmp::max;
use std::default::Default;
use std::env;
use std::ffi::OsString;
use std::io::{self, Read, Write};
use std::mem;
use std::panic::{self, catch_unwind};
use std::path::PathBuf;
use std::process::{self, Command, Stdio};
use std::str;
use std::time::Instant;

use syntax::ast;
use syntax::source_map::FileLoader;
use syntax::feature_gate::{GatedCfg, UnstableFeatures};
use syntax::parse::{self, PResult};
use syntax::symbol::sym;
<<<<<<< HEAD
use syntax_pos::{DUMMY_SP, MultiSpan, FileName};
=======
use syntax_pos::{DUMMY_SP, FileName};
>>>>>>> 8cd2c99a

pub mod pretty;
mod args;

/// Exit status code used for successful compilation and help output.
pub const EXIT_SUCCESS: i32 = 0;

/// Exit status code used for compilation failures and invalid flags.
pub const EXIT_FAILURE: i32 = 1;

const BUG_REPORT_URL: &str = "https://github.com/rust-lang/rust/blob/master/CONTRIBUTING.\
                              md#bug-reports";

const ICE_REPORT_COMPILER_FLAGS: &[&str] = &["Z", "C", "crate-type"];

const ICE_REPORT_COMPILER_FLAGS_EXCLUDE: &[&str] = &["metadata", "extra-filename"];

const ICE_REPORT_COMPILER_FLAGS_STRIP_VALUE: &[&str] = &["incremental"];

pub fn source_name(input: &Input) -> FileName {
    match *input {
        Input::File(ref ifile) => ifile.clone().into(),
        Input::Str { ref name, .. } => name.clone(),
    }
}

pub fn abort_on_err<T>(result: Result<T, ErrorReported>, sess: &Session) -> T {
    match result {
        Err(..) => {
            sess.abort_if_errors();
            panic!("error reported but abort_if_errors didn't abort???");
        }
        Ok(x) => x,
    }
}

pub trait Callbacks {
    /// Called before creating the compiler instance
    fn config(&mut self, _config: &mut interface::Config) {}
    /// Called after parsing. Return value instructs the compiler whether to
    /// continue the compilation afterwards (defaults to `Compilation::Continue`)
    fn after_parsing(&mut self, _compiler: &interface::Compiler) -> Compilation {
        Compilation::Continue
<<<<<<< HEAD
    }
    /// Called after expansion. Return value instructs the compiler whether to
    /// continue the compilation afterwards (defaults to `Compilation::Continue`)
    fn after_expansion(&mut self, _compiler: &interface::Compiler) -> Compilation {
        Compilation::Continue
    }
=======
    }
    /// Called after expansion. Return value instructs the compiler whether to
    /// continue the compilation afterwards (defaults to `Compilation::Continue`)
    fn after_expansion(&mut self, _compiler: &interface::Compiler) -> Compilation {
        Compilation::Continue
    }
>>>>>>> 8cd2c99a
    /// Called after analysis. Return value instructs the compiler whether to
    /// continue the compilation afterwards (defaults to `Compilation::Continue`)
    fn after_analysis(&mut self, _compiler: &interface::Compiler) -> Compilation {
        Compilation::Continue
    }
}

pub struct DefaultCallbacks;

impl Callbacks for DefaultCallbacks {}

#[derive(Default)]
pub struct TimePassesCallbacks {
    time_passes: bool,
}

impl Callbacks for TimePassesCallbacks {
    fn config(&mut self, config: &mut interface::Config) {
<<<<<<< HEAD
        self.time_passes =
            config.opts.debugging_opts.time_passes || config.opts.debugging_opts.time;
=======
        // If a --prints=... option has been given, we don't print the "total"
        // time because it will mess up the --prints output. See #64339.
        self.time_passes =
            config.opts.prints.is_empty() &&
            (config.opts.debugging_opts.time_passes || config.opts.debugging_opts.time);
>>>>>>> 8cd2c99a
    }
}

// Parse args and run the compiler. This is the primary entry point for rustc.
// See comments on CompilerCalls below for details about the callbacks argument.
// The FileLoader provides a way to load files from sources other than the file system.
pub fn run_compiler(
    at_args: &[String],
    callbacks: &mut (dyn Callbacks + Send),
    file_loader: Option<Box<dyn FileLoader + Send + Sync>>,
    emitter: Option<Box<dyn Write + Send>>
) -> interface::Result<()> {
    let mut args = Vec::new();
    for arg in at_args {
        match args::arg_expand(arg.clone()) {
            Ok(arg) => args.extend(arg),
            Err(err) => early_error(ErrorOutputType::default(),
                &format!("Failed to load argument file: {}", err)),
        }
    }
    let diagnostic_output = emitter.map(|emitter| DiagnosticOutput::Raw(emitter))
                                   .unwrap_or(DiagnosticOutput::Default);
    let matches = match handle_options(&args) {
        Some(matches) => matches,
        None => return Ok(()),
    };

    let (sopts, cfg) = config::build_session_options_and_crate_config(&matches);

    let mut dummy_config = |sopts, cfg, diagnostic_output| {
        let mut config = interface::Config {
            opts: sopts,
            crate_cfg: cfg,
            input: Input::File(PathBuf::new()),
            input_path: None,
            output_file: None,
            output_dir: None,
            file_loader: None,
            diagnostic_output,
            stderr: None,
            crate_name: None,
            lint_caps: Default::default(),
        };
        callbacks.config(&mut config);
        config
    };

    if let Some(ref code) = matches.opt_str("explain") {
        handle_explain(code, sopts.error_format);
        return Ok(());
    }

    let (odir, ofile) = make_output(&matches);
    let (input, input_file_path, input_err) = match make_input(&matches.free) {
        Some(v) => v,
        None => {
            match matches.free.len() {
                0 => {
                    let config = dummy_config(sopts, cfg, diagnostic_output);
                    interface::run_compiler(config, |compiler| {
                        let sopts = &compiler.session().opts;
                        if sopts.describe_lints {
                            describe_lints(
                                compiler.session(),
                                &*compiler.session().lint_store.borrow(),
                                false
                            );
                            return;
                        }
                        let should_stop = RustcDefaultCalls::print_crate_info(
                            &***compiler.codegen_backend(),
                            compiler.session(),
                            None,
                            &odir,
                            &ofile
                        );

                        if should_stop == Compilation::Stop {
                            return;
                        }
                        early_error(sopts.error_format, "no input filename given")
                    });
                    return Ok(());
                }
                1 => panic!("make_input should have provided valid inputs"),
                _ => early_error(sopts.error_format, &format!(
                    "multiple input filenames provided (first two filenames are `{}` and `{}`)",
                    matches.free[0],
                    matches.free[1],
                )),
            }
        }
    };

    if let Some(err) = input_err {
        // Immediately stop compilation if there was an issue reading
        // the input (for example if the input stream is not UTF-8).
        interface::run_compiler(dummy_config(sopts, cfg, diagnostic_output), |compiler| {
            compiler.session().err(&err.to_string());
        });
        return Err(ErrorReported);
    }

    let mut config = interface::Config {
        opts: sopts,
        crate_cfg: cfg,
        input,
        input_path: input_file_path,
        output_file: ofile,
        output_dir: odir,
        file_loader,
        diagnostic_output,
        stderr: None,
        crate_name: None,
        lint_caps: Default::default(),
    };

    callbacks.config(&mut config);

    interface::run_compiler(config, |compiler| {
        let sess = compiler.session();
        let should_stop = RustcDefaultCalls::print_crate_info(
            &***compiler.codegen_backend(),
            sess,
            Some(compiler.input()),
            compiler.output_dir(),
            compiler.output_file(),
        ).and_then(|| RustcDefaultCalls::list_metadata(
            sess,
            compiler.cstore(),
            &matches,
            compiler.input()
        ));

        if should_stop == Compilation::Stop {
            return sess.compile_status();
        }

        let pretty_info = parse_pretty(sess, &matches);

        compiler.parse()?;

        if let Some((ppm, opt_uii)) = pretty_info {
            if ppm.needs_ast_map(&opt_uii) {
                pretty::visit_crate(sess, &mut compiler.parse()?.peek_mut(), ppm);
                compiler.global_ctxt()?.peek_mut().enter(|tcx| {
                    let expanded_crate = compiler.expansion()?.take().0;
                    pretty::print_after_hir_lowering(
                        tcx,
                        compiler.input(),
                        &expanded_crate,
                        ppm,
                        opt_uii.clone(),
                        compiler.output_file().as_ref().map(|p| &**p),
                    );
                    Ok(())
                })?;
                return sess.compile_status();
            } else {
                let mut krate = compiler.parse()?.take();
                pretty::visit_crate(sess, &mut krate, ppm);
                pretty::print_after_parsing(
                    sess,
                    &compiler.input(),
                    &krate,
                    ppm,
                    compiler.output_file().as_ref().map(|p| &**p),
                );
                return sess.compile_status();
            }
        }

        if callbacks.after_parsing(compiler) == Compilation::Stop {
            return sess.compile_status();
        }

        if sess.opts.debugging_opts.parse_only ||
           sess.opts.debugging_opts.show_span.is_some() ||
           sess.opts.debugging_opts.ast_json_noexpand {
            return sess.compile_status();
        }

        compiler.register_plugins()?;

        // Lint plugins are registered; now we can process command line flags.
        if sess.opts.describe_lints {
            describe_lints(&sess, &sess.lint_store.borrow(), true);
            return sess.compile_status();
        }

        compiler.expansion()?;
        if callbacks.after_expansion(compiler) == Compilation::Stop {
            return sess.compile_status();
        }

        compiler.prepare_outputs()?;

        if sess.opts.output_types.contains_key(&OutputType::DepInfo)
            && sess.opts.output_types.len() == 1
        {
            return sess.compile_status();
        }

        compiler.global_ctxt()?;

        if sess.opts.debugging_opts.no_analysis ||
           sess.opts.debugging_opts.ast_json {
            return sess.compile_status();
        }

        if sess.opts.debugging_opts.save_analysis {
            let expanded_crate = &compiler.expansion()?.peek().0;
            let crate_name = compiler.crate_name()?.peek().clone();
            compiler.global_ctxt()?.peek_mut().enter(|tcx| {
                let result = tcx.analysis(LOCAL_CRATE);

                time(sess, "save analysis", || {
                    save::process_crate(
                        tcx,
                        &expanded_crate,
                        &crate_name,
                        &compiler.input(),
                        None,
                        DumpHandler::new(compiler.output_dir().as_ref().map(|p| &**p), &crate_name)
                    )
                });

                result
                // AST will be dropped *after* the `after_analysis` callback
                // (needed by the RLS)
            })?;
        } else {
            // Drop AST after creating GlobalCtxt to free memory
            mem::drop(compiler.expansion()?.take());
        }

        compiler.global_ctxt()?.peek_mut().enter(|tcx| tcx.analysis(LOCAL_CRATE))?;

        if callbacks.after_analysis(compiler) == Compilation::Stop {
            return sess.compile_status();
        }

        if sess.opts.debugging_opts.save_analysis {
            mem::drop(compiler.expansion()?.take());
        }

        compiler.ongoing_codegen()?;

        // Drop GlobalCtxt after starting codegen to free memory
        mem::drop(compiler.global_ctxt()?.take());

        if sess.opts.debugging_opts.print_type_sizes {
            sess.code_stats.borrow().print_type_sizes();
        }

        compiler.link()?;

        if sess.opts.debugging_opts.perf_stats {
            sess.print_perf_stats();
        }

        if sess.print_fuel_crate.is_some() {
            eprintln!("Fuel used by {}: {}",
                sess.print_fuel_crate.as_ref().unwrap(),
                sess.print_fuel.load(SeqCst));
        }

        Ok(())
    })
}

#[cfg(unix)]
pub fn set_sigpipe_handler() {
    unsafe {
        // Set the SIGPIPE signal handler, so that an EPIPE
        // will cause rustc to terminate, as expected.
        assert_ne!(libc::signal(libc::SIGPIPE, libc::SIG_DFL), libc::SIG_ERR);
    }
}

#[cfg(windows)]
pub fn set_sigpipe_handler() {}

// Extract output directory and file from matches.
fn make_output(matches: &getopts::Matches) -> (Option<PathBuf>, Option<PathBuf>) {
    let odir = matches.opt_str("out-dir").map(|o| PathBuf::from(&o));
    let ofile = matches.opt_str("o").map(|o| PathBuf::from(&o));
    (odir, ofile)
}

// Extract input (string or file and optional path) from matches.
fn make_input(free_matches: &[String]) -> Option<(Input, Option<PathBuf>, Option<io::Error>)> {
    if free_matches.len() == 1 {
        let ifile = &free_matches[0];
        if ifile == "-" {
            let mut src = String::new();
            let err = if io::stdin().read_to_string(&mut src).is_err() {
                Some(io::Error::new(io::ErrorKind::InvalidData,
                                    "couldn't read from stdin, as it did not contain valid UTF-8"))
            } else {
                None
            };
            if let Ok(path) = env::var("UNSTABLE_RUSTDOC_TEST_PATH") {
                let line = env::var("UNSTABLE_RUSTDOC_TEST_LINE").
                            expect("when UNSTABLE_RUSTDOC_TEST_PATH is set \
                                    UNSTABLE_RUSTDOC_TEST_LINE also needs to be set");
                let line = isize::from_str_radix(&line, 10).
                            expect("UNSTABLE_RUSTDOC_TEST_LINE needs to be an number");
                let file_name = FileName::doc_test_source_code(PathBuf::from(path), line);
                return Some((Input::Str { name: file_name, input: src }, None, err));
            }
            Some((Input::Str { name: FileName::anon_source_code(&src), input: src },
                  None, err))
        } else {
            Some((Input::File(PathBuf::from(ifile)),
                  Some(PathBuf::from(ifile)), None))
        }
    } else {
        None
    }
}

fn parse_pretty(sess: &Session,
                matches: &getopts::Matches)
                -> Option<(PpMode, Option<UserIdentifiedItem>)> {
    let pretty = if sess.opts.debugging_opts.unstable_options {
        matches.opt_default("pretty", "normal").map(|a| {
            // stable pretty-print variants only
            pretty::parse_pretty(sess, &a, false)
        })
    } else {
        None
    };

    if pretty.is_none() {
        sess.opts.debugging_opts.unpretty.as_ref().map(|a| {
            // extended with unstable pretty-print variants
            pretty::parse_pretty(sess, &a, true)
        })
    } else {
        pretty
    }
}

// Whether to stop or continue compilation.
#[derive(Copy, Clone, Debug, Eq, PartialEq)]
pub enum Compilation {
    Stop,
    Continue,
}

impl Compilation {
    pub fn and_then<F: FnOnce() -> Compilation>(self, next: F) -> Compilation {
        match self {
            Compilation::Stop => Compilation::Stop,
            Compilation::Continue => next(),
        }
    }
}

/// CompilerCalls instance for a regular rustc build.
#[derive(Copy, Clone)]
pub struct RustcDefaultCalls;

// FIXME remove these and use winapi 0.3 instead
// Duplicates: bootstrap/compile.rs, librustc_errors/emitter.rs
#[cfg(unix)]
fn stdout_isatty() -> bool {
    unsafe { libc::isatty(libc::STDOUT_FILENO) != 0 }
}

#[cfg(windows)]
fn stdout_isatty() -> bool {
    type DWORD = u32;
    type BOOL = i32;
    type HANDLE = *mut u8;
    type LPDWORD = *mut u32;
    const STD_OUTPUT_HANDLE: DWORD = -11i32 as DWORD;
    extern "system" {
        fn GetStdHandle(which: DWORD) -> HANDLE;
        fn GetConsoleMode(hConsoleHandle: HANDLE, lpMode: LPDWORD) -> BOOL;
    }
    unsafe {
        let handle = GetStdHandle(STD_OUTPUT_HANDLE);
        let mut out = 0;
        GetConsoleMode(handle, &mut out) != 0
    }
}

fn handle_explain(code: &str,
                  output: ErrorOutputType) {
    let descriptions = rustc_interface::util::diagnostics_registry();
    let normalised = if code.starts_with("E") {
        code.to_string()
    } else {
        format!("E{0:0>4}", code)
    };
    match descriptions.find_description(&normalised) {
        Some(ref description) => {
            let mut is_in_code_block = false;
            let mut text = String::new();

            // Slice off the leading newline and print.
            for line in description[1..].lines() {
                let indent_level = line.find(|c: char| !c.is_whitespace())
                    .unwrap_or_else(|| line.len());
                let dedented_line = &line[indent_level..];
                if dedented_line.starts_with("```") {
                    is_in_code_block = !is_in_code_block;
                    text.push_str(&line[..(indent_level+3)]);
                } else if is_in_code_block && dedented_line.starts_with("# ") {
                    continue;
                } else {
                    text.push_str(line);
                }
                text.push('\n');
            }

            if stdout_isatty() {
                show_content_with_pager(&text);
            } else {
                print!("{}", text);
            }
        }
        None => {
            early_error(output, &format!("no extended information for {}", code));
        }
    }
}

fn show_content_with_pager(content: &String) {
    let pager_name = env::var_os("PAGER").unwrap_or_else(|| if cfg!(windows) {
        OsString::from("more.com")
    } else {
        OsString::from("less")
    });

    let mut fallback_to_println = false;

    match Command::new(pager_name).stdin(Stdio::piped()).spawn() {
        Ok(mut pager) => {
            if let Some(pipe) = pager.stdin.as_mut() {
                if pipe.write_all(content.as_bytes()).is_err() {
                    fallback_to_println = true;
                }
            }

            if pager.wait().is_err() {
                fallback_to_println = true;
            }
        }
        Err(_) => {
            fallback_to_println = true;
        }
    }

    // If pager fails for whatever reason, we should still print the content
    // to standard output
    if fallback_to_println {
        print!("{}", content);
    }
}

impl RustcDefaultCalls {
    pub fn list_metadata(sess: &Session,
                         cstore: &CStore,
                         matches: &getopts::Matches,
                         input: &Input)
                         -> Compilation {
        let r = matches.opt_strs("Z");
        if r.iter().any(|s| *s == "ls") {
            match input {
                &Input::File(ref ifile) => {
                    let path = &(*ifile);
                    let mut v = Vec::new();
                    locator::list_file_metadata(&sess.target.target,
                                                path,
                                                &*cstore.metadata_loader,
                                                &mut v)
                            .unwrap();
                    println!("{}", String::from_utf8(v).unwrap());
                }
                &Input::Str { .. } => {
                    early_error(ErrorOutputType::default(), "cannot list metadata for stdin");
                }
            }
            return Compilation::Stop;
        }

        Compilation::Continue
    }


    fn print_crate_info(codegen_backend: &dyn CodegenBackend,
                        sess: &Session,
                        input: Option<&Input>,
                        odir: &Option<PathBuf>,
                        ofile: &Option<PathBuf>)
                        -> Compilation {
        use rustc::session::config::PrintRequest::*;
        // PrintRequest::NativeStaticLibs is special - printed during linking
        // (empty iterator returns true)
        if sess.opts.prints.iter().all(|&p| p == PrintRequest::NativeStaticLibs) {
            return Compilation::Continue;
        }

        let attrs = match input {
            None => None,
            Some(input) => {
                let result = parse_crate_attrs(sess, input);
                match result {
                    Ok(attrs) => Some(attrs),
                    Err(mut parse_error) => {
                        parse_error.emit();
                        return Compilation::Stop;
                    }
                }
            }
        };
        for req in &sess.opts.prints {
            match *req {
                TargetList => {
                    let mut targets = rustc_target::spec::get_targets().collect::<Vec<String>>();
                    targets.sort();
                    println!("{}", targets.join("\n"));
                },
                Sysroot => println!("{}", sess.sysroot.display()),
                TargetSpec => println!("{}", sess.target.target.to_json().pretty()),
                FileNames | CrateName => {
                    let input = input.unwrap_or_else(||
                        early_error(ErrorOutputType::default(), "no input file provided"));
                    let attrs = attrs.as_ref().unwrap();
                    let t_outputs = rustc_interface::util::build_output_filenames(
                        input,
                        odir,
                        ofile,
                        attrs,
                        sess
                    );
                    let id = rustc_codegen_utils::link::find_crate_name(Some(sess), attrs, input);
                    if *req == PrintRequest::CrateName {
                        println!("{}", id);
                        continue;
                    }
                    let crate_types = rustc_interface::util::collect_crate_types(sess, attrs);
                    for &style in &crate_types {
                        let fname = rustc_codegen_utils::link::filename_for_input(
                            sess,
                            style,
                            &id,
                            &t_outputs
                        );
                        println!("{}", fname.file_name().unwrap().to_string_lossy());
                    }
                }
                Cfg => {
                    let allow_unstable_cfg = UnstableFeatures::from_environment()
                        .is_nightly_build();

                    let mut cfgs = sess.parse_sess.config.iter().filter_map(|&(name, ref value)| {
                        let gated_cfg = GatedCfg::gate(&ast::MetaItem {
                            path: ast::Path::from_ident(ast::Ident::with_dummy_span(name)),
                            node: ast::MetaItemKind::Word,
                            span: DUMMY_SP,
                        });

                        // Note that crt-static is a specially recognized cfg
                        // directive that's printed out here as part of
                        // rust-lang/rust#37406, but in general the
                        // `target_feature` cfg is gated under
                        // rust-lang/rust#29717. For now this is just
                        // specifically allowing the crt-static cfg and that's
                        // it, this is intended to get into Cargo and then go
                        // through to build scripts.
                        let value = value.as_ref().map(|s| s.as_str());
                        let value = value.as_ref().map(|s| s.as_ref());
                        if name != sym::target_feature || value != Some("crt-static") {
                            if !allow_unstable_cfg && gated_cfg.is_some() {
                                return None
                            }
                        }

                        if let Some(value) = value {
                            Some(format!("{}=\"{}\"", name, value))
                        } else {
                            Some(name.to_string())
                        }
                    }).collect::<Vec<String>>();

                    cfgs.sort();
                    for cfg in cfgs {
                        println!("{}", cfg);
                    }
                }
                RelocationModels | CodeModels | TlsModels | TargetCPUs | TargetFeatures => {
                    codegen_backend.print(*req, sess);
                }
                // Any output here interferes with Cargo's parsing of other printed output
                PrintRequest::NativeStaticLibs => {}
            }
        }
        return Compilation::Stop;
    }
}

/// Returns a version string such as "0.12.0-dev".
fn release_str() -> Option<&'static str> {
    option_env!("CFG_RELEASE")
}

/// Returns the full SHA1 hash of HEAD of the Git repo from which rustc was built.
fn commit_hash_str() -> Option<&'static str> {
    option_env!("CFG_VER_HASH")
}

/// Returns the "commit date" of HEAD of the Git repo from which rustc was built as a static string.
fn commit_date_str() -> Option<&'static str> {
    option_env!("CFG_VER_DATE")
}

/// Prints version information
pub fn version(binary: &str, matches: &getopts::Matches) {
    let verbose = matches.opt_present("verbose");

    println!("{} {}", binary, option_env!("CFG_VERSION").unwrap_or("unknown version"));

    if verbose {
        fn unw(x: Option<&str>) -> &str {
            x.unwrap_or("unknown")
        }
        println!("binary: {}", binary);
        println!("commit-hash: {}", unw(commit_hash_str()));
        println!("commit-date: {}", unw(commit_date_str()));
        println!("host: {}", config::host_triple());
        println!("release: {}", unw(release_str()));
        get_codegen_sysroot("llvm")().print_version();
    }
}

fn usage(verbose: bool, include_unstable_options: bool) {
    let groups = if verbose {
        config::rustc_optgroups()
    } else {
        config::rustc_short_optgroups()
    };
    let mut options = getopts::Options::new();
    for option in groups.iter().filter(|x| include_unstable_options || x.is_stable()) {
        (option.apply)(&mut options);
    }
    let message = "Usage: rustc [OPTIONS] INPUT";
    let nightly_help = if nightly_options::is_nightly_build() {
        "\n    -Z help             Print unstable compiler options"
    } else {
        ""
    };
    let verbose_help = if verbose {
        ""
    } else {
        "\n    --help -v           Print the full set of options rustc accepts"
    };
    let at_path = if verbose && nightly_options::is_nightly_build() {
        "    @path               Read newline separated options from `path`\n"
    } else {
        ""
    };
    println!("{options}{at_path}\nAdditional help:
    -C help             Print codegen options
    -W help             \
              Print 'lint' options and default settings{nightly}{verbose}\n",
             options = options.usage(message),
             at_path = at_path,
             nightly = nightly_help,
             verbose = verbose_help);
}

fn print_wall_help() {
    println!("
The flag `-Wall` does not exist in `rustc`. Most useful lints are enabled by
default. Use `rustc -W help` to see all available lints. It's more common to put
warning settings in the crate root using `#![warn(LINT_NAME)]` instead of using
the command line flag directly.
");
}

fn describe_lints(sess: &Session, lint_store: &lint::LintStore, loaded_plugins: bool) {
    println!("
Available lint options:
    -W <foo>           Warn about <foo>
    -A <foo>           \
              Allow <foo>
    -D <foo>           Deny <foo>
    -F <foo>           Forbid <foo> \
              (deny <foo> and all attempts to override)

");

    fn sort_lints(sess: &Session, lints: Vec<(&'static Lint, bool)>) -> Vec<&'static Lint> {
        let mut lints: Vec<_> = lints.into_iter().map(|(x, _)| x).collect();
        // The sort doesn't case-fold but it's doubtful we care.
        lints.sort_by_cached_key(|x: &&Lint| (x.default_level(sess), x.name));
        lints
    }

    fn sort_lint_groups(lints: Vec<(&'static str, Vec<lint::LintId>, bool)>)
                        -> Vec<(&'static str, Vec<lint::LintId>)> {
        let mut lints: Vec<_> = lints.into_iter().map(|(x, y, _)| (x, y)).collect();
        lints.sort_by_key(|l| l.0);
        lints
    }

    let (plugin, builtin): (Vec<_>, _) = lint_store.get_lints()
                                                   .iter()
                                                   .cloned()
                                                   .partition(|&(_, p)| p);
    let plugin = sort_lints(sess, plugin);
    let builtin = sort_lints(sess, builtin);

    let (plugin_groups, builtin_groups): (Vec<_>, _) = lint_store.get_lint_groups()
                                                                 .iter()
                                                                 .cloned()
                                                                 .partition(|&(.., p)| p);
    let plugin_groups = sort_lint_groups(plugin_groups);
    let builtin_groups = sort_lint_groups(builtin_groups);

    let max_name_len = plugin.iter()
                             .chain(&builtin)
                             .map(|&s| s.name.chars().count())
                             .max()
                             .unwrap_or(0);
    let padded = |x: &str| {
        let mut s = " ".repeat(max_name_len - x.chars().count());
        s.push_str(x);
        s
    };

    println!("Lint checks provided by rustc:\n");
    println!("    {}  {:7.7}  {}", padded("name"), "default", "meaning");
    println!("    {}  {:7.7}  {}", padded("----"), "-------", "-------");

    let print_lints = |lints: Vec<&Lint>| {
        for lint in lints {
            let name = lint.name_lower().replace("_", "-");
            println!("    {}  {:7.7}  {}",
                     padded(&name),
                     lint.default_level.as_str(),
                     lint.desc);
        }
        println!("\n");
    };

    print_lints(builtin);

    let max_name_len = max("warnings".len(),
                           plugin_groups.iter()
                                        .chain(&builtin_groups)
                                        .map(|&(s, _)| s.chars().count())
                                        .max()
                                        .unwrap_or(0));

    let padded = |x: &str| {
        let mut s = " ".repeat(max_name_len - x.chars().count());
        s.push_str(x);
        s
    };

    println!("Lint groups provided by rustc:\n");
    println!("    {}  {}", padded("name"), "sub-lints");
    println!("    {}  {}", padded("----"), "---------");
    println!("    {}  {}", padded("warnings"), "all lints that are set to issue warnings");

    let print_lint_groups = |lints: Vec<(&'static str, Vec<lint::LintId>)>| {
        for (name, to) in lints {
            let name = name.to_lowercase().replace("_", "-");
            let desc = to.into_iter()
                         .map(|x| x.to_string().replace("_", "-"))
                         .collect::<Vec<String>>()
                         .join(", ");
            println!("    {}  {}", padded(&name), desc);
        }
        println!("\n");
    };

    print_lint_groups(builtin_groups);

    match (loaded_plugins, plugin.len(), plugin_groups.len()) {
        (false, 0, _) | (false, _, 0) => {
            println!("Compiler plugins can provide additional lints and lint groups. To see a \
                      listing of these, re-run `rustc -W help` with a crate filename.");
        }
        (false, ..) => panic!("didn't load lint plugins but got them anyway!"),
        (true, 0, 0) => println!("This crate does not load any lint plugins or lint groups."),
        (true, l, g) => {
            if l > 0 {
                println!("Lint checks provided by plugins loaded by this crate:\n");
                print_lints(plugin);
            }
            if g > 0 {
                println!("Lint groups provided by plugins loaded by this crate:\n");
                print_lint_groups(plugin_groups);
            }
        }
    }
}

fn describe_debug_flags() {
    println!("\nAvailable options:\n");
    print_flag_list("-Z", config::DB_OPTIONS);
}

fn describe_codegen_flags() {
    println!("\nAvailable codegen options:\n");
    print_flag_list("-C", config::CG_OPTIONS);
}

fn print_flag_list<T>(cmdline_opt: &str,
                      flag_list: &[(&'static str, T, Option<&'static str>, &'static str)]) {
    let max_len = flag_list.iter()
                           .map(|&(name, _, opt_type_desc, _)| {
                               let extra_len = match opt_type_desc {
                                   Some(..) => 4,
                                   None => 0,
                               };
                               name.chars().count() + extra_len
                           })
                           .max()
                           .unwrap_or(0);

    for &(name, _, opt_type_desc, desc) in flag_list {
        let (width, extra) = match opt_type_desc {
            Some(..) => (max_len - 4, "=val"),
            None => (max_len, ""),
        };
        println!("    {} {:>width$}{} -- {}",
                 cmdline_opt,
                 name.replace("_", "-"),
                 extra,
                 desc,
                 width = width);
    }
}

/// Process command line options. Emits messages as appropriate. If compilation
/// should continue, returns a getopts::Matches object parsed from args,
/// otherwise returns `None`.
///
/// The compiler's handling of options is a little complicated as it ties into
/// our stability story. The current intention of each compiler option is to
/// have one of two modes:
///
/// 1. An option is stable and can be used everywhere.
/// 2. An option is unstable, and can only be used on nightly.
///
/// Like unstable library and language features, however, unstable options have
/// always required a form of "opt in" to indicate that you're using them. This
/// provides the easy ability to scan a code base to check to see if anything
/// unstable is being used. Currently, this "opt in" is the `-Z` "zed" flag.
///
/// All options behind `-Z` are considered unstable by default. Other top-level
/// options can also be considered unstable, and they were unlocked through the
/// `-Z unstable-options` flag. Note that `-Z` remains to be the root of
/// instability in both cases, though.
///
/// So with all that in mind, the comments below have some more detail about the
/// contortions done here to get things to work out correctly.
pub fn handle_options(args: &[String]) -> Option<getopts::Matches> {
    // Throw away the first argument, the name of the binary
    let args = &args[1..];

    if args.is_empty() {
        // user did not write `-v` nor `-Z unstable-options`, so do not
        // include that extra information.
        usage(false, false);
        return None;
    }

    // Parse with *all* options defined in the compiler, we don't worry about
    // option stability here we just want to parse as much as possible.
    let mut options = getopts::Options::new();
    for option in config::rustc_optgroups() {
        (option.apply)(&mut options);
    }
    let matches = options.parse(args).unwrap_or_else(|f|
        early_error(ErrorOutputType::default(), &f.to_string()));

    // For all options we just parsed, we check a few aspects:
    //
    // * If the option is stable, we're all good
    // * If the option wasn't passed, we're all good
    // * If `-Z unstable-options` wasn't passed (and we're not a -Z option
    //   ourselves), then we require the `-Z unstable-options` flag to unlock
    //   this option that was passed.
    // * If we're a nightly compiler, then unstable options are now unlocked, so
    //   we're good to go.
    // * Otherwise, if we're an unstable option then we generate an error
    //   (unstable option being used on stable)
    nightly_options::check_nightly_options(&matches, &config::rustc_optgroups());

    // Late check to see if @file was used without unstable options enabled
    if crate::args::used_unstable_argsfile() && !nightly_options::is_unstable_enabled(&matches) {
        early_error(ErrorOutputType::default(),
            "@path is unstable - use -Z unstable-options to enable its use");
    }

    if matches.opt_present("h") || matches.opt_present("help") {
        // Only show unstable options in --help if we accept unstable options.
        usage(matches.opt_present("verbose"), nightly_options::is_unstable_enabled(&matches));
        return None;
    }

    // Handle the special case of -Wall.
    let wall = matches.opt_strs("W");
    if wall.iter().any(|x| *x == "all") {
        print_wall_help();
        return None;
    }

    // Don't handle -W help here, because we might first load plugins.
    let r = matches.opt_strs("Z");
    if r.iter().any(|x| *x == "help") {
        describe_debug_flags();
        return None;
    }

    let cg_flags = matches.opt_strs("C");

    if cg_flags.iter().any(|x| *x == "help") {
        describe_codegen_flags();
        return None;
    }

    if cg_flags.iter().any(|x| *x == "no-stack-check") {
        early_warn(ErrorOutputType::default(),
                   "the --no-stack-check flag is deprecated and does nothing");
    }

    if cg_flags.iter().any(|x| *x == "passes=list") {
        get_codegen_sysroot("llvm")().print_passes();
        return None;
    }

    if matches.opt_present("version") {
        version("rustc", &matches);
        return None;
    }

    Some(matches)
}

fn parse_crate_attrs<'a>(sess: &'a Session, input: &Input) -> PResult<'a, Vec<ast::Attribute>> {
    match *input {
        Input::File(ref ifile) => {
            parse::parse_crate_attrs_from_file(ifile, &sess.parse_sess)
        }
        Input::Str { ref name, ref input } => {
            parse::parse_crate_attrs_from_source_str(name.clone(),
                                                     input.clone(),
                                                     &sess.parse_sess)
        }
    }
}

/// Gets a list of extra command-line flags provided by the user, as strings.
///
/// This function is used during ICEs to show more information useful for
/// debugging, since some ICEs only happens with non-default compiler flags
/// (and the users don't always report them).
fn extra_compiler_flags() -> Option<(Vec<String>, bool)> {
    let args = env::args_os().map(|arg| arg.to_string_lossy().to_string()).collect::<Vec<_>>();

    // Avoid printing help because of empty args. This can suggest the compiler
    // itself is not the program root (consider RLS).
    if args.len() < 2 {
        return None;
    }

    let matches = if let Some(matches) = handle_options(&args) {
        matches
    } else {
        return None;
    };

    let mut result = Vec::new();
    let mut excluded_cargo_defaults = false;
    for flag in ICE_REPORT_COMPILER_FLAGS {
        let prefix = if flag.len() == 1 { "-" } else { "--" };

        for content in &matches.opt_strs(flag) {
            // Split always returns the first element
            let name = if let Some(first) = content.split('=').next() {
                first
            } else {
                &content
            };

            let content = if ICE_REPORT_COMPILER_FLAGS_STRIP_VALUE.contains(&name) {
                name
            } else {
                content
            };

            if !ICE_REPORT_COMPILER_FLAGS_EXCLUDE.contains(&name) {
                result.push(format!("{}{} {}", prefix, flag, content));
            } else {
                excluded_cargo_defaults = true;
            }
        }
    }

    if !result.is_empty() {
        Some((result, excluded_cargo_defaults))
    } else {
        None
    }
}

/// Runs a closure and catches unwinds triggered by fatal errors.
///
/// The compiler currently unwinds with a special sentinel value to abort
/// compilation on fatal errors. This function catches that sentinel and turns
/// the panic into a `Result` instead.
pub fn catch_fatal_errors<F: FnOnce() -> R, R>(f: F) -> Result<R, ErrorReported> {
    catch_unwind(panic::AssertUnwindSafe(f)).map_err(|value| {
        if value.is::<errors::FatalErrorMarker>() {
            ErrorReported
        } else {
            panic::resume_unwind(value);
        }
    })
}

lazy_static! {
    static ref DEFAULT_HOOK: Box<dyn Fn(&panic::PanicInfo<'_>) + Sync + Send + 'static> = {
        let hook = panic::take_hook();
        panic::set_hook(Box::new(|info| report_ice(info, BUG_REPORT_URL)));
        hook
    };
}

/// Prints the ICE message, including backtrace and query stack.
///
/// The message will point the user at `bug_report_url` to report the ICE.
///
/// When `install_ice_hook` is called, this function will be called as the panic
/// hook.
pub fn report_ice(info: &panic::PanicInfo<'_>, bug_report_url: &str) {
    // Invoke the default handler, which prints the actual panic message and optionally a backtrace
    (*DEFAULT_HOOK)(info);

    // Separate the output with an empty line
    eprintln!();

    let emitter = Box::new(errors::emitter::EmitterWriter::stderr(
        errors::ColorConfig::Auto,
        None,
        false,
        false,
        None,
        false,
    ));
    let handler = errors::Handler::with_emitter(true, None, emitter);

    // a .span_bug or .bug call has already printed what
    // it wants to print.
    if !info.payload().is::<errors::ExplicitBug>() {
        let d = errors::Diagnostic::new(errors::Level::Bug, "unexpected panic");
        handler.emit_diagnostic(&d);
        handler.abort_if_errors_and_should_abort();
    }

    let mut xs: Vec<Cow<'static, str>> = vec![
        "the compiler unexpectedly panicked. this is a bug.".into(),
        format!("we would appreciate a bug report: {}", bug_report_url).into(),
        format!("rustc {} running on {}",
                option_env!("CFG_VERSION").unwrap_or("unknown_version"),
                config::host_triple()).into(),
    ];

    if let Some((flags, excluded_cargo_defaults)) = extra_compiler_flags() {
        xs.push(format!("compiler flags: {}", flags.join(" ")).into());

        if excluded_cargo_defaults {
            xs.push("some of the compiler flags provided by cargo are hidden".into());
        }
    }

    for note in &xs {
        handler.note_without_error(&note);
    }

    // If backtraces are enabled, also print the query stack
    let backtrace = env::var_os("RUST_BACKTRACE").map(|x| &x != "0").unwrap_or(false);

    if backtrace {
        TyCtxt::try_print_query_stack();
    }

    #[cfg(windows)]
    unsafe {
        if env::var("RUSTC_BREAK_ON_ICE").is_ok() {
            extern "system" {
                fn DebugBreak();
            }
            // Trigger a debugger if we crashed during bootstrap
            DebugBreak();
        }
    }
}

/// Installs a panic hook that will print the ICE message on unexpected panics.
///
/// A custom rustc driver can skip calling this to set up a custom ICE hook.
pub fn install_ice_hook() {
    lazy_static::initialize(&DEFAULT_HOOK);
}

/// This allows tools to enable rust logging without having to magically match rustc's
/// log crate version
pub fn init_rustc_env_logger() {
    env_logger::init_from_env("RUSTC_LOG");
}

pub fn main() {
    let start = Instant::now();
    init_rustc_env_logger();
    let mut callbacks = TimePassesCallbacks::default();
<<<<<<< HEAD
    let result = report_ices_to_stderr_if_any(|| {
=======
    install_ice_hook();
    let result = catch_fatal_errors(|| {
>>>>>>> 8cd2c99a
        let args = env::args_os().enumerate()
            .map(|(i, arg)| arg.into_string().unwrap_or_else(|arg| {
                    early_error(ErrorOutputType::default(),
                            &format!("Argument {} is not valid Unicode: {:?}", i, arg))
            }))
            .collect::<Vec<_>>();
        run_compiler(&args, &mut callbacks, None, None)
    }).and_then(|result| result);
    let exit_code = match result {
        Ok(_) => EXIT_SUCCESS,
        Err(_) => EXIT_FAILURE,
    };
    // The extra `\t` is necessary to align this label with the others.
    set_time_depth(0);
    print_time_passes_entry(callbacks.time_passes, "\ttotal", start.elapsed());
    process::exit(exit_code);
}<|MERGE_RESOLUTION|>--- conflicted
+++ resolved
@@ -37,13 +37,8 @@
 use rustc::lint::Lint;
 use rustc::lint;
 use rustc::hir::def_id::LOCAL_CRATE;
-<<<<<<< HEAD
-use rustc::util::common::{ErrorReported, install_panic_hook, print_time_passes_entry};
-use rustc::util::common::{set_time_depth, time};
-=======
 use rustc::ty::TyCtxt;
 use rustc::util::common::{set_time_depth, time, print_time_passes_entry, ErrorReported};
->>>>>>> 8cd2c99a
 use rustc_metadata::locator;
 use rustc_metadata::cstore::CStore;
 use rustc_codegen_utils::codegen_backend::CodegenBackend;
@@ -71,11 +66,7 @@
 use syntax::feature_gate::{GatedCfg, UnstableFeatures};
 use syntax::parse::{self, PResult};
 use syntax::symbol::sym;
-<<<<<<< HEAD
-use syntax_pos::{DUMMY_SP, MultiSpan, FileName};
-=======
 use syntax_pos::{DUMMY_SP, FileName};
->>>>>>> 8cd2c99a
 
 pub mod pretty;
 mod args;
@@ -119,21 +110,12 @@
     /// continue the compilation afterwards (defaults to `Compilation::Continue`)
     fn after_parsing(&mut self, _compiler: &interface::Compiler) -> Compilation {
         Compilation::Continue
-<<<<<<< HEAD
     }
     /// Called after expansion. Return value instructs the compiler whether to
     /// continue the compilation afterwards (defaults to `Compilation::Continue`)
     fn after_expansion(&mut self, _compiler: &interface::Compiler) -> Compilation {
         Compilation::Continue
     }
-=======
-    }
-    /// Called after expansion. Return value instructs the compiler whether to
-    /// continue the compilation afterwards (defaults to `Compilation::Continue`)
-    fn after_expansion(&mut self, _compiler: &interface::Compiler) -> Compilation {
-        Compilation::Continue
-    }
->>>>>>> 8cd2c99a
     /// Called after analysis. Return value instructs the compiler whether to
     /// continue the compilation afterwards (defaults to `Compilation::Continue`)
     fn after_analysis(&mut self, _compiler: &interface::Compiler) -> Compilation {
@@ -152,16 +134,11 @@
 
 impl Callbacks for TimePassesCallbacks {
     fn config(&mut self, config: &mut interface::Config) {
-<<<<<<< HEAD
-        self.time_passes =
-            config.opts.debugging_opts.time_passes || config.opts.debugging_opts.time;
-=======
         // If a --prints=... option has been given, we don't print the "total"
         // time because it will mess up the --prints output. See #64339.
         self.time_passes =
             config.opts.prints.is_empty() &&
             (config.opts.debugging_opts.time_passes || config.opts.debugging_opts.time);
->>>>>>> 8cd2c99a
     }
 }
 
@@ -1287,12 +1264,8 @@
     let start = Instant::now();
     init_rustc_env_logger();
     let mut callbacks = TimePassesCallbacks::default();
-<<<<<<< HEAD
-    let result = report_ices_to_stderr_if_any(|| {
-=======
     install_ice_hook();
     let result = catch_fatal_errors(|| {
->>>>>>> 8cd2c99a
         let args = env::args_os().enumerate()
             .map(|(i, arg)| arg.into_string().unwrap_or_else(|arg| {
                     early_error(ErrorOutputType::default(),
