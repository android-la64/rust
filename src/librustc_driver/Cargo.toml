[package]
authors = ["The Rust Project Developers"]
name = "rustc_driver"
version = "0.0.0"
edition = "2018"

[lib]
name = "rustc_driver"
path = "lib.rs"
crate-type = ["dylib"]

[dependencies]
graphviz = { path = "../libgraphviz" }
lazy_static = "1.0"
log = "0.4"
<<<<<<< HEAD
env_logger = { version = "0.5", default-features = false }
=======
env_logger = { version = "0.6", default-features = false }
>>>>>>> 8cd2c99a
rustc = { path = "../librustc" }
rustc_target = { path = "../librustc_target" }
rustc_ast_borrowck = { path = "../librustc_ast_borrowck" }
rustc_data_structures = { path = "../librustc_data_structures" }
errors = { path = "../librustc_errors", package = "rustc_errors" }
rustc_metadata = { path = "../librustc_metadata" }
rustc_mir = { path = "../librustc_mir" }
<<<<<<< HEAD
=======
rustc_plugin = { path = "../librustc_plugin/deprecated" } # To get this in the sysroot
rustc_plugin_impl = { path = "../librustc_plugin" }
>>>>>>> 8cd2c99a
rustc_save_analysis = { path = "../librustc_save_analysis" }
rustc_codegen_utils = { path = "../librustc_codegen_utils" }
rustc_interface = { path = "../librustc_interface" }
rustc_serialize = { path = "../libserialize", package = "serialize" }
syntax = { path = "../libsyntax" }
syntax_pos = { path = "../libsyntax_pos" }<|MERGE_RESOLUTION|>--- conflicted
+++ resolved
@@ -13,11 +13,7 @@
 graphviz = { path = "../libgraphviz" }
 lazy_static = "1.0"
 log = "0.4"
-<<<<<<< HEAD
-env_logger = { version = "0.5", default-features = false }
-=======
 env_logger = { version = "0.6", default-features = false }
->>>>>>> 8cd2c99a
 rustc = { path = "../librustc" }
 rustc_target = { path = "../librustc_target" }
 rustc_ast_borrowck = { path = "../librustc_ast_borrowck" }
@@ -25,11 +21,8 @@
 errors = { path = "../librustc_errors", package = "rustc_errors" }
 rustc_metadata = { path = "../librustc_metadata" }
 rustc_mir = { path = "../librustc_mir" }
-<<<<<<< HEAD
-=======
 rustc_plugin = { path = "../librustc_plugin/deprecated" } # To get this in the sysroot
 rustc_plugin_impl = { path = "../librustc_plugin" }
->>>>>>> 8cd2c99a
 rustc_save_analysis = { path = "../librustc_save_analysis" }
 rustc_codegen_utils = { path = "../librustc_codegen_utils" }
 rustc_interface = { path = "../librustc_interface" }
