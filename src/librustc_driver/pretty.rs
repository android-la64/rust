//! The various pretty-printing routines.

use rustc::hir;
use rustc::hir::map as hir_map;
use rustc::hir::map::blocks;
use rustc::hir::print as pprust_hir;
use rustc::hir::def_id::LOCAL_CRATE;
use rustc::session::Session;
use rustc::session::config::Input;
use rustc::ty::{self, TyCtxt};
use rustc::util::common::ErrorReported;
use rustc_interface::util::ReplaceBodyWithLoop;
use rustc_ast_borrowck as borrowck;
use rustc_ast_borrowck::graphviz as borrowck_dot;
<<<<<<< HEAD
=======
use rustc_ast_borrowck::cfg::{self, graphviz::LabelledCFG};
>>>>>>> 8cd2c99a
use rustc_mir::util::{write_mir_pretty, write_mir_graphviz};

use syntax::ast;
use syntax::mut_visit::MutVisitor;
use syntax::print::{pprust};
use syntax_pos::FileName;

use graphviz as dot;

use std::cell::Cell;
use std::fs::File;
use std::io::{self, Write};
use std::option;
use std::path::Path;
use std::str::FromStr;

pub use self::UserIdentifiedItem::*;
pub use self::PpSourceMode::*;
pub use self::PpMode::*;
use self::NodesMatchingUII::*;
use crate::abort_on_err;

use crate::source_name;

#[derive(Copy, Clone, PartialEq, Debug)]
pub enum PpSourceMode {
    PpmNormal,
    PpmEveryBodyLoops,
    PpmExpanded,
    PpmIdentified,
    PpmExpandedIdentified,
    PpmExpandedHygiene,
    PpmTyped,
}

#[derive(Copy, Clone, PartialEq, Debug)]
pub enum PpFlowGraphMode {
    Default,
    /// Drops the labels from the edges in the flowgraph output. This
    /// is mostly for use in the -Z unpretty flowgraph run-make tests,
    /// since the labels are largely uninteresting in those cases and
    /// have become a pain to maintain.
    UnlabelledEdges,
}
#[derive(Copy, Clone, PartialEq, Debug)]
pub enum PpMode {
    PpmSource(PpSourceMode),
    PpmHir(PpSourceMode),
    PpmHirTree(PpSourceMode),
    PpmFlowGraph(PpFlowGraphMode),
    PpmMir,
    PpmMirCFG,
}

impl PpMode {
    pub fn needs_ast_map(&self, opt_uii: &Option<UserIdentifiedItem>) -> bool {
        match *self {
            PpmSource(PpmNormal) |
            PpmSource(PpmEveryBodyLoops) |
            PpmSource(PpmIdentified) => opt_uii.is_some(),

            PpmSource(PpmExpanded) |
            PpmSource(PpmExpandedIdentified) |
            PpmSource(PpmExpandedHygiene) |
            PpmHir(_) |
            PpmHirTree(_) |
            PpmMir |
            PpmMirCFG |
            PpmFlowGraph(_) => true,
            PpmSource(PpmTyped) => panic!("invalid state"),
        }
    }

    pub fn needs_analysis(&self) -> bool {
        match *self {
            PpmMir | PpmMirCFG | PpmFlowGraph(_) => true,
            _ => false,
        }
    }
}

pub fn parse_pretty(sess: &Session,
                    name: &str,
                    extended: bool)
                    -> (PpMode, Option<UserIdentifiedItem>) {
    let mut split = name.splitn(2, '=');
    let first = split.next().unwrap();
    let opt_second = split.next();
    let first = match (first, extended) {
        ("normal", _) => PpmSource(PpmNormal),
        ("identified", _) => PpmSource(PpmIdentified),
        ("everybody_loops", true) => PpmSource(PpmEveryBodyLoops),
        ("expanded", _) => PpmSource(PpmExpanded),
        ("expanded,identified", _) => PpmSource(PpmExpandedIdentified),
        ("expanded,hygiene", _) => PpmSource(PpmExpandedHygiene),
        ("hir", true) => PpmHir(PpmNormal),
        ("hir,identified", true) => PpmHir(PpmIdentified),
        ("hir,typed", true) => PpmHir(PpmTyped),
        ("hir-tree", true) => PpmHirTree(PpmNormal),
        ("mir", true) => PpmMir,
        ("mir-cfg", true) => PpmMirCFG,
        ("flowgraph", true) => PpmFlowGraph(PpFlowGraphMode::Default),
        ("flowgraph,unlabelled", true) => PpmFlowGraph(PpFlowGraphMode::UnlabelledEdges),
        _ => {
            if extended {
                sess.fatal(&format!("argument to `unpretty` must be one of `normal`, \
                                     `expanded`, `flowgraph[,unlabelled]=<nodeid>`, \
                                     `identified`, `expanded,identified`, `everybody_loops`, \
                                     `hir`, `hir,identified`, `hir,typed`, `hir-tree`, \
                                     `mir` or `mir-cfg`; got {}",
                                    name));
            } else {
                sess.fatal(&format!("argument to `pretty` must be one of `normal`, `expanded`, \
                                     `identified`, or `expanded,identified`; got {}",
                                    name));
            }
        }
    };
    let opt_second = opt_second.and_then(|s| s.parse::<UserIdentifiedItem>().ok());
    (first, opt_second)
}



// This slightly awkward construction is to allow for each PpMode to
// choose whether it needs to do analyses (which can consume the
// Session) and then pass through the session (now attached to the
// analysis results) on to the chosen pretty-printer, along with the
// `&PpAnn` object.
//
// Note that since the `&PrinterSupport` is freshly constructed on each
// call, it would not make sense to try to attach the lifetime of `self`
// to the lifetime of the `&PrinterObject`.
//
// (The `use_once_payload` is working around the current lack of once
// functions in the compiler.)

impl PpSourceMode {
    /// Constructs a `PrinterSupport` object and passes it to `f`.
    fn call_with_pp_support<'tcx, A, F>(
        &self,
        sess: &'tcx Session,
        tcx: Option<TyCtxt<'tcx>>,
        f: F,
    ) -> A
    where
        F: FnOnce(&dyn PrinterSupport) -> A,
    {
        match *self {
            PpmNormal | PpmEveryBodyLoops | PpmExpanded => {
                let annotation = NoAnn {
                    sess,
                    tcx,
                };
                f(&annotation)
            }

            PpmIdentified | PpmExpandedIdentified => {
                let annotation = IdentifiedAnnotation {
                    sess,
                    tcx,
                };
                f(&annotation)
            }
            PpmExpandedHygiene => {
                let annotation = HygieneAnnotation {
                    sess,
                };
                f(&annotation)
            }
            _ => panic!("Should use call_with_pp_support_hir"),
        }
    }
    fn call_with_pp_support_hir<A, F>(&self, tcx: TyCtxt<'_>, f: F) -> A
    where
        F: FnOnce(&dyn HirPrinterSupport<'_>, &hir::Crate) -> A,
    {
        match *self {
            PpmNormal => {
                let annotation = NoAnn {
                    sess: tcx.sess,
                    tcx: Some(tcx),
                };
                f(&annotation, tcx.hir().forest.krate())
            }

            PpmIdentified => {
                let annotation = IdentifiedAnnotation {
                    sess: tcx.sess,
                    tcx: Some(tcx),
                };
                f(&annotation, tcx.hir().forest.krate())
            }
            PpmTyped => {
                abort_on_err(tcx.analysis(LOCAL_CRATE), tcx.sess);

                let empty_tables = ty::TypeckTables::empty(None);
                let annotation = TypedAnnotation {
                    tcx,
                    tables: Cell::new(&empty_tables)
                };
                tcx.dep_graph.with_ignore(|| {
                    f(&annotation, tcx.hir().forest.krate())
                })
            }
            _ => panic!("Should use call_with_pp_support"),
        }
    }
}

trait PrinterSupport: pprust::PpAnn {
    /// Provides a uniform interface for re-extracting a reference to a
    /// `Session` from a value that now owns it.
    fn sess(&self) -> &Session;

    /// Produces the pretty-print annotation object.
    ///
    /// (Rust does not yet support upcasting from a trait object to
    /// an object for one of its super-traits.)
    fn pp_ann<'a>(&'a self) -> &'a dyn pprust::PpAnn;
}

trait HirPrinterSupport<'hir>: pprust_hir::PpAnn {
    /// Provides a uniform interface for re-extracting a reference to a
    /// `Session` from a value that now owns it.
    fn sess(&self) -> &Session;

    /// Provides a uniform interface for re-extracting a reference to an
    /// `hir_map::Map` from a value that now owns it.
    fn hir_map<'a>(&'a self) -> Option<&'a hir_map::Map<'hir>>;

    /// Produces the pretty-print annotation object.
    ///
    /// (Rust does not yet support upcasting from a trait object to
    /// an object for one of its super-traits.)
    fn pp_ann<'a>(&'a self) -> &'a dyn pprust_hir::PpAnn;

    /// Computes an user-readable representation of a path, if possible.
    fn node_path(&self, id: hir::HirId) -> Option<String> {
        self.hir_map().and_then(|map| {
            map.def_path_from_hir_id(id)
        }).map(|path| {
            path.data
                .into_iter()
                .map(|elem| elem.data.to_string())
                .collect::<Vec<_>>()
                .join("::")
        })
    }
}

struct NoAnn<'hir> {
    sess: &'hir Session,
    tcx: Option<TyCtxt<'hir>>,
}

impl<'hir> PrinterSupport for NoAnn<'hir> {
    fn sess(&self) -> &Session {
        self.sess
    }

    fn pp_ann<'a>(&'a self) -> &'a dyn pprust::PpAnn {
        self
    }
}

impl<'hir> HirPrinterSupport<'hir> for NoAnn<'hir> {
    fn sess(&self) -> &Session {
        self.sess
    }

    fn hir_map<'a>(&'a self) -> Option<&'a hir_map::Map<'hir>> {
        self.tcx.map(|tcx| tcx.hir())
    }

    fn pp_ann<'a>(&'a self) -> &'a dyn pprust_hir::PpAnn {
        self
    }
}

impl<'hir> pprust::PpAnn for NoAnn<'hir> {}
impl<'hir> pprust_hir::PpAnn for NoAnn<'hir> {
    fn nested(&self, state: &mut pprust_hir::State<'_>, nested: pprust_hir::Nested) {
        if let Some(tcx) = self.tcx {
            pprust_hir::PpAnn::nested(tcx.hir(), state, nested)
        }
    }
}

struct IdentifiedAnnotation<'hir> {
    sess: &'hir Session,
    tcx: Option<TyCtxt<'hir>>,
}

impl<'hir> PrinterSupport for IdentifiedAnnotation<'hir> {
    fn sess(&self) -> &Session {
        self.sess
    }

    fn pp_ann<'a>(&'a self) -> &'a dyn pprust::PpAnn {
        self
    }
}

impl<'hir> pprust::PpAnn for IdentifiedAnnotation<'hir> {
    fn pre(&self, s: &mut pprust::State<'_>, node: pprust::AnnNode<'_>) {
        match node {
            pprust::AnnNode::Expr(_) => s.popen(),
            _ => {}
        }
    }
    fn post(&self, s: &mut pprust::State<'_>, node: pprust::AnnNode<'_>) {
        match node {
            pprust::AnnNode::Crate(_) |
            pprust::AnnNode::Ident(_) |
            pprust::AnnNode::Name(_) => {},

            pprust::AnnNode::Item(item) => {
                s.s.space();
                s.synth_comment(item.id.to_string())
            }
            pprust::AnnNode::SubItem(id) => {
                s.s.space();
                s.synth_comment(id.to_string())
            }
            pprust::AnnNode::Block(blk) => {
                s.s.space();
                s.synth_comment(format!("block {}", blk.id))
            }
            pprust::AnnNode::Expr(expr) => {
                s.s.space();
                s.synth_comment(expr.id.to_string());
                s.pclose()
            }
            pprust::AnnNode::Pat(pat) => {
                s.s.space();
                s.synth_comment(format!("pat {}", pat.id));
            }
        }
    }
}

impl<'hir> HirPrinterSupport<'hir> for IdentifiedAnnotation<'hir> {
    fn sess(&self) -> &Session {
        self.sess
    }

    fn hir_map<'a>(&'a self) -> Option<&'a hir_map::Map<'hir>> {
        self.tcx.map(|tcx| tcx.hir())
    }

    fn pp_ann<'a>(&'a self) -> &'a dyn pprust_hir::PpAnn {
        self
    }
}

impl<'hir> pprust_hir::PpAnn for IdentifiedAnnotation<'hir> {
    fn nested(&self, state: &mut pprust_hir::State<'_>, nested: pprust_hir::Nested) {
        if let Some(ref tcx) = self.tcx {
            pprust_hir::PpAnn::nested(tcx.hir(), state, nested)
        }
    }
    fn pre(&self, s: &mut pprust_hir::State<'_>, node: pprust_hir::AnnNode<'_>) {
        match node {
            pprust_hir::AnnNode::Expr(_) => s.popen(),
            _ => {}
        }
    }
    fn post(&self, s: &mut pprust_hir::State<'_>, node: pprust_hir::AnnNode<'_>) {
        match node {
            pprust_hir::AnnNode::Name(_) => {},
            pprust_hir::AnnNode::Item(item) => {
                s.s.space();
                s.synth_comment(format!("hir_id: {}", item.hir_id));
            }
            pprust_hir::AnnNode::SubItem(id) => {
                s.s.space();
                s.synth_comment(id.to_string());
            }
            pprust_hir::AnnNode::Block(blk) => {
                s.s.space();
                s.synth_comment(format!("block hir_id: {}", blk.hir_id));
            }
            pprust_hir::AnnNode::Expr(expr) => {
                s.s.space();
                s.synth_comment(format!("expr hir_id: {}", expr.hir_id));
                s.pclose();
            }
            pprust_hir::AnnNode::Pat(pat) => {
                s.s.space();
                s.synth_comment(format!("pat hir_id: {}", pat.hir_id));
            }
            pprust_hir::AnnNode::Arm(arm) => {
                s.s.space();
                s.synth_comment(format!("arm hir_id: {}", arm.hir_id));
            }
        }
    }
}

struct HygieneAnnotation<'a> {
    sess: &'a Session
}

impl<'a> PrinterSupport for HygieneAnnotation<'a> {
    fn sess(&self) -> &Session {
        self.sess
    }

    fn pp_ann(&self) -> &dyn pprust::PpAnn {
        self
    }
}

impl<'a> pprust::PpAnn for HygieneAnnotation<'a> {
    fn post(&self, s: &mut pprust::State<'_>, node: pprust::AnnNode<'_>) {
        match node {
            pprust::AnnNode::Ident(&ast::Ident { name, span }) => {
                s.s.space();
<<<<<<< HEAD
                // FIXME #16420: this doesn't display the connections
                // between syntax contexts
=======
>>>>>>> 8cd2c99a
                s.synth_comment(format!("{}{:?}", name.as_u32(), span.ctxt()))
            }
            pprust::AnnNode::Name(&name) => {
                s.s.space();
                s.synth_comment(name.as_u32().to_string())
            }
<<<<<<< HEAD
=======
            pprust::AnnNode::Crate(_) => {
                s.s.hardbreak();
                let verbose = self.sess.verbose();
                s.synth_comment(syntax_pos::hygiene::debug_hygiene_data(verbose));
                s.s.hardbreak_if_not_bol();
            }
>>>>>>> 8cd2c99a
            _ => {}
        }
    }
}

struct TypedAnnotation<'a, 'tcx> {
    tcx: TyCtxt<'tcx>,
    tables: Cell<&'a ty::TypeckTables<'tcx>>,
}

impl<'b, 'tcx> HirPrinterSupport<'tcx> for TypedAnnotation<'b, 'tcx> {
    fn sess(&self) -> &Session {
        &self.tcx.sess
    }

    fn hir_map<'a>(&'a self) -> Option<&'a hir_map::Map<'tcx>> {
        Some(&self.tcx.hir())
    }

    fn pp_ann<'a>(&'a self) -> &'a dyn pprust_hir::PpAnn {
        self
    }

    fn node_path(&self, id: hir::HirId) -> Option<String> {
        Some(self.tcx.def_path_str(self.tcx.hir().local_def_id(id)))
    }
}

impl<'a, 'tcx> pprust_hir::PpAnn for TypedAnnotation<'a, 'tcx> {
    fn nested(&self, state: &mut pprust_hir::State<'_>, nested: pprust_hir::Nested) {
        let old_tables = self.tables.get();
        if let pprust_hir::Nested::Body(id) = nested {
            self.tables.set(self.tcx.body_tables(id));
        }
        pprust_hir::PpAnn::nested(self.tcx.hir(), state, nested);
        self.tables.set(old_tables);
    }
    fn pre(&self, s: &mut pprust_hir::State<'_>, node: pprust_hir::AnnNode<'_>) {
        match node {
            pprust_hir::AnnNode::Expr(_) => s.popen(),
            _ => {}
        }
    }
    fn post(&self, s: &mut pprust_hir::State<'_>, node: pprust_hir::AnnNode<'_>) {
        match node {
            pprust_hir::AnnNode::Expr(expr) => {
                s.s.space();
                s.s.word("as");
                s.s.space();
                s.s.word(self.tables.get().expr_ty(expr).to_string());
                s.pclose();
            }
            _ => {},
        }
    }
}

fn gather_flowgraph_variants(sess: &Session) -> Vec<borrowck_dot::Variant> {
    let print_loans = sess.opts.debugging_opts.flowgraph_print_loans;
    let print_moves = sess.opts.debugging_opts.flowgraph_print_moves;
    let print_assigns = sess.opts.debugging_opts.flowgraph_print_assigns;
    let print_all = sess.opts.debugging_opts.flowgraph_print_all;
    let mut variants = Vec::new();
    if print_all || print_loans {
        variants.push(borrowck_dot::Loans);
    }
    if print_all || print_moves {
        variants.push(borrowck_dot::Moves);
    }
    if print_all || print_assigns {
        variants.push(borrowck_dot::Assigns);
    }
    variants
}

#[derive(Clone, Debug)]
pub enum UserIdentifiedItem {
    ItemViaNode(ast::NodeId),
    ItemViaPath(Vec<String>),
}

impl FromStr for UserIdentifiedItem {
    type Err = ();
    fn from_str(s: &str) -> Result<UserIdentifiedItem, ()> {
        Ok(s.parse()
            .map(ast::NodeId::from_u32)
            .map(ItemViaNode)
            .unwrap_or_else(|_| ItemViaPath(s.split("::").map(|s| s.to_string()).collect())))
    }
}

enum NodesMatchingUII<'a> {
    NodesMatchingDirect(option::IntoIter<ast::NodeId>),
    NodesMatchingSuffix(Box<dyn Iterator<Item = ast::NodeId> + 'a>),
}

impl<'a> Iterator for NodesMatchingUII<'a> {
    type Item = ast::NodeId;

    fn next(&mut self) -> Option<ast::NodeId> {
        match self {
            &mut NodesMatchingDirect(ref mut iter) => iter.next(),
            &mut NodesMatchingSuffix(ref mut iter) => iter.next(),
        }
    }

    fn size_hint(&self) -> (usize, Option<usize>) {
        match self {
            &NodesMatchingDirect(ref iter) => iter.size_hint(),
            &NodesMatchingSuffix(ref iter) => iter.size_hint(),
        }
    }
}

impl UserIdentifiedItem {
    fn reconstructed_input(&self) -> String {
        match *self {
            ItemViaNode(node_id) => node_id.to_string(),
            ItemViaPath(ref parts) => parts.join("::"),
        }
    }

    fn all_matching_node_ids<'a, 'hir>(&'a self,
                                       map: &'a hir_map::Map<'hir>)
                                       -> NodesMatchingUII<'a> {
        match *self {
            ItemViaNode(node_id) => NodesMatchingDirect(Some(node_id).into_iter()),
            ItemViaPath(ref parts) => {
                NodesMatchingSuffix(Box::new(map.nodes_matching_suffix(&parts)))
            }
        }
    }

    fn to_one_node_id(self,
                      user_option: &str,
                      sess: &Session,
                      map: &hir_map::Map<'_>)
                      -> ast::NodeId {
        let fail_because = |is_wrong_because| -> ast::NodeId {
            let message = format!("{} needs NodeId (int) or unique path suffix (b::c::d); got \
                                   {}, which {}",
                                  user_option,
                                  self.reconstructed_input(),
                                  is_wrong_because);
            sess.fatal(&message)
        };

        let mut saw_node = ast::DUMMY_NODE_ID;
        let mut seen = 0;
        for node in self.all_matching_node_ids(map) {
            saw_node = node;
            seen += 1;
            if seen > 1 {
                fail_because("does not resolve uniquely");
            }
        }
        if seen == 0 {
            fail_because("does not resolve to any item");
        }

        assert!(seen == 1);
        return saw_node;
    }
}

fn print_flowgraph<'tcx, W: Write>(
    variants: Vec<borrowck_dot::Variant>,
    tcx: TyCtxt<'tcx>,
    code: blocks::Code<'tcx>,
    mode: PpFlowGraphMode,
    mut out: W,
) -> io::Result<()> {
    let body_id = match code {
        blocks::Code::Expr(expr) => {
            // Find the function this expression is from.
            let mut hir_id = expr.hir_id;
            loop {
                let node = tcx.hir().get(hir_id);
                if let Some(n) = hir::map::blocks::FnLikeNode::from_node(node) {
                    break n.body();
                }
                let parent = tcx.hir().get_parent_node(hir_id);
                assert_ne!(hir_id, parent);
                hir_id = parent;
            }
        }
        blocks::Code::FnLike(fn_like) => fn_like.body(),
    };
    let body = tcx.hir().body(body_id);
    let cfg = cfg::CFG::new(tcx, &body);
    let labelled_edges = mode != PpFlowGraphMode::UnlabelledEdges;
    let hir_id = code.id();
    // We have to disassemble the hir_id because name must be ASCII
    // alphanumeric. This does not appear in the rendered graph, so it does not
    // have to be user friendly.
    let name = format!(
        "hir_id_{}_{}",
        hir_id.owner.index(),
        hir_id.local_id.index(),
    );
    let lcfg = LabelledCFG {
        tcx,
        cfg: &cfg,
        name,
        labelled_edges,
    };

    match code {
        _ if variants.is_empty() => {
            let r = dot::render(&lcfg, &mut out);
            return expand_err_details(r);
        }
        blocks::Code::Expr(_) => {
            tcx.sess.err("--pretty flowgraph with -Z flowgraph-print annotations requires \
                          fn-like node id.");
            return Ok(());
        }
        blocks::Code::FnLike(fn_like) => {
            let (bccx, analysis_data) =
                borrowck::build_borrowck_dataflow_data_for_fn(tcx, fn_like.body(), &cfg);

            let lcfg = borrowck_dot::DataflowLabeller {
                inner: lcfg,
                variants,
                borrowck_ctxt: &bccx,
                analysis_data: &analysis_data,
            };
            let r = dot::render(&lcfg, &mut out);
            return expand_err_details(r);
        }
    }

    fn expand_err_details(r: io::Result<()>) -> io::Result<()> {
        r.map_err(|ioerr| {
            io::Error::new(io::ErrorKind::Other,
                           format!("graphviz::render failed: {}", ioerr))
        })
    }
}

pub fn visit_crate(sess: &Session, krate: &mut ast::Crate, ppm: PpMode) {
    if let PpmSource(PpmEveryBodyLoops) = ppm {
        ReplaceBodyWithLoop::new(sess).visit_crate(krate);
    }
}

fn get_source(input: &Input, sess: &Session) -> (String, FileName) {
    let src_name = source_name(input);
    let src = String::clone(&sess.source_map()
        .get_source_file(&src_name)
        .unwrap()
        .src
        .as_ref()
        .unwrap());
    (src, src_name)
}

fn write_output(out: Vec<u8>, ofile: Option<&Path>) {
    match ofile {
        None => print!("{}", String::from_utf8(out).unwrap()),
        Some(p) => {
            match File::create(p) {
                Ok(mut w) => w.write_all(&out).unwrap(),
                Err(e) => panic!("print-print failed to open {} due to {}", p.display(), e),
            }
        }
    }
}

pub fn print_after_parsing(sess: &Session,
                           input: &Input,
                           krate: &ast::Crate,
                           ppm: PpMode,
                           ofile: Option<&Path>) {
    let (src, src_name) = get_source(input, sess);

    let mut out = String::new();

    if let PpmSource(s) = ppm {
        // Silently ignores an identified node.
        let out = &mut out;
        s.call_with_pp_support(sess, None, move |annotation| {
            debug!("pretty printing source code {:?}", s);
            let sess = annotation.sess();
            *out = pprust::print_crate(sess.source_map(),
                                &sess.parse_sess,
                                krate,
                                src_name,
                                src,
                                annotation.pp_ann(),
                                false)
        })
    } else {
        unreachable!();
    };

    write_output(out.into_bytes(), ofile);
}

pub fn print_after_hir_lowering<'tcx>(
    tcx: TyCtxt<'tcx>,
    input: &Input,
    krate: &ast::Crate,
    ppm: PpMode,
    opt_uii: Option<UserIdentifiedItem>,
    ofile: Option<&Path>,
) {
    if ppm.needs_analysis() {
        abort_on_err(print_with_analysis(
            tcx,
            ppm,
            opt_uii,
            ofile
        ), tcx.sess);
        return;
    }

    let (src, src_name) = get_source(input, tcx.sess);

    let mut out = String::new();

    match (ppm, opt_uii) {
            (PpmSource(s), _) => {
                // Silently ignores an identified node.
                let out = &mut out;
                let src = src.clone();
                s.call_with_pp_support(tcx.sess, Some(tcx), move |annotation| {
                    debug!("pretty printing source code {:?}", s);
                    let sess = annotation.sess();
                    *out = pprust::print_crate(sess.source_map(),
                                        &sess.parse_sess,
                                        krate,
                                        src_name,
                                        src,
                                        annotation.pp_ann(),
                                        true)
                })
            }

            (PpmHir(s), None) => {
                let out = &mut out;
                let src = src.clone();
                s.call_with_pp_support_hir(tcx, move |annotation, krate| {
                    debug!("pretty printing source code {:?}", s);
                    let sess = annotation.sess();
                    *out = pprust_hir::print_crate(sess.source_map(),
                                            &sess.parse_sess,
                                            krate,
                                            src_name,
                                            src,
                                            annotation.pp_ann())
                })
            }

            (PpmHirTree(s), None) => {
                let out = &mut out;
                s.call_with_pp_support_hir(tcx, move |_annotation, krate| {
                    debug!("pretty printing source code {:?}", s);
                    *out = format!("{:#?}", krate);
                });
            }

            (PpmHir(s), Some(uii)) => {
                let out = &mut out;
                let src = src.clone();
                s.call_with_pp_support_hir(tcx, move |annotation, _| {
                    debug!("pretty printing source code {:?}", s);
                    let sess = annotation.sess();
                    let hir_map = annotation.hir_map().expect("-Z unpretty missing HIR map");
                    let mut pp_state = pprust_hir::State::new_from_input(sess.source_map(),
                                                                         &sess.parse_sess,
                                                                         src_name,
                                                                         src,
                                                                         annotation.pp_ann());
                    for node_id in uii.all_matching_node_ids(hir_map) {
                        let hir_id = tcx.hir().node_to_hir_id(node_id);
                        let node = hir_map.get(hir_id);
                        pp_state.print_node(node);
                        pp_state.s.space();
                        let path = annotation.node_path(hir_id)
                            .expect("-Z unpretty missing node paths");
                        pp_state.synth_comment(path);
                        pp_state.s.hardbreak();
                    }
                    *out = pp_state.s.eof();
                })
            }

            (PpmHirTree(s), Some(uii)) => {
                let out = &mut out;
                s.call_with_pp_support_hir(tcx, move |_annotation, _krate| {
                    debug!("pretty printing source code {:?}", s);
                    for node_id in uii.all_matching_node_ids(tcx.hir()) {
                        let hir_id = tcx.hir().node_to_hir_id(node_id);
                        let node = tcx.hir().get(hir_id);
                        out.push_str(&format!("{:#?}", node));
                    }
                })
            }

            _ => unreachable!(),
        }

    write_output(out.into_bytes(), ofile);
}

// In an ideal world, this would be a public function called by the driver after
// analysis is performed. However, we want to call `phase_3_run_analysis_passes`
// with a different callback than the standard driver, so that isn't easy.
// Instead, we call that function ourselves.
fn print_with_analysis(
    tcx: TyCtxt<'_>,
    ppm: PpMode,
    uii: Option<UserIdentifiedItem>,
    ofile: Option<&Path>,
) -> Result<(), ErrorReported> {
    let nodeid = if let Some(uii) = uii {
        debug!("pretty printing for {:?}", uii);
        Some(uii.to_one_node_id("-Z unpretty", tcx.sess, tcx.hir()))
    } else {
        debug!("pretty printing for whole crate");
        None
    };

    let mut out = Vec::new();

    tcx.analysis(LOCAL_CRATE)?;

    let mut print = || match ppm {
        PpmMir | PpmMirCFG => {
            if let Some(nodeid) = nodeid {
                let def_id = tcx.hir().local_def_id_from_node_id(nodeid);
                match ppm {
                    PpmMir => write_mir_pretty(tcx, Some(def_id), &mut out),
                    PpmMirCFG => write_mir_graphviz(tcx, Some(def_id), &mut out),
                    _ => unreachable!(),
                }?;
            } else {
                match ppm {
                    PpmMir => write_mir_pretty(tcx, None, &mut out),
                    PpmMirCFG => write_mir_graphviz(tcx, None, &mut out),
                    _ => unreachable!(),
                }?;
            }
            Ok(())
        }
        PpmFlowGraph(mode) => {
            let nodeid =
                nodeid.expect("`pretty flowgraph=..` needs NodeId (int) or unique path \
                                suffix (b::c::d)");
            let hir_id = tcx.hir().node_to_hir_id(nodeid);
            let node = tcx.hir().find(hir_id).unwrap_or_else(|| {
                tcx.sess.fatal(&format!("`--pretty=flowgraph` couldn't find ID: {}", nodeid))
            });

            match blocks::Code::from_node(&tcx.hir(), hir_id) {
                Some(code) => {
                    let variants = gather_flowgraph_variants(tcx.sess);

                    let out: &mut dyn Write = &mut out;

                    print_flowgraph(variants, tcx, code, mode, out)
                }
                None => {
                    let message = format!("`--pretty=flowgraph` needs block, fn, or method; \
                                            got {:?}",
                                            node);

                    let hir_id = tcx.hir().node_to_hir_id(nodeid);
                    tcx.sess.span_fatal(tcx.hir().span(hir_id), &message)
                }
            }
        }
        _ => unreachable!(),
    };

    print().unwrap();

    write_output(out, ofile);

    Ok(())
}<|MERGE_RESOLUTION|>--- conflicted
+++ resolved
@@ -12,10 +12,7 @@
 use rustc_interface::util::ReplaceBodyWithLoop;
 use rustc_ast_borrowck as borrowck;
 use rustc_ast_borrowck::graphviz as borrowck_dot;
-<<<<<<< HEAD
-=======
 use rustc_ast_borrowck::cfg::{self, graphviz::LabelledCFG};
->>>>>>> 8cd2c99a
 use rustc_mir::util::{write_mir_pretty, write_mir_graphviz};
 
 use syntax::ast;
@@ -435,26 +432,18 @@
         match node {
             pprust::AnnNode::Ident(&ast::Ident { name, span }) => {
                 s.s.space();
-<<<<<<< HEAD
-                // FIXME #16420: this doesn't display the connections
-                // between syntax contexts
-=======
->>>>>>> 8cd2c99a
                 s.synth_comment(format!("{}{:?}", name.as_u32(), span.ctxt()))
             }
             pprust::AnnNode::Name(&name) => {
                 s.s.space();
                 s.synth_comment(name.as_u32().to_string())
             }
-<<<<<<< HEAD
-=======
             pprust::AnnNode::Crate(_) => {
                 s.s.hardbreak();
                 let verbose = self.sess.verbose();
                 s.synth_comment(syntax_pos::hygiene::debug_hygiene_data(verbose));
                 s.s.hardbreak_if_not_bol();
             }
->>>>>>> 8cd2c99a
             _ => {}
         }
     }
