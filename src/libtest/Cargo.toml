[package]
authors = ["The Rust Project Developers"]
name = "test"
version = "0.0.0"
edition = "2018"

[lib]
name = "test"
path = "lib.rs"
crate-type = ["dylib", "rlib"]

[dependencies]
<<<<<<< HEAD
getopts = "0.2.19"
=======
getopts = { version = "0.2.21", features = ['rustc-dep-of-std'] }
>>>>>>> 8cd2c99a
term = { path = "../libterm" }
std = { path = "../libstd" }
core = { path = "../libcore" }
libc = { version = "0.2", default-features = false }
panic_unwind = { path = "../libpanic_unwind" }
panic_abort = { path = "../libpanic_abort" }

# not actually used but needed to always have proc_macro in the sysroot
proc_macro = { path = "../libproc_macro" }

# Forward features to the `std` crate as necessary
[features]
backtrace = ["std/backtrace"]
compiler-builtins-c = ["std/compiler-builtins-c"]
llvm-libunwind = ["std/llvm-libunwind"]
panic-unwind = ["std/panic_unwind"]
panic_immediate_abort = ["std/panic_immediate_abort"]
profiler = ["std/profiler"]<|MERGE_RESOLUTION|>--- conflicted
+++ resolved
@@ -10,11 +10,7 @@
 crate-type = ["dylib", "rlib"]
 
 [dependencies]
-<<<<<<< HEAD
-getopts = "0.2.19"
-=======
 getopts = { version = "0.2.21", features = ['rustc-dep-of-std'] }
->>>>>>> 8cd2c99a
 term = { path = "../libterm" }
 std = { path = "../libstd" }
 core = { path = "../libcore" }
