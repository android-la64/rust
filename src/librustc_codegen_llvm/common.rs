--- conflicted
+++ resolved
@@ -334,18 +334,6 @@
         offset: Size,
     ) -> PlaceRef<'tcx, &'ll Value> {
         assert_eq!(alloc.align, layout.align.abi);
-<<<<<<< HEAD
-        let init = const_alloc_to_llvm(self, alloc);
-        let base_addr = self.static_addr_of(init, alloc.align, None);
-
-        let llval = unsafe { llvm::LLVMConstInBoundsGEP(
-            self.const_bitcast(base_addr, self.type_i8p()),
-            &self.const_usize(offset.bytes()),
-            1,
-        )};
-        let llval = self.const_bitcast(llval, self.type_ptr_to(layout.llvm_type(self)));
-        PlaceRef::new_sized(llval, layout, alloc.align)
-=======
         let llty = self.type_ptr_to(layout.llvm_type(self));
         let llval = if layout.size == Size::ZERO {
             let llval = self.const_usize(alloc.align.bytes());
@@ -362,7 +350,6 @@
             self.const_bitcast(llval, llty)
         };
         PlaceRef::new_sized(llval, layout)
->>>>>>> 8cd2c99a
     }
 
     fn const_ptrcast(&self, val: &'ll Value, ty: &'ll Type) -> &'ll Value {
