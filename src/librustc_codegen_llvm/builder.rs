use crate::llvm::{AtomicRmwBinOp, AtomicOrdering, SynchronizationScope};
use crate::llvm::{self, False, BasicBlock};
use crate::common::Funclet;
use crate::context::CodegenCx;
use crate::type_::Type;
use crate::type_of::LayoutLlvmExt;
use crate::value::Value;
use rustc_codegen_ssa::common::{IntPredicate, TypeKind, RealPredicate};
use rustc_codegen_ssa::MemFlags;
use libc::{c_uint, c_char};
use rustc::ty::{self, Ty, TyCtxt};
use rustc::ty::layout::{self, Align, Size, TyLayout};
use rustc::hir::def_id::DefId;
use rustc::session::config;
use rustc_data_structures::small_c_str::SmallCStr;
use rustc_codegen_ssa::traits::*;
use rustc_codegen_ssa::base::to_immediate;
use rustc_codegen_ssa::mir::operand::{OperandValue, OperandRef};
use rustc_codegen_ssa::mir::place::PlaceRef;
use rustc_target::spec::{HasTargetSpec, Target};
use std::borrow::Cow;
use std::ffi::CStr;
use std::ops::{Deref, Range};
use std::ptr;
use std::iter::TrustedLen;
use syntax::symbol::Symbol;

// All Builders must have an llfn associated with them
#[must_use]
pub struct Builder<'a, 'll, 'tcx> {
    pub llbuilder: &'ll mut llvm::Builder<'ll>,
    pub cx: &'a CodegenCx<'ll, 'tcx>,
}

impl Drop for Builder<'a, 'll, 'tcx> {
    fn drop(&mut self) {
        unsafe {
            llvm::LLVMDisposeBuilder(&mut *(self.llbuilder as *mut _));
        }
    }
}

// FIXME(eddyb) use a checked constructor when they become `const fn`.
const EMPTY_C_STR: &CStr = unsafe {
    CStr::from_bytes_with_nul_unchecked(b"\0")
};

/// Empty string, to be used where LLVM expects an instruction name, indicating
/// that the instruction is to be left unnamed (i.e. numbered, in textual IR).
// FIXME(eddyb) pass `&CStr` directly to FFI once it's a thin pointer.
const UNNAMED: *const c_char = EMPTY_C_STR.as_ptr();

impl BackendTypes for Builder<'_, 'll, 'tcx> {
    type Value = <CodegenCx<'ll, 'tcx> as BackendTypes>::Value;
    type BasicBlock = <CodegenCx<'ll, 'tcx> as BackendTypes>::BasicBlock;
    type Type = <CodegenCx<'ll, 'tcx> as BackendTypes>::Type;
    type Funclet = <CodegenCx<'ll, 'tcx> as BackendTypes>::Funclet;

    type DIScope = <CodegenCx<'ll, 'tcx> as BackendTypes>::DIScope;
}

impl ty::layout::HasDataLayout for Builder<'_, '_, '_> {
    fn data_layout(&self) -> &ty::layout::TargetDataLayout {
        self.cx.data_layout()
    }
}

impl ty::layout::HasTyCtxt<'tcx> for Builder<'_, '_, 'tcx> {
    fn tcx(&self) -> TyCtxt<'tcx> {
        self.cx.tcx
    }
}

impl ty::layout::HasParamEnv<'tcx> for Builder<'_, '_, 'tcx> {
    fn param_env(&self) -> ty::ParamEnv<'tcx> {
        self.cx.param_env()
    }
}

impl HasTargetSpec for Builder<'_, '_, 'tcx> {
    fn target_spec(&self) -> &Target {
        &self.cx.target_spec()
    }
}

impl ty::layout::LayoutOf for Builder<'_, '_, 'tcx> {
    type Ty = Ty<'tcx>;
    type TyLayout = TyLayout<'tcx>;

    fn layout_of(&self, ty: Ty<'tcx>) -> Self::TyLayout {
        self.cx.layout_of(ty)
    }
}

impl Deref for Builder<'_, 'll, 'tcx> {
    type Target = CodegenCx<'ll, 'tcx>;

    fn deref(&self) -> &Self::Target {
        self.cx
    }
}

impl HasCodegen<'tcx> for Builder<'_, 'll, 'tcx> {
    type CodegenCx = CodegenCx<'ll, 'tcx>;
}

macro_rules! builder_methods_for_value_instructions {
    ($($name:ident($($arg:ident),*) => $llvm_capi:ident),+ $(,)?) => {
        $(fn $name(&mut self, $($arg: &'ll Value),*) -> &'ll Value {
            unsafe {
                llvm::$llvm_capi(self.llbuilder, $($arg,)* UNNAMED)
            }
        })+
    }
}

impl BuilderMethods<'a, 'tcx> for Builder<'a, 'll, 'tcx> {
    fn new_block<'b>(
        cx: &'a CodegenCx<'ll, 'tcx>,
        llfn: &'ll Value,
        name: &'b str
    ) -> Self {
        let mut bx = Builder::with_cx(cx);
        let llbb = unsafe {
            let name = SmallCStr::new(name);
            llvm::LLVMAppendBasicBlockInContext(
                cx.llcx,
                llfn,
                name.as_ptr()
            )
        };
        bx.position_at_end(llbb);
        bx
    }

    fn with_cx(cx: &'a CodegenCx<'ll, 'tcx>) -> Self {
        // Create a fresh builder from the crate context.
        let llbuilder = unsafe {
            llvm::LLVMCreateBuilderInContext(cx.llcx)
        };
        Builder {
            llbuilder,
            cx,
        }
    }

    fn build_sibling_block(&self, name: &str) -> Self {
        Builder::new_block(self.cx, self.llfn(), name)
    }

    fn llbb(&self) -> &'ll BasicBlock {
        unsafe {
            llvm::LLVMGetInsertBlock(self.llbuilder)
        }
    }

    fn position_at_end(&mut self, llbb: &'ll BasicBlock) {
        unsafe {
            llvm::LLVMPositionBuilderAtEnd(self.llbuilder, llbb);
        }
    }

    fn ret_void(&mut self) {
        unsafe {
            llvm::LLVMBuildRetVoid(self.llbuilder);
        }
    }

    fn ret(&mut self, v: &'ll Value) {
        unsafe {
            llvm::LLVMBuildRet(self.llbuilder, v);
        }
    }

    fn br(&mut self, dest: &'ll BasicBlock) {
        unsafe {
            llvm::LLVMBuildBr(self.llbuilder, dest);
        }
    }

    fn cond_br(
        &mut self,
        cond: &'ll Value,
        then_llbb: &'ll BasicBlock,
        else_llbb: &'ll BasicBlock,
    ) {
        unsafe {
            llvm::LLVMBuildCondBr(self.llbuilder, cond, then_llbb, else_llbb);
        }
    }

    fn switch(
        &mut self,
        v: &'ll Value,
        else_llbb: &'ll BasicBlock,
        cases: impl ExactSizeIterator<Item = (u128, &'ll BasicBlock)> + TrustedLen,
    ) {
        let switch = unsafe {
            llvm::LLVMBuildSwitch(self.llbuilder, v, else_llbb, cases.len() as c_uint)
        };
        for (on_val, dest) in cases {
            let on_val = self.const_uint_big(self.val_ty(v), on_val);
            unsafe {
                llvm::LLVMAddCase(switch, on_val, dest)
            }
        }
    }

    fn invoke(
        &mut self,
        llfn: &'ll Value,
        args: &[&'ll Value],
        then: &'ll BasicBlock,
        catch: &'ll BasicBlock,
        funclet: Option<&Funclet<'ll>>,
    ) -> &'ll Value {

        debug!("invoke {:?} with args ({:?})",
               llfn,
               args);

        let args = self.check_call("invoke", llfn, args);
        let bundle = funclet.map(|funclet| funclet.bundle());
        let bundle = bundle.as_ref().map(|b| &*b.raw);

        unsafe {
            llvm::LLVMRustBuildInvoke(self.llbuilder,
                                      llfn,
                                      args.as_ptr(),
                                      args.len() as c_uint,
                                      then,
                                      catch,
                                      bundle,
                                      UNNAMED)
        }
    }

    fn unreachable(&mut self) {
        unsafe {
            llvm::LLVMBuildUnreachable(self.llbuilder);
        }
    }

    builder_methods_for_value_instructions! {
        add(a, b) => LLVMBuildAdd,
        fadd(a, b) => LLVMBuildFAdd,
        sub(a, b) => LLVMBuildSub,
        fsub(a, b) => LLVMBuildFSub,
        mul(a, b) => LLVMBuildMul,
        fmul(a, b) => LLVMBuildFMul,
        udiv(a, b) => LLVMBuildUDiv,
        exactudiv(a, b) => LLVMBuildExactUDiv,
        sdiv(a, b) => LLVMBuildSDiv,
        exactsdiv(a, b) => LLVMBuildExactSDiv,
        fdiv(a, b) => LLVMBuildFDiv,
        urem(a, b) => LLVMBuildURem,
        srem(a, b) => LLVMBuildSRem,
        frem(a, b) => LLVMBuildFRem,
        shl(a, b) => LLVMBuildShl,
        lshr(a, b) => LLVMBuildLShr,
        ashr(a, b) => LLVMBuildAShr,
        and(a, b) => LLVMBuildAnd,
        or(a, b) => LLVMBuildOr,
        xor(a, b) => LLVMBuildXor,
        neg(x) => LLVMBuildNeg,
        fneg(x) => LLVMBuildFNeg,
        not(x) => LLVMBuildNot,
        unchecked_sadd(x, y) => LLVMBuildNSWAdd,
        unchecked_uadd(x, y) => LLVMBuildNUWAdd,
        unchecked_ssub(x, y) => LLVMBuildNSWSub,
        unchecked_usub(x, y) => LLVMBuildNUWSub,
        unchecked_smul(x, y) => LLVMBuildNSWMul,
        unchecked_umul(x, y) => LLVMBuildNUWMul,
    }

    fn fadd_fast(&mut self, lhs: &'ll Value, rhs: &'ll Value) -> &'ll Value {
        unsafe {
            let instr = llvm::LLVMBuildFAdd(self.llbuilder, lhs, rhs, UNNAMED);
            llvm::LLVMRustSetHasUnsafeAlgebra(instr);
            instr
        }
    }

    fn fsub_fast(&mut self, lhs: &'ll Value, rhs: &'ll Value) -> &'ll Value {
        unsafe {
            let instr = llvm::LLVMBuildFSub(self.llbuilder, lhs, rhs, UNNAMED);
            llvm::LLVMRustSetHasUnsafeAlgebra(instr);
            instr
        }
    }

    fn fmul_fast(&mut self, lhs: &'ll Value, rhs: &'ll Value) -> &'ll Value {
        unsafe {
            let instr = llvm::LLVMBuildFMul(self.llbuilder, lhs, rhs, UNNAMED);
            llvm::LLVMRustSetHasUnsafeAlgebra(instr);
            instr
        }
    }

    fn fdiv_fast(&mut self, lhs: &'ll Value, rhs: &'ll Value) -> &'ll Value {
        unsafe {
            let instr = llvm::LLVMBuildFDiv(self.llbuilder, lhs, rhs, UNNAMED);
            llvm::LLVMRustSetHasUnsafeAlgebra(instr);
            instr
        }
    }

    fn frem_fast(&mut self, lhs: &'ll Value, rhs: &'ll Value) -> &'ll Value {
        unsafe {
            let instr = llvm::LLVMBuildFRem(self.llbuilder, lhs, rhs, UNNAMED);
            llvm::LLVMRustSetHasUnsafeAlgebra(instr);
            instr
        }
    }

    fn checked_binop(
        &mut self,
        oop: OverflowOp,
        ty: Ty<'_>,
        lhs: Self::Value,
        rhs: Self::Value,
    ) -> (Self::Value, Self::Value) {
        use syntax::ast::IntTy::*;
        use syntax::ast::UintTy::*;
        use rustc::ty::{Int, Uint};

        let new_sty = match ty.sty {
            Int(Isize) => Int(self.tcx.sess.target.isize_ty),
            Uint(Usize) => Uint(self.tcx.sess.target.usize_ty),
            ref t @ Uint(_) | ref t @ Int(_) => t.clone(),
            _ => panic!("tried to get overflow intrinsic for op applied to non-int type")
        };

        let name = match oop {
            OverflowOp::Add => match new_sty {
                Int(I8) => "llvm.sadd.with.overflow.i8",
                Int(I16) => "llvm.sadd.with.overflow.i16",
                Int(I32) => "llvm.sadd.with.overflow.i32",
                Int(I64) => "llvm.sadd.with.overflow.i64",
                Int(I128) => "llvm.sadd.with.overflow.i128",

                Uint(U8) => "llvm.uadd.with.overflow.i8",
                Uint(U16) => "llvm.uadd.with.overflow.i16",
                Uint(U32) => "llvm.uadd.with.overflow.i32",
                Uint(U64) => "llvm.uadd.with.overflow.i64",
                Uint(U128) => "llvm.uadd.with.overflow.i128",

                _ => unreachable!(),
            },
            OverflowOp::Sub => match new_sty {
                Int(I8) => "llvm.ssub.with.overflow.i8",
                Int(I16) => "llvm.ssub.with.overflow.i16",
                Int(I32) => "llvm.ssub.with.overflow.i32",
                Int(I64) => "llvm.ssub.with.overflow.i64",
                Int(I128) => "llvm.ssub.with.overflow.i128",

                Uint(U8) => "llvm.usub.with.overflow.i8",
                Uint(U16) => "llvm.usub.with.overflow.i16",
                Uint(U32) => "llvm.usub.with.overflow.i32",
                Uint(U64) => "llvm.usub.with.overflow.i64",
                Uint(U128) => "llvm.usub.with.overflow.i128",

                _ => unreachable!(),
            },
            OverflowOp::Mul => match new_sty {
                Int(I8) => "llvm.smul.with.overflow.i8",
                Int(I16) => "llvm.smul.with.overflow.i16",
                Int(I32) => "llvm.smul.with.overflow.i32",
                Int(I64) => "llvm.smul.with.overflow.i64",
                Int(I128) => "llvm.smul.with.overflow.i128",

                Uint(U8) => "llvm.umul.with.overflow.i8",
                Uint(U16) => "llvm.umul.with.overflow.i16",
                Uint(U32) => "llvm.umul.with.overflow.i32",
                Uint(U64) => "llvm.umul.with.overflow.i64",
                Uint(U128) => "llvm.umul.with.overflow.i128",

                _ => unreachable!(),
            },
        };

        let intrinsic = self.get_intrinsic(&name);
        let res = self.call(intrinsic, &[lhs, rhs], None);
        (
            self.extract_value(res, 0),
            self.extract_value(res, 1),
        )
    }

    fn alloca(&mut self, ty: &'ll Type, align: Align) -> &'ll Value {
        let mut bx = Builder::with_cx(self.cx);
        bx.position_at_start(unsafe {
            llvm::LLVMGetFirstBasicBlock(self.llfn())
        });
        bx.dynamic_alloca(ty, align)
    }

<<<<<<< HEAD
    fn dynamic_alloca(&mut self, ty: &'ll Type, name: &str, align: Align) -> &'ll Value {
        unsafe {
            let alloca = if name.is_empty() {
                llvm::LLVMBuildAlloca(self.llbuilder, ty, UNNAMED)
            } else {
                let name = SmallCStr::new(name);
                llvm::LLVMBuildAlloca(self.llbuilder, ty,
                                      name.as_ptr())
            };
=======
    fn dynamic_alloca(&mut self, ty: &'ll Type, align: Align) -> &'ll Value {
        unsafe {
            let alloca = llvm::LLVMBuildAlloca(self.llbuilder, ty, UNNAMED);
>>>>>>> 8cd2c99a
            llvm::LLVMSetAlignment(alloca, align.bytes() as c_uint);
            alloca
        }
    }

    fn array_alloca(&mut self,
                        ty: &'ll Type,
                        len: &'ll Value,
                        align: Align) -> &'ll Value {
        unsafe {
<<<<<<< HEAD
            let alloca = if name.is_empty() {
                llvm::LLVMBuildArrayAlloca(self.llbuilder, ty, len, UNNAMED)
            } else {
                let name = SmallCStr::new(name);
                llvm::LLVMBuildArrayAlloca(self.llbuilder, ty, len,
                                           name.as_ptr())
            };
=======
            let alloca = llvm::LLVMBuildArrayAlloca(self.llbuilder, ty, len, UNNAMED);
>>>>>>> 8cd2c99a
            llvm::LLVMSetAlignment(alloca, align.bytes() as c_uint);
            alloca
        }
    }

    fn load(&mut self, ptr: &'ll Value, align: Align) -> &'ll Value {
        unsafe {
            let load = llvm::LLVMBuildLoad(self.llbuilder, ptr, UNNAMED);
            llvm::LLVMSetAlignment(load, align.bytes() as c_uint);
            load
        }
    }

    fn volatile_load(&mut self, ptr: &'ll Value) -> &'ll Value {
        unsafe {
            let load = llvm::LLVMBuildLoad(self.llbuilder, ptr, UNNAMED);
            llvm::LLVMSetVolatile(load, llvm::True);
            load
        }
    }

    fn atomic_load(
        &mut self,
        ptr: &'ll Value,
        order: rustc_codegen_ssa::common::AtomicOrdering,
        size: Size,
    ) -> &'ll Value {
        unsafe {
            let load = llvm::LLVMRustBuildAtomicLoad(
                self.llbuilder,
                ptr,
                UNNAMED,
                AtomicOrdering::from_generic(order),
            );
            // LLVM requires the alignment of atomic loads to be at least the size of the type.
            llvm::LLVMSetAlignment(load, size.bytes() as c_uint);
            load
        }
    }

    fn load_operand(
        &mut self,
        place: PlaceRef<'tcx, &'ll Value>
    ) -> OperandRef<'tcx, &'ll Value> {
        debug!("PlaceRef::load: {:?}", place);

        assert_eq!(place.llextra.is_some(), place.layout.is_unsized());

        if place.layout.is_zst() {
            return OperandRef::new_zst(self, place.layout);
        }

        fn scalar_load_metadata<'a, 'll, 'tcx>(
            bx: &mut Builder<'a, 'll, 'tcx>,
            load: &'ll Value,
            scalar: &layout::Scalar
        ) {
            let vr = scalar.valid_range.clone();
            match scalar.value {
                layout::Int(..) => {
                    let range = scalar.valid_range_exclusive(bx);
                    if range.start != range.end {
                        bx.range_metadata(load, range);
                    }
                }
                layout::Pointer if vr.start() < vr.end() && !vr.contains(&0) => {
                    bx.nonnull_metadata(load);
                }
                _ => {}
            }
        }

        let val = if let Some(llextra) = place.llextra {
            OperandValue::Ref(place.llval, Some(llextra), place.align)
        } else if place.layout.is_llvm_immediate() {
            let mut const_llval = None;
            unsafe {
                if let Some(global) = llvm::LLVMIsAGlobalVariable(place.llval) {
                    if llvm::LLVMIsGlobalConstant(global) == llvm::True {
                        const_llval = llvm::LLVMGetInitializer(global);
                    }
                }
            }
            let llval = const_llval.unwrap_or_else(|| {
                let load = self.load(place.llval, place.align);
                if let layout::Abi::Scalar(ref scalar) = place.layout.abi {
                    scalar_load_metadata(self, load, scalar);
                }
                load
            });
            OperandValue::Immediate(to_immediate(self, llval, place.layout))
        } else if let layout::Abi::ScalarPair(ref a, ref b) = place.layout.abi {
            let b_offset = a.value.size(self).align_to(b.value.align(self).abi);

            let mut load = |i, scalar: &layout::Scalar, align| {
                let llptr = self.struct_gep(place.llval, i as u64);
                let load = self.load(llptr, align);
                scalar_load_metadata(self, load, scalar);
                if scalar.is_bool() {
                    self.trunc(load, self.type_i1())
                } else {
                    load
                }
            };

            OperandValue::Pair(
                load(0, a, place.align),
                load(1, b, place.align.restrict_for_offset(b_offset)),
            )
        } else {
            OperandValue::Ref(place.llval, None, place.align)
        };

        OperandRef { val, layout: place.layout }
    }

    fn write_operand_repeatedly(
        mut self,
        cg_elem: OperandRef<'tcx, &'ll Value>,
        count: u64,
        dest: PlaceRef<'tcx, &'ll Value>,
    ) -> Self {
        let zero = self.const_usize(0);
        let count = self.const_usize(count);
        let start = dest.project_index(&mut self, zero).llval;
        let end = dest.project_index(&mut self, count).llval;

        let mut header_bx = self.build_sibling_block("repeat_loop_header");
        let mut body_bx = self.build_sibling_block("repeat_loop_body");
        let next_bx = self.build_sibling_block("repeat_loop_next");

        self.br(header_bx.llbb());
        let current = header_bx.phi(self.val_ty(start), &[start], &[self.llbb()]);

        let keep_going = header_bx.icmp(IntPredicate::IntNE, current, end);
        header_bx.cond_br(keep_going, body_bx.llbb(), next_bx.llbb());

        let align = dest.align.restrict_for_offset(dest.layout.field(self.cx(), 0).size);
        cg_elem.val.store(&mut body_bx,
            PlaceRef::new_sized_aligned(current, cg_elem.layout, align));

        let next = body_bx.inbounds_gep(current, &[self.const_usize(1)]);
        body_bx.br(header_bx.llbb());
        header_bx.add_incoming_to_phi(current, next, body_bx.llbb());

        next_bx
    }

    fn range_metadata(&mut self, load: &'ll Value, range: Range<u128>) {
        if self.sess().target.target.arch == "amdgpu" {
            // amdgpu/LLVM does something weird and thinks a i64 value is
            // split into a v2i32, halving the bitwidth LLVM expects,
            // tripping an assertion. So, for now, just disable this
            // optimization.
            return;
        }

        unsafe {
            let llty = self.cx.val_ty(load);
            let v = [
                self.cx.const_uint_big(llty, range.start),
                self.cx.const_uint_big(llty, range.end)
            ];

            llvm::LLVMSetMetadata(load, llvm::MD_range as c_uint,
                                  llvm::LLVMMDNodeInContext(self.cx.llcx,
                                                            v.as_ptr(),
                                                            v.len() as c_uint));
        }
    }

    fn nonnull_metadata(&mut self, load: &'ll Value) {
        unsafe {
            llvm::LLVMSetMetadata(load, llvm::MD_nonnull as c_uint,
                                  llvm::LLVMMDNodeInContext(self.cx.llcx, ptr::null(), 0));
        }
    }

    fn store(&mut self, val: &'ll Value, ptr: &'ll Value, align: Align) -> &'ll Value {
        self.store_with_flags(val, ptr, align, MemFlags::empty())
    }

    fn store_with_flags(
        &mut self,
        val: &'ll Value,
        ptr: &'ll Value,
        align: Align,
        flags: MemFlags,
    ) -> &'ll Value {
        debug!("Store {:?} -> {:?} ({:?})", val, ptr, flags);
        let ptr = self.check_store(val, ptr);
        unsafe {
            let store = llvm::LLVMBuildStore(self.llbuilder, val, ptr);
            let align = if flags.contains(MemFlags::UNALIGNED) {
                1
            } else {
                align.bytes() as c_uint
            };
            llvm::LLVMSetAlignment(store, align);
            if flags.contains(MemFlags::VOLATILE) {
                llvm::LLVMSetVolatile(store, llvm::True);
            }
            if flags.contains(MemFlags::NONTEMPORAL) {
                // According to LLVM [1] building a nontemporal store must
                // *always* point to a metadata value of the integer 1.
                //
                // [1]: http://llvm.org/docs/LangRef.html#store-instruction
                let one = self.cx.const_i32(1);
                let node = llvm::LLVMMDNodeInContext(self.cx.llcx, &one, 1);
                llvm::LLVMSetMetadata(store, llvm::MD_nontemporal as c_uint, node);
            }
            store
        }
    }

   fn atomic_store(&mut self, val: &'ll Value, ptr: &'ll Value,
                   order: rustc_codegen_ssa::common::AtomicOrdering, size: Size) {
        debug!("Store {:?} -> {:?}", val, ptr);
        let ptr = self.check_store(val, ptr);
        unsafe {
            let store = llvm::LLVMRustBuildAtomicStore(
                self.llbuilder,
                val,
                ptr,
                AtomicOrdering::from_generic(order),
            );
            // LLVM requires the alignment of atomic stores to be at least the size of the type.
            llvm::LLVMSetAlignment(store, size.bytes() as c_uint);
        }
    }

    fn gep(&mut self, ptr: &'ll Value, indices: &[&'ll Value]) -> &'ll Value {
        unsafe {
            llvm::LLVMBuildGEP(self.llbuilder, ptr, indices.as_ptr(),
                               indices.len() as c_uint, UNNAMED)
        }
    }

    fn inbounds_gep(&mut self, ptr: &'ll Value, indices: &[&'ll Value]) -> &'ll Value {
        unsafe {
            llvm::LLVMBuildInBoundsGEP(
                self.llbuilder, ptr, indices.as_ptr(), indices.len() as c_uint, UNNAMED)
        }
    }

    fn struct_gep(&mut self, ptr: &'ll Value, idx: u64) -> &'ll Value {
        assert_eq!(idx as c_uint as u64, idx);
        unsafe {
            llvm::LLVMBuildStructGEP(self.llbuilder, ptr, idx as c_uint, UNNAMED)
        }
    }

    /* Casts */
    fn trunc(&mut self, val: &'ll Value, dest_ty: &'ll Type) -> &'ll Value {
        unsafe {
            llvm::LLVMBuildTrunc(self.llbuilder, val, dest_ty, UNNAMED)
        }
    }

    fn sext(&mut self, val: &'ll Value, dest_ty: &'ll Type) -> &'ll Value {
        unsafe {
            llvm::LLVMBuildSExt(self.llbuilder, val, dest_ty, UNNAMED)
        }
    }

    fn fptoui(&mut self, val: &'ll Value, dest_ty: &'ll Type) -> &'ll Value {
        unsafe {
            llvm::LLVMBuildFPToUI(self.llbuilder, val, dest_ty, UNNAMED)
        }
    }

    fn fptosi(&mut self, val: &'ll Value, dest_ty: &'ll Type) -> &'ll Value {
        unsafe {
            llvm::LLVMBuildFPToSI(self.llbuilder, val, dest_ty,UNNAMED)
        }
    }

    fn uitofp(&mut self, val: &'ll Value, dest_ty: &'ll Type) -> &'ll Value {
        unsafe {
            llvm::LLVMBuildUIToFP(self.llbuilder, val, dest_ty, UNNAMED)
        }
    }

    fn sitofp(&mut self, val: &'ll Value, dest_ty: &'ll Type) -> &'ll Value {
        unsafe {
            llvm::LLVMBuildSIToFP(self.llbuilder, val, dest_ty, UNNAMED)
        }
    }

    fn fptrunc(&mut self, val: &'ll Value, dest_ty: &'ll Type) -> &'ll Value {
        unsafe {
            llvm::LLVMBuildFPTrunc(self.llbuilder, val, dest_ty, UNNAMED)
        }
    }

    fn fpext(&mut self, val: &'ll Value, dest_ty: &'ll Type) -> &'ll Value {
        unsafe {
            llvm::LLVMBuildFPExt(self.llbuilder, val, dest_ty, UNNAMED)
        }
    }

    fn ptrtoint(&mut self, val: &'ll Value, dest_ty: &'ll Type) -> &'ll Value {
        unsafe {
            llvm::LLVMBuildPtrToInt(self.llbuilder, val, dest_ty, UNNAMED)
        }
    }

    fn inttoptr(&mut self, val: &'ll Value, dest_ty: &'ll Type) -> &'ll Value {
        unsafe {
            llvm::LLVMBuildIntToPtr(self.llbuilder, val, dest_ty, UNNAMED)
        }
    }

    fn bitcast(&mut self, val: &'ll Value, dest_ty: &'ll Type) -> &'ll Value {
        unsafe {
            llvm::LLVMBuildBitCast(self.llbuilder, val, dest_ty, UNNAMED)
        }
    }


    fn intcast(&mut self, val: &'ll Value, dest_ty: &'ll Type, is_signed: bool) -> &'ll Value {
        unsafe {
            llvm::LLVMRustBuildIntCast(self.llbuilder, val, dest_ty, is_signed)
        }
    }

    fn pointercast(&mut self, val: &'ll Value, dest_ty: &'ll Type) -> &'ll Value {
        unsafe {
            llvm::LLVMBuildPointerCast(self.llbuilder, val, dest_ty, UNNAMED)
        }
    }

    /* Comparisons */
    fn icmp(&mut self, op: IntPredicate, lhs: &'ll Value, rhs: &'ll Value) -> &'ll Value {
        let op = llvm::IntPredicate::from_generic(op);
        unsafe {
            llvm::LLVMBuildICmp(self.llbuilder, op as c_uint, lhs, rhs, UNNAMED)
        }
    }

    fn fcmp(&mut self, op: RealPredicate, lhs: &'ll Value, rhs: &'ll Value) -> &'ll Value {
        unsafe {
            llvm::LLVMBuildFCmp(self.llbuilder, op as c_uint, lhs, rhs, UNNAMED)
        }
    }

    /* Miscellaneous instructions */
    fn memcpy(&mut self, dst: &'ll Value, dst_align: Align,
                  src: &'ll Value, src_align: Align,
                  size: &'ll Value, flags: MemFlags) {
        if flags.contains(MemFlags::NONTEMPORAL) {
            // HACK(nox): This is inefficient but there is no nontemporal memcpy.
            let val = self.load(src, src_align);
            let ptr = self.pointercast(dst, self.type_ptr_to(self.val_ty(val)));
            self.store_with_flags(val, ptr, dst_align, flags);
            return;
        }
        let size = self.intcast(size, self.type_isize(), false);
        let is_volatile = flags.contains(MemFlags::VOLATILE);
        let dst = self.pointercast(dst, self.type_i8p());
        let src = self.pointercast(src, self.type_i8p());
        unsafe {
            llvm::LLVMRustBuildMemCpy(self.llbuilder, dst, dst_align.bytes() as c_uint,
                                      src, src_align.bytes() as c_uint, size, is_volatile);
        }
    }

    fn memmove(&mut self, dst: &'ll Value, dst_align: Align,
                  src: &'ll Value, src_align: Align,
                  size: &'ll Value, flags: MemFlags) {
        if flags.contains(MemFlags::NONTEMPORAL) {
            // HACK(nox): This is inefficient but there is no nontemporal memmove.
            let val = self.load(src, src_align);
            let ptr = self.pointercast(dst, self.type_ptr_to(self.val_ty(val)));
            self.store_with_flags(val, ptr, dst_align, flags);
            return;
        }
        let size = self.intcast(size, self.type_isize(), false);
        let is_volatile = flags.contains(MemFlags::VOLATILE);
        let dst = self.pointercast(dst, self.type_i8p());
        let src = self.pointercast(src, self.type_i8p());
        unsafe {
            llvm::LLVMRustBuildMemMove(self.llbuilder, dst, dst_align.bytes() as c_uint,
                                      src, src_align.bytes() as c_uint, size, is_volatile);
        }
    }

    fn memset(
        &mut self,
        ptr: &'ll Value,
        fill_byte: &'ll Value,
        size: &'ll Value,
        align: Align,
        flags: MemFlags,
    ) {
        let ptr_width = &self.sess().target.target.target_pointer_width;
        let intrinsic_key = format!("llvm.memset.p0i8.i{}", ptr_width);
        let llintrinsicfn = self.get_intrinsic(&intrinsic_key);
        let ptr = self.pointercast(ptr, self.type_i8p());
        let align = self.const_u32(align.bytes() as u32);
        let volatile = self.const_bool(flags.contains(MemFlags::VOLATILE));
        self.call(llintrinsicfn, &[ptr, fill_byte, size, align, volatile], None);
    }

    fn select(
        &mut self, cond: &'ll Value,
        then_val: &'ll Value,
        else_val: &'ll Value,
    ) -> &'ll Value {
        unsafe {
            llvm::LLVMBuildSelect(self.llbuilder, cond, then_val, else_val, UNNAMED)
        }
    }

    #[allow(dead_code)]
    fn va_arg(&mut self, list: &'ll Value, ty: &'ll Type) -> &'ll Value {
        unsafe {
            llvm::LLVMBuildVAArg(self.llbuilder, list, ty, UNNAMED)
        }
    }

    fn extract_element(&mut self, vec: &'ll Value, idx: &'ll Value) -> &'ll Value {
        unsafe {
            llvm::LLVMBuildExtractElement(self.llbuilder, vec, idx, UNNAMED)
        }
    }

    fn vector_splat(&mut self, num_elts: usize, elt: &'ll Value) -> &'ll Value {
        unsafe {
            let elt_ty = self.cx.val_ty(elt);
            let undef = llvm::LLVMGetUndef(self.type_vector(elt_ty, num_elts as u64));
            let vec = self.insert_element(undef, elt, self.cx.const_i32(0));
            let vec_i32_ty = self.type_vector(self.type_i32(), num_elts as u64);
            self.shuffle_vector(vec, undef, self.const_null(vec_i32_ty))
        }
    }

    fn extract_value(&mut self, agg_val: &'ll Value, idx: u64) -> &'ll Value {
        assert_eq!(idx as c_uint as u64, idx);
        unsafe {
            llvm::LLVMBuildExtractValue(self.llbuilder, agg_val, idx as c_uint, UNNAMED)
        }
    }

    fn insert_value(&mut self, agg_val: &'ll Value, elt: &'ll Value,
                       idx: u64) -> &'ll Value {
        assert_eq!(idx as c_uint as u64, idx);
        unsafe {
            llvm::LLVMBuildInsertValue(self.llbuilder, agg_val, elt, idx as c_uint,
                                       UNNAMED)
        }
    }

    fn landing_pad(&mut self, ty: &'ll Type, pers_fn: &'ll Value,
                       num_clauses: usize) -> &'ll Value {
        unsafe {
            llvm::LLVMBuildLandingPad(self.llbuilder, ty, pers_fn,
                                      num_clauses as c_uint, UNNAMED)
        }
    }

    fn set_cleanup(&mut self, landing_pad: &'ll Value) {
        unsafe {
            llvm::LLVMSetCleanup(landing_pad, llvm::True);
        }
    }

    fn resume(&mut self, exn: &'ll Value) -> &'ll Value {
        unsafe {
            llvm::LLVMBuildResume(self.llbuilder, exn)
        }
    }

    fn cleanup_pad(&mut self,
                       parent: Option<&'ll Value>,
                       args: &[&'ll Value]) -> Funclet<'ll> {
        let name = const_cstr!("cleanuppad");
        let ret = unsafe {
            llvm::LLVMRustBuildCleanupPad(self.llbuilder,
                                          parent,
                                          args.len() as c_uint,
                                          args.as_ptr(),
                                          name.as_ptr())
        };
        Funclet::new(ret.expect("LLVM does not have support for cleanuppad"))
    }

    fn cleanup_ret(
        &mut self, funclet: &Funclet<'ll>,
        unwind: Option<&'ll BasicBlock>,
    ) -> &'ll Value {
        let ret = unsafe {
            llvm::LLVMRustBuildCleanupRet(self.llbuilder, funclet.cleanuppad(), unwind)
        };
        ret.expect("LLVM does not have support for cleanupret")
    }

    fn catch_pad(&mut self,
                     parent: &'ll Value,
                     args: &[&'ll Value]) -> Funclet<'ll> {
        let name = const_cstr!("catchpad");
        let ret = unsafe {
            llvm::LLVMRustBuildCatchPad(self.llbuilder, parent,
                                        args.len() as c_uint, args.as_ptr(),
                                        name.as_ptr())
        };
        Funclet::new(ret.expect("LLVM does not have support for catchpad"))
    }

    fn catch_switch(
        &mut self,
        parent: Option<&'ll Value>,
        unwind: Option<&'ll BasicBlock>,
        num_handlers: usize,
    ) -> &'ll Value {
        let name = const_cstr!("catchswitch");
        let ret = unsafe {
            llvm::LLVMRustBuildCatchSwitch(self.llbuilder, parent, unwind,
                                           num_handlers as c_uint,
                                           name.as_ptr())
        };
        ret.expect("LLVM does not have support for catchswitch")
    }

    fn add_handler(&mut self, catch_switch: &'ll Value, handler: &'ll BasicBlock) {
        unsafe {
            llvm::LLVMRustAddHandler(catch_switch, handler);
        }
    }

    fn set_personality_fn(&mut self, personality: &'ll Value) {
        unsafe {
            llvm::LLVMSetPersonalityFn(self.llfn(), personality);
        }
    }

    // Atomic Operations
    fn atomic_cmpxchg(
        &mut self,
        dst: &'ll Value,
        cmp: &'ll Value,
        src: &'ll Value,
        order: rustc_codegen_ssa::common::AtomicOrdering,
        failure_order: rustc_codegen_ssa::common::AtomicOrdering,
        weak: bool,
    ) -> &'ll Value {
        let weak = if weak { llvm::True } else { llvm::False };
        unsafe {
            llvm::LLVMRustBuildAtomicCmpXchg(
                self.llbuilder,
                dst,
                cmp,
                src,
                AtomicOrdering::from_generic(order),
                AtomicOrdering::from_generic(failure_order),
                weak
            )
        }
    }
    fn atomic_rmw(
        &mut self,
        op: rustc_codegen_ssa::common::AtomicRmwBinOp,
        dst: &'ll Value,
        src: &'ll Value,
        order: rustc_codegen_ssa::common::AtomicOrdering,
    ) -> &'ll Value {
        unsafe {
            llvm::LLVMBuildAtomicRMW(
                self.llbuilder,
                AtomicRmwBinOp::from_generic(op),
                dst,
                src,
                AtomicOrdering::from_generic(order),
                False)
        }
    }

    fn atomic_fence(
        &mut self,
        order: rustc_codegen_ssa::common::AtomicOrdering,
        scope: rustc_codegen_ssa::common::SynchronizationScope
    ) {
        unsafe {
            llvm::LLVMRustBuildAtomicFence(
                self.llbuilder,
                AtomicOrdering::from_generic(order),
                SynchronizationScope::from_generic(scope)
            );
        }
    }

    fn set_invariant_load(&mut self, load: &'ll Value) {
        unsafe {
            llvm::LLVMSetMetadata(load, llvm::MD_invariant_load as c_uint,
                                  llvm::LLVMMDNodeInContext(self.cx.llcx, ptr::null(), 0));
        }
    }

    fn lifetime_start(&mut self, ptr: &'ll Value, size: Size) {
        self.call_lifetime_intrinsic("llvm.lifetime.start", ptr, size);
    }

    fn lifetime_end(&mut self, ptr: &'ll Value, size: Size) {
        self.call_lifetime_intrinsic("llvm.lifetime.end", ptr, size);
    }

    fn call(
        &mut self,
        llfn: &'ll Value,
        args: &[&'ll Value],
        funclet: Option<&Funclet<'ll>>,
    ) -> &'ll Value {

        debug!("call {:?} with args ({:?})",
               llfn,
               args);

        let args = self.check_call("call", llfn, args);
        let bundle = funclet.map(|funclet| funclet.bundle());
        let bundle = bundle.as_ref().map(|b| &*b.raw);

        unsafe {
            llvm::LLVMRustBuildCall(
                self.llbuilder,
                llfn,
                args.as_ptr() as *const &llvm::Value,
                args.len() as c_uint,
                bundle, UNNAMED
            )
        }
    }

    fn zext(&mut self, val: &'ll Value, dest_ty: &'ll Type) -> &'ll Value {
        unsafe {
            llvm::LLVMBuildZExt(self.llbuilder, val, dest_ty, UNNAMED)
        }
    }


    fn cx(&self) -> &CodegenCx<'ll, 'tcx> {
        self.cx
    }

    unsafe fn delete_basic_block(&mut self, bb: &'ll BasicBlock) {
        llvm::LLVMDeleteBasicBlock(bb);
    }

    fn do_not_inline(&mut self, llret: &'ll Value) {
        llvm::Attribute::NoInline.apply_callsite(llvm::AttributePlace::Function, llret);
    }
}

impl StaticBuilderMethods for Builder<'a, 'll, 'tcx> {
    fn get_static(&mut self, def_id: DefId) -> &'ll Value {
        // Forward to the `get_static` method of `CodegenCx`
        self.cx().get_static(def_id)
    }

    fn static_panic_msg(
        &mut self,
        msg: Option<Symbol>,
        filename: Symbol,
        line: Self::Value,
        col: Self::Value,
        kind: &str,
    ) -> Self::Value {
        let align = self.tcx.data_layout.aggregate_align.abi
            .max(self.tcx.data_layout.i32_align.abi)
            .max(self.tcx.data_layout.pointer_align.abi);

        let filename = self.const_str_slice(filename);

        let with_msg_components;
        let without_msg_components;

        let components = if let Some(msg) = msg {
            let msg = self.const_str_slice(msg);
            with_msg_components = [msg, filename, line, col];
            &with_msg_components as &[_]
        } else {
            without_msg_components = [filename, line, col];
            &without_msg_components as &[_]
        };

        let struct_ = self.const_struct(&components, false);
        self.static_addr_of(struct_, align, Some(kind))
    }
}

impl Builder<'a, 'll, 'tcx> {
    pub fn llfn(&self) -> &'ll Value {
        unsafe {
            llvm::LLVMGetBasicBlockParent(self.llbb())
        }
    }

    fn position_at_start(&mut self, llbb: &'ll BasicBlock) {
        unsafe {
            llvm::LLVMRustPositionBuilderAtStart(self.llbuilder, llbb);
        }
    }

    pub fn minnum(&mut self, lhs: &'ll Value, rhs: &'ll Value) -> &'ll Value {
        unsafe { llvm::LLVMRustBuildMinNum(self.llbuilder, lhs, rhs) }
    }

    pub fn maxnum(&mut self, lhs: &'ll Value, rhs: &'ll Value) -> &'ll Value {
        unsafe { llvm::LLVMRustBuildMaxNum(self.llbuilder, lhs, rhs) }
    }

    pub fn insert_element(
        &mut self, vec: &'ll Value,
        elt: &'ll Value,
        idx: &'ll Value,
    ) -> &'ll Value {
        unsafe {
            llvm::LLVMBuildInsertElement(self.llbuilder, vec, elt, idx, UNNAMED)
        }
    }

    pub fn shuffle_vector(
        &mut self,
        v1: &'ll Value,
        v2: &'ll Value,
        mask: &'ll Value,
    ) -> &'ll Value {
        unsafe {
            llvm::LLVMBuildShuffleVector(self.llbuilder, v1, v2, mask, UNNAMED)
        }
    }

    pub fn vector_reduce_fadd(&mut self, acc: &'ll Value, src: &'ll Value) -> &'ll Value {
        unsafe { llvm::LLVMRustBuildVectorReduceFAdd(self.llbuilder, acc, src) }
    }
    pub fn vector_reduce_fmul(&mut self, acc: &'ll Value, src: &'ll Value) -> &'ll Value {
        unsafe { llvm::LLVMRustBuildVectorReduceFMul(self.llbuilder, acc, src) }
    }
    pub fn vector_reduce_fadd_fast(&mut self, acc: &'ll Value, src: &'ll Value) -> &'ll Value {
        unsafe {
            let instr = llvm::LLVMRustBuildVectorReduceFAdd(self.llbuilder, acc, src);
            llvm::LLVMRustSetHasUnsafeAlgebra(instr);
            instr
        }
    }
    pub fn vector_reduce_fmul_fast(&mut self, acc: &'ll Value, src: &'ll Value) -> &'ll Value {
        unsafe {
            let instr = llvm::LLVMRustBuildVectorReduceFMul(self.llbuilder, acc, src);
            llvm::LLVMRustSetHasUnsafeAlgebra(instr);
            instr
        }
    }
    pub fn vector_reduce_add(&mut self, src: &'ll Value) -> &'ll Value {
        unsafe { llvm::LLVMRustBuildVectorReduceAdd(self.llbuilder, src) }
    }
    pub fn vector_reduce_mul(&mut self, src: &'ll Value) -> &'ll Value {
        unsafe { llvm::LLVMRustBuildVectorReduceMul(self.llbuilder, src) }
    }
    pub fn vector_reduce_and(&mut self, src: &'ll Value) -> &'ll Value {
        unsafe { llvm::LLVMRustBuildVectorReduceAnd(self.llbuilder, src) }
    }
    pub fn vector_reduce_or(&mut self, src: &'ll Value) -> &'ll Value {
        unsafe { llvm::LLVMRustBuildVectorReduceOr(self.llbuilder, src) }
    }
    pub fn vector_reduce_xor(&mut self, src: &'ll Value) -> &'ll Value {
        unsafe { llvm::LLVMRustBuildVectorReduceXor(self.llbuilder, src) }
    }
    pub fn vector_reduce_fmin(&mut self, src: &'ll Value) -> &'ll Value {
        unsafe { llvm::LLVMRustBuildVectorReduceFMin(self.llbuilder, src, /*NoNaNs:*/ false) }
    }
    pub fn vector_reduce_fmax(&mut self, src: &'ll Value) -> &'ll Value {
        unsafe { llvm::LLVMRustBuildVectorReduceFMax(self.llbuilder, src, /*NoNaNs:*/ false) }
    }
    pub fn vector_reduce_fmin_fast(&mut self, src: &'ll Value) -> &'ll Value {
        unsafe {
            let instr = llvm::LLVMRustBuildVectorReduceFMin(self.llbuilder, src, /*NoNaNs:*/ true);
            llvm::LLVMRustSetHasUnsafeAlgebra(instr);
            instr
        }
    }
    pub fn vector_reduce_fmax_fast(&mut self, src: &'ll Value) -> &'ll Value {
        unsafe {
            let instr = llvm::LLVMRustBuildVectorReduceFMax(self.llbuilder, src, /*NoNaNs:*/ true);
            llvm::LLVMRustSetHasUnsafeAlgebra(instr);
            instr
        }
    }
    pub fn vector_reduce_min(&mut self, src: &'ll Value, is_signed: bool) -> &'ll Value {
        unsafe { llvm::LLVMRustBuildVectorReduceMin(self.llbuilder, src, is_signed) }
    }
    pub fn vector_reduce_max(&mut self, src: &'ll Value, is_signed: bool) -> &'ll Value {
        unsafe { llvm::LLVMRustBuildVectorReduceMax(self.llbuilder, src, is_signed) }
    }

    pub fn add_clause(&mut self, landing_pad: &'ll Value, clause: &'ll Value) {
        unsafe {
            llvm::LLVMAddClause(landing_pad, clause);
        }
    }

    pub fn catch_ret(&mut self, funclet: &Funclet<'ll>, unwind: &'ll BasicBlock) -> &'ll Value {
        let ret = unsafe {
            llvm::LLVMRustBuildCatchRet(self.llbuilder, funclet.cleanuppad(), unwind)
        };
        ret.expect("LLVM does not have support for catchret")
    }

    fn check_store(&mut self, val: &'ll Value, ptr: &'ll Value) -> &'ll Value {
        let dest_ptr_ty = self.cx.val_ty(ptr);
        let stored_ty = self.cx.val_ty(val);
        let stored_ptr_ty = self.cx.type_ptr_to(stored_ty);

        assert_eq!(self.cx.type_kind(dest_ptr_ty), TypeKind::Pointer);

        if dest_ptr_ty == stored_ptr_ty {
            ptr
        } else {
            debug!("type mismatch in store. \
                    Expected {:?}, got {:?}; inserting bitcast",
                   dest_ptr_ty, stored_ptr_ty);
            self.bitcast(ptr, stored_ptr_ty)
        }
    }

    fn check_call<'b>(&mut self,
                      typ: &str,
                      llfn: &'ll Value,
                      args: &'b [&'ll Value]) -> Cow<'b, [&'ll Value]> {
        let mut fn_ty = self.cx.val_ty(llfn);
        // Strip off pointers
        while self.cx.type_kind(fn_ty) == TypeKind::Pointer {
            fn_ty = self.cx.element_type(fn_ty);
        }

        assert!(self.cx.type_kind(fn_ty) == TypeKind::Function,
                "builder::{} not passed a function, but {:?}", typ, fn_ty);

        let param_tys = self.cx.func_params_types(fn_ty);

        let all_args_match = param_tys.iter()
            .zip(args.iter().map(|&v| self.val_ty(v)))
            .all(|(expected_ty, actual_ty)| *expected_ty == actual_ty);

        if all_args_match {
            return Cow::Borrowed(args);
        }

        let casted_args: Vec<_> = param_tys.into_iter()
            .zip(args.iter())
            .enumerate()
            .map(|(i, (expected_ty, &actual_val))| {
                let actual_ty = self.val_ty(actual_val);
                if expected_ty != actual_ty {
                    debug!("type mismatch in function call of {:?}. \
                            Expected {:?} for param {}, got {:?}; injecting bitcast",
                           llfn, expected_ty, i, actual_ty);
                    self.bitcast(actual_val, expected_ty)
                } else {
                    actual_val
                }
            })
            .collect();

        Cow::Owned(casted_args)
    }

    pub fn va_arg(&mut self, list: &'ll Value, ty: &'ll Type) -> &'ll Value {
        unsafe {
            llvm::LLVMBuildVAArg(self.llbuilder, list, ty, UNNAMED)
        }
    }

    fn call_lifetime_intrinsic(&mut self, intrinsic: &str, ptr: &'ll Value, size: Size) {
        if self.cx.sess().opts.optimize == config::OptLevel::No {
            return;
        }

        let size = size.bytes();
        if size == 0 {
            return;
        }

        let lifetime_intrinsic = self.cx.get_intrinsic(intrinsic);

        let ptr = self.pointercast(ptr, self.cx.type_i8p());
        self.call(lifetime_intrinsic, &[self.cx.const_u64(size), ptr], None);
    }

    fn phi(&mut self, ty: &'ll Type, vals: &[&'ll Value], bbs: &[&'ll BasicBlock]) -> &'ll Value {
        assert_eq!(vals.len(), bbs.len());
        let phi = unsafe {
            llvm::LLVMBuildPhi(self.llbuilder, ty, UNNAMED)
        };
        unsafe {
            llvm::LLVMAddIncoming(phi, vals.as_ptr(),
                                  bbs.as_ptr(),
                                  vals.len() as c_uint);
            phi
        }
    }

    fn add_incoming_to_phi(&mut self, phi: &'ll Value, val: &'ll Value, bb: &'ll BasicBlock) {
        unsafe {
            llvm::LLVMAddIncoming(phi, &val, &bb, 1 as c_uint);
        }
    }
}<|MERGE_RESOLUTION|>--- conflicted
+++ resolved
@@ -395,21 +395,9 @@
         bx.dynamic_alloca(ty, align)
     }
 
-<<<<<<< HEAD
-    fn dynamic_alloca(&mut self, ty: &'ll Type, name: &str, align: Align) -> &'ll Value {
-        unsafe {
-            let alloca = if name.is_empty() {
-                llvm::LLVMBuildAlloca(self.llbuilder, ty, UNNAMED)
-            } else {
-                let name = SmallCStr::new(name);
-                llvm::LLVMBuildAlloca(self.llbuilder, ty,
-                                      name.as_ptr())
-            };
-=======
     fn dynamic_alloca(&mut self, ty: &'ll Type, align: Align) -> &'ll Value {
         unsafe {
             let alloca = llvm::LLVMBuildAlloca(self.llbuilder, ty, UNNAMED);
->>>>>>> 8cd2c99a
             llvm::LLVMSetAlignment(alloca, align.bytes() as c_uint);
             alloca
         }
@@ -420,17 +408,7 @@
                         len: &'ll Value,
                         align: Align) -> &'ll Value {
         unsafe {
-<<<<<<< HEAD
-            let alloca = if name.is_empty() {
-                llvm::LLVMBuildArrayAlloca(self.llbuilder, ty, len, UNNAMED)
-            } else {
-                let name = SmallCStr::new(name);
-                llvm::LLVMBuildArrayAlloca(self.llbuilder, ty, len,
-                                           name.as_ptr())
-            };
-=======
             let alloca = llvm::LLVMBuildArrayAlloca(self.llbuilder, ty, len, UNNAMED);
->>>>>>> 8cd2c99a
             llvm::LLVMSetAlignment(alloca, align.bytes() as c_uint);
             alloca
         }
