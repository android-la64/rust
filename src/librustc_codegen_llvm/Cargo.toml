[package]
authors = ["The Rust Project Developers"]
name = "rustc_codegen_llvm"
version = "0.0.0"
edition = "2018"

[lib]
name = "rustc_codegen_llvm"
path = "lib.rs"
crate-type = ["dylib"]
test = false

[dependencies]
<<<<<<< HEAD
cc = "1.0.1" # Used to locate MSVC
num_cpus = "1.0"
tempfile = "3.0"
=======
>>>>>>> 8cd2c99a
rustc_llvm = { path = "../librustc_llvm" }

[features]
# This is used to convince Cargo to separately cache builds of `rustc_codegen_llvm`
# when this option is enabled or not. That way we can build two, cache two
# artifacts, and have nice speedy rebuilds.
emscripten = ["rustc_llvm/emscripten"]<|MERGE_RESOLUTION|>--- conflicted
+++ resolved
@@ -11,12 +11,6 @@
 test = false
 
 [dependencies]
-<<<<<<< HEAD
-cc = "1.0.1" # Used to locate MSVC
-num_cpus = "1.0"
-tempfile = "3.0"
-=======
->>>>>>> 8cd2c99a
 rustc_llvm = { path = "../librustc_llvm" }
 
 [features]
