--- conflicted
+++ resolved
@@ -201,21 +201,12 @@
             "needs_drop" |
             "type_id" |
             "type_name" => {
-<<<<<<< HEAD
-                let tp_ty = substs.type_at(0);
-                let ty_name = self.tcx.type_name(tp_ty);
-                OperandRef::from_const(self, ty_name).immediate_or_packed_pair(self)
-            }
-            "type_id" => {
-                self.const_u64(self.tcx.type_id_hash(substs.type_at(0)))
-=======
                 let gid = GlobalId {
                     instance,
                     promoted: None,
                 };
                 let ty_name = self.tcx.const_eval(ty::ParamEnv::reveal_all().and(gid)).unwrap();
                 OperandRef::from_const(self, ty_name).immediate_or_packed_pair(self)
->>>>>>> 8cd2c99a
             }
             "init" => {
                 let ty = substs.type_at(0);
@@ -327,11 +318,7 @@
             },
             "ctlz" | "ctlz_nonzero" | "cttz" | "cttz_nonzero" | "ctpop" | "bswap" |
             "bitreverse" | "add_with_overflow" | "sub_with_overflow" |
-<<<<<<< HEAD
-            "mul_with_overflow" | "overflowing_add" | "overflowing_sub" | "overflowing_mul" |
-=======
             "mul_with_overflow" | "wrapping_add" | "wrapping_sub" | "wrapping_mul" |
->>>>>>> 8cd2c99a
             "unchecked_div" | "unchecked_rem" | "unchecked_shl" | "unchecked_shr" |
             "unchecked_add" | "unchecked_sub" | "unchecked_mul" | "exact_div" |
             "rotate_left" | "rotate_right" | "saturating_add" | "saturating_sub" => {
