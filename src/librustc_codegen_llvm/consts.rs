--- conflicted
+++ resolved
@@ -12,11 +12,6 @@
 use rustc::mir::mono::MonoItem;
 use rustc::hir::Node;
 use rustc_target::abi::HasDataLayout;
-<<<<<<< HEAD
-use syntax::symbol::sym;
-use syntax_pos::symbol::LocalInternedString;
-=======
->>>>>>> 8cd2c99a
 use rustc::ty::{self, Ty, Instance};
 use rustc_codegen_ssa::traits::*;
 use syntax::symbol::{Symbol, sym};
@@ -126,11 +121,7 @@
     cx: &CodegenCx<'ll, 'tcx>,
     attrs: &CodegenFnAttrs,
     ty: Ty<'tcx>,
-<<<<<<< HEAD
-    sym: LocalInternedString,
-=======
     sym: Symbol,
->>>>>>> 8cd2c99a
     span: Span
 ) -> &'ll Value {
     let llty = cx.layout_of(ty).llvm_type(cx);
